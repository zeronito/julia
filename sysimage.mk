--- conflicted
+++ resolved
@@ -17,11 +17,7 @@
 	@$(call PRINT_LINK, $(CXX) $(LDFLAGS) -shared $(fPIC) -L$(build_private_libdir) -L$(build_libdir) -L$(build_shlibdir) -o $@ \
 		$(WHOLE_ARCHIVE) $< $(NO_WHOLE_ARCHIVE) \
 		$(if $(findstring -debug,$(notdir $@)),-ljulia-internal-debug -ljulia-debug,-ljulia-internal -ljulia) \
-<<<<<<< HEAD
-		$$([ $(OS) = WINNT ] && echo '' -l$(LIBM) -lssp))
-=======
-		$$([ $(OS) = WINNT ] && echo '' -lssp --disable-auto-import --disable-runtime-pseudo-reloc))
->>>>>>> b0b7a859
+		$$([ $(OS) = WINNT ] && echo '' -l$(LIBM) -lssp --disable-auto-import --disable-runtime-pseudo-reloc))
 	@$(INSTALL_NAME_CMD)$(notdir $@) $@
 	@$(DSYMUTIL) $@
 
