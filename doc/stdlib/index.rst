--- conflicted
+++ resolved
@@ -14,24 +14,18 @@
 
    base
 
-<<<<<<< HEAD
-********
- Extras
-********
-=======
-****************
-Built-in Modules
-****************
+******************
+ Built-in Modules
+******************
 
 .. toctree::
    :maxdepth: 1
 
    sort
 
-******
-Extras
-******
->>>>>>> 6b15af47
+********
+ Extras
+********
 
 .. toctree::
    :maxdepth: 1
@@ -55,15 +49,3 @@
 
    blas
    glpk
-<<<<<<< HEAD
-
-**************
- File Formats
-**************
-
-.. toctree::
-   :maxdepth: 1
-
-   fitsio
-=======
->>>>>>> 6b15af47
