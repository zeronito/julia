--- conflicted
+++ resolved
@@ -220,15 +220,11 @@
 
    Determine whether a collection contains the given value, ``x``.
 
-<<<<<<< HEAD
+.. function:: findin(a, b)
+
+   Returns the indices of elements in collection ``a`` that appear in collection ``b``
+
 .. function:: reduce(op, v0, iterable{Type})
-=======
-.. function:: findin(a, b)
-
-   Returns the indices of elements in collection ``a`` that appear in collection ``b``
-
-.. function:: reduce(op, v0, itr)
->>>>>>> ab3440ab
 
    Reduce the given collection with the given operator, i.e. accumulate ``v = op(v,elt)`` for each element, where ``v`` starts as ``v0``. Reductions for certain commonly-used operators are available in a more convenient 1-argument form: ``max(itr)``, ``min(itr)``, ``sum(itr)``, ``prod(itr)``, ``any(itr)``, ``all(itr)``.
 
@@ -393,15 +389,13 @@
 
    Construct an ``IntSet`` of the given integers. Implemented as a bit string, and therefore good for dense integer sets.
 
-<<<<<<< HEAD
 .. function:: choose(s::Set{Type}) -> element::Type
-=======
+
 .. function:: union(s1,s2...)
 
    Construct the union of two or more sets. Maintains order with arrays.
 
 .. function:: intersect(s1,s2...)
->>>>>>> ab3440ab
 
    Construct the intersection of two or more sets. Maintains order with arrays.
 
@@ -420,7 +414,6 @@
 Dequeues
 --------
 
-<<<<<<< HEAD
 .. function:: push!(collection, item) -> collection
 
    Insert an item at the end of a collection.
@@ -431,24 +424,9 @@
 
 .. function:: unshift!(collection, item) -> collection
    
-   Prepend item to the collection.
+   Insert an item at the beginning of a collection.
 
 .. function:: shift!(collection{Type}) -> item::Type
-=======
-.. function:: push!(collection, item)
-
-   Insert an item at the end of a collection.
-
-.. function:: pop!(collection)
-
-   Remove the last item in a collection and return it.
-
-.. function:: unshift!(collection, item)
-
-   Insert an item at the beginning of a collection.
-
-.. function:: shift!(collection)
->>>>>>> ab3440ab
 
    Remove the first item in a collection.
 
@@ -456,7 +434,6 @@
 
    Insert an item at the given index.
 
-<<<<<<< HEAD
 .. function:: delete!(collection{Type}, index) -> item_at_index::Type
 
    Remove the item at the given index.
@@ -466,13 +443,6 @@
    Remove items at specified range.
 
 .. function:: grow!(collection, n) -> collection
-=======
-.. function:: delete!(collection, index)
-
-   Remove the item at the given index.
-
-.. function:: grow!(collection, n)
->>>>>>> ab3440ab
 
    Add uninitialized space for ``n`` elements at the end of a collection.
 
@@ -1417,60 +1387,24 @@
 
    Get the mantissa of a floating-point number
 
-.. function:: BigInt(x)
-
-<<<<<<< HEAD
-Random numbers are generated in Julia by calling functions from the `Mersenne Twister library <http://www.math.sci.hiroshima-u.ac.jp/~m-mat/MT/SFMT/#dSFMT>`_.
-
-.. function:: rand -> Float64
-=======
-   Create an arbitrary precision integer. ``x`` may be an ``Int`` (or anything that can be converted to an ``Int``) or a ``String``. 
-   The usual mathematical operators are defined for this type, and results are promoted to a ``BigInt``. 
-
-.. function:: BigFloat(x)
->>>>>>> ab3440ab
-
-   Create an arbitrary precision floating point number. ``x`` may be an ``Integer``, a ``Float64``, a ``String`` or a ``BigInt``. The 
-   usual mathematical operators are defined for this type, and results are promoted to a ``BigFloat``.
-
-<<<<<<< HEAD
-.. function:: randf -> Float32
-=======
 Random Numbers
 --------------
->>>>>>> ab3440ab
 
 Random number generateion in Julia uses the `Mersenne Twister library <http://www.math.sci.hiroshima-u.ac.jp/~m-mat/MT/SFMT/#dSFMT>`_. Julia has a global RNG, which is used by default. Multiple RNGs can be plugged in using the ``AbstractRNG`` object, which can then be used to have multiple streams of random numbers. Currently, only ``MersenneTwister`` is supported.
 
-<<<<<<< HEAD
-.. function:: randi(Int32|Uint32|Int64|Uint64) -> Integer
-=======
 .. function:: srand([rng], seed)
->>>>>>> ab3440ab
 
    Seed the RNG with a ``seed``, which may be an unsigned integer or a vector of unsigned integers. ``seed`` can even be a filename, in which case the seed is read from a file. If the argument ``rng`` is not provided, the default global RNG is seeded.
 
-<<<<<<< HEAD
-.. function:: randi(n) -> Integer
-=======
 .. function:: MersenneTwister([seed])
->>>>>>> ab3440ab
 
    Create a ``MersenneTwister`` RNG object. Different RNG objects can have their own seeds, which may be useful for generating different streams of random numbers.
 
-<<<<<<< HEAD
-.. function:: randi(n, dims...) -> Array{Integer}
-=======
 .. function:: rand()
->>>>>>> ab3440ab
 
    Generate a ``Float64`` random number in (0,1)
 
-<<<<<<< HEAD
-.. function:: randi((a,b)) -> Array{Integer}
-=======
 .. function:: rand!([rng], A)
->>>>>>> ab3440ab
 
    Populate the array A with random number generated from the specified RNG.
 
@@ -1478,11 +1412,7 @@
 
    Generate a random ``Float64`` number or array of the size specified by dims, using the specified RNG object. Currently, ``MersenneTwister`` is the only available Random Number Generator (RNG), which may be seeded using srand.
 
-<<<<<<< HEAD
-.. function:: randbool -> Bool
-=======
 .. function:: rand(dims...)
->>>>>>> ab3440ab
 
    Generate a random ``Float64`` array of the size specified by dims
 
@@ -1496,11 +1426,7 @@
 
 .. function:: randbool([dims...])
 
-<<<<<<< HEAD
-   Generate a sample from the chi-squared distribution with ``n`` degrees of freedom.
-=======
    Generate a random boolean value. Optionally, generate an array of random boolean values.
->>>>>>> ab3440ab
 
 .. function:: randbool!(A)
 
@@ -1509,10 +1435,6 @@
 .. function:: randn([dims...])
 
    Generate a normally-distributed random number with mean 0 and standard deviation 1. Optionally generate an array of normally-distributed random numbers.
-
-.. function:: rand!(array) -> array
-
-   Fill the array with random floats.
 
 Arrays
 ------
@@ -2109,10 +2031,6 @@
 FFT functions in Julia are largely implemented by calling functions from `FFTW <http://www.fftw.org>`_
 
 .. function:: fft(A [, dims])
-<<<<<<< HEAD
-              fft!
-=======
->>>>>>> ab3440ab
 
    Performs a multidimensional FFT of the array ``A``.  The optional ``dims``
    argument specifies an iterable subset of dimensions (e.g. an integer,
@@ -2125,14 +2043,7 @@
    transform (DFT) as defined by :math:`\operatorname{DFT}[k] = \sum_{n=1}^{\operatorname{length}(A)} \exp\left(-i\frac{2\pi (n-1)(k-1)}{\operatorname{length}(A)} \right) A[n]`.  A multidimensional FFT simply performs this operation
    along each transformed dimension of ``A``.
 
-<<<<<<< HEAD
-.. function:: ifft(A [, dims])
-              ifft!
-              bfft
-              bfft!
-=======
 .. function:: fft!(A [, dims])
->>>>>>> ab3440ab
 
    Same as :func:`fft`, but operates in-place on ``A``,
    which must be an array of complex floating-point numbers.
@@ -2149,14 +2060,6 @@
    each transformed dimension of ``A``.  The inverse FFT computes
    the same thing divided by the product of the transformed dimensions.
 
-<<<<<<< HEAD
-.. function:: plan_fft(A [, dims [, flags [, timelimit]]])
-              plan_fft!
-              plan_ifft
-              plan_ifft!
-              plan_bfft
-              plan_bfft!
-=======
 .. function:: ifft!(A [, dims])
 
    Same as :func:`ifft`, but operates in-place on ``A``.
@@ -2175,7 +2078,6 @@
    Same as :func:`bfft`, but operates in-place on ``A``.
 
 .. function:: plan_fft(A [, dims [, flags [, timelimit]]]),  plan_ifft, plan_bfft
->>>>>>> ab3440ab
 
    Pre-plan an optimized FFT along given dimensions (``dims``) of arrays
    matching the shape and type of ``A``.  (The first two arguments have
@@ -2223,10 +2125,6 @@
    ``dims[1]`` dimension is (roughly) halved in the same way.
 
 .. function:: irfft(A, d [, dims])
-<<<<<<< HEAD
-              brfft
-=======
->>>>>>> ab3440ab
 
    Inverse of :func:`rfft`: for a complex array ``A``, gives the
    corresponding real array whose FFT yields ``A`` in the first half.
@@ -2252,20 +2150,13 @@
    arguments, and the size of the transformed result, are the same as
    for :func:`rfft`.
 
-.. function:: plan_irfft(A, d [, dims [, flags [, timelimit]]])
-              plan_bfft
+.. function:: plan_irfft(A, d [, dims [, flags [, timelimit]]]), plan_bfft
 
    Pre-plan an optimized inverse real-input FFT, similar to :func:`plan_rfft`
    except for :func:`irfft` and :func:`brfft`, respectively.  The first
    three arguments have the same meaning as for :func:`irfft`.
 
 .. function:: dct(A [, dims])
-<<<<<<< HEAD
-              dct!
-              idct
-              idct!
-=======
->>>>>>> ab3440ab
 
    Performs a multidimensional type-II discrete cosine transform (DCT)
    of the array ``A``, using the unitary normalization of the DCT.
@@ -2297,12 +2188,6 @@
    Same as :func:`idct!`, but operates in-place on ``A``.
 
 .. function:: plan_dct(A [, dims [, flags [, timelimit]]])
-<<<<<<< HEAD
-              plan_dct!
-              plan_idct
-              plan_idct!
-=======
->>>>>>> ab3440ab
 
    Pre-plan an optimized discrete cosine transform (DCT), similar to
    :func:`plan_fft` except producing a function that computes :func:`dct`.
@@ -2322,8 +2207,7 @@
 
    Same as :func:`plan_idct`, but operates in-place on ``A``.
 
-.. function:: FFTW.r2r(A, kind [, dims])
-              FFTW.r2r!
+.. function:: FFTW.r2r(A, kind [, dims]), FFTW.r2r!
 
    Performs a multidimensional real-input/real-output (r2r) transform
    of type ``kind`` of the array ``A``, as defined in the FFTW manual.
@@ -2350,8 +2234,7 @@
    in-place on ``A``, which must be an array of real or complex 
    floating-point numbers.
 
-.. function:: FFTW.plan_r2r(A, kind [, dims [, flags [, timelimit]]])
-              FFTW.plan_r2r!
+.. function:: FFTW.plan_r2r(A, kind [, dims [, flags [, timelimit]]]), FFTW.plan_r2r!
 
    Pre-plan an optimized r2r transform, similar to :func:`plan_fft`
    except that the transforms (and the first three arguments)
@@ -2367,7 +2250,7 @@
 
 .. function:: ifftshift(x, [dim])
 
-   Undoes the effect of :func:`fftshift`.
+   Undoes the effect of ``fftshift``.
 
 .. function:: filt(b,a,x)
 
