--- conflicted
+++ resolved
@@ -109,18 +109,13 @@
 Base.isleaftype
 Base.typejoin
 Base.typeintersect
-<<<<<<< HEAD
-Base.Val
+Base.instances
+```
+
+## Special Types
+
+```@docs
 Core.Void
-Base.Enums.@enum
-=======
->>>>>>> 8809617f
-Base.instances
-```
-
-## Special Types
-
-```@docs
 Core.Any
 Base.Enums.@enum
 Core.Union
