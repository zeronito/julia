# Essentials

## Introduction

Julia Base contains a range of functions and macros appropriate for performing
scientific and numerical computing, but is also as broad as those of many general purpose programming
languages.  Additional functionality is available from a growing collection of available packages.
Functions are grouped by topic below.

Some general notes:

  * To use module functions, use `import Module` to import the module, and `Module.fn(x)` to use the
    functions.
  * Alternatively, `using Module` will import all exported `Module` functions into the current namespace.
  * By convention, function names ending with an exclamation point (`!`) modify their arguments.
    Some functions have both modifying (e.g., `sort!`) and non-modifying (`sort`) versions.

The behaviors of `Base` and standard libraries are stable as defined in
[SemVer](https://semver.org/) only if they are documented; i.e., included in the
[Julia documentation](https://docs.julialang.org/) and not marked as unstable.
See [API FAQ](@ref man-api) for more information.

## Getting Around

```@docs
Base.exit
Base.atexit
Base.isinteractive
Base.summarysize
Base.require
Base.compilecache
Base.__precompile__
Base.include
Base.MainInclude.include
Base.include_string
Base.include_dependency
Base.which(::Any, ::Any)
Base.methods
Base.@show
ans
Base.active_project
```

## Keywords

This is the list of reserved keywords in Julia:
`baremodule`, `begin`, `break`, `catch`, `const`, `continue`, `do`,
`else`, `elseif`, `end`, `export`, `false`, `finally`, `for`, `function`,
`global`, `if`, `import`, `let`, `local`, `macro`, `module`, `quote`,
`return`, `struct`, `true`, `try`, `using`, `while`.
Those keywords are not allowed to be used as variable names.

The following two-word sequences are reserved:
`abstract type`, `mutable struct`, `primitive type`.
However, you can create variables with names:
`abstract`, `mutable`, `primitive` and `type`.

Finally:
`where` is parsed as an infix operator for writing parametric method and type definitions;
`in` and `isa` are parsed as infix operators;
and `outer` is parsed as a keyword when used to modify the scope of a variable in an iteration specification of a `for` loop or `generator` expression.
Creation of variables named `where`, `in`, `isa` or `outer` is allowed though.

```@docs
module
export
import
using
baremodule
function
macro
return
do
begin
end
let
if
for
while
break
continue
try
finally
quote
local
global
const
struct
mutable struct
abstract type
primitive type
where
...
;
=
?:
```

## Standard Modules
```@docs
Main
Core
Base
```

## Base Submodules
```@docs
Base.Broadcast
Base.Docs
Base.Iterators
Base.Libc
Base.Meta
Base.StackTraces
Base.Sys
Base.Threads
Base.GC
```

## All Objects

```@docs
Core.:(===)
Core.isa
Base.isequal
Base.isless
Base.ifelse
Core.typeassert
Core.typeof
Core.tuple
Base.ntuple
Base.objectid
Base.hash
Base.finalizer
Base.finalize
Base.copy
Base.deepcopy
Base.getproperty
Base.setproperty!
Base.propertynames
Base.hasproperty
Core.getfield
Core.setfield!
Core.isdefined
Base.@isdefined
Base.convert
Base.promote
Base.oftype
Base.widen
Base.identity
```

## Properties of Types

### Type relations

```@docs
Base.supertype
Core.Type
Core.DataType
Core.:(<:)
Base.:(>:)
Base.typejoin
Base.typeintersect
Base.promote_type
Base.promote_rule
Base.promote_typejoin
Base.isdispatchtuple
```

### Declared structure

```@docs
Base.ismutable
Base.isimmutable
Base.isabstracttype
Base.isprimitivetype
Base.issingletontype
Base.isstructtype
Base.nameof(::DataType)
Base.fieldnames
Base.fieldname
Base.hasfield
```

### Memory layout

```@docs
Base.sizeof(::Type)
Base.isconcretetype
Base.isbits
Base.isbitstype
Core.fieldtype
Base.fieldtypes
Base.fieldcount
Base.fieldoffset
Base.datatype_alignment
Base.datatype_haspadding
Base.datatype_pointerfree
```

### Special values

```@docs
Base.typemin
Base.typemax
Base.floatmin
Base.floatmax
Base.maxintfloat
Base.eps(::Type{<:AbstractFloat})
Base.eps(::AbstractFloat)
Base.instances
```

## Special Types

```@docs
Core.Any
Core.Union
Union{}
Core.UnionAll
Core.Tuple
Core.NTuple
Core.NamedTuple
Base.@NamedTuple
Base.Val
Core.Vararg
Core.Nothing
Base.isnothing
Base.notnothing
Base.Some
Base.something
Base.Enums.Enum
Base.Enums.@enum
Core.Expr
Core.Symbol
Core.Symbol(x...)
Core.Module
```

## Generic Functions

```@docs
Core.Function
Base.hasmethod
Core.applicable
Core.invoke
Base.@invoke
Base.invokelatest
Base.@invokelatest
new
Base.:(|>)
Base.:(∘)
<<<<<<< HEAD
Base.Fix1
Base.Fix2
=======
Base.ComposedFunction
Base.splat
>>>>>>> bb5b98e7
```

## Syntax

```@docs
Core.eval
Base.MainInclude.eval
Base.@eval
Base.evalfile
Base.esc
Base.@inbounds
Base.@boundscheck
Base.@propagate_inbounds
Base.@inline
Base.@noinline
Base.@nospecialize
Base.@specialize
Base.gensym
Base.@gensym
var"name"
Base.@goto
Base.@label
Base.@simd
Base.@polly
Base.@generated
Base.@pure
Base.@deprecate
```

## Missing Values
```@docs
Base.Missing
Base.missing
Base.coalesce
Base.ismissing
Base.skipmissing
Base.nonmissingtype
```

## System

```@docs
Base.run
Base.devnull
Base.success
Base.process_running
Base.process_exited
Base.kill(::Base.Process, ::Integer)
Base.Sys.set_process_title
Base.Sys.get_process_title
Base.ignorestatus
Base.detach
Base.Cmd
Base.setenv
Base.withenv
Base.pipeline(::Any, ::Any, ::Any, ::Any...)
Base.pipeline(::Base.AbstractCmd)
Base.Libc.gethostname
Base.Libc.getpid
Base.Libc.time()
Base.time_ns
Base.@time
Base.@timev
Base.@timed
Base.@elapsed
Base.@allocated
Base.EnvDict
Base.ENV
Base.Sys.isunix
Base.Sys.isapple
Base.Sys.islinux
Base.Sys.isbsd
Base.Sys.isfreebsd
Base.Sys.isopenbsd
Base.Sys.isnetbsd
Base.Sys.isdragonfly
Base.Sys.iswindows
Base.Sys.windows_version
Base.Sys.free_memory
Base.Sys.total_memory
Base.@static
```

## Versioning

```@docs
Base.VersionNumber
Base.@v_str
```

## Errors

```@docs
Base.error
Core.throw
Base.rethrow
Base.backtrace
Base.catch_backtrace
Base.catch_stack
Base.@assert
Base.Experimental.register_error_hint
Base.Experimental.show_error_hints
Base.ArgumentError
Base.AssertionError
Core.BoundsError
Base.CompositeException
Base.DimensionMismatch
Core.DivideError
Core.DomainError
Base.EOFError
Core.ErrorException
Core.InexactError
Core.InterruptException
Base.KeyError
Base.LoadError
Base.MethodError
Base.MissingException
Core.OutOfMemoryError
Core.ReadOnlyMemoryError
Core.OverflowError
Base.ProcessFailedException
Core.StackOverflowError
Base.SystemError
Core.TypeError
Core.UndefKeywordError
Core.UndefRefError
Core.UndefVarError
Base.StringIndexError
Base.InitError
Base.retry
Base.ExponentialBackOff
```

## Events

```@docs
Base.Timer(::Function, ::Real)
Base.Timer
Base.AsyncCondition
Base.AsyncCondition(::Function)
```

## Reflection

```@docs
Base.nameof(::Module)
Base.parentmodule
Base.pathof(::Module)
Base.pkgdir(::Module)
Base.moduleroot
__module__
__source__
Base.@__MODULE__
Base.@__FILE__
Base.@__DIR__
Base.@__LINE__
Base.fullname
Base.names
Core.nfields
Base.isconst
Base.nameof(::Function)
Base.functionloc(::Any, ::Any)
Base.functionloc(::Method)
Base.@locals
```

## Internals

```@docs
Base.GC.gc
Base.GC.enable
Base.GC.@preserve
Base.GC.safepoint
Meta.lower
Meta.@lower
Meta.parse(::AbstractString, ::Int)
Meta.parse(::AbstractString)
Meta.ParseError
Core.QuoteNode
Base.macroexpand
Base.@macroexpand
Base.@macroexpand1
Base.code_lowered
Base.code_typed
Base.precompile
```

## Meta
```@docs
Meta.quot
Meta.isexpr
Meta.isidentifier
Meta.isoperator
Meta.isunaryoperator
Meta.isbinaryoperator
Meta.show_sexpr
```<|MERGE_RESOLUTION|>--- conflicted
+++ resolved
@@ -250,13 +250,10 @@
 new
 Base.:(|>)
 Base.:(∘)
-<<<<<<< HEAD
+Base.ComposedFunction
+Base.splat
 Base.Fix1
 Base.Fix2
-=======
-Base.ComposedFunction
-Base.splat
->>>>>>> bb5b98e7
 ```
 
 ## Syntax
