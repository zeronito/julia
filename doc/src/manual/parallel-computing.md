--- conflicted
+++ resolved
@@ -993,247 +993,6 @@
 julia> M = Matrix{Float64}[rand(1000,1000) for i = 1:10];
 
 julia> pmap(svdvals, M);
-<<<<<<< HEAD
-=======
-```
-
-Julia's [`pmap`](@ref) is designed for the case where each function call does a large amount
-of work. In contrast, `@distributed for` can handle situations where each iteration is tiny, perhaps
-merely summing two numbers. Only worker processes are used by both [`pmap`](@ref) and `@distributed for`
-for the parallel computation. In case of `@distributed for`, the final reduction is done on the calling
-process.
-
-## Synchronization With Remote References
-
-## Scheduling
-
-Julia's parallel programming platform uses [Tasks (aka Coroutines)](@ref man-tasks) to switch among multiple
-computations. Whenever code performs a communication operation like [`fetch`](@ref) or [`wait`](@ref),
-the current task is suspended and a scheduler picks another task to run. A task is restarted when
-the event it is waiting for completes.
-
-For many problems, it is not necessary to think about tasks directly. However, they can be used
-to wait for multiple events at the same time, which provides for *dynamic scheduling*. In dynamic
-scheduling, a program decides what to compute or where to compute it based on when other jobs
-finish. This is needed for unpredictable or unbalanced workloads, where we want to assign more
-work to processes only when they finish their current tasks.
-
-As an example, consider computing the singular values of matrices of different sizes:
-
-```julia-repl
-julia> M = Matrix{Float64}[rand(800,800), rand(600,600), rand(800,800), rand(600,600)];
-
-julia> pmap(svdvals, M);
-```
-
-If one process handles both 800×800 matrices and another handles both 600×600 matrices, we will
-not get as much scalability as we could. The solution is to make a local task to "feed" work to
-each process when it completes its current task. For example, consider a simple [`pmap`](@ref)
-implementation:
-
-```julia
-function pmap(f, lst)
-    np = nprocs()  # determine the number of processes available
-    n = length(lst)
-    results = Vector{Any}(n)
-    i = 1
-    # function to produce the next work item from the queue.
-    # in this case it's just an index.
-    nextidx() = (global i; idx=i; i+=1; idx)
-    @sync begin
-        for p=1:np
-            if p != myid() || np == 1
-                @async begin
-                    while true
-                        idx = nextidx()
-                        idx > n && break
-                        results[idx] = remotecall_fetch(f, p, lst[idx])
-                    end
-                end
-            end
-        end
-    end
-    results
-end
-```
-
-[`@async`](@ref) is similar to [`@spawn`](@ref), but only runs tasks on the local process. We
-use it to create a "feeder" task for each process. Each task picks the next index that needs to
-be computed, then waits for its process to finish, then repeats until we run out of indices. Note
-that the feeder tasks do not begin to execute until the main task reaches the end of the [`@sync`](@ref)
-block, at which point it surrenders control and waits for all the local tasks to complete before
-returning from the function. The feeder tasks are able to share state via `nextidx` because
-they all run on the same process. No locking is required, since the threads are scheduled cooperatively
-and not preemptively. This means context switches only occur at well-defined points: in this case,
-when [`remotecall_fetch`](@ref) is called.
-
-## Channels
-
-The section on [`Task`](@ref)s in [Control Flow](@ref) discussed the execution of multiple functions in
-a co-operative manner. [`Channel`](@ref)s can be quite useful to pass data between running tasks, particularly
-those involving I/O operations.
-
-Examples of operations involving I/O include reading/writing to files, accessing web services,
-executing external programs, etc. In all these cases, overall execution time can be improved if
-other tasks can be run while a file is being read, or while waiting for an external service/program
-to complete.
-
-A channel can be visualized as a pipe, i.e., it has a write end and read end.
-
-  * Multiple writers in different tasks can write to the same channel concurrently via [`put!`](@ref)
-    calls.
-  * Multiple readers in different tasks can read data concurrently via [`take!`](@ref) calls.
-  * As an example:
-
-    ```julia
-    # Given Channels c1 and c2,
-    c1 = Channel(32)
-    c2 = Channel(32)
-
-    # and a function `foo` which reads items from from c1, processes the item read
-    # and writes a result to c2,
-    function foo()
-        while true
-            data = take!(c1)
-            [...]               # process data
-            put!(c2, result)    # write out result
-        end
-    end
-
-    # we can schedule `n` instances of `foo` to be active concurrently.
-    for _ in 1:n
-        @async foo()
-    end
-    ```
-  * Channels are created via the `Channel{T}(sz)` constructor. The channel will only hold objects
-    of type `T`. If the type is not specified, the channel can hold objects of any type. `sz` refers
-    to the maximum number of elements that can be held in the channel at any time. For example, `Channel(32)`
-    creates a channel that can hold a maximum of 32 objects of any type. A `Channel{MyType}(64)` can
-    hold up to 64 objects of `MyType` at any time.
-  * If a [`Channel`](@ref) is empty, readers (on a [`take!`](@ref) call) will block until data is available.
-  * If a [`Channel`](@ref) is full, writers (on a [`put!`](@ref) call) will block until space becomes available.
-  * [`isready`](@ref) tests for the presence of any object in the channel, while [`wait`](@ref)
-    waits for an object to become available.
-  * A [`Channel`](@ref) is in an open state initially. This means that it can be read from and written to
-    freely via [`take!`](@ref) and [`put!`](@ref) calls. [`close`](@ref) closes a [`Channel`](@ref).
-    On a closed [`Channel`](@ref), [`put!`](@ref) will fail. For example:
-
-```julia-repl
-julia> c = Channel(2);
-
-julia> put!(c, 1) # `put!` on an open channel succeeds
-1
-
-julia> close(c);
-
-julia> put!(c, 2) # `put!` on a closed channel throws an exception.
-ERROR: InvalidStateException("Channel is closed.",:closed)
-Stacktrace:
-[...]
-```
-
-  * [`take!`](@ref) and [`fetch`](@ref) (which retrieves but does not remove the value) on a closed
-    channel successfully return any existing values until it is emptied. Continuing the above example:
-
-```julia-repl
-julia> fetch(c) # Any number of `fetch` calls succeed.
-1
-
-julia> fetch(c)
-1
-
-julia> take!(c) # The first `take!` removes the value.
-1
-
-julia> take!(c) # No more data available on a closed channel.
-ERROR: InvalidStateException("Channel is closed.",:closed)
-Stacktrace:
-[...]
-```
-
-A `Channel` can be used as an iterable object in a `for` loop, in which case the loop runs as
-long as the `Channel` has data or is open. The loop variable takes on all values added to the
-`Channel`. The `for` loop is terminated once the `Channel` is closed and emptied.
-
-For example, the following would cause the `for` loop to wait for more data:
-
-```julia-repl
-julia> c = Channel{Int}(10);
-
-julia> foreach(i->put!(c, i), 1:3) # add a few entries
-
-julia> data = [i for i in c]
-```
-
-while this will return after reading all data:
-
-```julia-repl
-julia> c = Channel{Int}(10);
-
-julia> foreach(i->put!(c, i), 1:3); # add a few entries
-
-julia> close(c);                    # `for` loops can exit
-
-julia> data = [i for i in c]
-3-element Array{Int64,1}:
- 1
- 2
- 3
-```
-
-Consider a simple example using channels for inter-task communication. We start 4 tasks to process
-data from a single `jobs` channel. Jobs, identified by an id (`job_id`), are written to the channel.
-Each task in this simulation reads a `job_id`, waits for a random amount of time and writes back
-a tuple of `job_id` and the simulated time to the results channel. Finally all the `results` are
-printed out.
-
-```julia-repl
-julia> const jobs = Channel{Int}(32);
-
-julia> const results = Channel{Tuple}(32);
-
-julia> function do_work()
-           for job_id in jobs
-               exec_time = rand()
-               sleep(exec_time)                # simulates elapsed time doing actual work
-                                               # typically performed externally.
-               put!(results, (job_id, exec_time))
-           end
-       end;
-
-julia> function make_jobs(n)
-           for i in 1:n
-               put!(jobs, i)
-           end
-       end;
-
-julia> n = 12;
-
-julia> @async make_jobs(n); # feed the jobs channel with "n" jobs
-
-julia> for i in 1:4 # start 4 tasks to process requests in parallel
-           @async do_work()
-       end
-
-julia> @elapsed while n > 0 # print out results
-           job_id, exec_time = take!(results)
-           println("$job_id finished in $(round(exec_time,2)) seconds")
-           n = n - 1
-       end
-4 finished in 0.22 seconds
-3 finished in 0.45 seconds
-1 finished in 0.5 seconds
-7 finished in 0.14 seconds
-2 finished in 0.78 seconds
-5 finished in 0.9 seconds
-9 finished in 0.36 seconds
-6 finished in 0.87 seconds
-8 finished in 0.79 seconds
-10 finished in 0.64 seconds
-12 finished in 0.5 seconds
-11 finished in 0.97 seconds
-0.029772311
->>>>>>> 91c2da8a
 ```
 
 Julia's [`pmap`](@ref) is designed for the case where each function call does a large amount
@@ -1845,11 +1604,7 @@
     Securing and encrypting all worker-worker traffic (via SSH) or encrypting individual messages
     can be done via a custom `ClusterManager`.
 
-<<<<<<< HEAD
 ### [Cluster Cookie](@id man-cluster-cookie)
-=======
-## [Cluster Cookie](@id man-cluster-cookie)
->>>>>>> 91c2da8a
 
 All processes in a cluster share the same cookie which, by default, is a randomly generated string
 on the master process:
@@ -1999,46 +1754,18 @@
 
 julia> dv = distribute(v);
 
-<<<<<<< HEAD
 julia> dC = power_method(dM, dv);
-=======
-The case of `rand` is a bit more complex as we have to ensure that each thread
-uses non-overlapping pseudorandom number sequences. This can be simply ensured
-by using the `Future.randjump` function:
->>>>>>> 91c2da8a
 
 julia> typeof(dC)
 Tuple{DistributedArrays.DArray{Float64,1,Array{Float64,1}},Float64}
 ```
 
-<<<<<<< HEAD
 To end this short exposure to external packages, we can consider `MPI.jl`, a Julia wrapper
 of the MPI protocol. As it would take too long to consider every inner function, it would be better
 to simply appreciate the approach used to implement the protocol.
 
 Consider this toy script which simply calls each subprocess, instantiate its rank and when the master
 process is reached, performs the ranks' sum
-=======
-```julia-repl
-julia> using Random; import Future
-
-julia> function g_fix(r)
-           a = zeros(1000)
-           @threads for i in 1:1000
-               a[i] = rand(r[threadid()])
-           end
-           length(unique(a))
-       end
-g_fix (generic function with 1 method)
-
-julia>  r = let m = MersenneTwister(1)
-                [m; accumulate(Future.randjump, m, fill(big(10)^20, nthreads()-1))]
-            end;
-
-julia> g_fix(r)
-1000
-```
->>>>>>> 91c2da8a
 
 ```julia
 import MPI
