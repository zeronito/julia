# [Documentation](@id man-documentation)

## Accessing Documentation

Documentation can be accessed at the REPL or in [IJulia](https://github.com/JuliaLang/IJulia.jl)
by typing `?` followed by the name of a function or macro, and pressing `Enter`. For example,

```julia
?cos
?@time
?r""
```

will show documentation for the relevant function, macro or string macro respectively. Most Julia
environments provide a way to access documentation directly:
- [VS Code](https://www.julia-vscode.org/) shows documentation when you hover over a function name.
  You can also use the Julia panel in the sidebar to search for documentation.
- In [Pluto](https://github.com/fonsp/Pluto.jl), open the "Live Docs" panel on the bottom right.
- In [Juno](http://junolab.org) using `Ctrl-J, Ctrl-D` will show the documentation for the object
under the cursor.

## Writing Documentation

Julia enables package developers and users to document functions, types and other objects easily
via a built-in documentation system.

The basic syntax is simple: any string appearing just before an object
(function, macro, type or instance) will be interpreted as documenting it (these are called
*docstrings*). Note that no blank lines or comments may intervene between a docstring and
the documented object. Here is a basic example:

```julia
"Tell whether there are too foo items in the array."
foo(xs::Array) = ...
```

Documentation is interpreted as [Markdown](https://en.wikipedia.org/wiki/Markdown), so you can
use indentation and code fences to delimit code examples from text. Technically, any object can
be associated with any other as metadata; Markdown happens to be the default, but one can construct
other string macros and pass them to the `@doc` macro just as well.

!!! note
    Markdown support is implemented in the `Markdown` standard library
    and for a full list of supported syntax see the
    [documentation](@ref markdown_stdlib).

Here is a more complex example, still using Markdown:

````julia
"""
    bar(x[, y])

Compute the Bar index between `x` and `y`.

If `y` is unspecified, compute the Bar index between all pairs of columns of `x`.

# Examples
```julia-repl
julia> bar([1, 2], [1, 2])
1
```
"""
function bar(x, y) ...
````

As in the example above, we recommend following some simple conventions when writing documentation:

1. Always show the signature of a function at the top of the documentation, with a four-space indent
   so that it is printed as Julia code.

   This can be identical to the signature present in the Julia code (like `mean(x::AbstractArray)`),
   or a simplified form. Optional arguments should be represented with their default values (i.e.
   `f(x, y=1)`) when possible, following the actual Julia syntax. Optional arguments which do not
   have a default value should be put in brackets (i.e. `f(x[, y])` and `f(x[, y[, z]])`). An alternative
   solution is to use several lines: one without optional arguments, the other(s) with them. This
   solution can also be used to document several related methods of a given function. When a function
   accepts many keyword arguments, only include a `<keyword arguments>` placeholder in the signature
   (i.e. `f(x; <keyword arguments>)`), and give the complete list under an `# Arguments` section
   (see point 4 below).
2. Include a single one-line sentence describing what the function does or what the object represents
   after the simplified signature block. If needed, provide more details in a second paragraph, after
   a blank line.

   The one-line sentence should use the imperative form ("Do this", "Return that") instead of the
   third person (do not write "Returns the length...") when documenting functions. It should end
   with a period. If the meaning of a function cannot be summarized easily, splitting it into separate
   composable parts could be beneficial (this should not be taken as an absolute requirement for
   every single case though).
3. Do not repeat yourself.

   Since the function name is given by the signature, there is no need to start the documentation
   with "The function `bar`...": go straight to the point. Similarly, if the signature specifies
   the types of the arguments, mentioning them in the description is redundant.
4. Only provide an argument list when really necessary.

   For simple functions, it is often clearer to mention the role of the arguments directly in the
   description of the function's purpose. An argument list would only repeat information already
   provided elsewhere. However, providing an argument list can be a good idea for complex functions
   with many arguments (in particular keyword arguments). In that case, insert it after the general
   description of the function, under an `# Arguments` header, with one `-` bullet for each argument.
   The list should mention the types and default values (if any) of the arguments:

   ```julia
   """
   ...
   # Arguments
   - `n::Integer`: the number of elements to compute.
   - `dim::Integer=1`: the dimensions along which to perform the computation.
   ...
   """
   ```
5. Provide hints to related functions.

   Sometimes there are functions of related functionality. To increase discoverability please provide
   a short list of these in a `See also` paragraph.

   ```
   See also [`bar!`](@ref), [`baz`](@ref), [`baaz`](@ref).
   ```
6. Include any code examples in an `# Examples` section.

   Examples should, whenever possible, be written as *doctests*. A *doctest* is a fenced code block
   (see [Code blocks](@ref)) starting with ````` ```jldoctest````` and contains any number of `julia>`
   prompts together with inputs and expected outputs that mimic the Julia REPL.

   !!! note
       Doctests are enabled by [`Documenter.jl`](https://github.com/JuliaDocs/Documenter.jl).
       For more detailed documentation see Documenter's
       [manual](https://juliadocs.github.io/Documenter.jl/).

   For example in the following docstring a variable `a` is defined and the expected result, as printed
   in a Julia REPL, appears afterwards:

   ````julia
   """
   Some nice documentation here.

   # Examples
   ```jldoctest
   julia> a = [1 2; 3 4]
   2×2 Array{Int64,2}:
    1  2
    3  4
   ```
   """
   ````

   !!! warning
       Calling `rand` and other RNG-related functions should be avoided in doctests since they will not
       produce consistent outputs during different Julia sessions. If you would like to show some random
       number generation related functionality, one option is to explicitly construct and seed your own
       RNG object (see [`Random`](@ref Random-Numbers)) and pass it to the functions you are doctesting.

       Operating system word size ([`Int32`](@ref) or [`Int64`](@ref)) as well as path separator differences
       (`/` or `\`) will also affect the reproducibility of some doctests.

       Note that whitespace in your doctest is significant! The doctest will fail if you misalign the
       output of pretty-printing an array, for example.

   You can then run `make -C doc doctest=true` to run all the doctests in the Julia Manual and API
   documentation, which will ensure that your example works.

   To indicate that the output result is truncated, you may write
   `[...]` at the line where checking should stop. This is useful to
   hide a stacktrace (which contains non-permanent references to lines
   of julia code) when the doctest shows that an exception is thrown,
   for example:

   ````julia
   ```jldoctest
   julia> div(1, 0)
   ERROR: DivideError: integer division error
   [...]
   ```
   ````

   Examples that are untestable should be written within fenced code blocks starting with ````` ```julia`````
   so that they are highlighted correctly in the generated documentation.

   !!! tip
       Wherever possible examples should be **self-contained** and **runnable** so that readers are able
       to try them out without having to include any dependencies.
7. Use backticks to identify code and equations.

   Julia identifiers and code excerpts should always appear between backticks ``` ` ``` to enable
   highlighting. Equations in the LaTeX syntax can be inserted between double backticks ``` `` ```.
   Use Unicode characters rather than their LaTeX escape sequence, i.e. ``` ``α = 1`` ``` rather
   than ``` ``\\alpha = 1`` ```.
8. Place the starting and ending `"""` characters on lines by themselves.

   That is, write:

   ```julia
   """
   ...

   ...
   """
   f(x, y) = ...
   ```

   rather than:

   ```julia
   """...

   ..."""
   f(x, y) = ...
   ```

   This makes it clearer where docstrings start and end.
9. Respect the line length limit used in the surrounding code.

   Docstrings are edited using the same tools as code. Therefore, the same conventions should apply.
   It is recommended that lines are at most 92 characters wide.
6. Provide information allowing custom types to implement the function in an
   `# Implementation` section. These implementation details are intended for developers
   rather than users, explaining e.g. which functions should be overridden and which
   functions automatically use appropriate fallbacks. Such details are best kept separate
   from the main description of the function's behavior.
5. For long docstrings, consider splitting the documentation with an
   `# Extended help` header. The typical help-mode will show only the
   material above the header; you can access the full help by adding a '?'
   at the beginning of the expression (i.e., "??foo" rather than "?foo").

<<<<<<< HEAD
=======
## Accessing Documentation

Documentation can be accessed at the REPL or in [IJulia](https://github.com/JuliaLang/IJulia.jl)
by typing `?` followed by the name of a function or macro, and pressing `Enter`. For example,

```julia
?cos
?@time
?r""
```

will show documentation for the relevant function, macro or string macro respectively. In
[Juno](https://junolab.org) using `Ctrl-J, Ctrl-D` will show the documentation for the object
under the cursor.

>>>>>>> f60bfd10
## Functions & Methods

Functions in Julia may have multiple implementations, known as methods. While it's good practice
for generic functions to have a single purpose, Julia allows methods to be documented individually
if necessary. In general, only the most generic method should be documented, or even the function
itself (i.e. the object created without any methods by `function bar end`). Specific methods should
only be documented if their behaviour differs from the more generic ones. In any case, they should
not repeat the information provided elsewhere. For example:

```julia
"""
    *(x, y, z...)

Multiplication operator. `x * y * z *...` calls this function with multiple
arguments, i.e. `*(x, y, z...)`.
"""
function *(x, y, z...)
    # ... [implementation sold separately] ...
end

"""
    *(x::AbstractString, y::AbstractString, z::AbstractString...)

When applied to strings, concatenates them.
"""
function *(x::AbstractString, y::AbstractString, z::AbstractString...)
    # ... [insert secret sauce here] ...
end

help?> *
search: * .*

  *(x, y, z...)

  Multiplication operator. x * y * z *... calls this function with multiple
  arguments, i.e. *(x,y,z...).

  *(x::AbstractString, y::AbstractString, z::AbstractString...)

  When applied to strings, concatenates them.
```

When retrieving documentation for a generic function, the metadata for each method is concatenated
with the `catdoc` function, which can of course be overridden for custom types.

## Advanced Usage

The `@doc` macro associates its first argument with its second in a per-module dictionary called
`META`.

To make it easier to write documentation, the parser treats the macro name `@doc` specially:
if a call to `@doc` has one argument, but another expression appears after a single line
break, then that additional expression is added as an argument to the macro.
Therefore the following syntax is parsed as a 2-argument call to `@doc`:

```julia
@doc raw"""
...
"""
f(x) = x
```

This makes it possible to use expressions other than normal string literals (such as the `raw""` string macro) as a docstring.

When used for retrieving documentation, the `@doc` macro (or equally, the `doc` function) will
search all `META` dictionaries for metadata relevant to the given object and return it. The returned
object (some Markdown content, for example) will by default display itself intelligently. This
design also makes it easy to use the doc system in a programmatic way; for example, to re-use
documentation between different versions of a function:

```julia
@doc "..." foo!
@doc (@doc foo!) foo
```

Or for use with Julia's metaprogramming functionality:

```julia
for (f, op) in ((:add, :+), (:subtract, :-), (:multiply, :*), (:divide, :/))
    @eval begin
        $f(a,b) = $op(a,b)
    end
end
@doc "`add(a,b)` adds `a` and `b` together" add
@doc "`subtract(a,b)` subtracts `b` from `a`" subtract
```

Documentation written in non-toplevel blocks, such as `begin`, `if`, `for`, and `let`, is
added to the documentation system as blocks are evaluated. For example:

```julia
if condition()
    "..."
    f(x) = x
end
```

will add documentation to `f(x)` when `condition()` is `true`. Note that even if `f(x)` goes
out of scope at the end of the block, its documentation will remain.

It is possible to make use of metaprogramming to assist in the creation of documentation.
When using string-interpolation within the docstring you will need to use an extra `$` as
shown with `$($name)`:

```julia
for func in (:day, :dayofmonth)
    name = string(func)
    @eval begin
        @doc """
            $($name)(dt::TimeType) -> Int64

        The day of month of a `Date` or `DateTime` as an `Int64`.
        """ $func(dt::Dates.TimeType)
    end
end
```

### Dynamic documentation

Sometimes the appropriate documentation for an instance of a type depends on the field values of that
instance, rather than just on the type itself. In these cases, you can add a method to `Docs.getdoc`
for your custom type that returns the documentation on a per-instance basis. For instance,

```julia
struct MyType
    value::Int
end

Docs.getdoc(t::MyType) = "Documentation for MyType with value $(t.value)"

x = MyType(1)
y = MyType(2)
```

`?x` will display "Documentation for MyType with value 1" while `?y` will display
"Documentation for MyType with value 2".

## Syntax Guide

This guide provides a comprehensive overview of how to attach documentation to all Julia syntax
constructs for which providing documentation is possible.

In the following examples `"..."` is used to illustrate an arbitrary docstring.

### `$` and `\` characters

The `$` and `\` characters are still parsed as string interpolation or start of an escape sequence
in docstrings too. The `raw""` string macro together with the `@doc` macro can be used to avoid
having to escape them. This is handy when the docstrings include LaTeX or Julia source code examples
containing interpolation:

````julia
@doc raw"""
```math
\LaTeX
```
"""
function f end
````

### Functions and Methods

```julia
"..."
function f end

"..."
f
```

Adds docstring `"..."` to the function `f`. The first version is the preferred syntax, however both
are equivalent.

```julia
"..."
f(x) = x

"..."
function f(x)
    x
end

"..."
f(x)
```

Adds docstring `"..."` to the method `f(::Any)`.

```julia
"..."
f(x, y = 1) = x + y
```

Adds docstring `"..."` to two `Method`s, namely `f(::Any)` and `f(::Any, ::Any)`.

### Macros

```julia
"..."
macro m(x) end
```

Adds docstring `"..."` to the `@m(::Any)` macro definition.

```julia
"..."
:(@m)
```

Adds docstring `"..."` to the macro named `@m`.

### Types

```
"..."
abstract type T1 end

"..."
mutable struct T2
    ...
end

"..."
struct T3
    ...
end
```

Adds the docstring `"..."` to types `T1`, `T2`, and `T3`.

```julia
"..."
struct T
    "x"
    x
    "y"
    y
end
```

Adds docstring `"..."` to type `T`, `"x"` to field `T.x` and `"y"` to field `T.y`. Also applicable
to `mutable struct` types.

### Modules

```julia
"..."
module M end

module M

"..."
M

end
```

Adds docstring `"..."` to the `Module` `M`. Adding the docstring above the `Module` is the preferred
syntax, however both are equivalent.

```julia
"..."
baremodule M
# ...
end

baremodule M

import Base: @doc

"..."
f(x) = x

end
```

Documenting a `baremodule` by placing a docstring above the expression automatically imports
`@doc` into the module. These imports must be done manually when the module expression is not
documented.

### Global Variables

```julia
"..."
const a = 1

"..."
b = 2

"..."
global c = 3
```

Adds docstring `"..."` to the `Binding`s `a`, `b`, and `c`.

`Binding`s are used to store a reference to a particular `Symbol` in a `Module` without storing
the referenced value itself.

!!! note
    When a `const` definition is only used to define an alias of another definition, such as is the
    case with the function `div` and its alias `÷` in `Base`, do not document the alias and instead
    document the actual function.

    If the alias is documented and not the real definition then the docsystem (`?` mode) will not
    return the docstring attached to the alias when the real definition is searched for.

    For example you should write

    ```julia
    "..."
    f(x) = x + 1
    const alias = f
    ```

    rather than

    ```julia
    f(x) = x + 1
    "..."
    const alias = f
    ```

```julia
"..."
sym
```

Adds docstring `"..."` to the value associated with `sym`. However, it is preferred that
`sym` is documented where it is defined.

### Multiple Objects

```julia
"..."
a, b
```

Adds docstring `"..."` to `a` and `b` each of which should be a documentable expression. This
syntax is equivalent to

```julia
"..."
a

"..."
b
```

Any number of expressions many be documented together in this way. This syntax can be useful when
two functions are related, such as non-mutating and mutating versions `f` and `f!`.

### Macro-generated code

```julia
"..."
@m expression
```

Adds docstring `"..."` to the expression generated by expanding `@m expression`. This allows
for expressions decorated with `@inline`, `@noinline`, `@generated`, or any other macro to
be documented in the same way as undecorated expressions.

Macro authors should take note that only macros that generate a single expression will automatically
support docstrings. If a macro returns a block containing multiple subexpressions then the subexpression
that should be documented must be marked using the [`@__doc__`](@ref Core.@__doc__) macro.

The [`@enum`](@ref) macro makes use of `@__doc__` to allow for documenting [`Enum`](@ref)s.
Examining its definition
should serve as an example of how to use `@__doc__` correctly.

```@docs
Core.@__doc__
```<|MERGE_RESOLUTION|>--- conflicted
+++ resolved
@@ -16,7 +16,7 @@
 - [VS Code](https://www.julia-vscode.org/) shows documentation when you hover over a function name.
   You can also use the Julia panel in the sidebar to search for documentation.
 - In [Pluto](https://github.com/fonsp/Pluto.jl), open the "Live Docs" panel on the bottom right.
-- In [Juno](http://junolab.org) using `Ctrl-J, Ctrl-D` will show the documentation for the object
+- In [Juno](https://junolab.org) using `Ctrl-J, Ctrl-D` will show the documentation for the object
 under the cursor.
 
 ## Writing Documentation
@@ -223,24 +223,6 @@
    material above the header; you can access the full help by adding a '?'
    at the beginning of the expression (i.e., "??foo" rather than "?foo").
 
-<<<<<<< HEAD
-=======
-## Accessing Documentation
-
-Documentation can be accessed at the REPL or in [IJulia](https://github.com/JuliaLang/IJulia.jl)
-by typing `?` followed by the name of a function or macro, and pressing `Enter`. For example,
-
-```julia
-?cos
-?@time
-?r""
-```
-
-will show documentation for the relevant function, macro or string macro respectively. In
-[Juno](https://junolab.org) using `Ctrl-J, Ctrl-D` will show the documentation for the object
-under the cursor.
-
->>>>>>> f60bfd10
 ## Functions & Methods
 
 Functions in Julia may have multiple implementations, known as methods. While it's good practice
