# Control Flow

Julia provides a variety of control flow constructs:

  * [Compound Expressions](@ref man-compound-expressions): `begin` and `(;)`.
  * [Conditional Evaluation](@ref man-conditional-evaluation): `if`-`elseif`-`else` and `?:` (ternary operator).
  * [Short-Circuit Evaluation](@ref): `&&`, `||` and chained comparisons.
  * [Repeated Evaluation: Loops](@ref man-loops): `while` and `for`.
  * [Exception Handling](@ref): `try`-`catch`, [`error`](@ref) and [`throw`](@ref).
  * [Tasks (aka Coroutines)](@ref man-tasks): [`yieldto`](@ref).

The first five control flow mechanisms are standard to high-level programming languages. [`Task`](@ref)s
are not so standard: they provide non-local control flow, making it possible to switch between
temporarily-suspended computations. This is a powerful construct: both exception handling and
cooperative multitasking are implemented in Julia using tasks. Everyday programming requires no
direct usage of tasks, but certain problems can be solved much more easily by using tasks.

## [Compound Expressions](@id man-compound-expressions)

Sometimes it is convenient to have a single expression which evaluates several subexpressions
in order, returning the value of the last subexpression as its value. There are two Julia constructs
that accomplish this: `begin` blocks and `(;)` chains. The value of both compound expression constructs
is that of the last subexpression. Here's an example of a `begin` block:

```jldoctest
julia> z = begin
           x = 1
           y = 2
           x + y
       end
3
```

Since these are fairly small, simple expressions, they could easily be placed onto a single line,
which is where the `(;)` chain syntax comes in handy:

```jldoctest
julia> z = (x = 1; y = 2; x + y)
3
```

This syntax is particularly useful with the terse single-line function definition form introduced
in [Functions](@ref). Although it is typical, there is no requirement that `begin` blocks be multiline
or that `(;)` chains be single-line:

```jldoctest
julia> begin x = 1; y = 2; x + y end
3

julia> (x = 1;
        y = 2;
        x + y)
3
```

## [Conditional Evaluation](@id man-conditional-evaluation)

Conditional evaluation allows portions of code to be evaluated or not evaluated depending on the
value of a boolean expression. Here is the anatomy of the `if`-`elseif`-`else` conditional syntax:

```julia
if x < y
    println("x is less than y")
elseif x > y
    println("x is greater than y")
else
    println("x is equal to y")
end
```

If the condition expression `x < y` is `true`, then the corresponding block is evaluated; otherwise
the condition expression `x > y` is evaluated, and if it is `true`, the corresponding block is
evaluated; if neither expression is true, the `else` block is evaluated. Here it is in action:

```jldoctest
julia> function test(x, y)
           if x < y
               println("x is less than y")
           elseif x > y
               println("x is greater than y")
           else
               println("x is equal to y")
           end
       end
test (generic function with 1 method)

julia> test(1, 2)
x is less than y

julia> test(2, 1)
x is greater than y

julia> test(1, 1)
x is equal to y
```

The `elseif` and `else` blocks are optional, and as many `elseif` blocks as desired can be used.
The condition expressions in the `if`-`elseif`-`else` construct are evaluated until the first
one evaluates to `true`, after which the associated block is evaluated, and no further condition
expressions or blocks are evaluated.

`if` blocks are "leaky", i.e. they do not introduce a local scope. This means that new variables
defined inside the `if` clauses can be used after the `if` block, even if they weren't defined
before. So, we could have defined the `test` function above as

```jldoctest
julia> function test(x,y)
           if x < y
               relation = "less than"
           elseif x == y
               relation = "equal to"
           else
               relation = "greater than"
           end
           println("x is ", relation, " y.")
       end
test (generic function with 1 method)

julia> test(2, 1)
x is greater than y.
```

The variable `relation` is declared inside the `if` block, but used outside. However, when depending
on this behavior, make sure all possible code paths define a value for the variable. The following
change to the above function results in a runtime error

```jldoctest; filter = r"Stacktrace:(\n \[[0-9]+\].*)*"
julia> function test(x,y)
           if x < y
               relation = "less than"
           elseif x == y
               relation = "equal to"
           end
           println("x is ", relation, " y.")
       end
test (generic function with 1 method)

julia> test(1,2)
x is less than y.

julia> test(2,1)
ERROR: UndefVarError: relation not defined
Stacktrace:
 [1] test(::Int64, ::Int64) at ./none:7
```

`if` blocks also return a value, which may seem unintuitive to users coming from many other languages.
This value is simply the return value of the last executed statement in the branch that was chosen,
so

```jldoctest
julia> x = 3
3

julia> if x > 0
           "positive!"
       else
           "negative..."
       end
"positive!"
```

Note that very short conditional statements (one-liners) are frequently expressed using Short-Circuit
Evaluation in Julia, as outlined in the next section.

Unlike C, MATLAB, Perl, Python, and Ruby -- but like Java, and a few other stricter, typed languages
-- it is an error if the value of a conditional expression is anything but `true` or `false`:

```jldoctest
julia> if 1
           println("true")
       end
ERROR: TypeError: non-boolean (Int64) used in boolean context
```

This error indicates that the conditional was of the wrong type: [`Int64`](@ref) rather
than the required [`Bool`](@ref).

The so-called "ternary operator", `?:`, is closely related to the `if`-`elseif`-`else` syntax,
but is used where a conditional choice between single expression values is required, as opposed
to conditional execution of longer blocks of code. It gets its name from being the only operator
in most languages taking three operands:

```julia
a ? b : c
```

The expression `a`, before the `?`, is a condition expression, and the ternary operation evaluates
the expression `b`, before the `:`, if the condition `a` is `true` or the expression `c`, after
the `:`, if it is `false`. Note that the spaces around `?` and `:` are mandatory: an expression
like `a?b:c` is not a valid ternary expression (but a newline is acceptable after both the `?` and
the `:`).

The easiest way to understand this behavior is to see an example. In the previous example, the
`println` call is shared by all three branches: the only real choice is which literal string to
print. This could be written more concisely using the ternary operator. For the sake of clarity,
let's try a two-way version first:

```jldoctest
julia> x = 1; y = 2;

julia> println(x < y ? "less than" : "not less than")
less than

julia> x = 1; y = 0;

julia> println(x < y ? "less than" : "not less than")
not less than
```

If the expression `x < y` is true, the entire ternary operator expression evaluates to the string
`"less than"` and otherwise it evaluates to the string `"not less than"`. The original three-way
example requires chaining multiple uses of the ternary operator together:

```jldoctest
julia> test(x, y) = println(x < y ? "x is less than y"    :
                            x > y ? "x is greater than y" : "x is equal to y")
test (generic function with 1 method)

julia> test(1, 2)
x is less than y

julia> test(2, 1)
x is greater than y

julia> test(1, 1)
x is equal to y
```

To facilitate chaining, the operator associates from right to left.

It is significant that like `if`-`elseif`-`else`, the expressions before and after the `:` are
only evaluated if the condition expression evaluates to `true` or `false`, respectively:

```jldoctest
julia> v(x) = (println(x); x)
v (generic function with 1 method)

julia> 1 < 2 ? v("yes") : v("no")
yes
"yes"

julia> 1 > 2 ? v("yes") : v("no")
no
"no"
```

## Short-Circuit Evaluation

Short-circuit evaluation is quite similar to conditional evaluation. The behavior is found in
most imperative programming languages having the `&&` and `||` boolean operators: in a series
of boolean expressions connected by these operators, only the minimum number of expressions are
evaluated as are necessary to determine the final boolean value of the entire chain. Explicitly,
this means that:

  * In the expression `a && b`, the subexpression `b` is only evaluated if `a` evaluates to `true`.
  * In the expression `a || b`, the subexpression `b` is only evaluated if `a` evaluates to `false`.

The reasoning is that `a && b` must be `false` if `a` is `false`, regardless of the value of
`b`, and likewise, the value of `a || b` must be true if `a` is `true`, regardless of the value
of `b`. Both `&&` and `||` associate to the right, but `&&` has higher precedence than `||` does.
It's easy to experiment with this behavior:

```jldoctest tandf
julia> t(x) = (println(x); true)
t (generic function with 1 method)

julia> f(x) = (println(x); false)
f (generic function with 1 method)

julia> t(1) && t(2)
1
2
true

julia> t(1) && f(2)
1
2
false

julia> f(1) && t(2)
1
false

julia> f(1) && f(2)
1
false

julia> t(1) || t(2)
1
true

julia> t(1) || f(2)
1
true

julia> f(1) || t(2)
1
2
true

julia> f(1) || f(2)
1
2
false
```

You can easily experiment in the same way with the associativity and precedence of various combinations
of `&&` and `||` operators.

This behavior is frequently used in Julia to form an alternative to very short `if` statements.
Instead of `if <cond> <statement> end`, one can write `<cond> && <statement>` (which could be
read as: <cond> *and then* <statement>). Similarly, instead of `if ! <cond> <statement> end`,
one can write `<cond> || <statement>` (which could be read as: <cond> *or else* <statement>).

For example, a recursive factorial routine could be defined like this:

```jldoctest; filter = r"Stacktrace:(\n \[[0-9]+\].*)*"
julia> function fact(n::Int)
           n >= 0 || error("n must be non-negative")
           n == 0 && return 1
           n * fact(n-1)
       end
fact (generic function with 1 method)

julia> fact(5)
120

julia> fact(0)
1

julia> fact(-1)
ERROR: n must be non-negative
Stacktrace:
 [1] error at ./error.jl:33 [inlined]
 [2] fact(::Int64) at ./none:2
 [3] top-level scope
```

Boolean operations *without* short-circuit evaluation can be done with the bitwise boolean operators
introduced in [Mathematical Operations and Elementary Functions](@ref): `&` and `|`. These are
normal functions, which happen to support infix operator syntax, but always evaluate their arguments:

```jldoctest tandf
julia> f(1) & t(2)
1
2
false

julia> t(1) | t(2)
1
2
true
```

Just like condition expressions used in `if`, `elseif` or the ternary operator, the operands of
`&&` or `||` must be boolean values (`true` or `false`). Using a non-boolean value anywhere except
for the last entry in a conditional chain is an error:

```jldoctest
julia> 1 && true
ERROR: TypeError: non-boolean (Int64) used in boolean context
```

On the other hand, any type of expression can be used at the end of a conditional chain. It will
be evaluated and returned depending on the preceding conditionals:

```jldoctest
julia> true && (x = (1, 2, 3))
(1, 2, 3)

julia> false && (x = (1, 2, 3))
false
```

## [Repeated Evaluation: Loops](@id man-loops)

There are two constructs for repeated evaluation of expressions: the `while` loop and the `for`
loop. Here is an example of a `while` loop:

```jldoctest
julia> i = 1;

julia> while i <= 5
           println(i)
           global i += 1
       end
1
2
3
4
5
```

The `while` loop evaluates the condition expression (`i <= 5` in this case), and as long it remains
`true`, keeps also evaluating the body of the `while` loop. If the condition expression is `false`
when the `while` loop is first reached, the body is never evaluated.

The `for` loop makes common repeated evaluation idioms easier to write. Since counting up and
down like the above `while` loop does is so common, it can be expressed more concisely with a
`for` loop:

```jldoctest
julia> for i = 1:5
           println(i)
       end
1
2
3
4
5
```

Here the `1:5` is a range object, representing the sequence of numbers 1, 2, 3, 4, 5. The `for`
loop iterates through these values, assigning each one in turn to the variable `i`. One rather
important distinction between the previous `while` loop form and the `for` loop form is the scope
during which the variable is visible. If the variable `i` has not been introduced in another
scope, in the `for` loop form, it is visible only inside of the `for` loop, and not
outside/afterwards. You'll either need a new interactive session instance or a different variable
name to test this:

```jldoctest
julia> for j = 1:5
           println(j)
       end
1
2
3
4
5

julia> j
ERROR: UndefVarError: j not defined
```

See [Scope of Variables](@ref scope-of-variables) for a detailed explanation of variable scope and how it works in
Julia.

In general, the `for` loop construct can iterate over any container. In these cases, the alternative
(but fully equivalent) keyword `in` or `∈` is typically used instead of `=`, since it makes
the code read more clearly:

```jldoctest
julia> for i in [1,4,0]
           println(i)
       end
1
4
0

julia> for s ∈ ["foo","bar","baz"]
           println(s)
       end
foo
bar
baz
```

Various types of iterable containers will be introduced and discussed in later sections of the
manual (see, e.g., [Multi-dimensional Arrays](@ref man-multi-dim-arrays)).

It is sometimes convenient to terminate the repetition of a `while` before the test condition
is falsified or stop iterating in a `for` loop before the end of the iterable object is reached.
This can be accomplished with the `break` keyword:

```jldoctest
julia> i = 1;

julia> while true
           println(i)
           if i >= 5
               break
           end
           global i += 1
       end
1
2
3
4
5

julia> for j = 1:1000
           println(j)
           if j >= 5
               break
           end
       end
1
2
3
4
5
```

Without the `break` keyword, the above `while` loop would never terminate on its own, and the `for` loop would iterate up to 1000. These loops are both exited early by using `break`.

In other circumstances, it is handy to be able to stop an iteration and move on to the next one
immediately. The `continue` keyword accomplishes this:

```jldoctest
julia> for i = 1:10
           if i % 3 != 0
               continue
           end
           println(i)
       end
3
6
9
```

This is a somewhat contrived example since we could produce the same behavior more clearly by
negating the condition and placing the `println` call inside the `if` block. In realistic usage
there is more code to be evaluated after the `continue`, and often there are multiple points from
which one calls `continue`.

Multiple nested `for` loops can be combined into a single outer loop, forming the cartesian product
of its iterables:

```jldoctest
julia> for i = 1:2, j = 3:4
           println((i, j))
       end
(1, 3)
(1, 4)
(2, 3)
(2, 4)
```

<<<<<<< HEAD
A `break` statement inside such a loop exits the entire nest of loops, not just
the inner one.

Every statement in julia is an expression, and a `for` loop is no exception.
Its value is `nothing`:
```jldoctest
julia> nothing === (for i=1:10 end)
true
```
However, in some cases it is convenient to return a value from a loop. For
example, if we search a record in an unordered list, we'll want to `break` out
of it as soon as we found it. For this, the `break` statement allows passing a
value:

```jldoctest using-records-variable
julia> records = [(10,"Alice"), (12, "Bob"), (5, "Carol")];
julia> name = for (id, n) in records
           if id == 12
               # break the loop, returning the current value of n
               break n
           end
       end;
julia> name
"Bob"
```
If we want to specify a default value in case the iteration ends without ever
hitting a `break` statement, we can add an `else` block:
```jldoctest using-records-variable
julia> name = for (id, n) in records
           if id == 16
               # break the loop, returning the current value of n
               break n
           end
       else
           "<name not found>"
       end;
julia> name
"<name not found>"
```

Similar semantics work in a `while` loop:
```jldoctest
julia> f(p) = while true
           q = nextfloat(p)
           if q > pi
               break p
           end
           p = q
       end
julia> f(3.1415926)
3.141592653589793
```
=======
With this syntax, iterables may still refer to outer loop variables; e.g. `for i = 1:n, j = 1:i`
is valid.
However a `break` statement inside such a loop exits the entire nest of loops, not just the inner one.
Both variables (`i` and `j`) are set to their current iteration values each time the inner loop runs.
Therefore, assignments to `i` will not be visible to subsequent iterations:

```jldoctest
julia> for i = 1:2, j = 3:4
           println((i, j))
           i = 0
       end
(1, 3)
(1, 4)
(2, 3)
(2, 4)
```

If this example were rewritten to use a `for` keyword for each variable, then the output would
be different: the second and fourth values would contain `0`.
>>>>>>> 98b12063

## Exception Handling

When an unexpected condition occurs, a function may be unable to return a reasonable value to
its caller. In such cases, it may be best for the exceptional condition to either terminate the
program while printing a diagnostic error message, or if the programmer has provided code to handle
such exceptional circumstances then allow that code to take the appropriate action.

### Built-in `Exception`s

`Exception`s are thrown when an unexpected condition has occurred. The built-in `Exception`s listed
below all interrupt the normal flow of control.

| `Exception`                   |
|:----------------------------- |
| [`ArgumentError`](@ref)       |
| [`BoundsError`](@ref)         |
| `CompositeException`          |
| [`DivideError`](@ref)         |
| [`DomainError`](@ref)         |
| [`EOFError`](@ref)            |
| [`ErrorException`](@ref)      |
| [`InexactError`](@ref)        |
| [`InitError`](@ref)           |
| [`InterruptException`](@ref)  |
| `InvalidStateException`       |
| [`KeyError`](@ref)            |
| [`LoadError`](@ref)           |
| [`OutOfMemoryError`](@ref)    |
| [`ReadOnlyMemoryError`](@ref) |
| [`RemoteException`](@ref)     |
| [`MethodError`](@ref)         |
| [`OverflowError`](@ref)       |
| [`Meta.ParseError`](@ref)     |
| [`SystemError`](@ref)         |
| [`TypeError`](@ref)           |
| [`UndefRefError`](@ref)       |
| [`UndefVarError`](@ref)       |
| `UnicodeError`                |

For example, the [`sqrt`](@ref) function throws a [`DomainError`](@ref) if applied to a negative
real value:

```jldoctest
julia> sqrt(-1)
ERROR: DomainError with -1.0:
sqrt will only return a complex result if called with a complex argument. Try sqrt(Complex(x)).
Stacktrace:
[...]
```

You may define your own exceptions in the following way:

```jldoctest
julia> struct MyCustomException <: Exception end
```

### The [`throw`](@ref) function

Exceptions can be created explicitly with [`throw`](@ref). For example, a function defined only
for nonnegative numbers could be written to [`throw`](@ref) a [`DomainError`](@ref) if the argument
is negative:

```jldoctest; filter = r"Stacktrace:(\n \[[0-9]+\].*)*"
julia> f(x) = x>=0 ? exp(-x) : throw(DomainError(x, "argument must be nonnegative"))
f (generic function with 1 method)

julia> f(1)
0.36787944117144233

julia> f(-1)
ERROR: DomainError with -1:
argument must be nonnegative
Stacktrace:
 [1] f(::Int64) at ./none:1
```

Note that [`DomainError`](@ref) without parentheses is not an exception, but a type of exception.
It needs to be called to obtain an `Exception` object:

```jldoctest
julia> typeof(DomainError(nothing)) <: Exception
true

julia> typeof(DomainError) <: Exception
false
```

Additionally, some exception types take one or more arguments that are used for error reporting:

```jldoctest
julia> throw(UndefVarError(:x))
ERROR: UndefVarError: x not defined
```

This mechanism can be implemented easily by custom exception types following the way [`UndefVarError`](@ref)
is written:

```jldoctest
julia> struct MyUndefVarError <: Exception
           var::Symbol
       end

julia> Base.showerror(io::IO, e::MyUndefVarError) = print(io, e.var, " not defined")
```

!!! note
    When writing an error message, it is preferred to make the first word lowercase. For example,
    `size(A) == size(B) || throw(DimensionMismatch("size of A not equal to size of B"))`

    is preferred over

    `size(A) == size(B) || throw(DimensionMismatch("Size of A not equal to size of B"))`.

    However, sometimes it makes sense to keep the uppercase first letter, for instance if an argument
    to a function is a capital letter: `size(A,1) == size(B,2) || throw(DimensionMismatch("A has first dimension..."))`.

### Errors

The [`error`](@ref) function is used to produce an [`ErrorException`](@ref) that interrupts
the normal flow of control.

Suppose we want to stop execution immediately if the square root of a negative number is taken.
To do this, we can define a fussy version of the [`sqrt`](@ref) function that raises an error
if its argument is negative:

```jldoctest fussy_sqrt; filter = r"Stacktrace:(\n \[[0-9]+\].*)*"
julia> fussy_sqrt(x) = x >= 0 ? sqrt(x) : error("negative x not allowed")
fussy_sqrt (generic function with 1 method)

julia> fussy_sqrt(2)
1.4142135623730951

julia> fussy_sqrt(-1)
ERROR: negative x not allowed
Stacktrace:
 [1] error at ./error.jl:33 [inlined]
 [2] fussy_sqrt(::Int64) at ./none:1
 [3] top-level scope
```

If `fussy_sqrt` is called with a negative value from another function, instead of trying to continue
execution of the calling function, it returns immediately, displaying the error message in the
interactive session:

```jldoctest fussy_sqrt; filter = r"Stacktrace:(\n \[[0-9]+\].*)*"
julia> function verbose_fussy_sqrt(x)
           println("before fussy_sqrt")
           r = fussy_sqrt(x)
           println("after fussy_sqrt")
           return r
       end
verbose_fussy_sqrt (generic function with 1 method)

julia> verbose_fussy_sqrt(2)
before fussy_sqrt
after fussy_sqrt
1.4142135623730951

julia> verbose_fussy_sqrt(-1)
before fussy_sqrt
ERROR: negative x not allowed
Stacktrace:
 [1] error at ./error.jl:33 [inlined]
 [2] fussy_sqrt at ./none:1 [inlined]
 [3] verbose_fussy_sqrt(::Int64) at ./none:3
 [4] top-level scope
```

### The `try/catch` statement

The `try/catch` statement allows for `Exception`s to be tested for. For example, a customized
square root function can be written to automatically call either the real or complex square root
method on demand using `Exception`s :

```jldoctest
julia> f(x) = try
           sqrt(x)
       catch
           sqrt(complex(x, 0))
       end
f (generic function with 1 method)

julia> f(1)
1.0

julia> f(-1)
0.0 + 1.0im
```

It is important to note that in real code computing this function, one would compare `x` to zero
instead of catching an exception. The exception is much slower than simply comparing and branching.

`try/catch` statements also allow the `Exception` to be saved in a variable. In this contrived
example, the following example calculates the square root of the second element of `x` if `x`
is indexable, otherwise assumes `x` is a real number and returns its square root:

```jldoctest
julia> sqrt_second(x) = try
           sqrt(x[2])
       catch y
           if isa(y, DomainError)
               sqrt(complex(x[2], 0))
           elseif isa(y, BoundsError)
               sqrt(x)
           end
       end
sqrt_second (generic function with 1 method)

julia> sqrt_second([1 4])
2.0

julia> sqrt_second([1 -4])
0.0 + 2.0im

julia> sqrt_second(9)
3.0

julia> sqrt_second(-9)
ERROR: DomainError with -9.0:
sqrt will only return a complex result if called with a complex argument. Try sqrt(Complex(x)).
Stacktrace:
[...]
```

Note that the symbol following `catch` will always be interpreted as a name for the exception,
so care is needed when writing `try/catch` expressions on a single line. The following code will
*not* work to return the value of `x` in case of an error:

```julia
try bad() catch x end
```

Instead, use a semicolon or insert a line break after `catch`:

```julia
try bad() catch; x end

try bad()
catch
    x
end
```

The `catch` clause is not strictly necessary; when omitted, the default return value is `nothing`.

```jldoctest
julia> try error() end # Returns nothing
```

The power of the `try/catch` construct lies in the ability to unwind a deeply nested computation
immediately to a much higher level in the stack of calling functions. There are situations where
no error has occurred, but the ability to unwind the stack and pass a value to a higher level
is desirable. Julia provides the [`rethrow`](@ref), [`backtrace`](@ref) and [`catch_backtrace`](@ref)
functions for more advanced error handling.

### `finally` Clauses

In code that performs state changes or uses resources like files, there is typically clean-up
work (such as closing files) that needs to be done when the code is finished. Exceptions potentially
complicate this task, since they can cause a block of code to exit before reaching its normal
end. The `finally` keyword provides a way to run some code when a given block of code exits, regardless
of how it exits.

For example, here is how we can guarantee that an opened file is closed:

```julia
f = open("file")
try
    # operate on file f
finally
    close(f)
end
```

When control leaves the `try` block (for example due to a `return`, or just finishing normally),
`close(f)` will be executed. If the `try` block exits due to an exception, the exception will
continue propagating. A `catch` block may be combined with `try` and `finally` as well. In this
case the `finally` block will run after `catch` has handled the error.

## [Tasks (aka Coroutines)](@id man-tasks)

Tasks are a control flow feature that allows computations to be suspended and resumed in a flexible
manner. This feature is sometimes called by other names, such as symmetric coroutines, lightweight
threads, cooperative multitasking, or one-shot continuations.

When a piece of computing work (in practice, executing a particular function) is designated as
a [`Task`](@ref), it becomes possible to interrupt it by switching to another [`Task`](@ref).
The original [`Task`](@ref) can later be resumed, at which point it will pick up right where it
left off. At first, this may seem similar to a function call. However there are two key differences.
First, switching tasks does not use any space, so any number of task switches can occur without
consuming the call stack. Second, switching among tasks can occur in any order, unlike function
calls, where the called function must finish executing before control returns to the calling function.

This kind of control flow can make it much easier to solve certain problems. In some problems,
the various pieces of required work are not naturally related by function calls; there is no obvious
"caller" or "callee" among the jobs that need to be done. An example is the producer-consumer
problem, where one complex procedure is generating values and another complex procedure is consuming
them. The consumer cannot simply call a producer function to get a value, because the producer
may have more values to generate and so might not yet be ready to return. With tasks, the producer
and consumer can both run as long as they need to, passing values back and forth as necessary.

Julia provides a [`Channel`](@ref) mechanism for solving this problem.
A [`Channel`](@ref) is a waitable first-in first-out queue which can have
multiple tasks reading from and writing to it.

Let's define a producer task, which produces values via the [`put!`](@ref) call.
To consume values, we need to schedule the producer to run in a new task. A special [`Channel`](@ref)
constructor which accepts a 1-arg function as an argument can be used to run a task bound to a channel.
We can then [`take!`](@ref) values repeatedly from the channel object:

```jldoctest producer
julia> function producer(c::Channel)
           put!(c, "start")
           for n=1:4
               put!(c, 2n)
           end
           put!(c, "stop")
       end;

julia> chnl = Channel(producer);

julia> take!(chnl)
"start"

julia> take!(chnl)
2

julia> take!(chnl)
4

julia> take!(chnl)
6

julia> take!(chnl)
8

julia> take!(chnl)
"stop"
```

One way to think of this behavior is that `producer` was able to return multiple times. Between
calls to [`put!`](@ref), the producer's execution is suspended and the consumer has control.

The returned [`Channel`](@ref) can be used as an iterable object in a `for` loop, in which case the
loop variable takes on all the produced values. The loop is terminated when the channel is closed.

```jldoctest producer
julia> for x in Channel(producer)
           println(x)
       end
start
2
4
6
8
stop
```

Note that we did not have to explicitly close the channel in the producer. This is because
the act of binding a [`Channel`](@ref) to a [`Task`](@ref) associates the open lifetime of
a channel with that of the bound task. The channel object is closed automatically when the task
terminates. Multiple channels can be bound to a task, and vice-versa.

While the [`Task`](@ref) constructor expects a 0-argument function, the [`Channel`](@ref)
method which creates a channel bound task expects a function that accepts a single argument of
type [`Channel`](@ref). A common pattern is for the producer to be parameterized, in which case a partial
function application is needed to create a 0 or 1 argument [anonymous function](@ref man-anonymous-functions).

For [`Task`](@ref) objects this can be done either directly or by use of a convenience macro:

```julia
function mytask(myarg)
    ...
end

taskHdl = Task(() -> mytask(7))
# or, equivalently
taskHdl = @task mytask(7)
```

To orchestrate more advanced work distribution patterns, [`bind`](@ref) and [`schedule`](@ref)
can be used in conjunction with [`Task`](@ref) and [`Channel`](@ref)
constructors to explicitly link a set of channels with a set of producer/consumer tasks.

Note that currently Julia tasks are not scheduled to run on separate CPU cores.
True kernel threads are discussed under the topic of [Parallel Computing](@ref).

### Core task operations

Let us explore the low level construct [`yieldto`](@ref) to understand how task switching works.
`yieldto(task,value)` suspends the current task, switches to the specified `task`, and causes
that task's last [`yieldto`](@ref) call to return the specified `value`. Notice that [`yieldto`](@ref)
is the only operation required to use task-style control flow; instead of calling and returning
we are always just switching to a different task. This is why this feature is also called "symmetric
coroutines"; each task is switched to and from using the same mechanism.

[`yieldto`](@ref) is powerful, but most uses of tasks do not invoke it directly. Consider why
this might be. If you switch away from the current task, you will probably want to switch back
to it at some point, but knowing when to switch back, and knowing which task has the responsibility
of switching back, can require considerable coordination. For example, [`put!`](@ref) and [`take!`](@ref)
are blocking operations, which, when used in the context of channels maintain state to remember
who the consumers are. Not needing to manually keep track of the consuming task is what makes [`put!`](@ref)
easier to use than the low-level [`yieldto`](@ref).

In addition to [`yieldto`](@ref), a few other basic functions are needed to use tasks effectively.

  * [`current_task`](@ref) gets a reference to the currently-running task.
  * [`istaskdone`](@ref) queries whether a task has exited.
  * [`istaskstarted`](@ref) queries whether a task has run yet.
  * [`task_local_storage`](@ref) manipulates a key-value store specific to the current task.

### Tasks and events

Most task switches occur as a result of waiting for events such as I/O requests, and are performed
by a scheduler included in Julia Base. The scheduler maintains a queue of runnable tasks,
and executes an event loop that restarts tasks based on external events such as message arrival.

The basic function for waiting for an event is [`wait`](@ref). Several objects implement [`wait`](@ref);
for example, given a `Process` object, [`wait`](@ref) will wait for it to exit. [`wait`](@ref)
is often implicit; for example, a [`wait`](@ref) can happen inside a call to [`read`](@ref)
to wait for data to be available.

In all of these cases, [`wait`](@ref) ultimately operates on a [`Condition`](@ref) object, which
is in charge of queueing and restarting tasks. When a task calls [`wait`](@ref) on a [`Condition`](@ref),
the task is marked as non-runnable, added to the condition's queue, and switches to the scheduler.
The scheduler will then pick another task to run, or block waiting for external events. If all
goes well, eventually an event handler will call [`notify`](@ref) on the condition, which causes
tasks waiting for that condition to become runnable again.

A task created explicitly by calling [`Task`](@ref) is initially not known to the scheduler. This
allows you to manage tasks manually using [`yieldto`](@ref) if you wish. However, when such
a task waits for an event, it still gets restarted automatically when the event happens, as you
would expect. It is also possible to make the scheduler run a task whenever it can, without necessarily
waiting for any events. This is done by calling [`schedule`](@ref), or using the [`@schedule`](@ref)
or [`@async`](@ref) macros (see [Parallel Computing](@ref) for more details).

### Task states

Tasks have a `state` field that describes their execution status. A [`Task`](@ref) `state` is one of the following
symbols:

| Symbol      | Meaning                                            |
|:----------- |:-------------------------------------------------- |
| `:runnable` | Currently running, or available to be switched to  |
| `:waiting`  | Blocked waiting for a specific event               |
| `:queued`   | In the scheduler's run queue about to be restarted |
| `:done`     | Successfully finished executing                    |
| `:failed`   | Finished with an uncaught exception                |<|MERGE_RESOLUTION|>--- conflicted
+++ resolved
@@ -527,9 +527,25 @@
 (2, 4)
 ```
 
-<<<<<<< HEAD
-A `break` statement inside such a loop exits the entire nest of loops, not just
-the inner one.
+With this syntax, iterables may still refer to outer loop variables; e.g. `for i = 1:n, j = 1:i`
+is valid.
+However a `break` statement inside such a loop exits the entire nest of loops, not just the inner one.
+Both variables (`i` and `j`) are set to their current iteration values each time the inner loop runs.
+Therefore, assignments to `i` will not be visible to subsequent iterations:
+
+```jldoctest
+julia> for i = 1:2, j = 3:4
+           println((i, j))
+           i = 0
+       end
+(1, 3)
+(1, 4)
+(2, 3)
+(2, 4)
+```
+
+If this example were rewritten to use a `for` keyword for each variable, then the output would
+be different: the second and fourth values would contain `0`.
 
 Every statement in julia is an expression, and a `for` loop is no exception.
 Its value is `nothing`:
@@ -580,27 +596,6 @@
 julia> f(3.1415926)
 3.141592653589793
 ```
-=======
-With this syntax, iterables may still refer to outer loop variables; e.g. `for i = 1:n, j = 1:i`
-is valid.
-However a `break` statement inside such a loop exits the entire nest of loops, not just the inner one.
-Both variables (`i` and `j`) are set to their current iteration values each time the inner loop runs.
-Therefore, assignments to `i` will not be visible to subsequent iterations:
-
-```jldoctest
-julia> for i = 1:2, j = 3:4
-           println((i, j))
-           i = 0
-       end
-(1, 3)
-(1, 4)
-(2, 3)
-(2, 4)
-```
-
-If this example were rewritten to use a `for` keyword for each variable, then the output would
-be different: the second and fourth values would contain `0`.
->>>>>>> 98b12063
 
 ## Exception Handling
 
