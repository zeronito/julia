--- conflicted
+++ resolved
@@ -97,14 +97,8 @@
     julia> 2im^2
     -2 + 0im
 
-<<<<<<< HEAD
-Note that ``3/4im == 3/(4*im) == -(3/4*im)``, since a a literal
-coefficient binds more tightly than multiplication and division.
-=======
-Note that ``3/4im == 3/(4*im) == -(3/4*im)`` and ``2im^2 == 2(im^2)``; a
-literal coefficient binds more tightly than multiplication and division,
-but less tightly than exponentiation.
->>>>>>> 6d8b759d
+Note that ``3/4im == 3/(4*im) == -(3/4*im)``, since a literal
+coefficient binds more tightly than division.
 
 Standard functions to manipulate complex values are provided:
 
