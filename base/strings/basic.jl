# This file is a part of Julia. License is MIT: https://julialang.org/license

## core string functions ##

endof(s::AbstractString) = error("you must implement endof(", typeof(s), ")")
next(s::AbstractString, i::Int) = error("you must implement next(", typeof(s), ",Int)")
next(s::DirectIndexString, i::Int) = (s[i],i+1)
next(s::AbstractString, i::Integer) = next(s,Int(i))

string() = ""
string(s::AbstractString) = s

"""
    String(s::AbstractString)

Convert a string to a contiguous byte array representation encoded as UTF-8 bytes.
This representation is often appropriate for passing strings to C.
"""
String(s::AbstractString) = print_to_string(s)

convert(::Type{Vector{UInt8}}, s::AbstractString) = convert(Vector{UInt8}, String(s))
convert(::Type{Array{UInt8}}, s::AbstractString) = convert(Vector{UInt8}, s)
convert(::Type{String}, s::AbstractString) = String(s)
convert(::Type{Vector{Char}}, s::AbstractString) = collect(s)
convert(::Type{Symbol}, s::AbstractString) = Symbol(s)
convert(::Type{String}, s::Symbol) = unsafe_string(Cstring(s))

## generic supplied functions ##

start(s::AbstractString) = 1
done(s::AbstractString,i) = (i > endof(s))
getindex(s::AbstractString, i::Int) = next(s,i)[1]
getindex(s::AbstractString, i::Integer) = s[Int(i)]
getindex(s::AbstractString, i::Colon) = s
getindex(s::AbstractString, r::UnitRange{<:Integer}) = s[Int(first(r)):Int(last(r))]
# TODO: handle other ranges with stride ±1 specially?
getindex(s::AbstractString, v::AbstractVector{<:Integer}) =
    sprint(length(v), io->(for i in v; write(io,s[i]) end))
getindex(s::AbstractString, v::AbstractVector{Bool}) =
    throw(ArgumentError("logical indexing not supported for strings"))

get(s::AbstractString, i::Integer, default) = isvalid(s,i) ? s[i] : default
Symbol(s::AbstractString) = Symbol(String(s))

"""
    sizeof(s::AbstractString)

The number of bytes in string `s`.

# Example

```jldoctest
julia> sizeof("❤")
3
```
"""
sizeof(s::AbstractString) = error("type $(typeof(s)) has no canonical binary representation")

eltype(::Type{<:AbstractString}) = Char

"""
    *(s::Union{AbstractString, Char}, t::Union{AbstractString, Char})

Concatenate strings and/or characters, producing a [`String`](@ref). This is equivalent
to calling the [`string`](@ref) function on the arguments.

<<<<<<< HEAD
# Examples
=======
# Example

>>>>>>> 32422d44
```jldoctest
julia> "Hello " * "world"
"Hello world"

julia> 'j' * "ulia"
"julia"
```
"""
(*)(s1::Union{Char, AbstractString}, ss::Union{Char, AbstractString}...) = string(s1, ss...)

one(::Union{T,Type{T}}) where {T<:AbstractString} = convert(T, "")

length(s::DirectIndexString) = endof(s)

"""
    length(s::AbstractString)

The number of characters in string `s`.

# Example

```jldoctest
julia> length("jμΛIα")
5
```
"""
function length(s::AbstractString)
    i = start(s)
    if done(s,i)
        return 0
    end
    n = 1
    while true
        c, j = next(s,i)
        if done(s,j)
            return n
        end
        n += 1
        i = j
    end
end

## string comparison functions ##

function cmp(a::AbstractString, b::AbstractString)
    if a === b
        return 0
    end
    i = start(a)
    j = start(b)
    while !done(a,i)
        if done(b,j)
            return +1
        end
        c, i = next(a,i)
        d, j = next(b,j)
        if c != d
            return c < d ? -1 : +1
        end
    end
    done(b,j) ? 0 : -1
end

==(a::AbstractString, b::AbstractString) = cmp(a,b) == 0
isless(a::AbstractString, b::AbstractString) = cmp(a,b) < 0

# faster comparisons for symbols

cmp(a::Symbol, b::Symbol) = Int(sign(ccall(:strcmp, Int32, (Cstring, Cstring), a, b)))

isless(a::Symbol, b::Symbol) = cmp(a,b) < 0

## Generic validation functions ##

isvalid(s::DirectIndexString, i::Integer) = (start(s) <= i <= endof(s))

"""
    isvalid(str::AbstractString, i::Integer)

Tells whether index `i` is valid for the given string.

# Examples

```jldoctest
julia> str = "αβγdef";

julia> isvalid(str, 1)
true

julia> str[1]
'α': Unicode U+03b1 (category Ll: Letter, lowercase)

julia> isvalid(str, 2)
false

julia> str[2]
ERROR: UnicodeError: invalid character index
[...]
```
"""
function isvalid(s::AbstractString, i::Integer)
    i < 1 && return false
    done(s,i) && return false
    try
        next(s,i)
        true
    catch
        false
    end
end

## Generic indexing functions ##

prevind(s::DirectIndexString, i::Integer) = Int(i)-1
prevind(s::AbstractArray    , i::Integer) = Int(i)-1
nextind(s::DirectIndexString, i::Integer) = Int(i)+1
nextind(s::AbstractArray    , i::Integer) = Int(i)+1

"""
    prevind(str::AbstractString, i::Integer)

Get the previous valid string index before `i`.
Returns a value less than `1` at the beginning of the string.

# Examples

```jldoctest
julia> prevind("αβγdef", 3)
1

julia> prevind("αβγdef", 1)
0
```
"""
function prevind(s::AbstractString, i::Integer)
    e = endof(s)
    if i > e
        return e
    end
    j = Int(i)-1
    while j >= 1
        if isvalid(s,j)
            return j
        end
        j -= 1
    end
    return 0 # out of range
end

"""
    nextind(str::AbstractString, i::Integer)

Get the next valid string index after `i`.
Returns a value greater than `endof(str)` at or after the end of the string.

# Examples

```jldoctest
julia> str = "αβγdef";

julia> nextind(str, 1)
3

julia> endof(str)
9

julia> nextind(str, 9)
10
```
"""
function nextind(s::AbstractString, i::Integer)
    e = endof(s)
    if i < 1
        return 1
    end
    if i > e
        return Int(i)+1
    end
    for j = Int(i)+1:e
        if isvalid(s,j)
            return j
        end
    end
    next(s,e)[2] # out of range
end

checkbounds(s::AbstractString, i::Integer) = start(s) <= i <= endof(s) || throw(BoundsError(s, i))
checkbounds(s::AbstractString, r::Range{<:Integer}) = isempty(r) || (minimum(r) >= start(s) && maximum(r) <= endof(s)) || throw(BoundsError(s, r))
# The following will end up using a deprecated checkbounds, when the covariant parameter is not Integer
checkbounds(s::AbstractString, I::AbstractArray{<:Real}) = all(i -> checkbounds(s, i), I)
checkbounds(s::AbstractString, I::AbstractArray{<:Integer}) = all(i -> checkbounds(s, i), I)

ind2chr(s::DirectIndexString, i::Integer) = begin checkbounds(s,i); i end
chr2ind(s::DirectIndexString, i::Integer) = begin checkbounds(s,i); i end


"""
    ind2chr(s::AbstractString, i::Integer)

Convert a byte index `i` to a character index with
respect to string `s`.

See also [`chr2ind`](@ref).

# Example

```jldoctest
julia> str = "αβγdef";

julia> ind2chr(str, 3)
2

julia> chr2ind(str, 2)
3
```
"""
function ind2chr(s::AbstractString, i::Integer)
    s[i] # throws error if invalid
    j = 1
    k = start(s)
    while true
        c, l = next(s,k)
        if i <= k
            return j
        end
        j += 1
        k = l
    end
end

"""
    chr2ind(s::AbstractString, i::Integer)

Convert a character index `i` to a byte index.

See also [`ind2chr`](@ref).

# Example

```jldoctest
julia> str = "αβγdef";

julia> chr2ind(str, 2)
3

julia> ind2chr(str, 3)
2
```
"""
function chr2ind(s::AbstractString, i::Integer)
    i < start(s) && throw(BoundsError(s, i))
    j = 1
    k = start(s)
    while true
        c, l = next(s,k)
        if i == j
            return k
        end
        j += 1
        k = l
    end
end

struct EachStringIndex{T<:AbstractString}
    s::T
end
eachindex(s::AbstractString) = EachStringIndex(s)

length(e::EachStringIndex) = length(e.s)
start(e::EachStringIndex) = start(e.s)
next(e::EachStringIndex, state) = (state, nextind(e.s, state))
done(e::EachStringIndex, state) = done(e.s, state)
eltype(::Type{EachStringIndex}) = Int

## character column width function ##

"""
    strwidth(s::AbstractString)

Gives the number of columns needed to print a string.

# Example

```jldoctest
julia> strwidth("March")
5
```
"""
strwidth(s::AbstractString) = (w=0; for c in s; w += charwidth(c); end; w)

"""
    isascii(c::Union{Char,AbstractString}) -> Bool

Tests whether a character belongs to the ASCII character set, or whether this is true for
all elements of a string.
"""
isascii(c::Char) = c < Char(0x80)
isascii(s::AbstractString) = all(isascii, s)

## string promotion rules ##

promote_rule(::Type{<:AbstractString}, ::Type{<:AbstractString}) = String

"""
    isxdigit(c::Char) -> Bool

Tests whether a character is a valid hexadecimal digit. Note that this does not
include `x` (as in the standard `0x` prefix).

# Example

```jldoctest
julia> isxdigit('a')
true

julia> isxdigit('x')
false
```
"""
isxdigit(c::Char) = '0'<=c<='9' || 'a'<=c<='f' || 'A'<=c<='F'

## uppercase, lowercase, and titlecase transformations ##

"""
    uppercase(s::AbstractString)

Returns `s` with all characters converted to uppercase.

# Example

```jldoctest
julia> uppercase("Julia")
"JULIA"
```
"""
uppercase(s::AbstractString) = map(uppercase, s)

"""
    lowercase(s::AbstractString)

Returns `s` with all characters converted to lowercase.

# Example

```jldoctest
julia> lowercase("STRINGS AND THINGS")
"strings and things"
```
"""
lowercase(s::AbstractString) = map(lowercase, s)

"""
    titlecase(s::AbstractString)

Capitalizes the first character of each word in `s`.
See also [`ucfirst`](@ref) to capitalize only the first
character in `s`.

# Example

```jldoctest
julia> titlecase("the julia programming language")
"The Julia Programming Language"
```
"""
function titlecase(s::AbstractString)
    startword = true
    b = IOBuffer()
    for c in s
        if isspace(c)
            print(b, c)
            startword = true
        else
            print(b, startword ? titlecase(c) : c)
            startword = false
        end
    end
    return String(take!(b))
end

"""
    ucfirst(s::AbstractString)

Returns `string` with the first character converted to uppercase
(technically "title case" for Unicode).
See also [`titlecase`](@ref) to capitalize the first character of
every word in `s`.

# Example

```jldoctest
julia> ucfirst("python")
"Python"
```
"""
function ucfirst(s::AbstractString)
    isempty(s) && return s
    c = s[1]
    tc = titlecase(c)
    return c==tc ? s : string(tc,s[nextind(s,1):end])
end

"""
    lcfirst(s::AbstractString)

Returns `string` with the first character converted to lowercase.

# Example

```jldoctest
julia> lcfirst("Julia")
"julia"
```
"""
function lcfirst(s::AbstractString)
    isempty(s) || islower(s[1]) ? s : string(lowercase(s[1]),s[nextind(s,1):end])
end

## string map, filter, has ##

function map(f, s::AbstractString)
    out = IOBuffer(StringVector(endof(s)),true,true)
    truncate(out,0)
    for c in s
        c2 = f(c)
        if !isa(c2,Char)
            throw(ArgumentError("map(f,s::AbstractString) requires f to return Char; try map(f,collect(s)) or a comprehension instead"))
        end
        write(out, c2::Char)
    end
    String(take!(out))
end

function filter(f, s::AbstractString)
    out = IOBuffer(StringVector(endof(s)),true,true)
    truncate(out,0)
    for c in s
        if f(c)
            write(out, c)
        end
    end
    String(take!(out))
end<|MERGE_RESOLUTION|>--- conflicted
+++ resolved
@@ -64,12 +64,7 @@
 Concatenate strings and/or characters, producing a [`String`](@ref). This is equivalent
 to calling the [`string`](@ref) function on the arguments.
 
-<<<<<<< HEAD
 # Examples
-=======
-# Example
-
->>>>>>> 32422d44
 ```jldoctest
 julia> "Hello " * "world"
 "Hello world"
