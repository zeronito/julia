--- conflicted
+++ resolved
@@ -388,12 +388,7 @@
 _replace(io, repl::Function, str, r, pattern) =
     print(io, repl(SubString(str, first(r), last(r))))
 
-<<<<<<< HEAD
 # find the first of a list of patterns.
-=======
-
-# search the first of a list of patterns.
->>>>>>> e19d2433
 # if several match at the same start position prefer the longer one
 # if also the length is equal, prefer the first in list
 # return value of the successful search and the pair
