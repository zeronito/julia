# This file is a part of Julia. License is MIT: https://julialang.org/license

## core text I/O ##

"""
    print([io::IO], xs...)

Write to `io` (or to the default output stream [`stdout`](@ref)
if `io` is not given) a canonical (un-decorated) text representation
of values `xs` if there is one, otherwise call [`show`](@ref).
The representation used by `print` includes minimal formatting and tries to
avoid Julia-specific details.

Printing `nothing` is not allowed and throws an error.

# Examples
```jldoctest
julia> print("Hello World!")
Hello World!
julia> io = IOBuffer();

julia> print(io, "Hello", ' ', :World!)

julia> String(take!(io))
"Hello World!"
```
"""
function print(io::IO, x)
    lock(io)
    try
        show(io, x)
    finally
        unlock(io)
    end
    return nothing
end

function print(io::IO, xs...)
    lock(io)
    try
        for x in xs
            print(io, x)
        end
    finally
        unlock(io)
    end
    return nothing
end

"""
    println([io::IO], xs...)

Print (using [`print`](@ref)) `xs` followed by a newline.
If `io` is not supplied, prints to [`stdout`](@ref).

# Examples
```jldoctest
julia> println("Hello, world")
Hello, world

julia> io = IOBuffer();

julia> println(io, "Hello, world")

julia> String(take!(io))
"Hello, world\\n"
```
"""
println(io::IO, xs...) = print(io, xs..., '\n')

## conversion of general objects to strings ##

"""
    sprint(f::Function, args...; context=nothing, sizehint=0)

Call the given function with an I/O stream and the supplied extra arguments.
Everything written to this I/O stream is returned as a string.
`context` can be either an [`IOContext`](@ref) whose properties will be used,
or a `Pair` specifying a property and its value. `sizehint` suggests the capacity
of the buffer (in bytes).

The optional keyword argument `context` can be set to `:key=>value` pair
or an `IO` or [`IOContext`](@ref) object whose attributes are used for the I/O
stream passed to `f`.  The optional `sizehint` is a suggested size (in bytes)
to allocate for the buffer used to write the string.

# Examples
```jldoctest
julia> sprint(show, 66.66666; context=:compact => true)
"66.6667"

julia> sprint(showerror, BoundsError([1], 100))
"BoundsError: attempt to access 1-element Array{Int64,1} at index [100]"
```
"""
function sprint(f::Function, args...; context=nothing, sizehint::Integer=0)
    s = IOBuffer(sizehint=sizehint)
    if context !== nothing
        f(IOContext(s, context), args...)
    else
        f(s, args...)
    end
    String(resize!(s.data, s.size))
end

tostr_sizehint(x) = 8
tostr_sizehint(x::AbstractString) = lastindex(x)
tostr_sizehint(x::Float64) = 20
tostr_sizehint(x::Float32) = 12

function print_to_string(xs...)
    if isempty(xs)
        return ""
    end
    siz = 0
    for x in xs
        siz += tostr_sizehint(x)
    end
    # specialized for performance reasons
    s = IOBuffer(sizehint=siz)
    for x in xs
        print(s, x)
    end
    String(resize!(s.data, s.size))
end

function string_with_env(env, xs...)
    if isempty(xs)
        return ""
    end
    siz = 0
    for x in xs
        siz += tostr_sizehint(x)
    end
    # specialized for performance reasons
    s = IOBuffer(sizehint=siz)
    env_io = IOContext(s, env)
    for x in xs
        print(env_io, x)
    end
    String(resize!(s.data, s.size))
end

"""
    string(xs...)

Create a string from any values, except `nothing`, using the [`print`](@ref) function.

# Examples
```jldoctest
julia> string("a", 1, true)
"a1true"
```
"""
string(xs...) = print_to_string(xs...)

# note: print uses an encoding determined by `io` (defaults to UTF-8), whereas
#       write uses an encoding determined by `s` (UTF-8 for `String`)
print(io::IO, s::AbstractString) = for c in s; print(io, c); end
write(io::IO, s::AbstractString) = (len = 0; for c in s; len += write(io, c); end; len)
show(io::IO, s::AbstractString) = print_quoted(io, s)

# optimized methods to avoid iterating over chars
write(io::IO, s::Union{String,SubString{String}}) =
    GC.@preserve s unsafe_write(io, pointer(s), reinterpret(UInt, sizeof(s)))
print(io::IO, s::Union{String,SubString{String}}) = (write(io, s); nothing)

## printing literal quoted string data ##

# this is the inverse of print_unescaped_chars(io, s, "\\\")

function print_quoted_literal(io, s::AbstractString)
    print(io, '"')
    for c = s; c == '"' ? print(io, "\\\"") : print(io, c); end
    print(io, '"')
end

"""
    repr(x; context=nothing)

Create a string from any value using the [`show`](@ref) function.

The optional keyword argument `context` can be set to an `IO` or [`IOContext`](@ref)
object whose attributes are used for the I/O stream passed to `show`.

Note that `repr(x)` is usually similar to how the value of `x` would
be entered in Julia.  See also [`repr(MIME("text/plain"), x)`](@ref) to instead
return a "pretty-printed" version of `x` designed more for human consumption,
equivalent to the REPL display of `x`.

# Examples
```jldoctest
julia> repr(1)
"1"

julia> repr(zeros(3))
"[0.0, 0.0, 0.0]"

julia> repr(big(1/3))
"0.333333333333333314829616256247390992939472198486328125"

julia> repr(big(1/3), context=:compact => true)
"0.333333"

```
"""
repr(x; context=nothing) = sprint(show, x; context=context)

# IOBuffer views of a (byte)string:

"""
    IOBuffer(string::String)

Create a read-only `IOBuffer` on the data underlying the given string.

# Examples
```jldoctest
julia> io = IOBuffer("Haho");

julia> String(take!(io))
"Haho"

julia> String(take!(io))
"Haho"
```
"""
IOBuffer(str::String) = IOBuffer(unsafe_wrap(Vector{UInt8}, str))
IOBuffer(s::SubString{String}) = IOBuffer(view(unsafe_wrap(Vector{UInt8}, s.string), s.offset + 1 : s.offset + sizeof(s)))

# join is implemented using IO

"""
    join([io::IO,] strings, delim, [last])

Join an array of `strings` into a single string, inserting the given delimiter between
adjacent strings. If `last` is given, it will be used instead of `delim` between the last
two strings. If `io` is given, the result is written to `io` rather than returned as
as a `String`.

# Examples
```jldoctest
julia> join(["apples", "bananas", "pineapples"], ", ", " and ")
"apples, bananas and pineapples"
```

`strings` can be any iterable over elements `x` which are convertible to strings
via `print(io::IOBuffer, x)`. `strings` will be printed to `io`.
"""
function join(io::IO, strings, delim, last)
    first = true
    local prev
    for str in strings
        if @isdefined prev
            first ? (first = false) : print(io, delim)
            print(io, prev)
        end
        prev = str
    end
    if @isdefined prev
        first || print(io, last)
        print(io, prev)
    end
    nothing
end
function join(io::IO, strings, delim="")
    # Specialization of the above code when delim==last,
    # which lets us emit (compile) less code
    first = true
    for str in strings
        first ? (first = false) : print(io, delim)
        print(io, str)
    end
end

join(strings) = sprint(join, strings)
join(strings, delim) = sprint(join, strings, delim)
join(strings, delim, last) = sprint(join, strings, delim, last)

## string escaping & unescaping ##

need_full_hex(c::Union{Nothing, AbstractChar}) = c !== nothing && isxdigit(c)
escape_nul(c::Union{Nothing, AbstractChar}) =
    (c !== nothing && '0' <= c <= '7') ? "\\x00" : "\\0"

"""
    escape_string(str::AbstractString[, esc])::AbstractString
    escape_string(io, str::AbstractString[, esc::])::Nothing

General escaping of traditional C and Unicode escape sequences. The first form returns the
escaped string, the second prints the result to `io`.

Backslashes (`\\`) are escaped with a double-backslash (`"\\\\"`). Non-printable
characters are escaped either with their standard C escape codes, `"\\0"` for NUL (if
unambiguous), unicode code point (`"\\u"` prefix) or hex (`"\\x"` prefix).

The optional `esc` argument specifies any additional characters that should also be
escaped by a prepending backslash (`\"` is also escaped by default in the first form).

# Examples
```jldoctest
julia> escape_string("aaa\\nbbb")
"aaa\\\\nbbb"

julia> escape_string("\\xfe\\xff") # invalid utf-8
"\\\\xfe\\\\xff"

julia> escape_string(string('\\u2135','\\0')) # unambiguous
"ℵ\\\\0"

julia> escape_string(string('\\u2135','\\0','0')) # \\0 would be ambiguous
"ℵ\\\\x000"
```

## See also
[`unescape_string`](@ref) for the reverse operation.
"""
function escape_string(io::IO, s::AbstractString, esc="")
    a = Iterators.Stateful(s)
    for c in a
        if c in esc
            print(io, '\\', c)
        elseif isascii(c)
            c == '\0'          ? print(io, escape_nul(peek(a))) :
            c == '\e'          ? print(io, "\\e") :
            c == '\\'          ? print(io, "\\\\") :
            '\a' <= c <= '\r'  ? print(io, '\\', "abtnvfr"[Int(c)-6]) :
            isprint(c)         ? print(io, c) :
                                 print(io, "\\x", string(UInt32(c), base = 16, pad = 2))
        elseif !isoverlong(c) && !ismalformed(c)
            isprint(c)         ? print(io, c) :
            c <= '\x7f'        ? print(io, "\\x", string(UInt32(c), base = 16, pad = 2)) :
            c <= '\uffff'      ? print(io, "\\u", string(UInt32(c), base = 16, pad = need_full_hex(peek(a)) ? 4 : 2)) :
                                 print(io, "\\U", string(UInt32(c), base = 16, pad = need_full_hex(peek(a)) ? 8 : 4))
        else # malformed or overlong
            u = bswap(reinterpret(UInt32, c))
            while true
                print(io, "\\x", string(u % UInt8, base = 16, pad = 2))
                (u >>= 8) == 0 && break
            end
        end
    end
end

escape_string(s::AbstractString, esc=('\"',)) = sprint(escape_string, s, esc, sizehint=lastindex(s))

function print_quoted(io, s::AbstractString)
    print(io, '"')
    escape_string(io, s, ('\"','$')) #"# work around syntax highlighting problem
    print(io, '"')
end

# general unescaping of traditional C and Unicode escape sequences

# TODO: handle unescaping invalid UTF-8 sequences
"""
    unescape_string(str::AbstractString)::AbstractString
    unescape_string(io, str::AbstractString, keep::AbstractArray{<:AbstractChar} = nothing)::Nothing

General unescaping of traditional C and Unicode escape sequences. The first form returns
the escaped string, the second prints the result to `io`.
The argument `keep` specifies an array of characters which are to be kept as it is.

The following escape sequences are recognised:
 - Escaped backslash (`\\\\`)
 - Escaped double-quote (`\\\"`)
 - Standard C escape sequences (`\\a`, `\\b`, `\\t`, `\\n`, `\\v`, `\\f`, `\\r`, `\\e`)
 - Unicode code points (`\\u` or `\\U` prefixes with 1-4 trailing hex digits)
 - Hex bytes (`\\x` with 1-2 trailing hex digits)
 - Octal bytes (`\\` with 1-3 trailing octal digits)

# Examples
```jldoctest
julia> unescape_string("aaa\\\\nbbb") # C escape sequence
"aaa\\nbbb"

julia> unescape_string("\\\\u03c0") # unicode
"π"

julia> unescape_string("\\\\101") # octal
"A"
```

## See also
[`escape_string`](@ref).
"""
function unescape_string(io, s::AbstractString, keep::AbstractArray{<:AbstractChar} = nothing)
    a = Iterators.Stateful(s)
    for c in a
        if !isempty(a) && c == '\\'
            c = popfirst!(a)
<<<<<<< HEAD
            if c in keep
               print(io, '\\', c)
=======
            if c in keep_esc
                print(io, '\\', c)
>>>>>>> 7525c64e
            elseif c == 'x' || c == 'u' || c == 'U'
                n = k = 0
                m = c == 'x' ? 2 :
                    c == 'u' ? 4 : 8
                while (k += 1) <= m && !isempty(a)
                    nc = peek(a)
                    n = '0' <= nc <= '9' ? n<<4 + (nc-'0') :
                        'a' <= nc <= 'f' ? n<<4 + (nc-'a'+10) :
                        'A' <= nc <= 'F' ? n<<4 + (nc-'A'+10) : break
                    popfirst!(a)
                end
                if k == 1 || n > 0x10ffff
                    u = m == 4 ? 'u' : 'U'
                    throw(ArgumentError("invalid $(m == 2 ? "hex (\\x)" :
                                        "unicode (\\$u)") escape sequence"))
                end
                if m == 2 # \x escape sequence
                    write(io, UInt8(n))
                else
                    print(io, Char(n))
                end
            elseif '0' <= c <= '7'
                k = 1
                n = c-'0'
                while (k += 1) <= 3 && !isempty(a)
                    c = peek(a)
                    n = ('0' <= c <= '7') ? n<<3 + c-'0' : break
                    popfirst!(a)
                end
                if n > 255
                    throw(ArgumentError("octal escape sequence out of range"))
                end
                write(io, UInt8(n))
            else
                print(io, c == 'a' ? '\a' :
                          c == 'b' ? '\b' :
                          c == 't' ? '\t' :
                          c == 'n' ? '\n' :
                          c == 'v' ? '\v' :
                          c == 'f' ? '\f' :
                          c == 'r' ? '\r' :
                          c == 'e' ? '\e' :
                          (c == '\\' || c == '"') ? c :
                          throw(ArgumentError("invalid escape sequence \\$c")))
            end
        else
            print(io, c)
        end
    end
end
unescape_string(s::AbstractString, keep_esc::AbstractArray{<:AbstractChar}=Char[]) =
    sprint(unescape_string, s, keep_esc; sizehint=lastindex(s))

macro b_str(s)
    v = codeunits(unescape_string(s))
    QuoteNode(v)
end

"""
    @raw_str -> String

Create a raw string without interpolation and unescaping.
The exception is that quotation marks still must be escaped. Backslashes
escape both quotation marks and other backslashes, but only when a sequence
of backslashes precedes a quote character. Thus, 2n backslashes followed by
a quote encodes n backslashes and the end of the literal while 2n+1 backslashes
followed by a quote encodes n backslashes followed by a quote character.

# Examples
```jldoctest
julia> println(raw"\\ \$x")
\\ \$x

julia> println(raw"\\"")
"

julia> println(raw"\\\\\\"")
\\"

julia> println(raw"\\\\x \\\\\\"")
\\\\x \\"
```
"""
macro raw_str(s); s; end

## multiline strings ##

"""
    indentation(str::AbstractString; tabwidth=8) -> (Int, Bool)

Calculate the width of leading white space. Return the width and a flag to indicate
if the string is empty.

# Examples
```jldoctest
julia> Base.indentation("")
(0, true)

julia> Base.indentation("  a")
(2, false)

julia> Base.indentation("\\ta"; tabwidth=3)
(3, false)
```
"""
function indentation(str::AbstractString; tabwidth=8)
    count = 0
    for ch in str
        if ch == ' '
            count += 1
        elseif ch == '\t'
            count = div(count + tabwidth, tabwidth) * tabwidth
        else
            return count, false
        end
    end
    count, true
end

"""
    unindent(str::AbstractString, indent::Int; tabwidth=8)

Remove leading indentation from string.

# Examples
```jldoctest
julia> Base.unindent("   a\\n   b", 2)
" a\\n b"

julia> Base.unindent("\\ta\\n\\tb", 2, tabwidth=8)
"      a\\n      b"
```
"""
function unindent(str::AbstractString, indent::Int; tabwidth=8)
    indent == 0 && return str
    # Note: this loses the type of the original string
    buf = IOBuffer(sizehint=sizeof(str))
    cutting = true
    col = 0     # current column (0 based)
    for ch in str
        if cutting
            if ch == ' '
                col += 1
            elseif ch == '\t'
                col = div(col + tabwidth, tabwidth) * tabwidth
            elseif ch == '\n'
                # Now we need to output enough indentation
                for i = 1:col-indent
                    print(buf, ' ')
                end
                col = 0
                print(buf, '\n')
            else
                cutting = false
                # Now we need to output enough indentation to get to
                # correct place
                for i = 1:col-indent
                    print(buf, ' ')
                end
                col += 1
                print(buf, ch)
            end
        elseif ch == '\t'       # Handle internal tabs
            upd = div(col + tabwidth, tabwidth) * tabwidth
            # output the number of spaces that would have been seen
            # with original indentation
            for i = 1:(upd-col)
                print(buf, ' ')
            end
            col = upd
        elseif ch == '\n'
            cutting = true
            col = 0
            print(buf, '\n')
        else
            col += 1
            print(buf, ch)
        end
    end
    # If we were still "cutting" when we hit the end of the string,
    # we need to output the right number of spaces for the indentation
    if cutting
        for i = 1:col-indent
            print(buf, ' ')
        end
    end
    String(take!(buf))
end

function String(a::AbstractVector{Char})
    n = 0
    for v in a
        n += ncodeunits(v)
    end
    out = _string_n(n)
    offs = 1
    for v in a
        offs += __unsafe_string!(out, v, offs)
    end
    return out
end

function String(chars::AbstractVector{<:AbstractChar})
    sprint(sizehint=length(chars)) do io
        for c in chars
            print(io, c)
        end
    end
end<|MERGE_RESOLUTION|>--- conflicted
+++ resolved
@@ -388,13 +388,8 @@
     for c in a
         if !isempty(a) && c == '\\'
             c = popfirst!(a)
-<<<<<<< HEAD
             if c in keep
                print(io, '\\', c)
-=======
-            if c in keep_esc
-                print(io, '\\', c)
->>>>>>> 7525c64e
             elseif c == 'x' || c == 'u' || c == 'U'
                 n = k = 0
                 m = c == 'x' ? 2 :
