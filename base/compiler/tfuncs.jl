--- conflicted
+++ resolved
@@ -2181,11 +2181,7 @@
                           @nospecialize(rt))
     ⊑ = partialorder(𝕃)
     na = length(argtypes)
-<<<<<<< HEAD
-    if f === memoryref
-=======
     if f === memoryrefnew
->>>>>>> 59074fa7
         return memoryref_builtin_common_nothrow(argtypes)
     elseif f === memoryrefoffset
         length(argtypes) == 1 || return false
