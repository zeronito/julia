# This file is a part of Julia. License is MIT: https://julialang.org/license

#############
# constants #
#############

@nospecialize

const _NAMEDTUPLE_NAME = NamedTuple.body.body.name

const INT_INF = typemax(Int) # integer infinity

const N_IFUNC = reinterpret(Int32, arraylen) + 1
const T_IFUNC = Vector{Tuple{Int, Int, Any}}(undef, N_IFUNC)
const T_IFUNC_COST = Vector{Int}(undef, N_IFUNC)
const T_FFUNC_KEY = Vector{Any}()
const T_FFUNC_VAL = Vector{Tuple{Int, Int, Any}}()
const T_FFUNC_COST = Vector{Int}()
function find_tfunc(@nospecialize f)
    for i = 1:length(T_FFUNC_KEY)
        if T_FFUNC_KEY[i] === f
            return i
        end
    end
end

const DATATYPE_NAME_FIELDINDEX = fieldindex(DataType, :name)
const DATATYPE_PARAMETERS_FIELDINDEX = fieldindex(DataType, :parameters)
const DATATYPE_TYPES_FIELDINDEX = fieldindex(DataType, :types)
const DATATYPE_SUPER_FIELDINDEX = fieldindex(DataType, :super)
const DATATYPE_INSTANCE_FIELDINDEX = fieldindex(DataType, :instance)
const DATATYPE_NAMES_FIELDINDEX = fieldindex(DataType, :names)
const DATATYPE_HASH_FIELDINDEX = fieldindex(DataType, :hash)

const TYPENAME_NAME_FIELDINDEX = fieldindex(Core.TypeName, :name)
const TYPENAME_MODULE_FIELDINDEX = fieldindex(Core.TypeName, :module)
const TYPENAME_NAMES_FIELDINDEX = fieldindex(Core.TypeName, :names)
const TYPENAME_WRAPPER_FIELDINDEX = fieldindex(Core.TypeName, :wrapper)
const TYPENAME_MUTABLE_FIELDINDEX = fieldindex(Core.TypeName, :mutable)
const TYPENAME_ABSTRACT_FIELDINDEX = fieldindex(Core.TypeName, :abstract)
const TYPENAME_HASH_FIELDINDEX = fieldindex(Core.TypeName, :hash)

##########
# tfuncs #
##########

# Note that in most places in the compiler here, we'll assume that T=Type{S} is well-formed,
# and implies that `S <: Type`, not `1::Type{1}`, for example.
# This means that isType(T) implies we can call subtype on T.parameters[1], etc.

function add_tfunc(f::IntrinsicFunction, minarg::Int, maxarg::Int, @nospecialize(tfunc), cost::Int)
    idx = reinterpret(Int32, f) + 1
    T_IFUNC[idx] = (minarg, maxarg, tfunc)
    T_IFUNC_COST[idx] = cost
end
# TODO: add @nospecialize on `f` and declare its type as `Builtin` when that's supported
function add_tfunc(f::Function, minarg::Int, maxarg::Int, @nospecialize(tfunc), cost::Int)
    push!(T_FFUNC_KEY, f)
    push!(T_FFUNC_VAL, (minarg, maxarg, tfunc))
    push!(T_FFUNC_COST, cost)
end

add_tfunc(throw, 1, 1, (@nospecialize(x)) -> Bottom, 0)

# the inverse of typeof_tfunc
# returns (type, isexact, isconcrete, istype)
# if isexact is false, the actual runtime type may (will) be a subtype of t
# if isconcrete is true, the actual runtime type is definitely concrete (unreachable if not valid as a typeof)
# if istype is true, the actual runtime value will definitely be a type (e.g. this is false for Union{Type{Int}, Int})
function instanceof_tfunc(@nospecialize(t))
    if isa(t, Const)
        if isa(t.val, Type)
            return t.val, true, isconcretetype(t.val), true
        end
        return Bottom, true, false, false # runtime throws on non-Type
    end
    t = widenconst(t)
    if t === Bottom
        return Bottom, true, true, false # runtime unreachable
    elseif t === typeof(Bottom) || typeintersect(t, Type) === Bottom
        return Bottom, true, false, false # literal Bottom or non-Type
    elseif isType(t)
        tp = t.parameters[1]
        return tp, !has_free_typevars(tp), isconcretetype(tp), true
    elseif isa(t, UnionAll)
        t′ = unwrap_unionall(t)
        t′′, isexact, isconcrete, istype = instanceof_tfunc(t′)
        tr = rewrap_unionall(t′′, t)
        if t′′ isa DataType && t′′.name !== Tuple.name && !has_free_typevars(tr)
            # a real instance must be within the declared bounds of the type,
            # so we can intersect with the original wrapper.
            tr = typeintersect(tr, t′′.name.wrapper)
            isconcrete = !t′′.name.abstract
            if tr === Union{}
                # runtime unreachable (our inference Type{T} where S is
                # uninhabited with any runtime T that exists)
                isexact = true
            end
        end
        return tr, isexact, isconcrete, istype
    elseif isa(t, Union)
        ta, isexact_a, isconcrete_a, istype_a = instanceof_tfunc(t.a)
        tb, isexact_b, isconcrete_b, istype_b = instanceof_tfunc(t.b)
        isconcrete = isconcrete_a && isconcrete_b
        istype = istype_a && istype_b
        # most users already handle the Union case, so here we assume that
        # `isexact` only cares about the answers where there's actually a Type
        # (and assuming other cases causing runtime errors)
        ta === Union{} && return tb, isexact_b, isconcrete, istype
        tb === Union{} && return ta, isexact_a, isconcrete, istype
        return Union{ta, tb}, false, isconcrete, istype # at runtime, will be exactly one of these
    end
    return Any, false, false, false
end
bitcast_tfunc(@nospecialize(t), @nospecialize(x)) = instanceof_tfunc(t)[1]
math_tfunc(@nospecialize(x)) = widenconst(x)
math_tfunc(@nospecialize(x), @nospecialize(y)) = widenconst(x)
math_tfunc(@nospecialize(x), @nospecialize(y), @nospecialize(z)) = widenconst(x)
fptoui_tfunc(@nospecialize(t), @nospecialize(x)) = bitcast_tfunc(t, x)
fptosi_tfunc(@nospecialize(t), @nospecialize(x)) = bitcast_tfunc(t, x)

    ## conversion ##
add_tfunc(bitcast, 2, 2, bitcast_tfunc, 1)
add_tfunc(sext_int, 2, 2, bitcast_tfunc, 1)
add_tfunc(zext_int, 2, 2, bitcast_tfunc, 1)
add_tfunc(trunc_int, 2, 2, bitcast_tfunc, 1)
add_tfunc(fptoui, 2, 2, fptoui_tfunc, 1)
add_tfunc(fptosi, 2, 2, fptosi_tfunc, 1)
add_tfunc(uitofp, 2, 2, bitcast_tfunc, 1)
add_tfunc(sitofp, 2, 2, bitcast_tfunc, 1)
add_tfunc(fptrunc, 2, 2, bitcast_tfunc, 1)
add_tfunc(fpext, 2, 2, bitcast_tfunc, 1)
    ## arithmetic ##
add_tfunc(neg_int, 1, 1, math_tfunc, 1)
add_tfunc(add_int, 2, 2, math_tfunc, 1)
add_tfunc(sub_int, 2, 2, math_tfunc, 1)
add_tfunc(mul_int, 2, 2, math_tfunc, 4)
add_tfunc(sdiv_int, 2, 2, math_tfunc, 30)
add_tfunc(udiv_int, 2, 2, math_tfunc, 30)
add_tfunc(srem_int, 2, 2, math_tfunc, 30)
add_tfunc(urem_int, 2, 2, math_tfunc, 30)
add_tfunc(add_ptr, 2, 2, math_tfunc, 1)
add_tfunc(sub_ptr, 2, 2, math_tfunc, 1)
add_tfunc(neg_float, 1, 1, math_tfunc, 1)
add_tfunc(add_float, 2, 2, math_tfunc, 1)
add_tfunc(sub_float, 2, 2, math_tfunc, 1)
add_tfunc(mul_float, 2, 2, math_tfunc, 4)
add_tfunc(div_float, 2, 2, math_tfunc, 20)
add_tfunc(rem_float, 2, 2, math_tfunc, 20)
add_tfunc(fma_float, 3, 3, math_tfunc, 5)
add_tfunc(muladd_float, 3, 3, math_tfunc, 5)
    ## fast arithmetic ##
add_tfunc(neg_float_fast, 1, 1, math_tfunc, 1)
add_tfunc(add_float_fast, 2, 2, math_tfunc, 1)
add_tfunc(sub_float_fast, 2, 2, math_tfunc, 1)
add_tfunc(mul_float_fast, 2, 2, math_tfunc, 2)
add_tfunc(div_float_fast, 2, 2, math_tfunc, 10)
add_tfunc(rem_float_fast, 2, 2, math_tfunc, 10)
    ## bitwise operators ##
add_tfunc(and_int, 2, 2, math_tfunc, 1)
add_tfunc(or_int, 2, 2, math_tfunc, 1)
add_tfunc(xor_int, 2, 2, math_tfunc, 1)
add_tfunc(not_int, 1, 1, math_tfunc, 0) # usually used as not_int(::Bool) to negate a condition
add_tfunc(shl_int, 2, 2, math_tfunc, 1)
add_tfunc(lshr_int, 2, 2, math_tfunc, 1)
add_tfunc(ashr_int, 2, 2, math_tfunc, 1)
add_tfunc(bswap_int, 1, 1, math_tfunc, 1)
add_tfunc(ctpop_int, 1, 1, math_tfunc, 1)
add_tfunc(ctlz_int, 1, 1, math_tfunc, 1)
add_tfunc(cttz_int, 1, 1, math_tfunc, 1)
add_tfunc(checked_sdiv_int, 2, 2, math_tfunc, 40)
add_tfunc(checked_udiv_int, 2, 2, math_tfunc, 40)
add_tfunc(checked_srem_int, 2, 2, math_tfunc, 40)
add_tfunc(checked_urem_int, 2, 2, math_tfunc, 40)
    ## functions ##
add_tfunc(abs_float, 1, 1, math_tfunc, 2)
add_tfunc(copysign_float, 2, 2, math_tfunc, 2)
add_tfunc(flipsign_int, 2, 2, math_tfunc, 1)
add_tfunc(ceil_llvm, 1, 1, math_tfunc, 10)
add_tfunc(floor_llvm, 1, 1, math_tfunc, 10)
add_tfunc(trunc_llvm, 1, 1, math_tfunc, 10)
add_tfunc(rint_llvm, 1, 1, math_tfunc, 10)
add_tfunc(sqrt_llvm, 1, 1, math_tfunc, 20)
add_tfunc(sqrt_llvm_fast, 1, 1, math_tfunc, 20)
    ## same-type comparisons ##
cmp_tfunc(@nospecialize(x), @nospecialize(y)) = Bool
add_tfunc(eq_int, 2, 2, cmp_tfunc, 1)
add_tfunc(ne_int, 2, 2, cmp_tfunc, 1)
add_tfunc(slt_int, 2, 2, cmp_tfunc, 1)
add_tfunc(ult_int, 2, 2, cmp_tfunc, 1)
add_tfunc(sle_int, 2, 2, cmp_tfunc, 1)
add_tfunc(ule_int, 2, 2, cmp_tfunc, 1)
add_tfunc(eq_float, 2, 2, cmp_tfunc, 2)
add_tfunc(ne_float, 2, 2, cmp_tfunc, 2)
add_tfunc(lt_float, 2, 2, cmp_tfunc, 2)
add_tfunc(le_float, 2, 2, cmp_tfunc, 2)
add_tfunc(fpiseq, 2, 2, cmp_tfunc, 1)
add_tfunc(eq_float_fast, 2, 2, cmp_tfunc, 1)
add_tfunc(ne_float_fast, 2, 2, cmp_tfunc, 1)
add_tfunc(lt_float_fast, 2, 2, cmp_tfunc, 1)
add_tfunc(le_float_fast, 2, 2, cmp_tfunc, 1)

    ## checked arithmetic ##
chk_tfunc(@nospecialize(x), @nospecialize(y)) = Tuple{widenconst(x), Bool}
add_tfunc(checked_sadd_int, 2, 2, chk_tfunc, 10)
add_tfunc(checked_uadd_int, 2, 2, chk_tfunc, 10)
add_tfunc(checked_ssub_int, 2, 2, chk_tfunc, 10)
add_tfunc(checked_usub_int, 2, 2, chk_tfunc, 10)
add_tfunc(checked_smul_int, 2, 2, chk_tfunc, 10)
add_tfunc(checked_umul_int, 2, 2, chk_tfunc, 10)
    ## other, misc intrinsics ##
add_tfunc(Core.Intrinsics.llvmcall, 3, INT_INF,
          (@nospecialize(fptr), @nospecialize(rt), @nospecialize(at), a...) -> instanceof_tfunc(rt)[1], 10)
cglobal_tfunc(@nospecialize(fptr)) = Ptr{Cvoid}
cglobal_tfunc(@nospecialize(fptr), @nospecialize(t)) = (isType(t) ? Ptr{t.parameters[1]} : Ptr)
cglobal_tfunc(@nospecialize(fptr), t::Const) = (isa(t.val, Type) ? Ptr{t.val} : Ptr)
add_tfunc(Core.Intrinsics.cglobal, 1, 2, cglobal_tfunc, 5)

function ifelse_tfunc(@nospecialize(cnd), @nospecialize(x), @nospecialize(y))
    if isa(cnd, Const)
        if cnd.val === true
            return x
        elseif cnd.val === false
            return y
        else
            return Bottom
        end
    elseif isa(cnd, Conditional)
        # optimized (if applicable) in abstract_call
    elseif !(Bool ⊑ cnd)
        return Bottom
    end
    return tmerge(x, y)
end
add_tfunc(ifelse, 3, 3, ifelse_tfunc, 1)

function egal_tfunc(@nospecialize(x), @nospecialize(y))
    xx = widenconditional(x)
    yy = widenconditional(y)
    if isa(x, Conditional) && isa(yy, Const)
        yy.val === false && return Conditional(x.var, x.elsetype, x.vtype)
        yy.val === true && return x
        return Const(false)
    elseif isa(y, Conditional) && isa(xx, Const)
        xx.val === false && return Conditional(y.var, y.elsetype, y.vtype)
        xx.val === true && return y
        return Const(false)
    elseif isa(xx, Const) && isa(yy, Const)
        return Const(xx.val === yy.val)
    elseif typeintersect(widenconst(xx), widenconst(yy)) === Bottom
        return Const(false)
    elseif (isa(xx, Const) && y === typeof(xx.val) && isdefined(y, :instance)) ||
           (isa(yy, Const) && x === typeof(yy.val) && isdefined(x, :instance))
        return Const(true)
    end
    return Bool
end
add_tfunc(===, 2, 2, egal_tfunc, 1)

function isdefined_nothrow(argtypes::Array{Any, 1})
    length(argtypes) == 2 || return false
    return typeintersect(widenconst(argtypes[1]), Module) === Union{} ?
        (argtypes[2] ⊑ Symbol || argtypes[2] ⊑ Int) :
         argtypes[2] ⊑ Symbol
end
function isdefined_tfunc(@nospecialize(arg1), @nospecialize(sym))
    if isa(arg1, Const)
        a1 = typeof(arg1.val)
    else
        a1 = widenconst(arg1)
    end
    if isType(a1)
        return Bool
    end
    a1 = unwrap_unionall(a1)
    if isa(a1, DataType) && !a1.name.abstract
        if a1 === Module
            Symbol <: widenconst(sym) || return Bottom
            if isa(sym, Const) && isa(sym.val, Symbol) && isa(arg1, Const) && isdefined(arg1.val, sym.val)
                return Const(true)
            end
        elseif isa(sym, Const)
            val = sym.val
            if isa(val, Symbol)
                idx = fieldindex(a1, val, false)::Int
            elseif isa(val, Int)
                idx = val
            else
                return Bottom
            end
            if 1 <= idx <= a1.ninitialized
                return Const(true)
            elseif a1.name === _NAMEDTUPLE_NAME
                if isconcretetype(a1)
                    return Const(false)
                else
                    ns = a1.parameters[1]
                    if isa(ns, Tuple)
                        return Const(1 <= idx <= length(ns))
                    end
                end
            elseif idx <= 0 || (!isvatuple(a1) && idx > fieldcount(a1))
                return Const(false)
            elseif isa(arg1, Const)
                arg1v = (arg1::Const).val
                if !ismutable(arg1v) || isdefined(arg1v, idx) || (isa(arg1v, DataType) && is_dt_const_field(idx))
                    return Const(isdefined(arg1v, idx))
                end
            elseif !isvatuple(a1)
                fieldT = fieldtype(a1, idx)
                if isa(fieldT, DataType) && isbitstype(fieldT)
                    return Const(true)
                end
            end
        end
    end
    return Bool
end
add_tfunc(isdefined, 2, 2, isdefined_tfunc, 1)

function sizeof_nothrow(@nospecialize(x))
    if isa(x, Const)
        if !isa(x.val, Type) || x.val === DataType
            return true
        end
    elseif isa(x, Conditional)
        return true
    end
    xu = unwrap_unionall(x)
    if isa(xu, Union)
        return sizeof_nothrow(rewrap_unionall(xu.a, x)) &&
               sizeof_nothrow(rewrap_unionall(xu.b, x))
    end
    t, exact, isconcrete = instanceof_tfunc(x)
    if t === Bottom
        # x must be an instance (not a Type) or is the Bottom type object
        x = widenconst(x)
        return typeintersect(x, Type) === Union{}
    end
    x = unwrap_unionall(t)
    if isconcrete
        if isa(x, DataType) && x.layout != C_NULL
            # there's just a few concrete types with an opaque layout
            (datatype_nfields(x) == 0 && !datatype_pointerfree(x)) && return false
        end
        return true # these must always have a size of these
    end
    exact || return false # Could always be the type Bottom at runtime, for example, which throws
    t === DataType && return true # DataType itself has a size
    if isa(x, Union)
        isinline, sz, _ = uniontype_layout(x)
        return isinline # even any subset of this union would have a size
    end
    isa(x, DataType) || return false
    x.layout == C_NULL && return false
    (datatype_nfields(x) == 0 && !datatype_pointerfree(x)) && return false # is-layout-opaque
    return true
end

function _const_sizeof(@nospecialize(x))
    # Constant Vector does not have constant size
    isa(x, Vector) && return Int
    size = try
            Core.sizeof(x)
        catch ex
            # Might return
            # "argument is an abstract type; size is indeterminate" or
            # "type does not have a fixed size"
            isa(ex, ErrorException) || rethrow()
            return Int
        end
    return Const(size)
end
function sizeof_tfunc(@nospecialize(x),)
    isa(x, Const) && return _const_sizeof(x.val)
    isa(x, Conditional) && return _const_sizeof(Bool)
    isconstType(x) && return _const_sizeof(x.parameters[1])
    xu = unwrap_unionall(x)
    if isa(xu, Union)
        return tmerge(sizeof_tfunc(rewrap_unionall(xu.a, x)),
                      sizeof_tfunc(rewrap_unionall(xu.b, x)))
    end
    # Core.sizeof operates on either a type or a value. First check which
    # case we're in.
    t, exact = instanceof_tfunc(x)
    if t !== Bottom
        # The value corresponding to `x` at runtime could be a type.
        # Normalize the query to ask about that type.
        x = unwrap_unionall(t)
        if exact && isa(x, Union)
            isinline, sz, _ = uniontype_layout(x)
            return isinline ? Const(Int(Core.sizeof(x))) : Bottom
        end
        isa(x, DataType) || return Int
        (isconcretetype(x) || isprimitivetype(x)) && return _const_sizeof(x)
    else
        x = widenconst(x)
        x !== DataType && isconcretetype(x) && return _const_sizeof(x)
        isprimitivetype(x) && return _const_sizeof(x)
    end
    return Int
end
add_tfunc(Core.sizeof, 1, 1, sizeof_tfunc, 1)
function nfields_tfunc(@nospecialize(x))
    isa(x, Const) && return Const(nfields(x.val))
    isa(x, Conditional) && return Const(0)
    x = unwrap_unionall(widenconst(x))
    isconstType(x) && return Const(nfields(x.parameters[1]))
    if isa(x, DataType) && !x.name.abstract
        if !(x.name === Tuple.name && isvatuple(x)) &&
           !(x.name === _NAMEDTUPLE_NAME && !isconcretetype(x))
            return Const(isdefined(x, :types) ? length(x.types) : length(x.name.names))
        end
    end
    if isa(x, Union)
        na = nfields_tfunc(x.a)
        na === Int && return Int
        return tmerge(na, nfields_tfunc(x.b))
    end
    return Int
end
add_tfunc(nfields, 1, 1, nfields_tfunc, 1)
add_tfunc(Core._expr, 1, INT_INF, (@nospecialize args...)->Expr, 100)
add_tfunc(svec, 0, INT_INF, (@nospecialize args...)->SimpleVector, 20)
function typevar_tfunc(@nospecialize(n), @nospecialize(lb_arg), @nospecialize(ub_arg))
    lb = Union{}
    ub = Any
    ub_certain = lb_certain = true
    if isa(n, Const)
        isa(n.val, Symbol) || return Union{}
        if isa(lb_arg, Const)
            lb = lb_arg.val
        elseif isType(lb_arg)
            lb = lb_arg.parameters[1]
            lb_certain = false
        else
            return TypeVar
        end
        if isa(ub_arg, Const)
            ub = ub_arg.val
        elseif isType(ub_arg)
            ub = ub_arg.parameters[1]
            ub_certain = false
        else
            return TypeVar
        end
        tv = TypeVar(n.val, lb, ub)
        return PartialTypeVar(tv, lb_certain, ub_certain)
    end
    return TypeVar
end
function typebound_nothrow(b)
    b = widenconst(b)
    (b ⊑ TypeVar) && return true
    if isType(b)
        return true
    end
    return false
end
function typevar_nothrow(n, lb, ub)
    (n ⊑ Symbol) || return false
    typebound_nothrow(lb) || return false
    typebound_nothrow(ub) || return false
    return true
end
add_tfunc(Core._typevar, 3, 3, typevar_tfunc, 100)
add_tfunc(applicable, 1, INT_INF, (@nospecialize(f), args...)->Bool, 100)
add_tfunc(Core.Intrinsics.arraylen, 1, 1, @nospecialize(x)->Int, 4)
add_tfunc(arraysize, 2, 2, (@nospecialize(a), @nospecialize(d))->Int, 4)
function pointer_eltype(@nospecialize(ptr))
    a = widenconst(ptr)
    if a <: Ptr
        if isa(a,DataType) && isa(a.parameters[1],Type)
            return a.parameters[1]
        elseif isa(a,UnionAll) && !has_free_typevars(a)
            unw = unwrap_unionall(a)
            if isa(unw,DataType)
                return rewrap_unionall(unw.parameters[1], a)
            end
        end
    end
    return Any
end
add_tfunc(pointerref, 3, 3,
          function (@nospecialize(a), @nospecialize(i), @nospecialize(align))
            return pointer_eltype(a)
          end, 4)
add_tfunc(pointerset, 4, 4, (@nospecialize(a), @nospecialize(v), @nospecialize(i), @nospecialize(align)) -> a, 5)

# more accurate typeof_tfunc for vararg tuples abstract only in length
function typeof_concrete_vararg(t::DataType)
    np = length(t.parameters)
    for i = 1:np
        p = t.parameters[i]
        if i == np && isvarargtype(p)
            if isdefined(p, :T) && !isdefined(p, :N) && isconcretetype(p.T)
                return Type{Tuple{t.parameters[1:np-1]..., Vararg{p.T, N}}} where N
            end
        elseif !isconcretetype(p)
            break
        end
    end
    return nothing
end

function typeof_tfunc(@nospecialize(t))
    isa(t, Const) && return Const(typeof(t.val))
    t = widenconst(t)
    if isType(t)
        tp = t.parameters[1]
        if hasuniquerep(tp)
            return Const(typeof(tp))
        end
    elseif isa(t, DataType)
        if isconcretetype(t)
            return Const(t)
        elseif t === Any
            return DataType
        else
            if t.name === Tuple.name
                tt = typeof_concrete_vararg(t)
                tt === nothing || return tt
            end
            return Type{<:t}
        end
    elseif isa(t, Union)
        a = widenconst(typeof_tfunc(t.a))
        b = widenconst(typeof_tfunc(t.b))
        return Union{a, b}
    elseif isa(t, TypeVar) && !(Any === t.ub)
        return typeof_tfunc(t.ub)
    elseif isa(t, UnionAll)
        u = unwrap_unionall(t)
        if isa(u, DataType) && !u.name.abstract
            if u.name === Tuple.name
                uu = typeof_concrete_vararg(u)
                if uu !== nothing
                    return rewrap_unionall(uu, t)
                end
            else
                return rewrap_unionall(Type{u}, t)
            end
        end
        return rewrap_unionall(widenconst(typeof_tfunc(u)), t)
    end
    return DataType # typeof(anything)::DataType
end
add_tfunc(typeof, 1, 1, typeof_tfunc, 1)

function typeassert_tfunc(@nospecialize(v), @nospecialize(t))
    t = instanceof_tfunc(t)[1]
    t === Any && return v
    return tmeet(v, t)
end
add_tfunc(typeassert, 2, 2, typeassert_tfunc, 4)

function isa_tfunc(@nospecialize(v), @nospecialize(tt))
    t, isexact = instanceof_tfunc(tt)
    if t === Bottom
        # check if t could be equivalent to typeof(Bottom), since that's valid in `isa`, but the set of `v` is empty
        # if `t` cannot have instances, it's also invalid on the RHS of isa
        if typeintersect(widenconst(tt), Type) === Union{}
            return Union{}
        end
        return Const(false)
    end
    if !has_free_typevars(t)
        if v ⊑ t
            if isexact && isnotbrokensubtype(v, t)
                return Const(true)
            end
        else
            if isa(v, Const) || isa(v, Conditional)
                # this and the `isdispatchelem` below test for knowledge of a
                # leaftype appearing on the LHS (ensuring the isa is precise)
                return Const(false)
            end
            v = widenconst(v)
            isdispatchelem(v) && return Const(false)
            if typeintersect(v, t) === Bottom
                # similar to `isnotbrokensubtype` check above, `typeintersect(v, t)`
                # can't be trusted for kind types so we do an extra check here
                if !iskindtype(v)
                    return Const(false)
                end
            end
        end
    end
    # TODO: handle non-leaftype(t) by testing against lower and upper bounds
    return Bool
end
add_tfunc(isa, 2, 2, isa_tfunc, 1)

function subtype_tfunc(@nospecialize(a), @nospecialize(b))
    a, isexact_a = instanceof_tfunc(a)
    b, isexact_b = instanceof_tfunc(b)
    if !has_free_typevars(a) && !has_free_typevars(b)
        if a <: b
            if isexact_b || a === Bottom
                return Const(true)
            end
        else
            if isexact_a || (b !== Bottom && typeintersect(a, b) === Union{})
                return Const(false)
            end
        end
    end
    return Bool
end
<<<<<<< HEAD
add_tfunc(<:, 2, 2, subtype_tfunc, 1)
=======
add_tfunc(<:, 2, 2, subtype_tfunc, 10)
>>>>>>> 1a2285bb

is_dt_const_field(fld::Int) = (
     fld == DATATYPE_NAME_FIELDINDEX ||
     fld == DATATYPE_PARAMETERS_FIELDINDEX ||
     fld == DATATYPE_TYPES_FIELDINDEX ||
     fld == DATATYPE_SUPER_FIELDINDEX ||
     fld == DATATYPE_INSTANCE_FIELDINDEX ||
     fld == DATATYPE_NAMES_FIELDINDEX ||
     fld == DATATYPE_HASH_FIELDINDEX
    )
function const_datatype_getfield_tfunc(@nospecialize(sv), fld::Int)
    if fld == DATATYPE_INSTANCE_FIELDINDEX
        return isdefined(sv, fld) ? Const(getfield(sv, fld)) : Union{}
    elseif is_dt_const_field(fld) && isdefined(sv, fld)
        return Const(getfield(sv, fld))
    end
    return nothing
end

function fieldcount_noerror(@nospecialize t)
    if t isa UnionAll || t isa Union
        t = argument_datatype(t)
        if t === nothing
            return nothing
        end
        t = t::DataType
    elseif t == Union{}
        return 0
    end
    if !(t isa DataType)
        return nothing
    end
    if t.name === _NAMEDTUPLE_NAME
        names, types = t.parameters
        if names isa Tuple
            return length(names)
        end
        if types isa DataType && types <: Tuple
            return fieldcount_noerror(types)
        end
        abstr = true
    else
        abstr = t.name.abstract || (t.name === Tuple.name && isvatuple(t))
    end
    if abstr
        return nothing
    end
    return isdefined(t, :types) ? length(t.types) : length(t.name.names)
end


function try_compute_fieldidx(typ::DataType, @nospecialize(field))
    if isa(field, Symbol)
        field = fieldindex(typ, field, false)
        field == 0 && return nothing
    elseif isa(field, Int)
        # Numerical field name can only be of type `Int`
        max_fields = fieldcount_noerror(typ)
        max_fields === nothing && return nothing
        (1 <= field <= max_fields) || return nothing
    else
        return nothing
    end
    return field
end

function getfield_nothrow(argtypes::Vector{Any})
    2 <= length(argtypes) <= 3 || return false
    length(argtypes) == 2 && return getfield_nothrow(argtypes[1], argtypes[2], Const(true))
    return getfield_nothrow(argtypes[1], argtypes[2], argtypes[3])
end
function getfield_nothrow(@nospecialize(s00), @nospecialize(name), @nospecialize(inbounds))
    bounds_check_disabled = isa(inbounds, Const) && inbounds.val === false
    # If we don't have invounds and don't know the field, don't even bother
    if !bounds_check_disabled
        isa(name, Const) || return false
    end

    # If we have s00 being a const, we can potentially refine our type-based analysis above
    if isa(s00, Const) || isconstType(s00)
        if !isa(s00, Const)
            sv = s00.parameters[1]
        else
            sv = s00.val
        end
        if isa(name, Const)
            if !isa(name.val, Symbol)
                isa(sv, Module) && return false
                isa(name.val, Int) || return false
            end
            return isdefined(sv, name.val)
        end
        if bounds_check_disabled && !isa(sv, Module)
            # If bounds checking is disabled and all fields are assigned,
            # we may assume that we don't throw
            for i = 1:fieldcount(typeof(sv))
                isdefined(sv, i) || return false
            end
            return true
        end
        return false
    end

    s0 = widenconst(s00)
    s = unwrap_unionall(s0)
    if isa(s, Union)
        return getfield_nothrow(rewrap(s.a, s00), name, inbounds) &&
            getfield_nothrow(rewrap(s.b, s00), name, inbounds)
    elseif isa(s, DataType)
        # Can't say anything about abstract types
        s.name.abstract && return false
        # If all fields are always initialized, and bounds check is disabled, we can assume
        # we don't throw
        if bounds_check_disabled && !isvatuple(s) && s.name !== NamedTuple.body.body.name && fieldcount(s) == s.ninitialized
            return true
        end
        # Else we need to know what the field is
        isa(name, Const) || return false
        field = try_compute_fieldidx(s, name.val)
        field === nothing && return false
        field <= s.ninitialized && return true
        # `try_compute_fieldidx` already check for field index bound.
        !isvatuple(s) && isbitstype(fieldtype(s0, field)) && return true
    end

    return false
end

getfield_tfunc(@nospecialize(s00), @nospecialize(name), @nospecialize(inbounds)) =
    getfield_tfunc(s00, name)
function getfield_tfunc(@nospecialize(s00), @nospecialize(name))
    s = unwrap_unionall(s00)
    if isa(s, Union)
        return tmerge(getfield_tfunc(rewrap(s.a,s00), name),
                      getfield_tfunc(rewrap(s.b,s00), name))
    elseif isa(s, Conditional)
        return Bottom # Bool has no fields
    elseif isa(s, Const) || isconstType(s)
        if !isa(s, Const)
            sv = s.parameters[1]
        else
            sv = s.val
        end
        if isa(name, Const)
            nv = name.val
            if !(isa(nv,Symbol) || isa(nv,Int))
                return Bottom
            end
            if isa(sv, UnionAll)
                if nv === :var || nv === 1
                    return Const(sv.var)
                elseif nv === :body || nv === 2
                    return Const(sv.body)
                end
            elseif isa(sv, DataType)
                idx = nv
                if isa(idx, Symbol)
                    idx = fieldindex(DataType, idx, false)
                end
                if isa(idx, Int)
                    t = const_datatype_getfield_tfunc(sv, idx)
                    t === nothing || return t
                end
            elseif isa(sv, Core.TypeName)
                fld = isa(nv, Symbol) ? fieldindex(Core.TypeName, nv, false) : nv
                if (fld == TYPENAME_NAME_FIELDINDEX ||
                    fld == TYPENAME_MODULE_FIELDINDEX ||
                    fld == TYPENAME_WRAPPER_FIELDINDEX ||
                    fld == TYPENAME_MUTABLE_FIELDINDEX ||
                    fld == TYPENAME_ABSTRACT_FIELDINDEX ||
                    fld == TYPENAME_HASH_FIELDINDEX ||
                    (fld == TYPENAME_NAMES_FIELDINDEX && isdefined(sv, fld)))
                    return Const(getfield(sv, fld))
                end
            end
            if isa(sv, Module) && isa(nv, Symbol)
                return abstract_eval_global(sv, nv)
            end
            if (isa(sv, SimpleVector) || !ismutable(sv)) && isdefined(sv, nv)
                return Const(getfield(sv, nv))
            end
        end
        s = typeof(sv)
    elseif isa(s, PartialStruct)
        if isa(name, Const)
            nv = name.val
            if isa(nv, Symbol)
                nv = fieldindex(widenconst(s), nv, false)
            end
            if isa(nv, Int) && 1 <= nv <= length(s.fields)
                return unwrapva(s.fields[nv])
            end
        end
        s = widenconst(s)
    end
    if isType(s) || !isa(s, DataType) || s.name.abstract
        return Any
    end
    s = s::DataType
    if s <: Tuple && name ⊑ Symbol
        return Bottom
    end
    if s <: Module
        if name ⊑ Int
            return Bottom
        end
        return Any
    end
    # If no value has this type, then this statement should be unreachable.
    # Bail quickly now.
    s.has_concrete_subtype || return Union{}
    if s.name === _NAMEDTUPLE_NAME && !isconcretetype(s)
        if isa(name, Const) && isa(name.val, Symbol)
            if isa(s.parameters[1], Tuple)
                name = Const(Int(ccall(:jl_field_index, Cint, (Any, Any, Cint), s, name.val, false)+1))
            else
                name = Int
            end
        elseif Symbol ⊑ name
            name = Int
        end
        _ts = s.parameters[2]
        while isa(_ts, TypeVar)
            _ts = _ts.ub
        end
        _ts = rewrap_unionall(_ts, s00)
        if !(_ts <: Tuple)
            return Any
        end
        return getfield_tfunc(_ts, name)
    end
    ftypes = datatype_fieldtypes(s)
    if isempty(ftypes)
        return Bottom
    end
    if isa(name, Conditional)
        return Bottom # can't index fields with Bool
    end
    if !isa(name, Const)
        if !(Int <: name || Symbol <: name)
            return Bottom
        end
        if length(ftypes) == 1
            return rewrap_unionall(unwrapva(ftypes[1]), s00)
        end
        # union together types of all fields
        t = Bottom
        for _ft in ftypes
            t = tmerge(t, rewrap_unionall(unwrapva(_ft), s00))
            t === Any && break
        end
        return t
    end
    fld = name.val
    if isa(fld, Symbol)
        fld = fieldindex(s, fld, false)
    end
    if !isa(fld, Int)
        return Bottom
    end
    nf = length(ftypes)
    if s <: Tuple && fld >= nf && isvarargtype(ftypes[nf])
        return rewrap_unionall(unwrapva(ftypes[nf]), s00)
    end
    if fld < 1 || fld > nf
        return Bottom
    end
    if isconstType(s00)
        sp = s00.parameters[1]
    elseif isa(s00, Const)
        sp = s00.val
    else
        sp = nothing
    end
    if isa(sp, DataType)
        t = const_datatype_getfield_tfunc(sp, fld)
        t !== nothing && return t
    end
    R = ftypes[fld]
    if isempty(s.parameters)
        return R
    end
    return rewrap_unionall(R, s00)
end
add_tfunc(getfield, 2, 3, getfield_tfunc, 1)
add_tfunc(setfield!, 3, 3, (@nospecialize(o), @nospecialize(f), @nospecialize(v)) -> v, 3)
fieldtype_tfunc(@nospecialize(s0), @nospecialize(name), @nospecialize(inbounds)) =
    fieldtype_tfunc(s0, name)

function fieldtype_nothrow(@nospecialize(s0), @nospecialize(name))
    s0 === Bottom && return true # unreachable
    if s0 === Any || s0 === Type || DataType ⊑ s0 || UnionAll ⊑ s0
        # We have no idea
        return false
    end

    if !isa(name, Const) || (!isa(name.val, Symbol) && !isa(name.val, Int))
        # Due to bounds checking, we can't say anything unless we know what
        # the name is.
        return false
    end

    su = unwrap_unionall(s0)
    if isa(su, Union)
        return fieldtype_nothrow(rewrap_unionall(su.a, s0), name) &&
               fieldtype_nothrow(rewrap_unionall(su.b, s0), name)
    end

    s, exact = instanceof_tfunc(s0)
    s === Bottom && return false # always
    return _fieldtype_nothrow(s, exact, name)
end

function _fieldtype_nothrow(@nospecialize(s), exact::Bool, name::Const)
    u = unwrap_unionall(s)
    if isa(u, Union)
        a = _fieldtype_nothrow(u.a, exact, name)
        b = _fieldtype_nothrow(u.b, exact, name)
        return exact ? (a || b) : (a && b)
    end
    u isa DataType || return false
    u.name.abstract && return false
    if u.name === _NAMEDTUPLE_NAME && !isconcretetype(u)
        # TODO: better approximate inference
        return false
    end
    fld = name.val
    if isa(fld, Symbol)
        fld = fieldindex(u, fld, false)
    end
    isa(fld, Int) || return false
    ftypes = datatype_fieldtypes(u)
    nf = length(ftypes)
    fld >= 1 || return false
    if u.name === Tuple.name && nf > 0 && isvarargtype(ftypes[nf])
        if !exact && fld >= nf
            # If we don't know the exact type, the length of the tuple will be determined
            # at runtime and we can't say anything.
            return false
        end
    elseif fld > nf
        return false
    end
    return true
end

function fieldtype_tfunc(@nospecialize(s0), @nospecialize(name))
    if s0 === Bottom
        return Bottom
    end
    if s0 === Any || s0 === Type || DataType ⊑ s0 || UnionAll ⊑ s0
        # For a generic DataType, one of the fields could still be a TypeVar
        # which is not a Type. Tuple{...} can also contain Symbols etc.
        return Any
    end
    # fieldtype only accepts Types
    if isa(s0, Const) && !(isa(s0.val, DataType) || isa(s0.val, UnionAll) || isa(s0.val, Union))
        return Bottom
    end
    if (s0 isa Type && s0 == Type{Union{}}) || isa(s0, Conditional)
        return Bottom
    end

    su = unwrap_unionall(s0)
    if isa(su, Union)
        return tmerge(fieldtype_tfunc(rewrap(su.a, s0), name),
                      fieldtype_tfunc(rewrap(su.b, s0), name))
    end

    s, exact = instanceof_tfunc(s0)
    s === Bottom && return Bottom
    return _fieldtype_tfunc(s, exact, name)
end

function _fieldtype_tfunc(@nospecialize(s), exact::Bool, @nospecialize(name))
    exact = exact && !has_free_typevars(s)
    u = unwrap_unionall(s)
    if isa(u, Union)
        return tmerge(_fieldtype_tfunc(rewrap(u.a, s), exact, name),
                      _fieldtype_tfunc(rewrap(u.b, s), exact, name))
    end
    u isa DataType || return Any
    if u.name.abstract
        # Abstract types have no fields
        exact && return Bottom
        # Type{...} without free typevars has no subtypes, so it is actually
        # exact, even if `exact` is false.
        isType(u) && !has_free_typevars(u.parameters[1]) && return Bottom
        return Any
    end
    if u.name === _NAMEDTUPLE_NAME && !isconcretetype(u)
        # TODO: better approximate inference
        return Union{Type, TypeVar}
    end
    ftypes = datatype_fieldtypes(u)
    if isempty(ftypes)
        return Bottom
    end

    if !isa(name, Const)
        name = widenconst(name)
        if !(Int <: name || Symbol <: name)
            return Bottom
        end
        t = Bottom
        for i in 1:length(ftypes)
            ft1 = unwrapva(ftypes[i])
            exactft1 = exact || (!has_free_typevars(ft1) && u.name !== Tuple.name)
            ft1 = rewrap_unionall(ft1, s)
            if exactft1
                if hasuniquerep(ft1)
                    ft1 = Const(ft1) # ft unique via type cache
                else
                    ft1 = Type{ft1}
                end
            elseif ft1 isa Type || ft1 isa TypeVar
                if ft1 === Any && u.name === Tuple.name
                    # Tuple{:x} is possible in this case
                    ft1 = Any
                else
                    ft1 = Type{ft} where ft<:ft1
                end
            else
                ft1 = Const(ft1)
            end
            t = tmerge(t, ft1)
            t === Any && break
        end
        return t
    end

    fld = name.val
    if isa(fld, Symbol)
        fld = fieldindex(u, fld, false)
    end
    if !isa(fld, Int)
        return Bottom
    end
    nf = length(ftypes)
    if u.name === Tuple.name && fld >= nf && isvarargtype(ftypes[nf])
        ft = unwrapva(ftypes[nf])
    elseif fld < 1 || fld > nf
        return Bottom
    else
        ft = ftypes[fld]
    end
    if !isa(ft, Type) && !isa(ft, TypeVar)
        return Const(ft)
    end

    exactft = exact || (!has_free_typevars(ft) && u.name !== Tuple.name)
    ft = rewrap_unionall(ft, s)
    if exactft
        if hasuniquerep(ft)
            return Const(ft) # ft unique via type cache
        end
        return Type{ft}
    end
    if u.name === Tuple.name && ft === Any
        # Tuple{:x} is possible
        return Any
    end
    return Type{<:ft}
end
add_tfunc(fieldtype, 2, 3, fieldtype_tfunc, 0)

# Like `valid_tparam`, but in the type domain.
function valid_tparam_type(T::DataType)
    T === Symbol && return true
    isbitstype(T) && return true
    if T <: Tuple
        isconcretetype(T) || return false
        for P in T.parameters
            (P === Symbol || isbitstype(P)) || return false
        end
        return true
    end
    return false
end
valid_tparam_type(U::Union) = valid_tparam_type(U.a) && valid_tparam_type(U.b)
valid_tparam_type(U::UnionAll) = valid_tparam_type(unwrap_unionall(U))

function apply_type_nothrow(argtypes::Array{Any, 1}, @nospecialize(rt))
    rt === Type && return false
    length(argtypes) >= 1 || return false
    headtypetype = argtypes[1]
    if isa(headtypetype, Const)
        headtype = headtypetype.val
    elseif isconstType(headtypetype)
        headtype = headtypetype.parameters[1]
    else
        return false
    end
    # We know the apply_type is well formed. Oherwise our rt would have been
    # Bottom (or Type).
    (headtype === Union) && return true
    isa(rt, Const) && return true
    u = headtype
    for i = 2:length(argtypes)
        isa(u, UnionAll) || return false
        ai = widenconditional(argtypes[i])
        if ai ⊑ TypeVar || ai === DataType
            # We don't know anything about the bounds of this typevar, but as
            # long as the UnionAll is not constrained, that's ok.
            if !(u.var.lb === Union{} && u.var.ub === Any)
                return false
            end
        elseif (isa(ai, Const) && isa(ai.val, Type)) || isconstType(ai)
            ai = isa(ai, Const) ? ai.val : ai.parameters[1]
            if has_free_typevars(u.var.lb) || has_free_typevars(u.var.ub)
                return false
            end
            if !(u.var.lb <: ai <: u.var.ub)
                return false
            end
        else
            T, exact, _, istype = instanceof_tfunc(ai)
            if T === Bottom
                if !(u.var.lb === Union{} && u.var.ub === Any)
                    return false
                end
                if !valid_tparam_type(widenconst(ai))
                    return false
                end
            else
                istype || return false
                if !(T <: u.var.ub)
                    return false
                end
                if exact ? !(u.var.lb <: T) : !(u.var.lb === Bottom)
                    return false
                end
            end
        end
        u = u.body
    end
    return true
end

const _tvarnames = Symbol[:_A, :_B, :_C, :_D, :_E, :_F, :_G, :_H, :_I, :_J, :_K, :_L, :_M,
                          :_N, :_O, :_P, :_Q, :_R, :_S, :_T, :_U, :_V, :_W, :_X, :_Y, :_Z]

# TODO: handle e.g. apply_type(T, R::Union{Type{Int32},Type{Float64}})
function apply_type_tfunc(@nospecialize(headtypetype), @nospecialize args...)
    if isa(headtypetype, Const)
        headtype = headtypetype.val
    elseif isconstType(headtypetype)
        headtype = headtypetype.parameters[1]
    else
        return Any
    end
    if !isempty(args) && isvarargtype(args[end])
        return isvarargtype(headtype) ? Core.TypeofVararg : Type
    end
    largs = length(args)
    if headtype === Union
        largs == 0 && return Const(Bottom)
        hasnonType = false
        for i = 1:largs
            ai = args[i]
            if isa(ai, Const)
                if !isa(ai.val, Type)
                    if isa(ai.val, TypeVar)
                        hasnonType = true
                    else
                        return Bottom
                    end
                end
            else
                if !isType(ai)
                    if !isa(ai, Type) || typeintersect(ai, Type) !== Bottom || typeintersect(ai, TypeVar) !== Bottom
                        hasnonType = true
                    else
                        return Bottom
                    end
                end
            end
        end
        largs == 1 && return isa(args[1], Type) ? typeintersect(args[1], Type) : Type
        hasnonType && return Type
        ty = Union{}
        allconst = true
        for i = 1:largs
            ai = args[i]
            if isType(ai)
                aty = ai.parameters[1]
                allconst &= hasuniquerep(aty)
            else
                aty = (ai::Const).val
            end
            ty = Union{ty, aty}
        end
        return allconst ? Const(ty) : Type{ty}
    end
    istuple = isa(headtype, Type) && (headtype == Tuple)
    if !istuple && !isa(headtype, UnionAll) && !isvarargtype(headtype)
        return Union{}
    end
    uw = unwrap_unionall(headtype)
    isnamedtuple = isa(uw, DataType) && uw.name === _NAMEDTUPLE_NAME
    uncertain = false
    canconst = true
    tparams = Any[]
    outervars = Any[]
    varnamectr = 1
    ua = headtype
    for i = 1:largs
        ai = widenconditional(args[i])
        if isType(ai)
            aip1 = ai.parameters[1]
            canconst &= !has_free_typevars(aip1)
            push!(tparams, aip1)
        elseif isa(ai, Const) && (isa(ai.val, Type) || isa(ai.val, TypeVar) ||
                                  valid_tparam(ai.val) || (istuple && isa(ai.val, Core.TypeofVararg)))
            push!(tparams, ai.val)
        elseif isa(ai, PartialTypeVar)
            canconst = false
            push!(tparams, ai.tv)
        else
            uncertain = true
            # These blocks improve type info but make compilation a bit slower.
            # XXX
            #unw = unwrap_unionall(ai)
            #isT = isType(unw)
            #if isT && isa(ai,UnionAll) && contains_is(outervars, ai.var)
            #    ai = rename_unionall(ai)
            #    unw = unwrap_unionall(ai)
            #end
            ai_w = widenconst(ai)
            ub = ai_w isa Type && ai_w <: Type ? instanceof_tfunc(ai)[1] : Any
            if istuple
                # in the last parameter of a Tuple type, if the upper bound is Any
                # then this could be a Vararg type.
                if i == largs && ub === Any
                    push!(tparams, Vararg)
                # XXX
                #elseif isT
                #    push!(tparams, rewrap_unionall(unw.parameters[1], ai))
                else
                    push!(tparams, Any)
                end
            # XXX
            #elseif isT
            #    push!(tparams, unw.parameters[1])
            #    while isa(ai, UnionAll)
            #        push!(outervars, ai.var)
            #        ai = ai.body
            #    end
            else
                # Is this the second parameter to a NamedTuple?
                if isnamedtuple && isa(ua, UnionAll) && uw.parameters[2] === ua.var
                    # If the names are known, keep the upper bound, but otherwise widen to Tuple.
                    # This is a widening heuristic to avoid keeping type information
                    # that's unlikely to be useful.
                    if !(uw.parameters[1] isa Tuple || (i == 2 && tparams[1] isa Tuple))
                        ub = Any
                    end
                else
                    ub = Any
                end
                tvname = varnamectr <= length(_tvarnames) ? _tvarnames[varnamectr] : :_Z
                varnamectr += 1
                v = TypeVar(tvname, ub)
                push!(tparams, v)
                push!(outervars, v)
            end
        end
        if isa(ua, UnionAll)
            ua = ua.body
        else
            ua = nothing
        end
    end
    local appl
    try
        appl = apply_type(headtype, tparams...)
    catch ex
        # type instantiation might fail if one of the type parameters
        # doesn't match, which could happen if a type estimate is too coarse
        return isvarargtype(headtype) ? Core.TypeofVararg : Type{<:headtype}
    end
    !uncertain && canconst && return Const(appl)
    if isvarargtype(appl)
        return Core.TypeofVararg
    end
    if istuple
        return Type{<:appl}
    end
    ans = Type{appl}
    for i = length(outervars):-1:1
        ans = UnionAll(outervars[i], ans)
    end
    return ans
end
add_tfunc(apply_type, 1, INT_INF, apply_type_tfunc, 10)

function has_struct_const_info(x)
    isa(x, PartialTypeVar) && return true
    isa(x, Conditional) && return true
    return has_nontrivial_const_info(x)
end

# convert the dispatch tuple type argtype to the real (concrete) type of
# the tuple of those values
function tuple_tfunc(atypes::Vector{Any})
    atypes = anymap(widenconditional, atypes)
    all_are_const = true
    for i in 1:length(atypes)
        if !isa(atypes[i], Const)
            all_are_const = false
            break
        end
    end
    if all_are_const
        return Const(ntuple(i -> atypes[i].val, length(atypes)))
    end
    params = Vector{Any}(undef, length(atypes))
    anyinfo = false
    for i in 1:length(atypes)
        x = atypes[i]
        if has_struct_const_info(x)
            anyinfo = true
        else
            atypes[i] = x = widenconst(x)
        end
        if isa(x, Const)
            params[i] = typeof(x.val)
        else
            x = widenconst(x)
            if isType(x)
                anyinfo = true
                xparam = x.parameters[1]
                if hasuniquerep(xparam) || xparam === Bottom
                    params[i] = typeof(xparam)
                else
                    params[i] = Type
                end
            else
                params[i] = x
            end
        end
    end
    typ = Tuple{params...}
    # replace a singleton type with its equivalent Const object
    isdefined(typ, :instance) && return Const(typ.instance)
    return anyinfo ? PartialStruct(typ, atypes) : typ
end

function arrayref_tfunc(@nospecialize(boundscheck), @nospecialize(a), @nospecialize i...)
    a = widenconst(a)
    if a <: Array
        if isa(a, DataType) && (isa(a.parameters[1], Type) || isa(a.parameters[1], TypeVar))
            # TODO: the TypeVar case should not be needed here
            a = a.parameters[1]
            return isa(a, TypeVar) ? a.ub : a
        elseif isa(a, UnionAll) && !has_free_typevars(a)
            unw = unwrap_unionall(a)
            if isa(unw, DataType)
                return rewrap_unionall(unw.parameters[1], a)
            end
        end
    end
    return Any
end
add_tfunc(arrayref, 3, INT_INF, arrayref_tfunc, 20)
add_tfunc(const_arrayref, 3, INT_INF, arrayref_tfunc, 20)
add_tfunc(arrayset, 4, INT_INF, (@nospecialize(boundscheck), @nospecialize(a), @nospecialize(v), @nospecialize i...)->a, 20)

function _opaque_closure_tfunc(@nospecialize(arg), @nospecialize(isva),
        @nospecialize(lb), @nospecialize(ub), @nospecialize(source), env::Vector{Any},
        linfo::MethodInstance)

    argt, argt_exact = instanceof_tfunc(arg)
    lbt, lb_exact = instanceof_tfunc(lb)
    if !lb_exact
        lbt = Union{}
    end

    ubt, ub_exact = instanceof_tfunc(ub)

    t = (argt_exact ? Core.OpaqueClosure{argt, T} : Core.OpaqueClosure{<:argt, T}) where T
    t = lbt == ubt ? t{ubt} : (t{T} where lbt <: T <: ubt)

    (isa(source, Const) && isa(source.val, Method)) || return t
    (isa(isva, Const) && isa(isva.val, Bool)) || return t

    return PartialOpaque(t, tuple_tfunc(env), isva.val, linfo, source.val)
end

function array_type_undefable(@nospecialize(a))
    if isa(a, Union)
        return array_type_undefable(a.a) || array_type_undefable(a.b)
    elseif isa(a, UnionAll)
        return true
    else
        etype = (a::DataType).parameters[1]
        return !(etype isa Type && (isbitstype(etype) || isbitsunion(etype)))
    end
end

function array_builtin_common_nothrow(argtypes::Array{Any,1}, first_idx_idx::Int)
    length(argtypes) >= 4 || return false
    atype = argtypes[2]
    (argtypes[1] ⊑ Bool && atype ⊑ Array) || return false
    for i = first_idx_idx:length(argtypes)
        argtypes[i] ⊑ Int || return false
    end
    # If we could potentially throw undef ref errors, bail out now.
    atype = widenconst(atype)
    array_type_undefable(atype) && return false
    # If we have @inbounds (first argument is false), we're allowed to assume
    # we don't throw bounds errors.
    (isa(argtypes[1], Const) && !argtypes[1].val) && return true
    # Else we can't really say anything here
    # TODO: In the future we may be able to track the shapes of arrays though
    # inference.
    return false
end

# Query whether the given builtin is guaranteed not to throw given the argtypes
function _builtin_nothrow(@nospecialize(f), argtypes::Array{Any,1}, @nospecialize(rt))
    if f === arrayset
        array_builtin_common_nothrow(argtypes, 4) || return true
        # Additionally check element type compatibility
        a = widenconst(argtypes[2])
        # Check that we can determine the element type
        (isa(a, DataType) && isa(a.parameters[1], Type)) || return false
        # Check that the element type is compatible with the element we're assigning
        (argtypes[3] ⊑ a.parameters[1]::Type) || return false
        return true
    elseif f === arrayref || f === const_arrayref
        return array_builtin_common_nothrow(argtypes, 3)
    elseif f === Core._expr
        length(argtypes) >= 1 || return false
        return argtypes[1] ⊑ Symbol
    elseif f === Core._typevar
        length(argtypes) == 3 || return false
        return typevar_nothrow(argtypes[1], argtypes[2], argtypes[3])
    elseif f === invoke
        return false
    elseif f === getfield
        return getfield_nothrow(argtypes)
    elseif f === fieldtype
        length(argtypes) == 2 || return false
        return fieldtype_nothrow(argtypes[1], argtypes[2])
    elseif f === apply_type
        return apply_type_nothrow(argtypes, rt)
    elseif f === isa
        length(argtypes) == 2 || return false
        return argtypes[2] ⊑ Type
    elseif f === (<:)
        length(argtypes) == 2 || return false
        return argtypes[1] ⊑ Type && argtypes[2] ⊑ Type
    elseif f === UnionAll
        return length(argtypes) == 2 &&
            (argtypes[1] ⊑ TypeVar && argtypes[2] ⊑ Type)
    elseif f === isdefined
        return isdefined_nothrow(argtypes)
    elseif f === Core.sizeof
        length(argtypes) == 1 || return false
        return sizeof_nothrow(argtypes[1])
    elseif f === Core.kwfunc
        length(argtypes) == 1 || return false
        return isa(rt, Const)
    elseif f === Core.ifelse
        length(argtypes) == 3 || return false
        return argtypes[1] ⊑ Bool
    end
    return false
end

function builtin_nothrow(@nospecialize(f), argtypes::Array{Any, 1}, @nospecialize(rt))
    rt === Bottom && return false
    contains_is(_PURE_BUILTINS, f) && return true
    return _builtin_nothrow(f, argtypes, rt)
end

function builtin_tfunction(interp::AbstractInterpreter, @nospecialize(f), argtypes::Array{Any,1},
                           sv::Union{InferenceState,Nothing})
    if f === tuple
        return tuple_tfunc(argtypes)
    end
    if isa(f, IntrinsicFunction)
        if is_pure_intrinsic_infer(f) && _all(@nospecialize(a) -> isa(a, Const), argtypes)
            argvals = anymap(a::Const -> a.val, argtypes)
            try
                return Const(f(argvals...))
            catch
            end
        end
        iidx = Int(reinterpret(Int32, f::IntrinsicFunction)) + 1
        if iidx < 0 || iidx > length(T_IFUNC)
            # invalid intrinsic
            return Any
        end
        tf = T_IFUNC[iidx]
    else
        fidx = find_tfunc(f)
        if fidx === nothing
            # unknown/unhandled builtin function
            return Any
        end
        tf = T_FFUNC_VAL[fidx]
    end
    tf = tf::Tuple{Int, Int, Any}
    if !isempty(argtypes) && isvarargtype(argtypes[end])
        if length(argtypes) - 1 > tf[2]
            # definitely too many arguments
            return Bottom
        end
        if length(argtypes) - 1 == tf[2]
            argtypes = argtypes[1:end-1]
        else
            vatype = argtypes[end]
            argtypes = argtypes[1:end-1]
            while length(argtypes) < tf[1]
                push!(argtypes, unwrapva(vatype))
            end
            if length(argtypes) < tf[2]
                push!(argtypes, unconstrain_vararg_length(vatype))
            end
        end
    elseif !(tf[1] <= length(argtypes) <= tf[2])
        # wrong # of args
        return Bottom
    end
    return tf[3](argtypes...)
end

# Query whether the given intrinsic is nothrow

function intrinsic_nothrow(f::IntrinsicFunction, argtypes::Array{Any, 1})
    # First check that we have the correct number of arguments
    iidx = Int(reinterpret(Int32, f::IntrinsicFunction)) + 1
    if iidx < 1 || iidx > length(T_IFUNC)
        # invalid intrinsic
        return false
    end
    tf = T_IFUNC[iidx]
    tf = tf::Tuple{Int, Int, Any}
    if !(tf[1] <= length(argtypes) <= tf[2])
        # wrong # of args
        return false
    end
    # TODO: We could do better for cglobal
    f === Intrinsics.cglobal && return false
    # TODO: We can't know for sure, but the user should have a way to assert
    # that it won't
    f === Intrinsics.llvmcall && return false
    if f === Intrinsics.checked_udiv_int || f === Intrinsics.checked_urem_int || f === Intrinsics.checked_srem_int || f === Intrinsics.checked_sdiv_int
        # Nothrow as long as the second argument is guaranteed not to be zero
        isa(argtypes[2], Const) || return false
        if !isprimitivetype(widenconst(argtypes[1])) ||
           (widenconst(argtypes[1]) !== widenconst(argtypes[2]))
            return false
        end
        den_val = argtypes[2].val
        den_val !== zero(typeof(den_val)) || return false
        f !== Intrinsics.checked_sdiv_int && return true
        # Nothrow as long as we additionally don't do typemin(T)/-1
        return den_val !== -1 || (isa(argtypes[1], Const) &&
            argtypes[1].val !== typemin(typeof(den_val)))
    end
    if f === Intrinsics.pointerref
        # Nothrow as long as the types are ok. N.B.: dereferencability is not
        # modeled here, but can cause errors (e.g. ReadOnlyMemoryError). We follow LLVM here
        # in that it is legal to remove unused non-volatile loads.
        length(argtypes) == 3 || return false
        return argtypes[1] ⊑ Ptr && argtypes[2] ⊑ Int && argtypes[3] ⊑ Int
    end
    if f === Intrinsics.pointerset
        eT = pointer_eltype(argtypes[1])
        isprimitivetype(eT) || return false
        return argtypes[2] ⊑ eT && argtypes[3] ⊑ Int && argtypes[4] ⊑ Int
    end
    if f === Intrinsics.arraylen
        return argtypes[1] ⊑ Array
    end
    if f === Intrinsics.bitcast
        ty, isexact, isconcrete = instanceof_tfunc(argtypes[1])
        xty = widenconst(argtypes[2])
        return isconcrete && isprimitivetype(ty) && isprimitivetype(xty) && Core.sizeof(ty) === Core.sizeof(xty)
    end
    if f in (Intrinsics.sext_int, Intrinsics.zext_int, Intrinsics.trunc_int,
             Intrinsics.fptoui, Intrinsics.fptosi, Intrinsics.uitofp,
             Intrinsics.sitofp, Intrinsics.fptrunc, Intrinsics.fpext)
        # If !isconcrete, `ty` may be Union{} at runtime even if we have
        # isprimitivetype(ty).
        ty, isexact, isconcrete = instanceof_tfunc(argtypes[1])
        xty = widenconst(argtypes[2])
        return isconcrete && isprimitivetype(ty) && isprimitivetype(xty)
    end
    # The remaining intrinsics are math/bits/comparison intrinsics. They work on all
    # primitive types of the same type.
    isshift = f === shl_int || f === lshr_int || f === ashr_int
    argtype1 = widenconst(argtypes[1])
    isprimitivetype(argtype1) || return false
    for i = 2:length(argtypes)
        argtype = widenconst(argtypes[i])
        if isshift ? !isprimitivetype(argtype) : argtype !== argtype1
            return false
        end
    end
    return true
end

# TODO: this function is a very buggy and poor model of the return_type function
# since abstract_call_gf_by_type is a very inaccurate model of _method and of typeinf_type,
# while this assumes that it is an absolutely precise and accurate and exact model of both
function return_type_tfunc(interp::AbstractInterpreter, argtypes::Vector{Any}, sv::InferenceState)
    if length(argtypes) == 3
        tt = argtypes[3]
        if isa(tt, Const) || (isType(tt) && !has_free_typevars(tt))
            aft = argtypes[2]
            if isa(aft, Const) || (isType(aft) && !has_free_typevars(aft)) ||
                   (isconcretetype(aft) && !(aft <: Builtin))
                af_argtype = isa(tt, Const) ? tt.val : tt.parameters[1]
                if isa(af_argtype, DataType) && af_argtype <: Tuple
                    argtypes_vec = Any[aft, af_argtype.parameters...]
                    if contains_is(argtypes_vec, Union{})
                        return CallMeta(Const(Union{}), false)
                    end
                    call = abstract_call(interp, nothing, argtypes_vec, sv, -1)
                    info = verbose_stmt_info(interp) ? ReturnTypeCallInfo(call.info) : false
                    rt = widenconditional(call.rt)
                    if isa(rt, Const)
                        # output was computed to be constant
                        return CallMeta(Const(typeof(rt.val)), info)
                    end
                    rt = widenconst(rt)
                    if rt === Bottom || (isconcretetype(rt) && !iskindtype(rt))
                        # output cannot be improved so it is known for certain
                        return CallMeta(Const(rt), info)
                    elseif !isempty(sv.pclimitations)
                        # conservatively express uncertainty of this result
                        # in two ways: both as being a subtype of this, and
                        # because of LimitedAccuracy causes
                        return CallMeta(Type{<:rt}, info)
                    elseif (isa(tt, Const) || isconstType(tt)) &&
                        (isa(aft, Const) || isconstType(aft))
                        # input arguments were known for certain
                        # XXX: this doesn't imply we know anything about rt
                        return CallMeta(Const(rt), info)
                    elseif isType(rt)
                        return CallMeta(Type{rt}, info)
                    else
                        return CallMeta(Type{<:rt}, info)
                    end
                end
            end
        end
    end
    return CallMeta(Type, false)
end

# N.B.: typename maps type equivalence classes to a single value
function typename_static(@nospecialize(t))
    t isa Const && return _typename(t.val)
    t isa Conditional && return Bool.name
    t = unwrap_unionall(widenconst(t))
    return isType(t) ? _typename(t.parameters[1]) : Core.TypeName
end

@specialize<|MERGE_RESOLUTION|>--- conflicted
+++ resolved
@@ -607,11 +607,7 @@
     end
     return Bool
 end
-<<<<<<< HEAD
-add_tfunc(<:, 2, 2, subtype_tfunc, 1)
-=======
 add_tfunc(<:, 2, 2, subtype_tfunc, 10)
->>>>>>> 1a2285bb
 
 is_dt_const_field(fld::Int) = (
      fld == DATATYPE_NAME_FIELDINDEX ||
