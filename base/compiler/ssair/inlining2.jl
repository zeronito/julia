--- conflicted
+++ resolved
@@ -79,24 +79,14 @@
         orig_succs = copy(new_cfg_blocks[end].succs)
         empty!(new_cfg_blocks[end].succs)
         if need_split_before
-<<<<<<< HEAD
-            bb_rename_range = (1+length(new_cfg_blocks)):(length(ir2.cfg.blocks)+length(new_cfg_blocks))
-=======
-            bb_rename_range = (1:length(inlinee_cfg.blocks)) .+ length(new_cfg_blocks)
->>>>>>> 5179455b
+            bb_rename_range = (1+length(new_cfg_blocks)):(length(inlinee_cfg.blocks)+length(new_cfg_blocks))
             push!(new_cfg_blocks[end].succs, length(new_cfg_blocks)+1)
             append!(new_cfg_blocks, inlinee_cfg.blocks)
         else
             # Merge the last block that was already there with the first block we're adding
-<<<<<<< HEAD
-            bb_rename_range = length(new_cfg_blocks):(length(new_cfg_blocks)+length(ir2.cfg.blocks)-1)
-            append!(new_cfg_blocks[end].succs, ir2.cfg.blocks[1].succs)
-            append!(new_cfg_blocks, ir2.cfg.blocks[2:end])
-=======
-            bb_rename_range = (1:length(inlinee_cfg.blocks)) .+ (length(new_cfg_blocks) - 1)
+            bb_rename_range = length(new_cfg_blocks):(length(inlinee_cfg.blocks)+length(new_cfg_blocks)-1)
             append!(new_cfg_blocks[end].succs, inlinee_cfg.blocks[1].succs)
             append!(new_cfg_blocks, inlinee_cfg.blocks[2:end])
->>>>>>> 5179455b
         end
         if need_split
             push!(new_cfg_blocks, BasicBlock(ir.cfg.blocks[block].stmts,
