--- conflicted
+++ resolved
@@ -979,13 +979,8 @@
     return resolve_todo(mi, volatile_inf_result, info, flag, state; invokesig)
 end
 
-<<<<<<< HEAD
-function retrieve_ir_for_inlining(mi::MethodInstance, src::String)
-    src = ccall(:jl_uncompress_ir, Any, (Any, Any, Any), mi.def, mi.cache, src)::CodeInfo
-=======
 function retrieve_ir_for_inlining(mi::MethodInstance, src::String, ::Bool=true)
     src = _uncompressed_ir(mi.def, src)
->>>>>>> 36b7d3be
     return inflate_ir!(src, mi)
 end
 function retrieve_ir_for_inlining(mi::MethodInstance, src::CodeInfo, preserve_local_sources::Bool=true)
