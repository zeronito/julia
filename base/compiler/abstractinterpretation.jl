# This file is a part of Julia. License is MIT: https://julialang.org/license

#############
# constants #
#############

const _REF_NAME = Ref.body.name

#########
# logic #
#########

# See if the inference result of the current statement's result value might affect
# the final answer for the method (aside from optimization potential and exceptions).
# To do that, we need to check both for slot assignment and SSA usage.
call_result_unused(frame::InferenceState, currpc::Int) =
    isexpr(frame.src.code[currpc], :call) && isempty(frame.ssavalue_uses[currpc])
call_result_unused(si::StmtInfo) = !si.used

function get_max_methods(mod::Module, interp::AbstractInterpreter)
    max_methods = ccall(:jl_get_module_max_methods, Cint, (Any,), mod) % Int
    max_methods < 0 ? InferenceParams(interp).max_methods : max_methods
end

function get_max_methods(@nospecialize(f), mod::Module, interp::AbstractInterpreter)
    if f !== nothing
        fmm = typeof(f).name.max_methods
        fmm !== UInt8(0) && return Int(fmm)
    end
    return get_max_methods(mod, interp)
end

function should_infer_this_call(sv::InferenceState)
    if sv.params.unoptimize_throw_blocks
        # Disable inference of calls in throw blocks, since we're unlikely to
        # need their types. There is one exception however: If up until now, the
        # function has not seen any side effects, we would like to make sure there
        # aren't any in the throw block either to enable other optimizations.
        if is_stmt_throw_block(get_curr_ssaflag(sv))
            should_infer_for_effects(sv) || return false
        end
    end
    return true
end

function should_infer_for_effects(sv::InferenceState)
    effects = Effects(sv)
    return is_terminates(effects) && is_effect_free(effects)
end

function abstract_call_gf_by_type(interp::AbstractInterpreter, @nospecialize(f),
                                  arginfo::ArgInfo, si::StmtInfo, @nospecialize(atype),
                                  sv::InferenceState, max_methods::Int)
    ⊑ₚ = ⊑(ipo_lattice(interp))
    if !should_infer_this_call(sv)
        add_remark!(interp, sv, "Skipped call in throw block")
        nonoverlayed = false
        if isoverlayed(method_table(interp)) && is_nonoverlayed(sv.ipo_effects)
            # as we may want to concrete-evaluate this frame in cases when there are
            # no overlayed calls, try an additional effort now to check if this call
            # isn't overlayed rather than just handling it conservatively
            matches = find_matching_methods(arginfo.argtypes, atype, method_table(interp),
                InferenceParams(interp).max_union_splitting, max_methods)
            if !isa(matches, FailedMethodMatch)
                nonoverlayed = matches.nonoverlayed
            end
        else
            nonoverlayed = true
        end
        # At this point we are guaranteed to end up throwing on this path,
        # which is all that's required for :consistent-cy. Of course, we don't
        # know anything else about this statement.
        effects = Effects(; consistent=ALWAYS_TRUE, nonoverlayed)
        return CallMeta(Any, effects, NoCallInfo())
    end

    argtypes = arginfo.argtypes
    matches = find_matching_methods(argtypes, atype, method_table(interp),
        InferenceParams(interp).max_union_splitting, max_methods)
    if isa(matches, FailedMethodMatch)
        add_remark!(interp, sv, matches.reason)
        return CallMeta(Any, Effects(), NoCallInfo())
    end

    (; valid_worlds, applicable, info) = matches
    update_valid_age!(sv, valid_worlds)
    napplicable = length(applicable)
    rettype = Bottom
    edges = MethodInstance[]
    conditionals = nothing # keeps refinement information of call argument types when the return type is boolean
    seen = 0               # number of signatures actually inferred
    any_const_result = false
    const_results = Union{Nothing,ConstResult}[]
    multiple_matches = napplicable > 1
    fargs = arginfo.fargs
    all_effects = EFFECTS_TOTAL
    if !matches.nonoverlayed
        # currently we don't have a good way to execute the overlayed method definition,
        # so we should give up pure/concrete eval when any of the matched methods is overlayed
        f = nothing
        all_effects = Effects(all_effects; nonoverlayed=false)
    end

    # try pure-evaluation
    val = pure_eval_call(interp, f, applicable, arginfo)
    val !== nothing && return CallMeta(val, all_effects, MethodResultPure(info)) # TODO: add some sort of edge(s)

    𝕃ₚ = ipo_lattice(interp)
    for i in 1:napplicable
        match = applicable[i]::MethodMatch
        method = match.method
        sig = match.spec_types
        if bail_out_toplevel_call(interp, sig, sv)
            # only infer concrete call sites in top-level expressions
            add_remark!(interp, sv, "Refusing to infer non-concrete call site in top-level expression")
            rettype = Any
            break
        end
        this_rt = Bottom
        splitunions = false
        # TODO: this used to trigger a bug in inference recursion detection, and is unmaintained now
        # sigtuple = unwrap_unionall(sig)::DataType
        # splitunions = 1 < unionsplitcost(sigtuple.parameters) * napplicable <= InferenceParams(interp).max_union_splitting
        if splitunions
            splitsigs = switchtupleunion(sig)
            for sig_n in splitsigs
                result = abstract_call_method(interp, method, sig_n, svec(), multiple_matches, si, sv)
                (; rt, edge, effects) = result
                this_argtypes = isa(matches, MethodMatches) ? argtypes : matches.applicable_argtypes[i]
                this_arginfo = ArgInfo(fargs, this_argtypes)
                const_call_result = abstract_call_method_with_const_args(interp,
                    result, f, this_arginfo, si, match, sv)
                const_result = nothing
                if const_call_result !== nothing
                    if const_call_result.rt ⊑ₚ rt
                        rt = const_call_result.rt
                        (; effects, const_result, edge) = const_call_result
                    else
                        add_remark!(interp, sv, "[constprop] Discarded because the result was wider than inference")
                    end
                end
                all_effects = merge_effects(all_effects, effects)
                push!(const_results, const_result)
                any_const_result |= const_result !== nothing
                edge === nothing || push!(edges, edge)
                this_rt = tmerge(this_rt, rt)
                if bail_out_call(interp, this_rt, sv)
                    break
                end
            end
            this_conditional = ignorelimited(this_rt)
            this_rt = widenwrappedconditional(this_rt)
        else
            result = abstract_call_method(interp, method, sig, match.sparams, multiple_matches, si, sv)
            (; rt, edge, effects) = result
            this_conditional = ignorelimited(rt)
            this_rt = widenwrappedconditional(rt)
            # try constant propagation with argtypes for this match
            # this is in preparation for inlining, or improving the return result
            this_argtypes = isa(matches, MethodMatches) ? argtypes : matches.applicable_argtypes[i]
            this_arginfo = ArgInfo(fargs, this_argtypes)
            const_call_result = abstract_call_method_with_const_args(interp,
                result, f, this_arginfo, si, match, sv)
            const_result = nothing
            if const_call_result !== nothing
                this_const_conditional = ignorelimited(const_call_result.rt)
                this_const_rt = widenwrappedconditional(const_call_result.rt)
                # return type of const-prop' inference can be wider than that of non const-prop' inference
                # e.g. in cases when there are cycles but cached result is still accurate
                if this_const_rt ⊑ₚ this_rt
                    this_conditional = this_const_conditional
                    this_rt = this_const_rt
                    (; effects, const_result, edge) = const_call_result
                else
                    add_remark!(interp, sv, "[constprop] Discarded because the result was wider than inference")
                end
            end
            all_effects = merge_effects(all_effects, effects)
            push!(const_results, const_result)
            any_const_result |= const_result !== nothing
            edge === nothing || push!(edges, edge)
        end
        @assert !(this_conditional isa Conditional || this_rt isa MustAlias) "invalid lattice element returned from inter-procedural context"
        seen += 1
        rettype = tmerge(𝕃ₚ, rettype, this_rt)
        if has_conditional(𝕃ₚ) && this_conditional !== Bottom && is_lattice_bool(𝕃ₚ, rettype) && fargs !== nothing
            if conditionals === nothing
                conditionals = Any[Bottom for _ in 1:length(argtypes)],
                               Any[Bottom for _ in 1:length(argtypes)]
            end
            for i = 1:length(argtypes)
                cnd = conditional_argtype(this_conditional, sig, argtypes, i)
                conditionals[1][i] = tmerge(conditionals[1][i], cnd.thentype)
                conditionals[2][i] = tmerge(conditionals[2][i], cnd.elsetype)
            end
        end
        if bail_out_call(interp, rettype, sv, effects)
            add_remark!(interp, sv, "One of the matched returned maximally imprecise information. Bailing on call.")
            break
        end
    end

    if any_const_result && seen == napplicable
        @assert napplicable == nmatches(info) == length(const_results)
        info = ConstCallInfo(info, const_results)
    end

    if seen != napplicable
        # there may be unanalyzed effects within unseen dispatch candidate,
        # but we can still ignore nonoverlayed effect here since we already accounted for it
        all_effects = merge_effects(all_effects, EFFECTS_UNKNOWN)
    elseif isa(matches, MethodMatches) ? (!matches.fullmatch || any_ambig(matches)) :
            (!all(matches.fullmatches) || any_ambig(matches))
        # Account for the fact that we may encounter a MethodError with a non-covered or ambiguous signature.
        all_effects = Effects(all_effects; nothrow=ALWAYS_FALSE)
    end

    rettype = from_interprocedural!(𝕃ₚ, rettype, sv, arginfo, conditionals)

    # Also considering inferring the compilation signature for this method, so
    # it is available to the compiler in case it ends up needing it.
    if infer_compilation_signature(interp) && 1 == seen == napplicable && rettype !== Any && rettype !== Union{} && !is_removable_if_unused(all_effects)
        match = applicable[1]::MethodMatch
        method = match.method
        sig = match.spec_types
        mi = specialize_method(match; preexisting=true)
        if mi !== nothing && !const_prop_methodinstance_heuristic(interp, mi, arginfo, sv)
            csig = get_compileable_sig(method, sig, match.sparams)
            if csig !== nothing && csig !== sig
                abstract_call_method(interp, method, csig, match.sparams, multiple_matches, StmtInfo(false), sv)
            end
        end
    end

    if call_result_unused(si) && !(rettype === Bottom)
        add_remark!(interp, sv, "Call result type was widened because the return value is unused")
        # We're mainly only here because the optimizer might want this code,
        # but we ourselves locally don't typically care about it locally
        # (beyond checking if it always throws).
        # So avoid adding an edge, since we don't want to bother attempting
        # to improve our result even if it does change (to always throw),
        # and avoid keeping track of a more complex result type.
        rettype = Any
    end
    add_call_backedges!(interp, rettype, all_effects, edges, matches, atype, sv)
    if !isempty(sv.pclimitations) # remove self, if present
        delete!(sv.pclimitations, sv)
        for caller in sv.callers_in_cycle
            delete!(sv.pclimitations, caller)
        end
    end
    return CallMeta(rettype, all_effects, info)
end

struct FailedMethodMatch
    reason::String
end

struct MethodMatches
    applicable::Vector{Any}
    info::MethodMatchInfo
    valid_worlds::WorldRange
    mt::Core.MethodTable
    fullmatch::Bool
    nonoverlayed::Bool
end
any_ambig(info::MethodMatchInfo) = info.results.ambig
any_ambig(m::MethodMatches) = any_ambig(m.info)

struct UnionSplitMethodMatches
    applicable::Vector{Any}
    applicable_argtypes::Vector{Vector{Any}}
    info::UnionSplitInfo
    valid_worlds::WorldRange
    mts::Vector{Core.MethodTable}
    fullmatches::Vector{Bool}
    nonoverlayed::Bool
end
any_ambig(m::UnionSplitMethodMatches) = any(any_ambig, m.info.matches)

function find_matching_methods(argtypes::Vector{Any}, @nospecialize(atype), method_table::MethodTableView,
                               max_union_splitting::Int, max_methods::Int)
    # NOTE this is valid as far as any "constant" lattice element doesn't represent `Union` type
    if 1 < unionsplitcost(argtypes) <= max_union_splitting
        split_argtypes = switchtupleunion(argtypes)
        infos = MethodMatchInfo[]
        applicable = Any[]
        applicable_argtypes = Vector{Any}[] # arrays like `argtypes`, including constants, for each match
        valid_worlds = WorldRange()
        mts = Core.MethodTable[]
        fullmatches = Bool[]
        nonoverlayed = true
        for i in 1:length(split_argtypes)
            arg_n = split_argtypes[i]::Vector{Any}
            sig_n = argtypes_to_type(arg_n)
            mt = ccall(:jl_method_table_for, Any, (Any,), sig_n)
            mt === nothing && return FailedMethodMatch("Could not identify method table for call")
            mt = mt::Core.MethodTable
            result = findall(sig_n, method_table; limit = max_methods)
            if result === nothing
                return FailedMethodMatch("For one of the union split cases, too many methods matched")
            end
            (; matches, overlayed) = result
            nonoverlayed &= !overlayed
            push!(infos, MethodMatchInfo(matches))
            for m in matches
                push!(applicable, m)
                push!(applicable_argtypes, arg_n)
            end
            valid_worlds = intersect(valid_worlds, matches.valid_worlds)
            thisfullmatch = any(match::MethodMatch->match.fully_covers, matches)
            found = false
            for (i, mt′) in enumerate(mts)
                if mt′ === mt
                    fullmatches[i] &= thisfullmatch
                    found = true
                    break
                end
            end
            if !found
                push!(mts, mt)
                push!(fullmatches, thisfullmatch)
            end
        end
        return UnionSplitMethodMatches(applicable,
                                       applicable_argtypes,
                                       UnionSplitInfo(infos),
                                       valid_worlds,
                                       mts,
                                       fullmatches,
                                       nonoverlayed)
    else
        mt = ccall(:jl_method_table_for, Any, (Any,), atype)
        if mt === nothing
            return FailedMethodMatch("Could not identify method table for call")
        end
        mt = mt::Core.MethodTable
        result = findall(atype, method_table; limit = max_methods)
        if result === nothing
            # this means too many methods matched
            # (assume this will always be true, so we don't compute / update valid age in this case)
            return FailedMethodMatch("Too many methods matched")
        end
        (; matches, overlayed) = result
        fullmatch = any(match::MethodMatch->match.fully_covers, matches)
        return MethodMatches(matches.matches,
                             MethodMatchInfo(matches),
                             matches.valid_worlds,
                             mt,
                             fullmatch,
                             !overlayed)
    end
end

"""
    from_interprocedural!(𝕃ₚ::AbstractLattice, rt, sv::InferenceState, arginfo::ArgInfo, maybecondinfo) -> newrt

Converts inter-procedural return type `rt` into a local lattice element `newrt`,
that is appropriate in the context of current local analysis frame `sv`, especially:
- unwraps `rt::LimitedAccuracy` and collects its limitations into the current frame `sv`
- converts boolean `rt` to new boolean `newrt` in a way `newrt` can propagate extra conditional
  refinement information, e.g. translating `rt::InterConditional` into `newrt::Conditional`
  that holds a type constraint information about a variable in `sv`

This function _should_ be used wherever we propagate results returned from
`abstract_call_method` or `abstract_call_method_with_const_args`.

When `maybecondinfo !== nothing`, this function also tries extra conditional argument type refinement.
In such cases `maybecondinfo` should be either of:
- `maybecondinfo::Tuple{Vector{Any},Vector{Any}}`: precomputed argument type refinement information
- method call signature tuple type
When we deal with multiple `MethodMatch`es, it's better to precompute `maybecondinfo` by
`tmerge`ing argument signature type of each method call.
"""
function from_interprocedural!(𝕃ₚ::AbstractLattice, @nospecialize(rt), sv::InferenceState, arginfo::ArgInfo, @nospecialize(maybecondinfo))
    rt = collect_limitations!(rt, sv)
    if isa(rt, InterMustAlias)
        rt = from_intermustalias(rt, arginfo)
    elseif is_lattice_bool(𝕃ₚ, rt)
        if maybecondinfo === nothing
            rt = widenconditional(rt)
        else
            rt = from_interconditional(𝕃ₚ, rt, sv, arginfo, maybecondinfo)
        end
    end
    @assert !(rt isa InterConditional || rt isa InterMustAlias) "invalid lattice element returned from inter-procedural context"
    return rt
end

function collect_limitations!(@nospecialize(typ), sv::InferenceState)
    if isa(typ, LimitedAccuracy)
        union!(sv.pclimitations, typ.causes)
        return typ.typ
    end
    return typ
end

function from_intermustalias(rt::InterMustAlias, arginfo::ArgInfo)
    fargs = arginfo.fargs
    if fargs !== nothing && 1 ≤ rt.slot ≤ length(fargs)
        arg = fargs[rt.slot]
        if isa(arg, SlotNumber)
            argtyp = widenslotwrapper(arginfo.argtypes[rt.slot])
            if rt.vartyp ⊑ argtyp
                return MustAlias(arg, rt.vartyp, rt.fldidx, rt.fldtyp)
            else
                # TODO optimize this case?
            end
        end
    end
    return widenmustalias(rt)
end

function from_interconditional(𝕃ₚ::AbstractLattice, @nospecialize(typ),
        sv::InferenceState, (; fargs, argtypes)::ArgInfo, @nospecialize(maybecondinfo))
    𝕃 = widenlattice(𝕃ₚ)
    has_conditional(𝕃ₚ) || return widenconditional(typ)
    fargs === nothing && return widenconditional(typ)
    slot = 0
    alias = nothing
    thentype = elsetype = Any
    condval = maybe_extract_const_bool(typ)
    for i in 1:length(fargs)
        # find the first argument which supports refinement,
        # and intersect all equivalent arguments with it
        argtyp = argtypes[i]
        if alias === nothing
            if argtyp isa MustAlias
                old = argtyp.fldtyp
                id = argtyp.slot
            elseif alias === nothing && argtyp isa Type
                arg = ssa_def_slot(fargs[i], sv)
                arg isa SlotNumber || continue # can't refine
                old = argtyp
                id = slot_id(arg)
            else
                continue # unlikely to refine
            end
        elseif argtyp isa MustAlias && issubalias(argtyp, alias)
            old = alias.fldtyp
            id = alias.slot
        else
            continue
        end
        if slot == 0 || id == slot
            if isa(maybecondinfo, Tuple{Vector{Any},Vector{Any}})
                # if we have already computed argument refinement information, apply that now to get the result
                new_thentype = maybecondinfo[1][i]
                new_elsetype = maybecondinfo[2][i]
            else
                # otherwise compute it on the fly
                cnd = conditional_argtype(typ, maybecondinfo, argtypes, i)
                new_thentype = cnd.thentype
                new_elsetype = cnd.elsetype
            end
            if condval === false
                thentype = Bottom
            elseif ⊑(𝕃, new_thentype, thentype)
                thentype = new_thentype
            else
                thentype = tmeet(𝕃, thentype, widenconst(new_thentype))
            end
            if condval === true
                elsetype = Bottom
            elseif ⊑(𝕃, new_elsetype, elsetype)
                elsetype = new_elsetype
            else
                elsetype = tmeet(𝕃, elsetype, widenconst(new_elsetype))
            end
            if (slot > 0 || condval !== false) && ⋤(𝕃, thentype, old)
                slot = id
                if argtyp isa MustAlias
                    alias = argtyp
                end
            elseif (slot > 0 || condval !== true) && ⋤(𝕃, elsetype, old)
                slot = id
                if argtyp isa MustAlias
                    alias = argtyp
                end
            else # reset: no new useful information for this slot
                slot = 0
                alias = nothing
                thentype = elsetype = Any
            end
        end
    end
    if thentype === Bottom && elsetype === Bottom
        return Bottom # accidentally proved this call to be dead / throw !
    elseif slot > 0
        if alias !== nothing
            return form_mustalias_conditional(alias, thentype, elsetype)
        end
        return Conditional(slot, thentype, elsetype) # record a Conditional improvement to this slot
    end
    return widenconditional(typ)
end

function conditional_argtype(@nospecialize(rt), @nospecialize(sig), argtypes::Vector{Any}, i::Int)
    if isa(rt, InterConditional) && rt.slot == i
        return rt
    else
        thentype = elsetype = tmeet(widenslotwrapper(argtypes[i]), fieldtype(sig, i))
        condval = maybe_extract_const_bool(rt)
        condval === true && (elsetype = Bottom)
        condval === false && (thentype = Bottom)
        return InterConditional(i, thentype, elsetype)
    end
end

function add_call_backedges!(interp::AbstractInterpreter,
    @nospecialize(rettype), all_effects::Effects,
    edges::Vector{MethodInstance}, matches::Union{MethodMatches,UnionSplitMethodMatches}, @nospecialize(atype),
    sv::InferenceState)
    # we don't need to add backedges when:
    # - a new method couldn't refine (widen) this type and
    # - the effects are known to not provide any useful IPO information
    if rettype === Any
        if !isoverlayed(method_table(interp))
            # we can ignore the `nonoverlayed` property if `interp` doesn't use
            # overlayed method table at all since it will never be tainted anyway
            all_effects = Effects(all_effects; nonoverlayed=false)
        end
        if all_effects === Effects()
            return
        end
    end
    for edge in edges
        add_backedge!(sv, edge)
    end
    # also need an edge to the method table in case something gets
    # added that did not intersect with any existing method
    if isa(matches, MethodMatches)
        matches.fullmatch || add_mt_backedge!(sv, matches.mt, atype)
    else
        for (thisfullmatch, mt) in zip(matches.fullmatches, matches.mts)
            thisfullmatch || add_mt_backedge!(sv, mt, atype)
        end
    end
end

const RECURSION_UNUSED_MSG = "Bounded recursion detected with unused result. Annotated return type may be wider than true result."
const RECURSION_MSG = "Bounded recursion detected. Call was widened to force convergence."
const RECURSION_MSG_HARDLIMIT = "Bounded recursion detected under hardlimit. Call was widened to force convergence."

function abstract_call_method(interp::AbstractInterpreter, method::Method, @nospecialize(sig), sparams::SimpleVector, hardlimit::Bool, si::StmtInfo, sv::InferenceState)
    if method.name === :depwarn && isdefined(Main, :Base) && method.module === Main.Base
        add_remark!(interp, sv, "Refusing to infer into `depwarn`")
        return MethodCallResult(Any, false, false, nothing, Effects())
    end

    # Limit argument type tuple growth of functions:
    # look through the parents list to see if there's a call to the same method
    # and from the same method.
    # Returns the topmost occurrence of that repeated edge.
    edgecycle = edgelimited = false
    topmost = nothing

    for infstate in InfStackUnwind(sv)
        if method === infstate.linfo.def
            if infstate.linfo.specTypes::Type == sig::Type
                # avoid widening when detecting self-recursion
                # TODO: merge call cycle and return right away
                if call_result_unused(si)
                    add_remark!(interp, sv, RECURSION_UNUSED_MSG)
                    # since we don't use the result (typically),
                    # we have a self-cycle in the call-graph, but not in the inference graph (typically):
                    # break this edge now (before we record it) by returning early
                    # (non-typically, this means that we lose the ability to detect a guaranteed StackOverflow in some cases)
                    return MethodCallResult(Any, true, true, nothing, Effects())
                end
                topmost = nothing
                edgecycle = true
                break
            end
            topmost === nothing || continue
            if edge_matches_sv(infstate, method, sig, sparams, hardlimit, sv)
                topmost = infstate
                edgecycle = true
            end
        end
    end
    washardlimit = hardlimit

    if topmost !== nothing
        sigtuple = unwrap_unionall(sig)::DataType
        msig = unwrap_unionall(method.sig)::DataType
        spec_len = length(msig.parameters) + 1
        ls = length(sigtuple.parameters)

        if method === sv.linfo.def
            # Under direct self-recursion, permit much greater use of reducers.
            # here we assume that complexity(specTypes) :>= complexity(sig)
            comparison = sv.linfo.specTypes
            l_comparison = length((unwrap_unionall(comparison)::DataType).parameters)
            spec_len = max(spec_len, l_comparison)
        else
            comparison = method.sig
        end

        if isdefined(method, :recursion_relation)
            # We don't require the recursion_relation to be transitive, so
            # apply a hard limit
            hardlimit = true
        end

        # see if the type is actually too big (relative to the caller), and limit it if required
        newsig = limit_type_size(sig, comparison, hardlimit ? comparison : sv.linfo.specTypes, InferenceParams(interp).tuple_complexity_limit_depth, spec_len)

        if newsig !== sig
            # continue inference, but note that we've limited parameter complexity
            # on this call (to ensure convergence), so that we don't cache this result
            if call_result_unused(si)
                add_remark!(interp, sv, RECURSION_UNUSED_MSG)
                # if we don't (typically) actually care about this result,
                # don't bother trying to examine some complex abstract signature
                # since it's very unlikely that we'll try to inline this,
                # or want make an invoke edge to its calling convention return type.
                # (non-typically, this means that we lose the ability to detect a guaranteed StackOverflow in some cases)
                return MethodCallResult(Any, true, true, nothing, Effects())
            end
            add_remark!(interp, sv, washardlimit ? RECURSION_MSG_HARDLIMIT : RECURSION_MSG)
            topmost = topmost::InferenceState
            parentframe = topmost.parent
            poison_callstack(sv, parentframe === nothing ? topmost : parentframe)
            sig = newsig
            sparams = svec()
            edgelimited = true
        end
    end

    # if sig changed, may need to recompute the sparams environment
    if isa(method.sig, UnionAll) && isempty(sparams)
        recomputed = ccall(:jl_type_intersection_with_env, Any, (Any, Any), sig, method.sig)::SimpleVector
        #@assert recomputed[1] !== Bottom
        # We must not use `sig` here, since that may re-introduce structural complexity that
        # our limiting heuristic sought to eliminate. The alternative would be to not increment depth over covariant contexts,
        # but we prefer to permit inference of tuple-destructuring, so we don't do that right now
        # For example, with a signature such as `Tuple{T, Ref{T}} where {T <: S}`
        # we might want to limit this to `Tuple{S, Ref}`, while type-intersection can instead give us back the original type
        # (which moves `S` back up to a lower comparison depth)
        # Optionally, we could try to drive this to a fixed point, but I think this is getting too complex,
        # and this would only cause more questions and more problems
        # (the following is only an example, most of the statements are probable in the wrong order):
        #     newsig = sig
        #     seen = IdSet()
        #     while !(newsig in seen)
        #         push!(seen, newsig)
        #         lsig = length((unwrap_unionall(sig)::DataType).parameters)
        #         newsig = limit_type_size(newsig, sig, sv.linfo.specTypes, InferenceParams(interp).tuple_complexity_limit_depth, lsig)
        #         recomputed = ccall(:jl_type_intersection_with_env, Any, (Any, Any), newsig, method.sig)::SimpleVector
        #         newsig = recomputed[2]
        #     end
        #     sig = ?
        sparams = recomputed[2]::SimpleVector
    end

    (; rt, edge, effects) = typeinf_edge(interp, method, sig, sparams, sv)

    if edge === nothing
        edgecycle = edgelimited = true
    end

    # we look for the termination effect override here as well, since the :terminates effect
    # may have been tainted due to recursion at this point even if it's overridden
    if is_effect_overridden(sv, :terminates_globally)
        # this frame is known to terminate
        effects = Effects(effects, terminates=true)
    elseif is_effect_overridden(method, :terminates_globally)
        # this edge is known to terminate
        effects = Effects(effects; terminates=true)
    elseif edgecycle
        # Some sort of recursion was detected.
        if edge !== nothing && !edgelimited && !is_edge_recursed(edge, sv)
            # no `MethodInstance` cycles -- don't taint :terminate
        else
            # we cannot guarantee that the call will terminate
            effects = Effects(effects; terminates=false)
        end
    end

    return MethodCallResult(rt, edgecycle, edgelimited, edge, effects)
end

function edge_matches_sv(frame::InferenceState, method::Method, @nospecialize(sig), sparams::SimpleVector, hardlimit::Bool, sv::InferenceState)
    # The `method_for_inference_heuristics` will expand the given method's generator if
    # necessary in order to retrieve this field from the generated `CodeInfo`, if it exists.
    # The other `CodeInfo`s we inspect will already have this field inflated, so we just
    # access it directly instead (to avoid regeneration).
    callee_method2 = method_for_inference_heuristics(method, sig, sparams) # Union{Method, Nothing}

    inf_method2 = frame.src.method_for_inference_limit_heuristics # limit only if user token match
    inf_method2 isa Method || (inf_method2 = nothing)
    if callee_method2 !== inf_method2
        return false
    end
    if !hardlimit
        # if this is a soft limit,
        # also inspect the parent of this edge,
        # to see if they are the same Method as sv
        # in which case we'll need to ensure it is convergent
        # otherwise, we don't

        # check in the cycle list first
        # all items in here are mutual parents of all others
        if !any(p::InferenceState->matches_sv(p, sv), frame.callers_in_cycle)
            let parent = frame.parent
                parent !== nothing || return false
                parent = parent::InferenceState
                (parent.cached || parent.parent !== nothing) || return false
                matches_sv(parent, sv) || return false
            end
        end

        # If the method defines a recursion relation, give it a chance
        # to tell us that this recursion is actually ok.
        if isdefined(method, :recursion_relation)
            if Core._apply_pure(method.recursion_relation, Any[method, callee_method2, sig, frame.linfo.specTypes])
                return false
            end
        end
    end
    return true
end

# This function is used for computing alternate limit heuristics
function method_for_inference_heuristics(method::Method, @nospecialize(sig), sparams::SimpleVector)
    if isdefined(method, :generator) && method.generator.expand_early && may_invoke_generator(method, sig, sparams)
        method_instance = specialize_method(method, sig, sparams)
        if isa(method_instance, MethodInstance)
            cinfo = get_staged(method_instance)
            if isa(cinfo, CodeInfo)
                method2 = cinfo.method_for_inference_limit_heuristics
                if method2 isa Method
                    return method2
                end
            end
        end
    end
    return nothing
end

function matches_sv(parent::InferenceState, sv::InferenceState)
    sv_method2 = sv.src.method_for_inference_limit_heuristics # limit only if user token match
    sv_method2 isa Method || (sv_method2 = nothing)
    parent_method2 = parent.src.method_for_inference_limit_heuristics # limit only if user token match
    parent_method2 isa Method || (parent_method2 = nothing)
    return parent.linfo.def === sv.linfo.def && sv_method2 === parent_method2
end

function is_edge_recursed(edge::MethodInstance, sv::InferenceState)
    return any(InfStackUnwind(sv)) do infstate
        return edge === infstate.linfo
    end
end

function is_method_recursed(method::Method, sv::InferenceState)
    return any(InfStackUnwind(sv)) do infstate
        return method === infstate.linfo.def
    end
end

function is_constprop_edge_recursed(edge::MethodInstance, sv::InferenceState)
    return any(InfStackUnwind(sv)) do infstate
        return edge === infstate.linfo && any(infstate.result.overridden_by_const)
    end
end

function is_constprop_method_recursed(method::Method, sv::InferenceState)
    return any(InfStackUnwind(sv)) do infstate
        return method === infstate.linfo.def && any(infstate.result.overridden_by_const)
    end
end

# keeps result and context information of abstract_method_call, which will later be used for
# backedge computation, and concrete evaluation or constant-propagation
struct MethodCallResult
    rt
    edgecycle::Bool
    edgelimited::Bool
    edge::Union{Nothing,MethodInstance}
    effects::Effects
    function MethodCallResult(@nospecialize(rt),
                              edgecycle::Bool,
                              edgelimited::Bool,
                              edge::Union{Nothing,MethodInstance},
                              effects::Effects)
        return new(rt, edgecycle, edgelimited, edge, effects)
    end
end

function pure_eval_eligible(interp::AbstractInterpreter,
    @nospecialize(f), applicable::Vector{Any}, arginfo::ArgInfo)
    # XXX we need to check that this pure function doesn't call any overlayed method
    return f !== nothing &&
           length(applicable) == 1 &&
           is_method_pure(applicable[1]::MethodMatch) &&
           is_all_const_arg(arginfo, #=start=#2)
end

function is_method_pure(method::Method, @nospecialize(sig), sparams::SimpleVector)
    if isdefined(method, :generator)
        method.generator.expand_early || return false
        mi = specialize_method(method, sig, sparams)
        isa(mi, MethodInstance) || return false
        staged = get_staged(mi)
        (staged isa CodeInfo && (staged::CodeInfo).pure) || return false
        return true
    end
    return method.pure
end
is_method_pure(match::MethodMatch) = is_method_pure(match.method, match.spec_types, match.sparams)

function pure_eval_call(interp::AbstractInterpreter,
    @nospecialize(f), applicable::Vector{Any}, arginfo::ArgInfo)
    pure_eval_eligible(interp, f, applicable, arginfo) || return nothing
    return _pure_eval_call(f, arginfo)
end
function _pure_eval_call(@nospecialize(f), arginfo::ArgInfo)
    args = collect_const_args(arginfo, #=start=#2)
    value = try
        Core._apply_pure(f, args)
    catch
        return nothing
    end
    return Const(value)
end

# - true: eligible for concrete evaluation
# - false: eligible for semi-concrete evaluation
# - nothing: not eligible for either of it
function concrete_eval_eligible(interp::AbstractInterpreter,
    @nospecialize(f), result::MethodCallResult, arginfo::ArgInfo, sv::InferenceState)
    # disable all concrete-evaluation if this function call is tainted by some overlayed
    # method since currently there is no direct way to execute overlayed methods
    if inbounds_option() === :off
        # Disable concrete evaluation in `--check-bounds=no` mode, since we cannot be sure
        # that inferred effects are accurate.
        return nothing
    elseif !result.effects.noinbounds && stmt_taints_inbounds_consistency(sv)
        # If the current statement is @inbounds or we propagate inbounds, the call's consistency
        # is tainted and not consteval eligible.
        add_remark!(interp, sv, "[constprop] Concrete evel disabled for inbounds")
        return nothing
    end
    isoverlayed(method_table(interp)) && !is_nonoverlayed(result.effects) && return nothing
    if result.edge !== nothing && is_foldable(result.effects)
        if f !== nothing && is_all_const_arg(arginfo, #=start=#2)
            return true
        else
            return false
        end
    end
    return nothing
end

is_all_const_arg(arginfo::ArgInfo, start::Int) = is_all_const_arg(arginfo.argtypes, start::Int)
function is_all_const_arg(argtypes::Vector{Any}, start::Int)
    for i = start:length(argtypes)
        a = widenslotwrapper(argtypes[i])
        isa(a, Const) || isconstType(a) || issingletontype(a) || return false
    end
    return true
end

collect_const_args(arginfo::ArgInfo, start::Int) = collect_const_args(arginfo.argtypes, start)
function collect_const_args(argtypes::Vector{Any}, start::Int)
    return Any[ let a = widenslotwrapper(argtypes[i])
                    isa(a, Const) ? a.val :
                    isconstType(a) ? (a::DataType).parameters[1] :
                    (a::DataType).instance
                end for i = start:length(argtypes) ]
end

struct InvokeCall
    types     # ::Type
    lookupsig # ::Type
    InvokeCall(@nospecialize(types), @nospecialize(lookupsig)) = new(types, lookupsig)
end

function concrete_eval_call(interp::AbstractInterpreter,
    @nospecialize(f), result::MethodCallResult, arginfo::ArgInfo, si::StmtInfo,
    sv::InferenceState, invokecall::Union{Nothing,InvokeCall}=nothing)
    eligible = concrete_eval_eligible(interp, f, result, arginfo, sv)
    eligible === nothing && return false
    if eligible
        args = collect_const_args(arginfo, #=start=#2)
        if invokecall !== nothing
            # this call should be `invoke`d, rewrite `args` back now
            pushfirst!(args, f, invokecall.types)
            f = invoke
        end
        world = get_world_counter(interp)
        edge = result.edge::MethodInstance
        value = try
            Core._call_in_world_total(world, f, args...)
        catch
            # The evaluation threw. By :consistent-cy, we're guaranteed this would have happened at runtime
            return ConstCallResults(Union{}, ConcreteResult(edge, result.effects), result.effects, edge)
        end
        return ConstCallResults(Const(value), ConcreteResult(edge, EFFECTS_TOTAL, value), EFFECTS_TOTAL, edge)
    else # eligible for semi-concrete evaluation
        return true
    end
end

any_conditional(argtypes::Vector{Any}) = any(@nospecialize(x)->isa(x, Conditional), argtypes)
any_conditional(arginfo::ArgInfo) = any_conditional(arginfo.argtypes)

function const_prop_enabled(interp::AbstractInterpreter, sv::InferenceState, match::MethodMatch)
    if !InferenceParams(interp).ipo_constant_propagation
        add_remark!(interp, sv, "[constprop] Disabled by parameter")
        return false
    end
    if is_no_constprop(match.method)
        add_remark!(interp, sv, "[constprop] Disabled by method parameter")
        return false
    end
    return true
end

struct ConstCallResults
    rt::Any
    const_result::ConstResult
    effects::Effects
    edge::MethodInstance
    ConstCallResults(@nospecialize(rt),
                     const_result::ConstResult,
                     effects::Effects,
                     edge::MethodInstance) =
        new(rt, const_result, effects, edge)
end

# TODO MustAlias forwarding

struct ConditionalArgtypes <: ForwardableArgtypes
    arginfo::ArgInfo
    sv::InferenceState
end

"""
    matching_cache_argtypes(𝕃::AbstractLattice, linfo::MethodInstance, argtypes::ConditionalArgtypes)

The implementation is able to forward `Conditional` of `argtypes`,
as well as the other general extended lattice inforamtion.
"""
function matching_cache_argtypes(𝕃::AbstractLattice, linfo::MethodInstance, argtypes::ConditionalArgtypes)
    (; arginfo, sv) = argtypes
    (; fargs, argtypes) = arginfo
    given_argtypes = Vector{Any}(undef, length(argtypes))
    def = linfo.def::Method
    nargs = Int(def.nargs)
    cache_argtypes, overridden_by_const = matching_cache_argtypes(𝕃, linfo)
    local condargs = nothing
    for i in 1:length(argtypes)
        argtype = argtypes[i]
        # forward `Conditional` if it conveys a constraint on any other argument
        if isa(argtype, Conditional) && fargs !== nothing
            cnd = argtype
            slotid = find_constrained_arg(cnd, fargs, sv)
            if slotid !== nothing
                # using union-split signature, we may be able to narrow down `Conditional`
                sigt = widenconst(slotid > nargs ? argtypes[slotid] : cache_argtypes[slotid])
                thentype = tmeet(cnd.thentype, sigt)
                elsetype = tmeet(cnd.elsetype, sigt)
                if thentype === Bottom && elsetype === Bottom
                    # we accidentally proved this method match is impossible
                    # TODO bail out here immediately rather than just propagating Bottom ?
                    given_argtypes[i] = Bottom
                else
                    if condargs === nothing
                        condargs = Tuple{Int,Int}[]
                    end
                    push!(condargs, (slotid, i))
                    given_argtypes[i] = Conditional(slotid, thentype, elsetype)
                end
                continue
            end
        end
        given_argtypes[i] = widenslotwrapper(argtype)
    end
    if condargs !== nothing
        given_argtypes = let condargs=condargs
            va_process_argtypes(𝕃, given_argtypes, linfo) do isva_given_argtypes::Vector{Any}, last::Int
                # invalidate `Conditional` imposed on varargs
                for (slotid, i) in condargs
                    if slotid ≥ last && (1 ≤ i ≤ length(isva_given_argtypes)) # `Conditional` is already widened to vararg-tuple otherwise
                        isva_given_argtypes[i] = widenconditional(isva_given_argtypes[i])
                    end
                end
            end
        end
    else
        given_argtypes = va_process_argtypes(𝕃, given_argtypes, linfo)
    end
    return pick_const_args!(𝕃, cache_argtypes, overridden_by_const, given_argtypes)
end

function abstract_call_method_with_const_args(interp::AbstractInterpreter,
    result::MethodCallResult, @nospecialize(f), arginfo::ArgInfo, si::StmtInfo, match::MethodMatch,
    sv::InferenceState, invokecall::Union{Nothing,InvokeCall}=nothing)
    if !const_prop_enabled(interp, sv, match)
        return nothing
    end
    if is_removable_if_unused(result.effects)
        if isa(result.rt, Const) || call_result_unused(si)
            add_remark!(interp, sv, "[constprop] No more information to be gained")
            return nothing
        end
    end
    res = concrete_eval_call(interp, f, result, arginfo, si, sv, invokecall)
    isa(res, ConstCallResults) && return res
    mi = maybe_get_const_prop_profitable(interp, result, f, arginfo, si, match, sv)
    mi === nothing && return nothing
    # try semi-concrete evaluation
    if res::Bool && !any_conditional(arginfo)
        mi_cache = WorldView(code_cache(interp), sv.world)
        code = get(mi_cache, mi, nothing)
        if code !== nothing
            ir = codeinst_to_ir(interp, code)
            if isa(ir, IRCode)
                irsv = IRInterpretationState(interp, ir, mi, sv.world, arginfo.argtypes)
                rt, nothrow = ir_abstract_constant_propagation(interp, irsv)
                @assert !(rt isa Conditional || rt isa MustAlias) "invalid lattice element returned from IR interpretation"
                if !isa(rt, Type) || typeintersect(rt, Bool) === Union{}
                    new_effects = Effects(result.effects; nothrow=nothrow)
                    return ConstCallResults(rt, SemiConcreteResult(mi, ir, new_effects), new_effects, mi)
                end
            end
        end
    end
    # try constant prop'
    inf_cache = get_inference_cache(interp)
    𝕃ᵢ = typeinf_lattice(interp)
    inf_result = cache_lookup(𝕃ᵢ, mi, arginfo.argtypes, inf_cache)
    if inf_result === nothing
        # if there might be a cycle, check to make sure we don't end up
        # calling ourselves here.
        if result.edgecycle && (result.edgelimited ?
            is_constprop_method_recursed(match.method, sv) :
            # if the type complexity limiting didn't decide to limit the call signature (`result.edgelimited = false`)
            # we can relax the cycle detection by comparing `MethodInstance`s and allow inference to
            # propagate different constant elements if the recursion is finite over the lattice
            is_constprop_edge_recursed(mi, sv))
            add_remark!(interp, sv, "[constprop] Edge cycle encountered")
            return nothing
        end
        argtypes = has_conditional(𝕃ᵢ) ? ConditionalArgtypes(arginfo, sv) : SimpleArgtypes(arginfo.argtypes)
        inf_result = InferenceResult(mi, argtypes)
        if !any(inf_result.overridden_by_const)
            add_remark!(interp, sv, "[constprop] Could not handle constant info in matching_cache_argtypes")
            return nothing
        end
        frame = InferenceState(inf_result, #=cache=#:local, interp)
        if frame === nothing
            add_remark!(interp, sv, "[constprop] Could not retrieve the source")
            return nothing # this is probably a bad generated function (unsound), but just ignore it
        end
        frame.parent = sv
        if !typeinf(interp, frame)
            add_remark!(interp, sv, "[constprop] Fresh constant inference hit a cycle")
            return nothing
        end
        @assert !isa(inf_result.result, InferenceState)
    else
        if isa(inf_result.result, InferenceState)
            add_remark!(interp, sv, "[constprop] Found cached constant inference in a cycle")
            return nothing
        end
    end
    return ConstCallResults(inf_result.result, ConstPropResult(inf_result), inf_result.ipo_effects, mi)
end

# if there's a possibility we could get a better result with these constant arguments
# (hopefully without doing too much work), returns `MethodInstance`, or nothing otherwise
function maybe_get_const_prop_profitable(interp::AbstractInterpreter,
    result::MethodCallResult, @nospecialize(f), arginfo::ArgInfo, si::StmtInfo,
    match::MethodMatch, sv::InferenceState)
    method = match.method
    force = force_const_prop(interp, f, method)
    force || const_prop_entry_heuristic(interp, result, si, sv) || return nothing
    nargs::Int = method.nargs
    method.isva && (nargs -= 1)
    length(arginfo.argtypes) < nargs && return nothing
    if !const_prop_argument_heuristic(interp, arginfo, sv)
        add_remark!(interp, sv, "[constprop] Disabled by argument and rettype heuristics")
        return nothing
    end
    all_overridden = is_all_overridden(interp, arginfo, sv)
    if !force && !const_prop_function_heuristic(interp, f, arginfo, nargs, all_overridden,
            is_nothrow(sv.ipo_effects), sv)
        add_remark!(interp, sv, "[constprop] Disabled by function heuristic")
        return nothing
    end
    force |= all_overridden
    mi = specialize_method(match; preexisting=!force)
    if mi === nothing
        add_remark!(interp, sv, "[constprop] Failed to specialize")
        return nothing
    end
    mi = mi::MethodInstance
    if !force && !const_prop_methodinstance_heuristic(interp, mi, arginfo, sv)
        add_remark!(interp, sv, "[constprop] Disabled by method instance heuristic")
        return nothing
    end
    return mi
end

function const_prop_entry_heuristic(interp::AbstractInterpreter, result::MethodCallResult, si::StmtInfo, sv::InferenceState)
    if call_result_unused(si) && result.edgecycle
        add_remark!(interp, sv, "[constprop] Disabled by entry heuristic (edgecycle with unused result)")
        return false
    end
    # check if this return type is improvable (i.e. whether it's possible that with more
    # information, we might get a more precise type)
    rt = result.rt
    if isa(rt, Type)
        # could always be improved to `Const`, `PartialStruct` or just a more precise type,
        # unless we're already at `Bottom`
        if rt === Bottom
            add_remark!(interp, sv, "[constprop] Disabled by entry heuristic (erroneous result)")
            return false
        else
            return true
        end
    elseif isa(rt, PartialStruct) || isa(rt, InterConditional) || isa(rt, InterMustAlias)
        # could be improved to `Const` or a more precise wrapper
        return true
    elseif isa(rt, LimitedAccuracy)
        # optimizations like inlining are disabled for limited frames,
        # thus there won't be much benefit in constant-prop' here
        add_remark!(interp, sv, "[constprop] Disabled by entry heuristic (limited accuracy)")
        return false
    else
        if isa(rt, Const)
            if !is_nothrow(result.effects)
                # Could still be improved to Bottom (or at least could see the effects improved)
                return true
            end
        end
        add_remark!(interp, sv, "[constprop] Disabled by entry heuristic (unimprovable result)")
        return false
    end
end

# determines heuristically whether if constant propagation can be worthwhile
# by checking if any of given `argtypes` is "interesting" enough to be propagated
function const_prop_argument_heuristic(interp::AbstractInterpreter, arginfo::ArgInfo, sv::InferenceState)
    𝕃ᵢ = typeinf_lattice(interp)
    argtypes = arginfo.argtypes
    for i in 1:length(argtypes)
        a = argtypes[i]
        if has_conditional(𝕃ᵢ) && isa(a, Conditional) && arginfo.fargs !== nothing
            is_const_prop_profitable_conditional(a, arginfo.fargs, sv) && return true
        else
            a = widenslotwrapper(a)
            has_nontrivial_extended_info(𝕃ᵢ, a) && is_const_prop_profitable_arg(𝕃ᵢ, a) && return true
        end
    end
    return false
end

function is_const_prop_profitable_conditional(cnd::Conditional, fargs::Vector{Any}, sv::InferenceState)
    slotid = find_constrained_arg(cnd, fargs, sv)
    if slotid !== nothing
        return true
    end
    # as a minor optimization, we just check the result is a constant or not,
    # since both `has_nontrivial_extended_info`/`is_const_prop_profitable_arg` return `true`
    # for `Const(::Bool)`
    return isa(widenconditional(cnd), Const)
end

function find_constrained_arg(cnd::Conditional, fargs::Vector{Any}, sv::InferenceState)
    slot = cnd.slot
    for i in 1:length(fargs)
        arg = ssa_def_slot(fargs[i], sv)
        if isa(arg, SlotNumber) && slot_id(arg) == slot
            return i
        end
    end
    return nothing
end

# checks if all argtypes has additional information other than what `Type` can provide
function is_all_overridden(interp::AbstractInterpreter, (; fargs, argtypes)::ArgInfo, sv::InferenceState)
    𝕃ᵢ = typeinf_lattice(interp)
    for i in 1:length(argtypes)
        a = argtypes[i]
        if has_conditional(𝕃ᵢ) && isa(a, Conditional) && fargs !== nothing
            is_const_prop_profitable_conditional(a, fargs, sv) || return false
        else
            is_forwardable_argtype(𝕃ᵢ, widenslotwrapper(a)) || return false
        end
    end
    return true
end

function force_const_prop(interp::AbstractInterpreter, @nospecialize(f), method::Method)
    return is_aggressive_constprop(method) ||
           InferenceParams(interp).aggressive_constant_propagation ||
           istopfunction(f, :getproperty) ||
           istopfunction(f, :setproperty!)
end

function const_prop_function_heuristic(interp::AbstractInterpreter, @nospecialize(f), arginfo::ArgInfo,
    nargs::Int, all_overridden::Bool, still_nothrow::Bool, _::InferenceState)
    argtypes = arginfo.argtypes
    if nargs > 1
        𝕃ᵢ = typeinf_lattice(interp)
        if istopfunction(f, :getindex) || istopfunction(f, :setindex!)
            arrty = argtypes[2]
            # don't propagate constant index into indexing of non-constant array
            if arrty isa Type && arrty <: AbstractArray && !issingletontype(arrty)
                # For static arrays, allow the constprop if we could possibly
                # deduce nothrow as a result.
                if !still_nothrow || ismutabletype(arrty)
                    return false
                end
            elseif ⊑(𝕃ᵢ, arrty, Array)
                return false
            end
        elseif istopfunction(f, :iterate)
            itrty = argtypes[2]
            if ⊑(𝕃ᵢ, itrty, Array)
                return false
            end
        end
    end
    if !all_overridden && (istopfunction(f, :+) || istopfunction(f, :-) || istopfunction(f, :*) ||
                           istopfunction(f, :(==)) || istopfunction(f, :!=) ||
                           istopfunction(f, :<=) || istopfunction(f, :>=) || istopfunction(f, :<) || istopfunction(f, :>) ||
                           istopfunction(f, :<<) || istopfunction(f, :>>))
        # it is almost useless to inline the op when all the same type,
        # but highly worthwhile to inline promote of a constant
        length(argtypes) > 2 || return false
        t1 = widenconst(argtypes[2])
        for i in 3:length(argtypes)
            at = argtypes[i]
            ty = isvarargtype(at) ? unwraptv(at) : widenconst(at)
            if ty !== t1
                return true
            end
        end
        return false
    end
    return true
end

# This is a heuristic to avoid trying to const prop through complicated functions
# where we would spend a lot of time, but are probably unlikely to get an improved
# result anyway.
function const_prop_methodinstance_heuristic(interp::AbstractInterpreter,
    mi::MethodInstance, arginfo::ArgInfo, sv::InferenceState)
    method = mi.def::Method
    if method.is_for_opaque_closure
        # Not inlining an opaque closure can be very expensive, so be generous
        # with the const-prop-ability. It is quite possible that we can't infer
        # anything at all without const-propping, so the inlining check below
        # isn't particularly helpful here.
        return true
    end
    # now check if the source of this method instance is inlineable, since the extended type
    # information we have here would be discarded if it is not inlined into a callee context
    # (modulo the inferred return type that can be potentially refined)
    if is_declared_inline(method)
        # this method is declared as `@inline` and will be inlined
        return true
    end
    flag = get_curr_ssaflag(sv)
    if is_stmt_inline(flag)
        # force constant propagation for a call that is going to be inlined
        # since the inliner will try to find this constant result
        # if these constant arguments arrive there
        return true
    elseif is_stmt_noinline(flag)
        # this call won't be inlined, thus this constant-prop' will most likely be unfruitful
        return false
    else
        # Peek at the inferred result for the method to determine if the optimizer
        # was able to cut it down to something simple (inlineable in particular).
        # If so, there will be a good chance we might be able to const prop
        # all the way through and learn something new.
        code = get(code_cache(interp), mi, nothing)
        if isdefined(code, :inferred)
            if isa(code, CodeInstance)
                inferred = @atomic :monotonic code.inferred
            else
                inferred = code.inferred
            end
            # TODO propagate a specific `CallInfo` that conveys information about this call
            if inlining_policy(interp, inferred, NoCallInfo(), IR_FLAG_NULL, mi, arginfo.argtypes) !== nothing
                return true
            end
        end
    end
    return false # the cache isn't inlineable, so this constant-prop' will most likely be unfruitful
end

# This is only for use with `Conditional`.
# In general, usage of this is wrong.
ssa_def_slot(@nospecialize(arg), sv::IRCode) = nothing
function ssa_def_slot(@nospecialize(arg), sv::InferenceState)
    code = sv.src.code
    init = sv.currpc
    while isa(arg, SSAValue)
        init = arg.id
        arg = code[init]
    end
    if arg isa SlotNumber
        # found this kind of pattern:
        # %init = SlotNumber(x)
        # [...]
        # goto if not isa(%init, T)
        # now conservatively make sure there isn't potentially another conflicting assignment
        # to the same slot between the def and usage
        # we can assume the IR is sorted, since the front-end only creates SSA values in order
        for i = init:(sv.currpc-1)
            e = code[i]
            if isexpr(e, :(=)) && e.args[1] === arg
                return nothing
            end
        end
    else
        # there might still be the following kind of pattern (see #45499):
        # %init = ...
        # [...]
        # SlotNumber(x) = %init
        # [...]
        # goto if not isa(%init, T)
        # let's check if there is a slot assigned to the def SSA value but also there isn't
        # any potentially conflicting assignment to the same slot
        arg = nothing
        def = SSAValue(init)
        for i = (init+1):(sv.currpc-1)
            e = code[i]
            if isexpr(e, :(=))
                lhs = e.args[1]
                if isa(lhs, SlotNumber)
                    lhs === arg && return nothing
                    rhs = e.args[2]
                    if rhs === def
                        arg = lhs
                    end
                end
            end
        end
    end
    return arg
end

struct AbstractIterationResult
    cti::Vector{Any}
    info::MaybeAbstractIterationInfo
    ai_effects::Effects
end
AbstractIterationResult(cti::Vector{Any}, info::MaybeAbstractIterationInfo) =
    AbstractIterationResult(cti, info, EFFECTS_TOTAL)

# `typ` is the inferred type for expression `arg`.
# if the expression constructs a container (e.g. `svec(x,y,z)`),
# refine its type to an array of element types.
# Union of Tuples of the same length is converted to Tuple of Unions.
# returns an array of types
function precise_container_type(interp::AbstractInterpreter, @nospecialize(itft), @nospecialize(typ),
                                sv::Union{InferenceState, IRCode})
    if isa(typ, PartialStruct)
        widet = typ.typ
        if isa(widet, DataType) && widet.name === Tuple.name
            return AbstractIterationResult(typ.fields, nothing)
        end
    end

    if isa(typ, Const)
        val = typ.val
        if isa(val, SimpleVector) || isa(val, Tuple)
            return AbstractIterationResult(Any[ Const(val[i]) for i in 1:length(val) ], nothing) # avoid making a tuple Generator here!
        end
    end

    tti0 = widenconst(typ)
    tti = unwrap_unionall(tti0)
    if isa(tti, DataType) && tti.name === _NAMEDTUPLE_NAME
        # A NamedTuple iteration is the same as the iteration of its Tuple parameter:
        # compute a new `tti == unwrap_unionall(tti0)` based on that Tuple type
        tti = unwraptv(tti.parameters[2])
        tti0 = rewrap_unionall(tti, tti0)
    end
    if isa(tti, Union)
        utis = uniontypes(tti)
        if any(@nospecialize(t) -> !isa(t, DataType) || !(t <: Tuple) || !isknownlength(t), utis)
            return AbstractIterationResult(Any[Vararg{Any}], nothing, EFFECTS_UNKNOWN′)
        end
        ltp = length((utis[1]::DataType).parameters)
        for t in utis
            if length((t::DataType).parameters) != ltp
                return AbstractIterationResult(Any[Vararg{Any}], nothing)
            end
        end
        result = Any[ Union{} for _ in 1:ltp ]
        for t in utis
            tps = (t::DataType).parameters
            _all(valid_as_lattice, tps) || continue
            for j in 1:ltp
                result[j] = tmerge(result[j], rewrap_unionall(tps[j], tti0))
            end
        end
        return AbstractIterationResult(result, nothing)
    elseif tti0 <: Tuple
        if isa(tti0, DataType)
            return AbstractIterationResult(Any[ p for p in tti0.parameters ], nothing)
        elseif !isa(tti, DataType)
            return AbstractIterationResult(Any[Vararg{Any}], nothing)
        else
            len = length(tti.parameters)
            last = tti.parameters[len]
            va = isvarargtype(last)
            elts = Any[ fieldtype(tti0, i) for i = 1:len ]
            if va
                elts[len] = Vararg{elts[len]}
            end
            return AbstractIterationResult(elts, nothing)
        end
    elseif tti0 === SimpleVector
        return AbstractIterationResult(Any[Vararg{Any}], nothing)
    elseif tti0 === Any
        return AbstractIterationResult(Any[Vararg{Any}], nothing, EFFECTS_UNKNOWN′)
    elseif tti0 <: Array
        return AbstractIterationResult(Any[Vararg{eltype(tti0)}], nothing)
    else
        return abstract_iteration(interp, itft, typ, sv)
    end
end

# simulate iteration protocol on container type up to fixpoint
function abstract_iteration(interp::AbstractInterpreter, @nospecialize(itft), @nospecialize(itertype), sv::Union{InferenceState, IRCode})
    if isa(itft, Const)
        iteratef = itft.val
    else
        return AbstractIterationResult(Any[Vararg{Any}], nothing, EFFECTS_UNKNOWN′)
    end
    @assert !isvarargtype(itertype)
    call = abstract_call_known(interp, iteratef, ArgInfo(nothing, Any[itft, itertype]), StmtInfo(true), sv)
    stateordonet = call.rt
    info = call.info
    # Return Bottom if this is not an iterator.
    # WARNING: Changes to the iteration protocol must be reflected here,
    # this is not just an optimization.
    # TODO: this doesn't realize that Array, SimpleVector, Tuple, and NamedTuple do not use the iterate protocol
    stateordonet === Bottom && return AbstractIterationResult(Any[Bottom], AbstractIterationInfo(CallMeta[CallMeta(Bottom, call.effects, info)], true))
    valtype = statetype = Bottom
    ret = Any[]
    calls = CallMeta[call]
    stateordonet_widened = widenconst(stateordonet)
    𝕃ᵢ = typeinf_lattice(interp)

    # Try to unroll the iteration up to max_tuple_splat, which covers any finite
    # length iterators, or interesting prefix
    while true
        if stateordonet_widened === Nothing
            return AbstractIterationResult(ret, AbstractIterationInfo(calls, true))
        end
        if Nothing <: stateordonet_widened || length(ret) >= InferenceParams(interp).max_tuple_splat
            break
        end
        if !isa(stateordonet_widened, DataType) || !(stateordonet_widened <: Tuple) || isvatuple(stateordonet_widened) || length(stateordonet_widened.parameters) != 2
            break
        end
        nstatetype = getfield_tfunc(𝕃ᵢ, stateordonet, Const(2))
        # If there's no new information in this statetype, don't bother continuing,
        # the iterator won't be finite.
        if ⊑(𝕃ᵢ, nstatetype, statetype)
            return AbstractIterationResult(Any[Bottom], AbstractIterationInfo(calls, false), EFFECTS_THROWS)
        end
        valtype = getfield_tfunc(𝕃ᵢ, stateordonet, Const(1))
        push!(ret, valtype)
        statetype = nstatetype
        call = abstract_call_known(interp, iteratef, ArgInfo(nothing, Any[Const(iteratef), itertype, statetype]), StmtInfo(true), sv)
        stateordonet = call.rt
        stateordonet_widened = widenconst(stateordonet)
        push!(calls, call)
    end
    # From here on, we start asking for results on the widened types, rather than
    # the precise (potentially const) state type
    # statetype and valtype are reinitialized in the first iteration below from the
    # (widened) stateordonet, which has not yet been fully analyzed in the loop above
    valtype = statetype = Bottom
    may_have_terminated = Nothing <: stateordonet_widened
    while valtype !== Any
        nounion = typeintersect(stateordonet_widened, Tuple{Any,Any})
        if nounion !== Union{} && !isa(nounion, DataType)
            # nounion is of a type we cannot handle
            valtype = Any
            break
        end
        if nounion === Union{} || (nounion.parameters[1] <: valtype && nounion.parameters[2] <: statetype)
            # reached a fixpoint or iterator failed/gave invalid answer
            if !hasintersect(stateordonet_widened, Nothing)
                # ... but cannot terminate
                if !may_have_terminated
                    #  ... and cannot have terminated prior to this loop
                    return AbstractIterationResult(Any[Bottom], AbstractIterationInfo(calls, false), EFFECTS_UNKNOWN′)
                else
                    # iterator may have terminated prior to this loop, but not during it
                    valtype = Bottom
                end
            end
            break
        end
        valtype = tmerge(valtype, nounion.parameters[1])
        statetype = tmerge(statetype, nounion.parameters[2])
        call = abstract_call_known(interp, iteratef, ArgInfo(nothing, Any[Const(iteratef), itertype, statetype]), StmtInfo(true), sv)
        push!(calls, call)
        stateordonet = call.rt
        stateordonet_widened = widenconst(stateordonet)
    end
    if valtype !== Union{}
        push!(ret, Vararg{valtype})
    end
    return AbstractIterationResult(ret, AbstractIterationInfo(calls, false))
end

# do apply(af, fargs...), where af is a function value
function abstract_apply(interp::AbstractInterpreter, argtypes::Vector{Any}, si::StmtInfo,
                        sv::Union{InferenceState, IRCode},
                        max_methods::Int = get_max_methods(sv.mod, interp))
    itft = argtype_by_index(argtypes, 2)
    aft = argtype_by_index(argtypes, 3)
    (itft === Bottom || aft === Bottom) && return CallMeta(Bottom, EFFECTS_THROWS, NoCallInfo())
    aargtypes = argtype_tail(argtypes, 4)
    aftw = widenconst(aft)
    if !isa(aft, Const) && !isa(aft, PartialOpaque) && (!isType(aftw) || has_free_typevars(aftw))
        if !isconcretetype(aftw) || (aftw <: Builtin)
            add_remark!(interp, sv, "Core._apply_iterate called on a function of a non-concrete type")
            # bail now, since it seems unlikely that abstract_call will be able to do any better after splitting
            # this also ensures we don't call abstract_call_gf_by_type below on an IntrinsicFunction or Builtin
            return CallMeta(Any, Effects(), NoCallInfo())
        end
    end
    res = Union{}
    nargs = length(aargtypes)
    splitunions = 1 < unionsplitcost(aargtypes) <= InferenceParams(interp).max_apply_union_enum
    ctypes = [Any[aft]]
    infos = Vector{MaybeAbstractIterationInfo}[MaybeAbstractIterationInfo[]]
    effects = EFFECTS_TOTAL
    for i = 1:nargs
        ctypes´ = Vector{Any}[]
        infos′ = Vector{MaybeAbstractIterationInfo}[]
        for ti in (splitunions ? uniontypes(aargtypes[i]) : Any[aargtypes[i]])
            if !isvarargtype(ti)
                (;cti, info, ai_effects) = precise_container_type(interp, itft, ti, sv)
            else
                (;cti, info, ai_effects) = precise_container_type(interp, itft, unwrapva(ti), sv)
                # We can't represent a repeating sequence of the same types,
                # so tmerge everything together to get one type that represents
                # everything.
                argt = cti[end]
                if isvarargtype(argt)
                    argt = unwrapva(argt)
                end
                for i in 1:(length(cti)-1)
                    argt = tmerge(argt, cti[i])
                end
                cti = Any[Vararg{argt}]
            end
            effects = merge_effects(effects, ai_effects)
            if info !== nothing
                for call in info.each
                    effects = merge_effects(effects, call.effects)
                end
            end
            if any(@nospecialize(t) -> t === Bottom, cti)
                continue
            end
            for j = 1:length(ctypes)
                ct = ctypes[j]::Vector{Any}
                if isvarargtype(ct[end])
                    # This is vararg, we're not gonna be able to do any inlining,
                    # drop the info
                    info = nothing
                    tail = tuple_tail_elem(unwrapva(ct[end]), cti)
                    push!(ctypes´, push!(ct[1:(end - 1)], tail))
                else
                    push!(ctypes´, append!(ct[:], cti))
                end
                push!(infos′, push!(copy(infos[j]), info))
            end
        end
        ctypes = ctypes´
        infos = infos′
    end
    retinfos = ApplyCallInfo[]
    retinfo = UnionSplitApplyCallInfo(retinfos)
    for i = 1:length(ctypes)
        ct = ctypes[i]
        arginfo = infos[i]
        lct = length(ct)
        # truncate argument list at the first Vararg
        for i = 1:lct-1
            cti = ct[i]
            if isvarargtype(cti)
                ct[i] = tuple_tail_elem(unwrapva(cti), ct[(i+1):lct])
                resize!(ct, i)
                break
            end
        end
        call = abstract_call(interp, ArgInfo(nothing, ct), si, sv, max_methods)
        push!(retinfos, ApplyCallInfo(call.info, arginfo))
        res = tmerge(res, call.rt)
        effects = merge_effects(effects, call.effects)
        if bail_out_apply(interp, res, sv)
            if i != length(ctypes)
                # No point carrying forward the info, we're not gonna inline it anyway
                retinfo = NoCallInfo()
            end
            break
        end
    end
    # TODO: Add a special info type to capture all the iteration info.
    # For now, only propagate info if we don't also union-split the iteration
    return CallMeta(res, effects, retinfo)
end

function argtype_by_index(argtypes::Vector{Any}, i::Int)
    n = length(argtypes)
    na = argtypes[n]
    if isvarargtype(na)
        return i >= n ? unwrapva(na) : argtypes[i]
    else
        return i > n ? Bottom : argtypes[i]
    end
end

function argtype_tail(argtypes::Vector{Any}, i::Int)
    n = length(argtypes)
    if isvarargtype(argtypes[n]) && i > n
        i = n
    end
    return argtypes[i:n]
end

struct ConditionalTypes
    thentype
    elsetype
    ConditionalTypes(thentype, elsetype) = (@nospecialize; new(thentype, elsetype))
end

@inline function isa_condition(@nospecialize(xt), @nospecialize(ty), max_union_splitting::Int,
    @nospecialize(rt))
    if isa(rt, Const)
        xt = widenslotwrapper(xt)
        if rt.val === false
            return ConditionalTypes(Bottom, xt)
        elseif rt.val === true
            return ConditionalTypes(xt, Bottom)
        end
    end
    return isa_condition(xt, ty, max_union_splitting)
end
@inline function isa_condition(@nospecialize(xt), @nospecialize(ty), max_union_splitting::Int)
    tty_ub, isexact_tty = instanceof_tfunc(ty)
    tty = widenconst(xt)
    if isexact_tty && !isa(tty_ub, TypeVar)
        tty_lb = tty_ub # TODO: this would be wrong if !isexact_tty, but instanceof_tfunc doesn't preserve this info
        if !has_free_typevars(tty_lb) && !has_free_typevars(tty_ub)
            thentype = typeintersect(tty, tty_ub)
            if iskindtype(tty_ub) && thentype !== Bottom
                # `typeintersect` may be unable narrow down `Type`-type
                thentype = tty_ub
            end
            valid_as_lattice(thentype) || (thentype = Bottom)
            elsetype = typesubtract(tty, tty_lb, max_union_splitting)
            return ConditionalTypes(thentype, elsetype)
        end
    end
    return nothing
end

@inline function egal_condition(c::Const, @nospecialize(xt), max_union_splitting::Int,
    @nospecialize(rt))
    thentype = c
    elsetype = widenslotwrapper(xt)
    if rt === Const(false)
        thentype = Bottom
    elseif rt === Const(true)
        elsetype = Bottom
    elseif elsetype isa Type && isdefined(typeof(c.val), :instance) # can only widen a if it is a singleton
        elsetype = typesubtract(elsetype, typeof(c.val), max_union_splitting)
    end
    return ConditionalTypes(thentype, elsetype)
end
@inline function egal_condition(c::Const, @nospecialize(xt), max_union_splitting::Int)
    thentype = c
    elsetype = widenslotwrapper(xt)
    if elsetype isa Type && issingletontype(typeof(c.val)) # can only widen a if it is a singleton
        elsetype = typesubtract(elsetype, typeof(c.val), max_union_splitting)
    end
    return ConditionalTypes(thentype, elsetype)
end

function abstract_call_builtin(interp::AbstractInterpreter, f::Builtin, (; fargs, argtypes)::ArgInfo,
                               sv::Union{InferenceState, IRCode}, max_methods::Int)
    @nospecialize f
    la = length(argtypes)
    𝕃ᵢ = typeinf_lattice(interp)
    ⊑ᵢ = ⊑(𝕃ᵢ)
    if has_conditional(𝕃ᵢ) && f === Core.ifelse && fargs isa Vector{Any} && la == 4
        cnd = argtypes[2]
        if isa(cnd, Conditional)
            newcnd = widenconditional(cnd)
            tx = argtypes[3]
            ty = argtypes[4]
            if isa(newcnd, Const)
                # if `cnd` is constant, we should just respect its constantness to keep inference accuracy
                return newcnd.val::Bool ? tx : ty
            else
                # try to simulate this as a real conditional (`cnd ? x : y`), so that the penalty for using `ifelse` instead isn't too high
                a = ssa_def_slot(fargs[3], sv)
                b = ssa_def_slot(fargs[4], sv)
                if isa(a, SlotNumber) && cnd.slot == slot_id(a)
                    tx = (cnd.thentype ⊑ᵢ tx ? cnd.thentype : tmeet(𝕃ᵢ, tx, widenconst(cnd.thentype)))
                end
                if isa(b, SlotNumber) && cnd.slot == slot_id(b)
                    ty = (cnd.elsetype ⊑ᵢ ty ? cnd.elsetype : tmeet(𝕃ᵢ, ty, widenconst(cnd.elsetype)))
                end
                return tmerge(𝕃ᵢ, tx, ty)
            end
        end
    end
    rt = builtin_tfunction(interp, f, argtypes[2:end], sv)
    if has_mustalias(𝕃ᵢ) && f === getfield && isa(fargs, Vector{Any}) && la ≥ 3
        a3 = argtypes[3]
        if isa(a3, Const)
            if rt !== Bottom && !isalreadyconst(rt)
                var = fargs[2]
                if isa(var, SlotNumber)
                    vartyp = widenslotwrapper(argtypes[2])
                    fldidx = maybe_const_fldidx(vartyp, a3.val)
                    if fldidx !== nothing
                        # wrap this aliasable field into `MustAlias` for possible constraint propagations
                        return MustAlias(var, vartyp, fldidx, rt)
                    end
                end
            end
        end
    elseif has_conditional(𝕃ᵢ) && (rt === Bool || (isa(rt, Const) && isa(rt.val, Bool))) && isa(fargs, Vector{Any})
        # perform very limited back-propagation of type information for `is` and `isa`
        if f === isa
            a = ssa_def_slot(fargs[2], sv)
            a2 = argtypes[2]
            if isa(a, SlotNumber)
                cndt = isa_condition(a2, argtypes[3], InferenceParams(interp).max_union_splitting, rt)
                if cndt !== nothing
                    return Conditional(a, cndt.thentype, cndt.elsetype)
                end
            end
            if isa(a2, MustAlias)
                if !isa(rt, Const) # skip refinement when the field is known precisely (just optimization)
                    cndt = isa_condition(a2, argtypes[3], InferenceParams(interp).max_union_splitting)
                    if cndt !== nothing
                        return form_mustalias_conditional(a2, cndt.thentype, cndt.elsetype)
                    end
                end
            end
        elseif f === (===)
            a = ssa_def_slot(fargs[2], sv)
            b = ssa_def_slot(fargs[3], sv)
            aty = argtypes[2]
            bty = argtypes[3]
            # if doing a comparison to a singleton, consider returning a `Conditional` instead
            if isa(aty, Const)
                if isa(b, SlotNumber)
                    cndt = egal_condition(aty, bty, InferenceParams(interp).max_union_splitting, rt)
                    return Conditional(b, cndt.thentype, cndt.elsetype)
                elseif isa(bty, MustAlias) && !isa(rt, Const) # skip refinement when the field is known precisely (just optimization)
                    cndt = egal_condition(aty, bty.fldtyp, InferenceParams(interp).max_union_splitting)
                    return form_mustalias_conditional(bty, cndt.thentype, cndt.elsetype)
                end
            elseif isa(bty, Const)
                if isa(a, SlotNumber)
                    cndt = egal_condition(bty, aty, InferenceParams(interp).max_union_splitting, rt)
                    return Conditional(a, cndt.thentype, cndt.elsetype)
                elseif isa(aty, MustAlias) && !isa(rt, Const) # skip refinement when the field is known precisely (just optimization)
                    cndt = egal_condition(bty, aty.fldtyp, InferenceParams(interp).max_union_splitting)
                    return form_mustalias_conditional(aty, cndt.thentype, cndt.elsetype)
                end
            end
            # TODO enable multiple constraints propagation here, there are two possible improvements:
            # 1. propagate constraints for both lhs and rhs
            # 2. we can propagate both constraints on aliased fields and slots
            # As for 2, for now, we prioritize constraints on aliased fields, since currently
            # different slots that represent the same object can't share same field constraint,
            # and thus binding `MustAlias` to the other slot is less likely useful
            if !isa(rt, Const) # skip refinement when the field is known precisely (just optimization)
                if isa(bty, MustAlias)
                    thentype = widenslotwrapper(aty)
                    elsetype = bty.fldtyp
                    if thentype ⊏ elsetype
                        return form_mustalias_conditional(bty, thentype, elsetype)
                    end
                elseif isa(aty, MustAlias)
                    thentype = widenslotwrapper(bty)
                    elsetype = aty.fldtyp
                    if thentype ⊏ elsetype
                        return form_mustalias_conditional(aty, thentype, elsetype)
                    end
                end
            end
            # narrow the lattice slightly (noting the dependency on one of the slots), to promote more effective smerge
            if isa(b, SlotNumber)
                thentype = rt === Const(false) ? Bottom : widenslotwrapper(bty)
                elsetype = rt === Const(true)  ? Bottom : widenslotwrapper(bty)
                return Conditional(b, thentype, elsetype)
            elseif isa(a, SlotNumber)
                thentype = rt === Const(false) ? Bottom : widenslotwrapper(aty)
                elsetype = rt === Const(true)  ? Bottom : widenslotwrapper(aty)
                return Conditional(a, thentype, elsetype)
            end
        elseif f === Core.Compiler.not_int
            aty = argtypes[2]
            if isa(aty, Conditional)
                thentype = rt === Const(false) ? Bottom : aty.elsetype
                elsetype = rt === Const(true)  ? Bottom : aty.thentype
                return Conditional(aty.slot, thentype, elsetype)
            end
        elseif f === isdefined
            uty = argtypes[2]
            a = ssa_def_slot(fargs[2], sv)
            if isa(uty, Union) && isa(a, SlotNumber)
                fld = argtypes[3]
                thentype = Bottom
                elsetype = Bottom
                for ty in uniontypes(uty)
                    cnd = isdefined_tfunc(𝕃ᵢ, ty, fld)
                    if isa(cnd, Const)
                        if cnd.val::Bool
                            thentype = tmerge(thentype, ty)
                        else
                            elsetype = tmerge(elsetype, ty)
                        end
                    else
                        thentype = tmerge(thentype, ty)
                        elsetype = tmerge(elsetype, ty)
                    end
                end
                return Conditional(a, thentype, elsetype)
            end
        end
    end
    @assert !isa(rt, TypeVar) "unhandled TypeVar"
    return rt
end

function abstract_call_unionall(interp::AbstractInterpreter, argtypes::Vector{Any})
    if length(argtypes) == 3
        canconst = true
        a2 = argtypes[2]
        a3 = argtypes[3]
        ⊑ᵢ = ⊑(typeinf_lattice(interp))
        nothrow = a2 ⊑ᵢ TypeVar && (a3 ⊑ᵢ Type || a3 ⊑ᵢ TypeVar)
        if isa(a3, Const)
            body = a3.val
        elseif isType(a3)
            body = a3.parameters[1]
            canconst = false
        else
            return CallMeta(Any, Effects(EFFECTS_TOTAL; nothrow), NoCallInfo())
        end
        if !(isa(body, Type) || isa(body, TypeVar))
            return CallMeta(Any, EFFECTS_THROWS, NoCallInfo())
        end
        if has_free_typevars(body)
            if isa(a2, Const)
                tv = a2.val
            elseif isa(a2, PartialTypeVar)
                tv = a2.tv
                canconst = false
            else
                return CallMeta(Any, EFFECTS_THROWS, NoCallInfo())
            end
            isa(tv, TypeVar) || return CallMeta(Any, EFFECTS_THROWS, NoCallInfo())
            body = UnionAll(tv, body)
        end
        ret = canconst ? Const(body) : Type{body}
        return CallMeta(ret, Effects(EFFECTS_TOTAL; nothrow), NoCallInfo())
    end
    return CallMeta(Any, EFFECTS_UNKNOWN, NoCallInfo())
end

function abstract_invoke(interp::AbstractInterpreter, (; fargs, argtypes)::ArgInfo, si::StmtInfo, sv::InferenceState)
    ft′ = argtype_by_index(argtypes, 2)
    ft = widenconst(ft′)
    ft === Bottom && return CallMeta(Bottom, EFFECTS_THROWS, NoCallInfo())
    (types, isexact, isconcrete, istype) = instanceof_tfunc(argtype_by_index(argtypes, 3))
    isexact || return CallMeta(Any, Effects(), NoCallInfo())
    unwrapped = unwrap_unionall(types)
    if types === Bottom || types === Any || !(unwrapped isa DataType)
        return CallMeta(Bottom, EFFECTS_THROWS, NoCallInfo())
    end
    argtype = argtypes_to_type(argtype_tail(argtypes, 4))
    nargtype = typeintersect(types, argtype)
    nargtype === Bottom && return CallMeta(Bottom, EFFECTS_THROWS, NoCallInfo())
    nargtype isa DataType || return CallMeta(Any, Effects(), NoCallInfo()) # other cases are not implemented below
    isdispatchelem(ft) || return CallMeta(Any, Effects(), NoCallInfo()) # check that we might not have a subtype of `ft` at runtime, before doing supertype lookup below
    ft = ft::DataType
    lookupsig = rewrap_unionall(Tuple{ft, unwrapped.parameters...}, types)::Type
    nargtype = Tuple{ft, nargtype.parameters...}
    argtype = Tuple{ft, argtype.parameters...}
    match, valid_worlds, overlayed = findsup(lookupsig, method_table(interp))
    match === nothing && return CallMeta(Any, Effects(), NoCallInfo())
    update_valid_age!(sv, valid_worlds)
    method = match.method
    tienv = ccall(:jl_type_intersection_with_env, Any, (Any, Any), nargtype, method.sig)::SimpleVector
    ti = tienv[1]; env = tienv[2]::SimpleVector
    result = abstract_call_method(interp, method, ti, env, false, si, sv)
    (; rt, edge, effects) = result
    match = MethodMatch(ti, env, method, argtype <: method.sig)
    res = nothing
    sig = match.spec_types
    argtypes′ = invoke_rewrite(argtypes)
    fargs′ = fargs === nothing ? nothing : invoke_rewrite(fargs)
    arginfo = ArgInfo(fargs′, argtypes′)
    # # typeintersect might have narrowed signature, but the accuracy gain doesn't seem worth the cost involved with the lattice comparisons
    # for i in 1:length(argtypes′)
    #     t, a = ti.parameters[i], argtypes′[i]
    #     argtypes′[i] = t ⊑ a ? t : a
    # end
    𝕃ₚ = ipo_lattice(interp)
    f = overlayed ? nothing : singleton_type(ft′)
    invokecall = InvokeCall(types, lookupsig)
    const_call_result = abstract_call_method_with_const_args(interp,
        result, f, arginfo, si, match, sv, invokecall)
    const_result = nothing
    if const_call_result !== nothing
        if ⊑(𝕃ₚ, const_call_result.rt, rt)
            (; rt, effects, const_result, edge) = const_call_result
        end
    end
    rt = from_interprocedural!(𝕃ₚ, rt, sv, arginfo, sig)
    effects = Effects(effects; nonoverlayed=!overlayed)
    info = InvokeCallInfo(match, const_result)
    edge !== nothing && add_invoke_backedge!(sv, lookupsig, edge)
    return CallMeta(rt, effects, info)
end

function invoke_rewrite(xs::Vector{Any})
    x0 = xs[2]
    newxs = xs[3:end]
    newxs[1] = x0
    return newxs
end

function abstract_finalizer(interp::AbstractInterpreter, argtypes::Vector{Any}, sv::InferenceState)
    if length(argtypes) == 3
        finalizer_argvec = Any[argtypes[2], argtypes[3]]
        call = abstract_call(interp, ArgInfo(nothing, finalizer_argvec), StmtInfo(false), sv, 1)
        return CallMeta(Nothing, Effects(), FinalizerInfo(call.info, call.effects))
    end
    return CallMeta(Nothing, Effects(), NoCallInfo())
end

# call where the function is known exactly
function abstract_call_known(interp::AbstractInterpreter, @nospecialize(f),
        arginfo::ArgInfo, si::StmtInfo, sv::Union{InferenceState, IRCode},
        max_methods::Int = isa(sv, InferenceState) ? get_max_methods(f, sv.mod, interp) : 0)
    (; fargs, argtypes) = arginfo
    la = length(argtypes)

    𝕃ᵢ = typeinf_lattice(interp)
    if isa(f, Builtin)
        if f === _apply_iterate
            return abstract_apply(interp, argtypes, si, sv, max_methods)
        elseif f === invoke
            return abstract_invoke(interp, arginfo, si, sv)
        elseif f === modifyfield!
            return abstract_modifyfield!(interp, argtypes, si, sv)
        elseif f === Core.finalizer
            return abstract_finalizer(interp, argtypes, sv)
        end
        rt = abstract_call_builtin(interp, f, arginfo, sv, max_methods)
        effects = builtin_effects(𝕃ᵢ, f, arginfo, rt)
        return CallMeta(rt, effects, NoCallInfo())
    elseif isa(f, Core.OpaqueClosure)
        # calling an OpaqueClosure about which we have no information returns no information
        return CallMeta(typeof(f).parameters[2], Effects(), NoCallInfo())
    elseif f === TypeVar
        # Manually look through the definition of TypeVar to
        # make sure to be able to get `PartialTypeVar`s out.
        (la < 2 || la > 4) && return CallMeta(Union{}, EFFECTS_UNKNOWN, NoCallInfo())
        n = argtypes[2]
        ub_var = Const(Any)
        lb_var = Const(Union{})
        if la == 4
            ub_var = argtypes[4]
            lb_var = argtypes[3]
        elseif la == 3
            ub_var = argtypes[3]
        end
        pT = typevar_tfunc(𝕃ᵢ, n, lb_var, ub_var)
        effects = builtin_effects(𝕃ᵢ, Core._typevar, ArgInfo(nothing,
            Any[Const(Core._typevar), n, lb_var, ub_var]), pT)
        return CallMeta(pT, effects, NoCallInfo())
    elseif f === UnionAll
        return abstract_call_unionall(interp, argtypes)
    elseif f === Tuple && la == 2
        aty = argtypes[2]
        ty = isvarargtype(aty) ? unwrapva(aty) : widenconst(aty)
        if !isconcretetype(ty)
            return CallMeta(Tuple, EFFECTS_UNKNOWN, NoCallInfo())
        end
    elseif is_return_type(f)
        return return_type_tfunc(interp, argtypes, si, sv)
    elseif la == 2 && istopfunction(f, :!)
        # handle Conditional propagation through !Bool
        aty = argtypes[2]
        if isa(aty, Conditional)
            call = abstract_call_gf_by_type(interp, f, ArgInfo(fargs, Any[Const(f), Bool]), si, Tuple{typeof(f), Bool}, sv, max_methods) # make sure we've inferred `!(::Bool)`
            return CallMeta(Conditional(aty.slot, aty.elsetype, aty.thentype), call.effects, call.info)
        end
    elseif la == 3 && istopfunction(f, :!==)
        # mark !== as exactly a negated call to ===
        rty = abstract_call_known(interp, (===), arginfo, si, sv, max_methods).rt
        if isa(rty, Conditional)
            return CallMeta(Conditional(rty.slot, rty.elsetype, rty.thentype), EFFECTS_TOTAL, NoCallInfo()) # swap if-else
        elseif isa(rty, Const)
            return CallMeta(Const(rty.val === false), EFFECTS_TOTAL, MethodResultPure())
        end
        return CallMeta(rty, EFFECTS_TOTAL, NoCallInfo())
    elseif la == 3 && istopfunction(f, :(>:))
        # mark issupertype as a exact alias for issubtype
        # swap T1 and T2 arguments and call <:
        if fargs !== nothing && length(fargs) == 3
            fargs = Any[<:, fargs[3], fargs[2]]
        else
            fargs = nothing
        end
        argtypes = Any[typeof(<:), argtypes[3], argtypes[2]]
        return CallMeta(abstract_call_known(interp, <:, ArgInfo(fargs, argtypes), si, sv, max_methods).rt, EFFECTS_TOTAL, NoCallInfo())
    elseif la == 2 &&
           (a2 = argtypes[2]; isa(a2, Const)) && (svecval = a2.val; isa(svecval, SimpleVector)) &&
           istopfunction(f, :length)
        # mark length(::SimpleVector) as @pure
        return CallMeta(Const(length(svecval)), EFFECTS_TOTAL, MethodResultPure())
    elseif la == 3 &&
           (a2 = argtypes[2]; isa(a2, Const)) && (svecval = a2.val; isa(svecval, SimpleVector)) &&
           (a3 = argtypes[3]; isa(a3, Const)) && (idx = a3.val; isa(idx, Int)) &&
           istopfunction(f, :getindex)
        # mark getindex(::SimpleVector, i::Int) as @pure
        if 1 <= idx <= length(svecval) && isassigned(svecval, idx)
            return CallMeta(Const(getindex(svecval, idx)), EFFECTS_TOTAL, MethodResultPure())
        end
    elseif la == 2 && istopfunction(f, :typename)
        return CallMeta(typename_static(argtypes[2]), EFFECTS_TOTAL, MethodResultPure())
    elseif la == 3 && istopfunction(f, :typejoin)
        if is_all_const_arg(arginfo, #=start=#2)
            val = _pure_eval_call(f, arginfo)
            return CallMeta(val === nothing ? Type : val, EFFECTS_TOTAL, MethodResultPure())
        end
    end
    atype = argtypes_to_type(argtypes)
    return abstract_call_gf_by_type(interp, f, arginfo, si, atype, sv, max_methods)
end

function abstract_call_opaque_closure(interp::AbstractInterpreter,
    closure::PartialOpaque, arginfo::ArgInfo, si::StmtInfo, sv::InferenceState, check::Bool=true)
    sig = argtypes_to_type(arginfo.argtypes)
    result = abstract_call_method(interp, closure.source, sig, Core.svec(), false, si, sv)
    (; rt, edge, effects) = result
    tt = closure.typ
    sigT = (unwrap_unionall(tt)::DataType).parameters[1]
    match = MethodMatch(sig, Core.svec(), closure.source, sig <: rewrap_unionall(sigT, tt))
    𝕃ₚ = ipo_lattice(interp)
    ⊑ₚ = ⊑(𝕃ₚ)
    const_result = nothing
    if !result.edgecycle
        const_call_result = abstract_call_method_with_const_args(interp, result,
            nothing, arginfo, si, match, sv)
        if const_call_result !== nothing
            if const_call_result.rt ⊑ₚ rt
                (; rt, effects, const_result, edge) = const_call_result
            end
        end
    end
    if check # analyze implicit type asserts on argument and return type
        ftt = closure.typ
        (aty, rty) = (unwrap_unionall(ftt)::DataType).parameters
        rty = rewrap_unionall(rty isa TypeVar ? rty.lb : rty, ftt)
        if !(rt ⊑ₚ rty && tuple_tfunc(𝕃ₚ, arginfo.argtypes[2:end]) ⊑ₚ rewrap_unionall(aty, ftt))
            effects = Effects(effects; nothrow=ALWAYS_FALSE)
        end
    end
    rt = from_interprocedural!(𝕃ₚ, rt, sv, arginfo, match.spec_types)
    info = OpaqueClosureCallInfo(match, const_result)
    edge !== nothing && add_backedge!(sv, edge)
    return CallMeta(rt, effects, info)
end

function most_general_argtypes(closure::PartialOpaque)
    ret = Any[]
    cc = widenconst(closure)
    argt = (unwrap_unionall(cc)::DataType).parameters[1]
    if !isa(argt, DataType) || argt.name !== typename(Tuple)
        argt = Tuple
    end
    return most_general_argtypes(closure.source, argt, false)
end

# call where the function is any lattice element
function abstract_call(interp::AbstractInterpreter, arginfo::ArgInfo, si::StmtInfo,
                       sv::Union{InferenceState, IRCode}, max_methods::Union{Int, Nothing} = isa(sv, IRCode) ? 0 : nothing)
    argtypes = arginfo.argtypes
    ft = widenslotwrapper(argtypes[1])
    f = singleton_type(ft)
    if f === nothing
        if isa(ft, PartialOpaque)
            newargtypes = copy(argtypes)
            newargtypes[1] = ft.env
            return abstract_call_opaque_closure(interp,
                ft, ArgInfo(arginfo.fargs, newargtypes), si, sv, #=check=#true)
        end
        wft = widenconst(ft)
        if hasintersect(wft, Builtin)
            add_remark!(interp, sv, "Could not identify method table for call")
            return CallMeta(Any, Effects(), NoCallInfo())
        elseif hasintersect(wft, Core.OpaqueClosure)
            uft = unwrap_unionall(wft)
            if isa(uft, DataType)
                return CallMeta(rewrap_unionall(uft.parameters[2], wft), Effects(), NoCallInfo())
            end
            return CallMeta(Any, Effects(), NoCallInfo())
        end
        # non-constant function, but the number of arguments is known and the `f` is not a builtin or intrinsic
        max_methods = max_methods === nothing ? get_max_methods(sv.mod, interp) : max_methods
        return abstract_call_gf_by_type(interp, nothing, arginfo, si, argtypes_to_type(argtypes), sv, max_methods)
    end
    max_methods = max_methods === nothing ? get_max_methods(f, sv.mod, interp) : max_methods
    return abstract_call_known(interp, f, arginfo, si, sv, max_methods)
end

function sp_type_rewrap(@nospecialize(T), linfo::MethodInstance, isreturn::Bool)
    isref = false
    if T === Bottom
        return Bottom
    elseif isa(T, Type)
        if isa(T, DataType) && (T::DataType).name === _REF_NAME
            isref = true
            T = T.parameters[1]
            if isreturn && T === Any
                return Bottom # a return type of Ref{Any} is invalid
            end
        end
    else
        return Any
    end
    if isa(linfo.def, Method)
        spsig = linfo.def.sig
        if isa(spsig, UnionAll)
            if !isempty(linfo.sparam_vals)
                sparam_vals = Any[isvarargtype(v) ? TypeVar(:N, Union{}, Any) :
                                  v for v in  linfo.sparam_vals]
                T = ccall(:jl_instantiate_type_in_env, Any, (Any, Any, Ptr{Any}), T, spsig, sparam_vals)
                isref && isreturn && T === Any && return Bottom # catch invalid return Ref{T} where T = Any
                for v in sparam_vals
                    if isa(v, TypeVar)
                        T = UnionAll(v, T)
                    end
                end
            else
                T = rewrap_unionall(T, spsig)
            end
        end
    end
    return unwraptv(T)
end

function abstract_eval_cfunction(interp::AbstractInterpreter, e::Expr, vtypes::VarTable, sv::InferenceState)
    f = abstract_eval_value(interp, e.args[2], vtypes, sv)
    # rt = sp_type_rewrap(e.args[3], sv.linfo, true)
    at = Any[ sp_type_rewrap(argt, sv.linfo, false) for argt in e.args[4]::SimpleVector ]
    pushfirst!(at, f)
    # this may be the wrong world for the call,
    # but some of the result is likely to be valid anyways
    # and that may help generate better codegen
    abstract_call(interp, ArgInfo(nothing, at), StmtInfo(false), sv)
    nothing
end

function abstract_eval_value_expr(interp::AbstractInterpreter, e::Expr, vtypes::Union{VarTable, Nothing}, sv::Union{InferenceState, IRCode})
    rt = Any
    head = e.head
    if head === :static_parameter
        n = e.args[1]::Int
        if 1 <= n <= length(sv.sptypes)
            rt = sv.sptypes[n]
        end
    elseif head === :boundscheck
        if isa(sv, InferenceState)
            # If there is no particular `@inbounds` for this function, then we only taint `:noinbounds`,
            # which will subsequently taint `:consistent`-cy if this function is called from another
            # function that uses `@inbounds`. However, if this `:boundscheck` is itself within an
            # `@inbounds` region, its value depends on `--check-bounds`, so we need to taint
            # `:consistent`-cy here also.
            merge_effects!(interp, sv, Effects(EFFECTS_TOTAL; noinbounds=false,
                consistent = (get_curr_ssaflag(sv) & IR_FLAG_INBOUNDS) != 0 ? ALWAYS_FALSE : ALWAYS_TRUE))
        end
        rt = Bool
    elseif head === :inbounds
        @assert false && "Expected this to have been moved into flags"
    elseif head === :the_exception
        merge_effects!(interp, sv, Effects(EFFECTS_TOTAL; consistent=ALWAYS_FALSE))
    end
    return rt
end

function abstract_eval_special_value(interp::AbstractInterpreter, @nospecialize(e), vtypes::Union{VarTable, Nothing}, sv::Union{InferenceState, IRCode})
    if isa(e, QuoteNode)
        return Const(e.value)
    elseif isa(e, SSAValue)
        return abstract_eval_ssavalue(e, sv)
    elseif isa(e, SlotNumber)
        vtyp = vtypes[slot_id(e)]
        if vtyp.undef
            merge_effects!(interp, sv, Effects(EFFECTS_TOTAL; nothrow=ALWAYS_FALSE))
        end
        return vtyp.typ
    elseif isa(e, Argument)
        if !isa(vtypes, Nothing)
            return vtypes[slot_id(e)].typ
        else
            @assert isa(sv, IRCode)
            return sv.argtypes[e.n]
        end
    elseif isa(e, GlobalRef)
        return abstract_eval_globalref(interp, e, sv)
    end

    return Const(e)
end

function abstract_eval_value(interp::AbstractInterpreter, @nospecialize(e), vtypes::Union{VarTable, Nothing}, sv::Union{InferenceState, IRCode})
    if isa(e, Expr)
        return abstract_eval_value_expr(interp, e, vtypes, sv)
    else
        typ = abstract_eval_special_value(interp, e, vtypes, sv)
        return collect_limitations!(typ, sv)
    end
end

function collect_argtypes(interp::AbstractInterpreter, ea::Vector{Any}, vtypes::Union{VarTable, Nothing}, sv::Union{InferenceState, IRCode})
    n = length(ea)
    argtypes = Vector{Any}(undef, n)
    @inbounds for i = 1:n
        ai = abstract_eval_value(interp, ea[i], vtypes, sv)
        if ai === Bottom
            return nothing
        end
        argtypes[i] = ai
    end
    return argtypes
end

struct RTEffects
    rt
    effects::Effects
    RTEffects(@nospecialize(rt), effects::Effects) = new(rt, effects)
end

function abstract_eval_statement_expr(interp::AbstractInterpreter, e::Expr, vtypes::Union{VarTable, Nothing},
                                      sv::Union{InferenceState, IRCode}, mi::Union{MethodInstance, Nothing})::RTEffects
    effects = EFFECTS_UNKNOWN
    ehead = e.head
    𝕃ᵢ = typeinf_lattice(interp)
    ⊑ᵢ = ⊑(𝕃ᵢ)
    if ehead === :call
        ea = e.args
        argtypes = collect_argtypes(interp, ea, vtypes, sv)
        if argtypes === nothing
            rt = Bottom
            effects = Effects()
        else
            arginfo = ArgInfo(ea, argtypes)
            si = StmtInfo(isa(sv, IRCode) ? true : !call_result_unused(sv, sv.currpc))
            (; rt, effects, info) = abstract_call(interp, arginfo, si, sv)
            if isa(sv, InferenceState)
                sv.stmt_info[sv.currpc] = info
                # mark this call statement as DCE-elgible
                # TODO better to do this in a single pass based on the `info` object at the end of abstractinterpret?
                if is_removable_if_unused(effects)
                    add_curr_ssaflag!(sv, IR_FLAG_EFFECT_FREE)
                else
                    sub_curr_ssaflag!(sv, IR_FLAG_EFFECT_FREE)
                end
            end
        end
        t = rt
    elseif ehead === :new
        t, isexact = instanceof_tfunc(abstract_eval_value(interp, e.args[1], vtypes, sv))
        ut = unwrap_unionall(t)
        consistent = ALWAYS_FALSE
        nothrow = false
        if isa(ut, DataType) && !isabstracttype(ut)
            ismutable = ismutabletype(ut)
            fcount = datatype_fieldcount(ut)
            nargs = length(e.args) - 1
            if fcount === nothing || (fcount > nargs && any(i::Int -> !is_undefref_fieldtype(fieldtype(t, i)), (nargs+1):fcount))
                # allocation with undefined field leads to undefined behavior and should taint `:consistent`-cy
                consistent = ALWAYS_FALSE
            elseif ismutable
                # mutable object isn't `:consistent`, but we can still give the return
                # type information a chance to refine this `:consistent`-cy later
                consistent = CONSISTENT_IF_NOTRETURNED
            else
                consistent = ALWAYS_TRUE
            end
            if isconcretedispatch(t)
                nothrow = true
                @assert fcount !== nothing && fcount ≥ nargs "malformed :new expression" # syntactically enforced by the front-end
                ats = Vector{Any}(undef, nargs)
                local anyrefine = false
                local allconst = true
                for i = 1:nargs
                    at = widenslotwrapper(abstract_eval_value(interp, e.args[i+1], vtypes, sv))
                    ft = fieldtype(t, i)
                    nothrow && (nothrow = at ⊑ᵢ ft)
                    at = tmeet(𝕃ᵢ, at, ft)
                    at === Bottom && @goto always_throw
                    if ismutable && !isconst(t, i)
                        ats[i] = ft # can't constrain this field (as it may be modified later)
                        continue
                    end
                    allconst &= isa(at, Const)
                    if !anyrefine
                        anyrefine = has_nontrivial_extended_info(𝕃ᵢ, at) || # extended lattice information
                                    ⋤(𝕃ᵢ, at, ft) # just a type-level information, but more precise than the declared type
                    end
                    ats[i] = at
                end
                # For now, don't allow:
                # - Const/PartialStruct of mutables (but still allow PartialStruct of mutables
                #   with `const` fields if anything refined)
                # - partially initialized Const/PartialStruct
                if fcount == nargs
                    if consistent === ALWAYS_TRUE && allconst
                        argvals = Vector{Any}(undef, nargs)
                        for j in 1:nargs
                            argvals[j] = (ats[j]::Const).val
                        end
                        t = Const(ccall(:jl_new_structv, Any, (Any, Ptr{Cvoid}, UInt32), t, argvals, nargs))
                    elseif anyrefine
                        t = PartialStruct(t, ats)
                    end
                end
            else
                t = refine_partial_type(t)
            end
        end
<<<<<<< HEAD
        effects = Effects(EFFECTS_TOTAL; consistent, nothrow = nothrow ? ALWAYS_TRUE : ALWAYS_FALSE)
        merge_effects!(interp, sv, effects)
=======
        effects = Effects(EFFECTS_TOTAL; consistent, nothrow)
>>>>>>> 1c5fa2b9
    elseif ehead === :splatnew
        t, isexact = instanceof_tfunc(abstract_eval_value(interp, e.args[1], vtypes, sv))
        nothrow = false # TODO: More precision
        if length(e.args) == 2 && isconcretedispatch(t) && !ismutabletype(t)
            at = abstract_eval_value(interp, e.args[2], vtypes, sv)
            n = fieldcount(t)
            if isa(at, Const) && isa(at.val, Tuple) && n == length(at.val::Tuple) &&
                let t = t, at = at; all(i::Int->getfield(at.val::Tuple, i) isa fieldtype(t, i), 1:n); end
                nothrow = isexact
                t = Const(ccall(:jl_new_structt, Any, (Any, Any), t, at.val))
            elseif isa(at, PartialStruct) && at ⊑ᵢ Tuple && n == length(at.fields::Vector{Any}) &&
                let t = t, at = at; all(i::Int->(at.fields::Vector{Any})[i] ⊑ᵢ fieldtype(t, i), 1:n); end
                nothrow = isexact
                t = PartialStruct(t, at.fields::Vector{Any})
            end
        else
            t = refine_partial_type(t)
        end
        consistent = !ismutabletype(t) ? ALWAYS_TRUE : CONSISTENT_IF_NOTRETURNED
<<<<<<< HEAD
        effects = Effects(EFFECTS_TOTAL; consistent, nothrow = nothrow ? ALWAYS_TRUE : ALWAYS_FALSE)
        merge_effects!(interp, sv, effects)
=======
        effects = Effects(EFFECTS_TOTAL; consistent, nothrow)
>>>>>>> 1c5fa2b9
    elseif ehead === :new_opaque_closure
        t = Union{}
        effects = Effects() # TODO
        merge_effects!(interp, sv, effects)
        if length(e.args) >= 4
            ea = e.args
            argtypes = collect_argtypes(interp, ea, vtypes, sv)
            if argtypes === nothing
                t = Bottom
            else
                mi′ = isa(sv, InferenceState) ? sv.linfo : mi
                t = _opaque_closure_tfunc(𝕃ᵢ, argtypes[1], argtypes[2], argtypes[3],
                    argtypes[4], argtypes[5:end], mi′)
                if isa(t, PartialOpaque) && isa(sv, InferenceState) && !call_result_unused(sv, sv.currpc)
                    # Infer this now so that the specialization is available to
                    # optimization.
                    argtypes = most_general_argtypes(t)
                    pushfirst!(argtypes, t.env)
                    callinfo = abstract_call_opaque_closure(interp, t,
                        ArgInfo(nothing, argtypes), StmtInfo(true), sv, #=check=#false)
                    sv.stmt_info[sv.currpc] = OpaqueClosureCreateInfo(callinfo)
                end
            end
        end
    elseif ehead === :foreigncall
        (;rt, effects) = abstract_eval_foreigncall(interp, e, vtypes, sv, mi)
        t = rt
        if isa(sv, InferenceState)
            # mark this call statement as DCE-elgible
            if is_removable_if_unused(effects)
                add_curr_ssaflag!(sv, IR_FLAG_EFFECT_FREE)
            else
                sub_curr_ssaflag!(sv, IR_FLAG_EFFECT_FREE)
            end
        end
    elseif ehead === :cfunction
        effects = EFFECTS_UNKNOWN
        t = e.args[1]
        isa(t, Type) || (t = Any)
        abstract_eval_cfunction(interp, e, vtypes, sv)
    elseif ehead === :method
        t = (length(e.args) == 1) ? Any : Nothing
        effects = EFFECTS_UNKNOWN
    elseif ehead === :copyast
        effects = EFFECTS_UNKNOWN
        t = abstract_eval_value(interp, e.args[1], vtypes, sv)
        if t isa Const && t.val isa Expr
            # `copyast` makes copies of Exprs
            t = Expr
        end
    elseif ehead === :invoke || ehead === :invoke_modify
        error("type inference data-flow error: tried to double infer a function")
    elseif ehead === :isdefined
        sym = e.args[1]
        t = Bool
        effects = EFFECTS_TOTAL
        if isa(sym, SlotNumber)
            vtyp = vtypes[slot_id(sym)]
            if vtyp.typ === Bottom
                t = Const(false) # never assigned previously
            elseif !vtyp.undef
                t = Const(true) # definitely assigned previously
            end
        elseif isa(sym, Symbol)
            if isdefined(sv.mod, sym)
                t = Const(true)
            elseif sv.params.assume_bindings_static
                t = Const(false)
            end
        elseif isa(sym, GlobalRef)
            if isdefined(sym.mod, sym.name)
                t = Const(true)
            elseif sv.params.assume_bindings_static
                t = Const(false)
            end
        elseif isexpr(sym, :static_parameter)
            n = sym.args[1]::Int
            if 1 <= n <= length(sv.sptypes)
                spty = sv.sptypes[n]
                if isa(spty, Const)
                    t = Const(true)
                end
            end
        end
    elseif false
        @label always_throw
        t = Bottom
        effects = EFFECTS_THROWS
    else
        t = abstract_eval_value_expr(interp, e, vtypes, sv)
        effects = EFFECTS_TOTAL
    end
    return RTEffects(t, effects)
end

# refine the result of instantiation of partially-known type `t` if some invariant can be assumed
function refine_partial_type(@nospecialize t)
    t′ = unwrap_unionall(t)
    if isa(t′, DataType) && t′.name === _NAMEDTUPLE_NAME && length(t′.parameters) == 2 &&
        (t′.parameters[1] === () || t′.parameters[2] === Tuple{})
        # if the first/second parameter of `NamedTuple` is known to be empty,
        # the second/first argument should also be empty tuple type,
        # so refine it here
        return Const(NamedTuple())
    end
    return t
end

function abstract_eval_foreigncall(interp::AbstractInterpreter, e::Expr, vtypes::Union{VarTable, Nothing}, sv::Union{InferenceState, IRCode}, mi::Union{MethodInstance, Nothing}=nothing)
    abstract_eval_value(interp, e.args[1], vtypes, sv)
    mi′ = isa(sv, InferenceState) ? sv.linfo : mi
    t = sp_type_rewrap(e.args[2], mi′, true)
    for i = 3:length(e.args)
        if abstract_eval_value(interp, e.args[i], vtypes, sv) === Bottom
            return RTEffects(Bottom, EFFECTS_THROWS)
        end
    end
    effects = foreigncall_effects(e) do @nospecialize x
        abstract_eval_value(interp, x, vtypes, sv)
    end
    cconv = e.args[5]
    if isa(cconv, QuoteNode) && (v = cconv.value; isa(v, Tuple{Symbol, UInt8}))
        override = decode_effects_override(v[2])
        effects = Effects(
            override.consistent          ? ALWAYS_TRUE : effects.consistent,
            override.effect_free         ? ALWAYS_TRUE : effects.effect_free,
            override.nothrow             ? ALWAYS_TRUE : effects.nothrow,
            override.terminates_globally ? true        : effects.terminates,
            override.notaskstate         ? true        : effects.notaskstate,
            override.inaccessiblememonly ? ALWAYS_TRUE : effects.inaccessiblememonly,
            effects.nonoverlayed)
    end
    return RTEffects(t, effects)
end

function abstract_eval_phi(interp::AbstractInterpreter, phi::PhiNode, vtypes::Union{VarTable, Nothing}, sv::Union{InferenceState, IRCode})
    rt = Union{}
    for i in 1:length(phi.values)
        isassigned(phi.values, i) || continue
        val = phi.values[i]
        rt = tmerge(typeinf_lattice(interp), rt, abstract_eval_special_value(interp, val, vtypes, sv))
    end
    return rt
end

function stmt_taints_inbounds_consistency(sv::InferenceState)
    sv.src.propagate_inbounds && return true
    return (get_curr_ssaflag(sv) & IR_FLAG_INBOUNDS) != 0
end

function abstract_eval_statement(interp::AbstractInterpreter, @nospecialize(e), vtypes::VarTable, sv::InferenceState)
    if !isa(e, Expr)
        if isa(e, PhiNode)
            return abstract_eval_phi(interp, e, vtypes, sv)
        end
        return abstract_eval_special_value(interp, e, vtypes, sv)
    end
    (;rt, effects) = abstract_eval_statement_expr(interp, e, vtypes, sv, nothing)
    if !effects.noinbounds
        if !sv.src.propagate_inbounds
            # The callee read our inbounds flag, but unless we propagate inbounds,
            # we ourselves don't read our parent's inbounds.
            effects = Effects(effects; noinbounds=true)
        end
        if (get_curr_ssaflag(sv) & IR_FLAG_INBOUNDS) != 0
            effects = Effects(effects; consistent=ALWAYS_FALSE)
        end
    end
    merge_effects!(interp, sv, effects)
    e = e::Expr
    @assert !isa(rt, TypeVar) "unhandled TypeVar"
    rt = maybe_singleton_const(rt)
    if !isempty(sv.pclimitations)
        if rt isa Const || rt === Union{}
            empty!(sv.pclimitations)
        else
            rt = LimitedAccuracy(rt, sv.pclimitations)
            sv.pclimitations = IdSet{InferenceState}()
        end
    end
    return rt
end

function isdefined_globalref(g::GlobalRef)
    return ccall(:jl_globalref_boundp, Cint, (Any,), g) != 0
end

function abstract_eval_globalref(g::GlobalRef)
    if isdefined_globalref(g) && isconst(g)
        return Const(ccall(:jl_get_globalref_value, Any, (Any,), g))
    end
    ty = ccall(:jl_get_binding_type, Any, (Any, Any), g.mod, g.name)
    ty === nothing && return Any
    return ty
end
abstract_eval_global(M::Module, s::Symbol) = abstract_eval_globalref(GlobalRef(M, s))

function abstract_eval_globalref(interp::AbstractInterpreter, g::GlobalRef, frame::Union{InferenceState, IRCode})
    rt = abstract_eval_globalref(g)
    consistent = inaccessiblememonly = ALWAYS_FALSE
    nothrow = false
    if isa(rt, Const)
        consistent = ALWAYS_TRUE
        if is_mutation_free_argtype(rt)
            inaccessiblememonly = ALWAYS_TRUE
            nothrow = true
        else
            nothrow = true
        end
    elseif isdefined_globalref(g)
        nothrow = true
    elseif isa(frame, InferenceState) && frame.params.assume_bindings_static
        consistent = inaccessiblememonly = ALWAYS_TRUE
        rt = Union{}
    end
    nothrow = nothrow ? ALWAYS_TRUE : ALWAYS_FALSE
    merge_effects!(interp, frame, Effects(EFFECTS_TOTAL; consistent, nothrow, inaccessiblememonly))
    return rt
end

function handle_global_assignment!(interp::AbstractInterpreter, frame::InferenceState, lhs::GlobalRef, @nospecialize(newty))
    effect_free = ALWAYS_FALSE
    nothrow = global_assignment_nothrow(lhs.mod, lhs.name, newty) ? ALWAYS_TRUE : ALWAYS_FALSE
    inaccessiblememonly = ALWAYS_FALSE
    merge_effects!(interp, frame, Effects(EFFECTS_TOTAL; effect_free, nothrow, inaccessiblememonly))
    return nothing
end

abstract_eval_ssavalue(s::SSAValue, sv::InferenceState) = abstract_eval_ssavalue(s, sv.ssavaluetypes)
abstract_eval_ssavalue(s::SSAValue, src::CodeInfo) = abstract_eval_ssavalue(s, src.ssavaluetypes::Vector{Any})
function abstract_eval_ssavalue(s::SSAValue, ssavaluetypes::Vector{Any})
    typ = ssavaluetypes[s.id]
    if typ === NOT_FOUND
        return Bottom
    end
    return typ
end

struct BestguessInfo{Interp<:AbstractInterpreter}
    interp::Interp
    bestguess
    nargs::Int
    slottypes::Vector{Any}
    changes::VarTable
    function BestguessInfo(interp::Interp, @nospecialize(bestguess), nargs::Int,
        slottypes::Vector{Any}, changes::VarTable) where Interp<:AbstractInterpreter
        new{Interp}(interp, bestguess, nargs, slottypes, changes)
    end
end

function widenreturn(@nospecialize(rt), info::BestguessInfo)
    return widenreturn(typeinf_lattice(info.interp), rt, info)
end

function widenreturn(𝕃ᵢ::AbstractLattice, @nospecialize(rt), info::BestguessInfo)
    return widenreturn(widenlattice(𝕃ᵢ), rt, info)
end
function widenreturn_noslotwrapper(𝕃ᵢ::AbstractLattice, @nospecialize(rt), info::BestguessInfo)
    return widenreturn_noslotwrapper(widenlattice(𝕃ᵢ), rt, info)
end

function widenreturn(𝕃ᵢ::MustAliasesLattice, @nospecialize(rt), info::BestguessInfo)
    if isa(rt, MustAlias)
        if 1 ≤ rt.slot ≤ info.nargs
            rt = InterMustAlias(rt)
        else
            rt = widenmustalias(rt)
        end
    end
    isa(rt, InterMustAlias) && return rt
    return widenreturn(widenlattice(𝕃ᵢ), rt, info)
end

function widenreturn(𝕃ᵢ::ConditionalsLattice, @nospecialize(rt), info::BestguessInfo)
    ⊑ᵢ = ⊑(𝕃ᵢ)
    if !(⊑(ipo_lattice(info.interp), info.bestguess, Bool)) || info.bestguess === Bool
        # give up inter-procedural constraint back-propagation
        # when tmerge would widen the result anyways (as an optimization)
        rt = widenconditional(rt)
    else
        if isa(rt, Conditional)
            id = rt.slot
            if 1 ≤ id ≤ info.nargs
                old_id_type = widenconditional(info.slottypes[id]) # same as `(states[1]::VarTable)[id].typ`
                if (!(rt.thentype ⊑ᵢ old_id_type) || old_id_type ⊑ᵢ rt.thentype) &&
                   (!(rt.elsetype ⊑ᵢ old_id_type) || old_id_type ⊑ᵢ rt.elsetype)
                   # discard this `Conditional` since it imposes
                   # no new constraint on the argument type
                   # (the caller will recreate it if needed)
                   rt = widenconditional(rt)
               end
            else
                # discard this `Conditional` imposed on non-call arguments,
                # since it's not interesting in inter-procedural context;
                # we may give constraints on other call argument
                rt = widenconditional(rt)
            end
        end
        if isa(rt, Conditional)
            rt = InterConditional(rt.slot, rt.thentype, rt.elsetype)
        elseif is_lattice_bool(𝕃ᵢ, rt)
            rt = bool_rt_to_conditional(rt, info)
        end
    end
    if isa(rt, Conditional)
        rt = InterConditional(rt)
    end
    isa(rt, InterConditional) && return rt
    return widenreturn(widenlattice(𝕃ᵢ), rt, info)
end
function bool_rt_to_conditional(@nospecialize(rt), info::BestguessInfo)
    bestguess = info.bestguess
    if isa(bestguess, InterConditional)
        # if the bestguess so far is already `Conditional`, try to convert
        # this `rt` into `Conditional` on the slot to avoid overapproximation
        # due to conflict of different slots
        rt = bool_rt_to_conditional(rt, bestguess.slot, info)
    else
        # pick up the first "interesting" slot, convert `rt` to its `Conditional`
        # TODO: ideally we want `Conditional` and `InterConditional` to convey
        # constraints on multiple slots
        for slot_id = 1:info.nargs
            rt = bool_rt_to_conditional(rt, slot_id, info)
            rt isa InterConditional && break
        end
    end
    return rt
end
function bool_rt_to_conditional(@nospecialize(rt), slot_id::Int, info::BestguessInfo)
    ⊑ᵢ = ⊑(typeinf_lattice(info.interp))
    old = info.slottypes[slot_id]
    new = widenslotwrapper(info.changes[slot_id].typ) # avoid nested conditional
    if new ⊑ᵢ old && !(old ⊑ᵢ new)
        if isa(rt, Const)
            val = rt.val
            if val === true
                return InterConditional(slot_id, new, Bottom)
            elseif val === false
                return InterConditional(slot_id, Bottom, new)
            end
        elseif rt === Bool
            return InterConditional(slot_id, new, new)
        end
    end
    return rt
end

function widenreturn(𝕃ᵢ::PartialsLattice, @nospecialize(rt), info::BestguessInfo)
    return widenreturn_partials(𝕃ᵢ, rt, info)
end
function widenreturn_noslotwrapper(𝕃ᵢ::PartialsLattice, @nospecialize(rt), info::BestguessInfo)
    return widenreturn_partials(𝕃ᵢ, rt, info)
end
function widenreturn_partials(𝕃ᵢ::PartialsLattice, @nospecialize(rt), info::BestguessInfo)
    if isa(rt, PartialStruct)
        fields = copy(rt.fields)
        local anyrefine = false
        𝕃 = typeinf_lattice(info.interp)
        for i in 1:length(fields)
            a = fields[i]
            a = isvarargtype(a) ? a : widenreturn_noslotwrapper(𝕃, a, info)
            if !anyrefine
                # TODO: consider adding && const_prop_profitable(a) here?
                anyrefine = has_extended_info(a) ||
                            ⊏(𝕃, a, fieldtype(rt.typ, i))
            end
            fields[i] = a
        end
        anyrefine && return PartialStruct(rt.typ, fields)
    end
    if isa(rt, PartialOpaque)
        return rt # XXX: this case was missed in #39512
    end
    return widenreturn(widenlattice(𝕃ᵢ), rt, info)
end

function widenreturn(::ConstsLattice, @nospecialize(rt), ::BestguessInfo)
    return widenreturn_consts(rt)
end
function widenreturn_noslotwrapper(::ConstsLattice, @nospecialize(rt), ::BestguessInfo)
    return widenreturn_consts(rt)
end
function widenreturn_consts(@nospecialize(rt))
    isa(rt, Const) && return rt
    return widenconst(rt)
end

function widenreturn(::JLTypeLattice, @nospecialize(rt), ::BestguessInfo)
    return widenconst(rt)
end
function widenreturn_noslotwrapper(::JLTypeLattice, @nospecialize(rt), ::BestguessInfo)
    return widenconst(rt)
end

function handle_control_backedge!(interp::AbstractInterpreter, frame::InferenceState, from::Int, to::Int)
    if from > to
        if is_effect_overridden(frame, :terminates_locally)
            # this backedge is known to terminate
        else
            merge_effects!(interp, frame, Effects(EFFECTS_TOTAL; terminates=false))
        end
    end
    return nothing
end

struct BasicStmtChange
    changes::Union{Nothing,StateUpdate}
    type::Any # ::Union{Type, Nothing} - `nothing` if this statement may not be used as an SSA Value
    # TODO effects::Effects
    BasicStmtChange(changes::Union{Nothing,StateUpdate}, @nospecialize type) = new(changes, type)
end

@inline function abstract_eval_basic_statement(interp::AbstractInterpreter,
    @nospecialize(stmt), pc_vartable::VarTable, frame::InferenceState)
    if isa(stmt, NewvarNode)
        changes = StateUpdate(stmt.slot, VarState(Bottom, true), pc_vartable, false)
        return BasicStmtChange(changes, nothing)
    elseif !isa(stmt, Expr)
        t = abstract_eval_statement(interp, stmt, pc_vartable, frame)
        return BasicStmtChange(nothing, t)
    end
    changes = nothing
    stmt = stmt::Expr
    hd = stmt.head
    if hd === :(=)
        t = abstract_eval_statement(interp, stmt.args[2], pc_vartable, frame)
        if t === Bottom
            return BasicStmtChange(nothing, Bottom)
        end
        lhs = stmt.args[1]
        if isa(lhs, SlotNumber)
            changes = StateUpdate(lhs, VarState(t, false), pc_vartable, false)
        elseif isa(lhs, GlobalRef)
            handle_global_assignment!(interp, frame, lhs, t)
        elseif !isa(lhs, SSAValue)
            merge_effects!(interp, frame, EFFECTS_UNKNOWN)
        end
        return BasicStmtChange(changes, t)
    elseif hd === :method
        fname = stmt.args[1]
        if isa(fname, SlotNumber)
            changes = StateUpdate(fname, VarState(Any, false), pc_vartable, false)
        end
        return BasicStmtChange(changes, nothing)
    elseif (hd === :code_coverage_effect || (
            hd !== :boundscheck && # :boundscheck can be narrowed to Bool
            is_meta_expr(stmt)))
        return BasicStmtChange(nothing, Nothing)
    else
        t = abstract_eval_statement(interp, stmt, pc_vartable, frame)
        return BasicStmtChange(nothing, t)
    end
end

function update_bbstate!(𝕃ᵢ::AbstractLattice, frame::InferenceState, bb::Int, vartable::VarTable)
    bbtable = frame.bb_vartables[bb]
    if bbtable === nothing
        # if a basic block hasn't been analyzed yet,
        # we can update its state a bit more aggressively
        frame.bb_vartables[bb] = copy(vartable)
        return true
    else
        return stupdate!(𝕃ᵢ, bbtable, vartable)
    end
end

function init_vartable!(vartable::VarTable, frame::InferenceState)
    nargtypes = length(frame.result.argtypes)
    for i = 1:length(vartable)
        vartable[i] = VarState(Bottom, i > nargtypes)
    end
    return vartable
end

# make as much progress on `frame` as possible (without handling cycles)
function typeinf_local(interp::AbstractInterpreter, frame::InferenceState)
    @assert !frame.inferred
    frame.dont_work_on_me = true # mark that this function is currently on the stack
    W = frame.ip
    nargs = narguments(frame)
    slottypes = frame.slottypes
    ssavaluetypes = frame.ssavaluetypes
    bbs = frame.cfg.blocks
    nbbs = length(bbs)
    𝕃ₚ, 𝕃ᵢ = ipo_lattice(interp), typeinf_lattice(interp)

    currbb = frame.currbb
    if currbb != 1
        currbb = frame.currbb = _bits_findnext(W.bits, 1)::Int # next basic block
    end

    states = frame.bb_vartables
    currstate = copy(states[currbb]::VarTable)
    while currbb <= nbbs
        delete!(W, currbb)
        bbstart = first(bbs[currbb].stmts)
        bbend = last(bbs[currbb].stmts)

        for currpc in bbstart:bbend
            frame.currpc = currpc
            empty_backedges!(frame, currpc)
            stmt = frame.src.code[currpc]
            # If we're at the end of the basic block ...
            if currpc == bbend
                # Handle control flow
                if isa(stmt, GotoNode)
                    succs = bbs[currbb].succs
                    @assert length(succs) == 1
                    nextbb = succs[1]
                    ssavaluetypes[currpc] = Any
                    handle_control_backedge!(interp, frame, currpc, stmt.label)
                    @goto branch
                elseif isa(stmt, GotoIfNot)
                    condx = stmt.cond
                    condt = abstract_eval_value(interp, condx, currstate, frame)
                    if condt === Bottom
                        ssavaluetypes[currpc] = Bottom
                        empty!(frame.pclimitations)
                        @goto find_next_bb
                    end
                    if !(isa(condt, Const) || isa(condt, Conditional)) && isa(condx, SlotNumber)
                        # if this non-`Conditional` object is a slot, we form and propagate
                        # the conditional constraint on it
                        condt = Conditional(condx, Const(true), Const(false))
                    end
                    condval = maybe_extract_const_bool(condt)
                    if !isempty(frame.pclimitations)
                        # we can't model the possible effect of control
                        # dependencies on the return
                        # directly to all the return values (unless we error first)
                        condval isa Bool || union!(frame.limitations, frame.pclimitations)
                        empty!(frame.pclimitations)
                    end
                    ssavaluetypes[currpc] = Any
                    if condval === true
                        @goto fallthrough
                    else
                        succs = bbs[currbb].succs
                        if length(succs) == 1
                            @assert condval === false || (stmt.dest === currpc + 1)
                            nextbb = succs[1]
                            @goto branch
                        end
                        @assert length(succs) == 2
                        truebb = currbb + 1
                        falsebb = succs[1] == truebb ? succs[2] : succs[1]
                        if condval === false
                            nextbb = falsebb
                            handle_control_backedge!(interp, frame, currpc, stmt.dest)
                            @goto branch
                        else
                            # We continue with the true branch, but process the false
                            # branch here.
                            if isa(condt, Conditional)
                                else_change = conditional_change(𝕃ᵢ, currstate, condt.elsetype, condt.slot)
                                if else_change !== nothing
                                    false_vartable = stoverwrite1!(copy(currstate), else_change)
                                else
                                    false_vartable = currstate
                                end
                                changed = update_bbstate!(𝕃ᵢ, frame, falsebb, false_vartable)
                                then_change = conditional_change(𝕃ᵢ, currstate, condt.thentype, condt.slot)
                                if then_change !== nothing
                                    stoverwrite1!(currstate, then_change)
                                end
                            else
                                changed = update_bbstate!(𝕃ᵢ, frame, falsebb, currstate)
                            end
                            if changed
                                handle_control_backedge!(interp, frame, currpc, stmt.dest)
                                push!(W, falsebb)
                            end
                            @goto fallthrough
                        end
                    end
                elseif isa(stmt, ReturnNode)
                    bestguess = frame.bestguess
                    rt = abstract_eval_value(interp, stmt.val, currstate, frame)
                    rt = widenreturn(rt, BestguessInfo(interp, bestguess, nargs, slottypes, currstate))
                    # narrow representation of bestguess slightly to prepare for tmerge with rt
                    if rt isa InterConditional && bestguess isa Const
                        let slot_id = rt.slot
                            old_id_type = slottypes[slot_id]
                            if bestguess.val === true && rt.elsetype !== Bottom
                                bestguess = InterConditional(slot_id, old_id_type, Bottom)
                            elseif bestguess.val === false && rt.thentype !== Bottom
                                bestguess = InterConditional(slot_id, Bottom, old_id_type)
                            end
                        end
                    end
                    # copy limitations to return value
                    if !isempty(frame.pclimitations)
                        union!(frame.limitations, frame.pclimitations)
                        empty!(frame.pclimitations)
                    end
                    if !isempty(frame.limitations)
                        rt = LimitedAccuracy(rt, copy(frame.limitations))
                    end
                    if tchanged(𝕃ₚ, rt, bestguess)
                        # new (wider) return type for frame
                        bestguess = tmerge(𝕃ₚ, bestguess, rt)
                        # TODO: if bestguess isa InterConditional && !interesting(bestguess); bestguess = widenconditional(bestguess); end
                        frame.bestguess = bestguess
                        for (caller, caller_pc) in frame.cycle_backedges
                            if !(caller.ssavaluetypes[caller_pc] === Any)
                                # no reason to revisit if that call-site doesn't affect the final result
                                push!(caller.ip, block_for_inst(caller.cfg, caller_pc))
                            end
                        end
                    end
                    ssavaluetypes[frame.currpc] = Any
                    @goto find_next_bb
                elseif isexpr(stmt, :enter)
                    # Propagate entry info to exception handler
                    l = stmt.args[1]::Int
                    catchbb = block_for_inst(frame.cfg, l)
                    if update_bbstate!(𝕃ᵢ, frame, catchbb, currstate)
                        push!(W, catchbb)
                    end
                    ssavaluetypes[currpc] = Any
                    @goto fallthrough
                end
                # Fall through terminator - treat as regular stmt
            end
            # Process non control-flow statements
            (; changes, type) = abstract_eval_basic_statement(interp,
                stmt, currstate, frame)
            if type === Bottom
                ssavaluetypes[currpc] = Bottom
                @goto find_next_bb
            end
            if changes !== nothing
                stoverwrite1!(currstate, changes)
                let cur_hand = frame.handler_at[currpc], l, enter
                    while cur_hand != 0
                        enter = frame.src.code[cur_hand]::Expr
                        l = enter.args[1]::Int
                        exceptbb = block_for_inst(frame.cfg, l)
                        # propagate new type info to exception handler
                        # the handling for Expr(:enter) propagates all changes from before the try/catch
                        # so this only needs to propagate any changes
                        if stupdate1!(𝕃ᵢ, states[exceptbb]::VarTable, changes)
                            push!(W, exceptbb)
                        end
                        cur_hand = frame.handler_at[cur_hand]
                    end
                end
            end
            if type === nothing
                ssavaluetypes[currpc] = Any
                continue
            end
            if !isempty(frame.ssavalue_uses[currpc])
                record_ssa_assign!(𝕃ᵢ, currpc, type, frame)
            else
                ssavaluetypes[currpc] = type
            end
        end # for currpc in bbstart:bbend

        # Case 1: Fallthrough termination
        begin @label fallthrough
            nextbb = currbb + 1
        end

        # Case 2: Directly branch to a different BB
        begin @label branch
            if update_bbstate!(𝕃ᵢ, frame, nextbb, currstate)
                push!(W, nextbb)
            end
        end

        # Case 3: Control flow ended along the current path (converged, return or throw)
        begin @label find_next_bb
            currbb = frame.currbb = _bits_findnext(W.bits, 1)::Int # next basic block
            currbb == -1 && break # the working set is empty
            currbb > nbbs && break

            nexttable = states[currbb]
            if nexttable === nothing
                init_vartable!(currstate, frame)
            else
                stoverwrite!(currstate, nexttable)
            end
        end
    end # while currbb <= nbbs

    frame.dont_work_on_me = false
    nothing
end

function conditional_change(𝕃ᵢ::AbstractLattice, state::VarTable, @nospecialize(typ), slot::Int)
    vtype = state[slot]
    oldtyp = vtype.typ
    if iskindtype(typ)
        # this code path corresponds to the special handling for `isa(x, iskindtype)` check
        # implemented within `abstract_call_builtin`
    elseif ⊑(𝕃ᵢ, ignorelimited(typ), ignorelimited(oldtyp))
        # approximate test for `typ ∩ oldtyp` being better than `oldtyp`
        # since we probably formed these types with `typesubstract`,
        # the comparison is likely simple
    else
        return nothing
    end
    if oldtyp isa LimitedAccuracy
        # typ is better unlimited, but we may still need to compute the tmeet with the limit
        # "causes" since we ignored those in the comparison
        typ = tmerge(𝕃ᵢ, typ, LimitedAccuracy(Bottom, oldtyp.causes))
    end
    return StateUpdate(SlotNumber(slot), VarState(typ, vtype.undef), state, true)
end

# make as much progress on `frame` as possible (by handling cycles)
function typeinf_nocycle(interp::AbstractInterpreter, frame::InferenceState)
    typeinf_local(interp, frame)

    # If the current frame is part of a cycle, solve the cycle before finishing
    no_active_ips_in_callers = false
    while !no_active_ips_in_callers
        no_active_ips_in_callers = true
        for caller in frame.callers_in_cycle
            caller.dont_work_on_me && return false # cycle is above us on the stack
            if !isempty(caller.ip)
                # Note that `typeinf_local(interp, caller)` can potentially modify the other frames
                # `frame.callers_in_cycle`, which is why making incremental progress requires the
                # outer while loop.
                typeinf_local(interp, caller)
                no_active_ips_in_callers = false
            end
            caller.valid_worlds = intersect(caller.valid_worlds, frame.valid_worlds)
        end
    end
    return true
end<|MERGE_RESOLUTION|>--- conflicted
+++ resolved
@@ -2353,12 +2353,7 @@
                 t = refine_partial_type(t)
             end
         end
-<<<<<<< HEAD
         effects = Effects(EFFECTS_TOTAL; consistent, nothrow = nothrow ? ALWAYS_TRUE : ALWAYS_FALSE)
-        merge_effects!(interp, sv, effects)
-=======
-        effects = Effects(EFFECTS_TOTAL; consistent, nothrow)
->>>>>>> 1c5fa2b9
     elseif ehead === :splatnew
         t, isexact = instanceof_tfunc(abstract_eval_value(interp, e.args[1], vtypes, sv))
         nothrow = false # TODO: More precision
@@ -2378,12 +2373,7 @@
             t = refine_partial_type(t)
         end
         consistent = !ismutabletype(t) ? ALWAYS_TRUE : CONSISTENT_IF_NOTRETURNED
-<<<<<<< HEAD
         effects = Effects(EFFECTS_TOTAL; consistent, nothrow = nothrow ? ALWAYS_TRUE : ALWAYS_FALSE)
-        merge_effects!(interp, sv, effects)
-=======
-        effects = Effects(EFFECTS_TOTAL; consistent, nothrow)
->>>>>>> 1c5fa2b9
     elseif ehead === :new_opaque_closure
         t = Union{}
         effects = Effects() # TODO
