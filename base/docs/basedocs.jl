# This file is a part of Julia. License is MIT: https://julialang.org/license
#

module BaseDocs

@nospecialize # don't specialize on any arguments of the methods declared herein

struct Keyword
    name::Symbol
end
macro kw_str(text)
    return Keyword(Symbol(text))
end

"""
**Welcome to Julia $(string(VERSION)).** The full manual is available at

    https://docs.julialang.org

as well as many great tutorials and learning resources:

    https://julialang.org/learning/

For help on a specific function or macro, type `?` followed
by its name, e.g. `?cos`, or `?@time`, and press enter.
Type `;` to enter shell mode, `]` to enter package mode.

To exit the interactive session, type `CTRL-D` (press the
control key together with the `d` key), or type `exit()`.
"""
kw"help", kw"Julia", kw"julia", kw""

"""
    using

`using Foo` will load the module or package `Foo` and make its [`export`](@ref)ed names
available for direct use. Names can also be used via dot syntax (e.g. `Foo.foo` to access
the name `foo`), whether they are `export`ed or not.
See the [manual section about modules](@ref modules) for details.
"""
kw"using"

"""
    import

`import Foo` will load the module or package `Foo`.
Names from the imported `Foo` module can be accessed with dot syntax
(e.g. `Foo.foo` to access the name `foo`).
See the [manual section about modules](@ref modules) for details.
"""
kw"import"

"""
    export

`export` is used within modules to tell Julia which names should be
made available to the user. For example: `export foo` makes the name
`foo` available when [`using`](@ref) the module.
See the [manual section about modules](@ref modules) for details.
"""
kw"export"

"""
    public

`public` is used within modules to tell Julia which names are part of the
public API of the module. For example: `public foo` indicates that the name
`foo` is public, without making it available when [`using`](@ref) the module.

As [`export`](@ref) already indicates that a name is public, it is
unnecessary and an error to declare a name both as `public` and as `export`ed.
See the [manual section about modules](@ref modules) for details.

!!! compat "Julia 1.11"
    The public keyword was added in Julia 1.11. Prior to this the notion
    of publicness was less explicit.
"""
kw"public"

"""
    as

`as` is used as a keyword to rename an identifier brought into scope by
`import` or `using`, for the purpose of working around name conflicts as
well as for shortening names.  (Outside of `import` or `using` statements,
`as` is not a keyword and can be used as an ordinary identifier.)

`import LinearAlgebra as LA` brings the imported `LinearAlgebra` standard library
into scope as `LA`.

`import LinearAlgebra: eigen as eig, cholesky as chol` brings the `eigen` and `cholesky` methods
from `LinearAlgebra` into scope as `eig` and `chol` respectively.

`as` works with `using` only when individual identifiers are brought into scope.
For example, `using LinearAlgebra: eigen as eig` or `using LinearAlgebra: eigen as eig, cholesky as chol` works,
but `using LinearAlgebra as LA` is invalid syntax, since it is nonsensical to
rename *all* exported names from `LinearAlgebra` to `LA`.
"""
kw"as"

"""
    abstract type

`abstract type` declares a type that cannot be instantiated, and serves only as a node in the
type graph, thereby describing sets of related concrete types: those concrete types
which are their descendants. Abstract types form the conceptual hierarchy which makes
Julia’s type system more than just a collection of object implementations. For example:

```julia
abstract type Number end
abstract type Real <: Number end
```
[`Number`](@ref) has no supertype, whereas [`Real`](@ref) is an abstract subtype of `Number`.
"""
kw"abstract type", kw"abstract"

"""
    module

`module` declares a [`Module`](@ref), which is a separate global variable workspace. Within a
module, you can control which names from other modules are visible (via importing), and
specify which of your names are intended to be public (via `export` and `public`).
Modules allow you to create top-level definitions without worrying about name conflicts
when your code is used together with somebody else’s.
See the [manual section about modules](@ref modules) for more details.

# Examples
```julia
module Foo
import Base.show
export MyType, foo

struct MyType
    x
end

bar(x) = 2x
foo(a::MyType) = bar(a.x) + 1
show(io::IO, a::MyType) = print(io, "MyType \$(a.x)")
end
```
"""
kw"module"

"""
    __init__

The `__init__()` function in a module executes immediately *after* the module is loaded at
runtime for the first time. It is called once, after all other statements in the module
have been executed. Because it is called after fully importing the module, `__init__`
functions of submodules will be executed first. Two typical uses of `__init__` are calling
runtime initialization functions of external C libraries and initializing global constants
that involve pointers returned by external libraries.
See the [manual section about modules](@ref modules) for more details.

# Examples
```julia
const foo_data_ptr = Ref{Ptr{Cvoid}}(0)
function __init__()
    ccall((:foo_init, :libfoo), Cvoid, ())
    foo_data_ptr[] = ccall((:foo_data, :libfoo), Ptr{Cvoid}, ())
    nothing
end
```
"""
kw"__init__"

"""
    baremodule

`baremodule` declares a module that does not contain `using Base` or local definitions of
[`eval`](@ref Main.eval) and [`include`](@ref Base.include). It does still import `Core`. In other words,

```julia
module Mod

...

end
```

is equivalent to

```julia
baremodule Mod

using Base

eval(x) = Core.eval(Mod, x)
include(p) = Base.include(Mod, p)

...

end
```
"""
kw"baremodule"

"""
    primitive type

`primitive type` declares a concrete type whose data consists only of a series of bits. Classic
examples of primitive types are integers and floating-point values. Some example built-in
primitive type declarations:

```julia
primitive type Char 32 end
primitive type Bool <: Integer 8 end
```
The number after the name indicates how many bits of storage the type requires. Currently,
only sizes that are multiples of 8 bits are supported.
The [`Bool`](@ref) declaration shows how a primitive type can be optionally
declared to be a subtype of some supertype.
"""
kw"primitive type"

"""
    macro

`macro` defines a method for inserting generated code into a program.
A macro maps a sequence of argument expressions to a returned expression, and the
resulting expression is substituted directly into the program at the point where
the macro is invoked.
Macros are a way to run generated code without calling [`eval`](@ref Main.eval),
since the generated code instead simply becomes part of the surrounding program.
Macro arguments may include expressions, literal values, and symbols. Macros can be defined for
variable number of arguments (varargs), but do not accept keyword arguments.
Every macro also implicitly gets passed the arguments `__source__`, which contains the line number
and file name the macro is called from, and `__module__`, which is the module the macro is expanded
in.

See the manual section on [Metaprogramming](@ref) for more information about how to write a macro.

# Examples
```jldoctest
julia> macro sayhello(name)
           return :( println("Hello, ", \$name, "!") )
       end
@sayhello (macro with 1 method)

julia> @sayhello "Charlie"
Hello, Charlie!

julia> macro saylots(x...)
           return :( println("Say: ", \$(x...)) )
       end
@saylots (macro with 1 method)

julia> @saylots "hey " "there " "friend"
Say: hey there friend
```
"""
kw"macro"

"""
    __module__

The argument `__module__` is only visible inside the macro, and it provides information
(in the form of a `Module` object) about the expansion context of the macro invocation.
See the manual section on [Macro invocation](@ref) for more information.
"""
kw"__module__"

"""
    __source__

The argument `__source__` is only visible inside the macro, and it provides information
(in the form of a `LineNumberNode` object) about the parser location of the `@` sign from
the macro invocation. See the manual section on [Macro invocation](@ref) for more information.
"""
kw"__source__"

"""
    local

`local` introduces a new local variable.
See the [manual section on variable scoping](@ref scope-of-variables) for more information.

# Examples
```jldoctest
julia> function foo(n)
           x = 0
           for i = 1:n
               local x # introduce a loop-local x
               x = i
           end
           x
       end
foo (generic function with 1 method)

julia> foo(10)
0
```
"""
kw"local"

"""
    global

`global x` makes `x` in the current scope and its inner scopes refer to the global
variable of that name.
See the [manual section on variable scoping](@ref scope-of-variables) for more information.

# Examples
```jldoctest
julia> z = 3
3

julia> function foo()
           global z = 6 # use the z variable defined outside foo
       end
foo (generic function with 1 method)

julia> foo()
6

julia> z
6
```
"""
kw"global"

"""
    for outer

Reuse an existing local variable for iteration in a `for` loop.

See the [manual section on variable scoping](@ref scope-of-variables) for more information.

See also [`for`](@ref).


# Examples
```jldoctest
julia> function f()
           i = 0
           for i = 1:3
               # empty
           end
           return i
       end;

julia> f()
0
```

```jldoctest
julia> function f()
           i = 0
           for outer i = 1:3
               # empty
           end
           return i
       end;

julia> f()
3
```

```jldoctest
julia> i = 0 # global variable
       for outer i = 1:3
       end
ERROR: syntax: no outer local variable declaration exists for "for outer"
[...]
```
"""
kw"outer"

"""
    ' '

A pair of single-quote characters delimit a [`Char`](@ref) (that is, character) literal.

# Examples
```jldoctest
julia> 'j'
'j': ASCII/Unicode U+006A (category Ll: Letter, lowercase)
```
"""
kw"''"

"""
    =

`=` is the assignment operator.
* For variable `a` and expression `b`, `a = b` makes `a` refer to the value of `b`.
* For functions `f(x)`, `f(x) = x` defines a new function constant `f`, or adds a new method to `f` if `f` is already defined; this usage is equivalent to `function f(x); x; end`.
* `a[i] = v` calls [`setindex!`](@ref)`(a,v,i)`.
* `a.b = c` calls [`setproperty!`](@ref)`(a,:b,c)`.
* Inside a function call, `f(a=b)` passes `b` as the value of keyword argument `a`.
* Inside parentheses with commas, `(a=1,)` constructs a [`NamedTuple`](@ref).

# Examples
Assigning `a` to `b` does not create a copy of `b`; instead use [`copy`](@ref) or [`deepcopy`](@ref).

```jldoctest
julia> b = [1]; a = b; b[1] = 2; a
1-element Array{Int64, 1}:
 2

julia> b = [1]; a = copy(b); b[1] = 2; a
1-element Array{Int64, 1}:
 1

```
Collections passed to functions are also not copied. Functions can modify (mutate) the contents of the objects their arguments refer to. (The names of functions which do this are conventionally suffixed with '!'.)
```jldoctest
julia> function f!(x); x[:] .+= 1; end
f! (generic function with 1 method)

julia> a = [1]; f!(a); a
1-element Array{Int64, 1}:
 2

```
Assignment can operate on multiple variables in parallel, taking values from an iterable:
```jldoctest
julia> a, b = 4, 5
(4, 5)

julia> a, b = 1:3
1:3

julia> a, b
(1, 2)

```
Assignment can operate on multiple variables in series, and will return the value of the right-hand-most expression:
```jldoctest
julia> a = [1]; b = [2]; c = [3]; a = b = c
1-element Array{Int64, 1}:
 3

julia> b[1] = 2; a, b, c
([2], [2], [2])

```
Assignment at out-of-bounds indices does not grow a collection. If the collection is a [`Vector`](@ref) it can instead be grown with [`push!`](@ref) or [`append!`](@ref).
```jldoctest
julia> a = [1, 1]; a[3] = 2
ERROR: BoundsError: attempt to access 2-element Array{Int64, 1} at index [3]
[...]

julia> push!(a, 2, 3)
4-element Array{Int64, 1}:
 1
 1
 2
 3

```
Assigning `[]` does not eliminate elements from a collection; instead use [`filter!`](@ref).
```jldoctest
julia> a = collect(1:3); a[a .<= 1] = []
ERROR: DimensionMismatch: tried to assign 0 elements to 1 destinations
[...]

julia> filter!(x -> x > 1, a) # in-place & thus more efficient than a = a[a .> 1]
2-element Array{Int64, 1}:
 2
 3

```
"""
kw"="

"""
    .=

Perform broadcasted assignment. The right-side argument is expanded as in
[`broadcast`](@ref) and then assigned into the left-side argument in-place.
Fuses with other dotted operators in the same expression; i.e. the whole
assignment expression is converted into a single loop.

`A .= B` is similar to `broadcast!(identity, A, B)`.

# Examples
```jldoctest
julia> A = zeros(4, 4); B = [1, 2, 3, 4];

julia> A .= B
4×4 Array{Float64, 2}:
 1.0  1.0  1.0  1.0
 2.0  2.0  2.0  2.0
 3.0  3.0  3.0  3.0
 4.0  4.0  4.0  4.0

julia> A
4×4 Array{Float64, 2}:
 1.0  1.0  1.0  1.0
 2.0  2.0  2.0  2.0
 3.0  3.0  3.0  3.0
 4.0  4.0  4.0  4.0
```
"""
kw".="

"""
    .

The dot operator is used to access fields or properties of objects and access
variables defined inside modules.

In general, `a.b` calls `getproperty(a, :b)` (see [`getproperty`](@ref Base.getproperty)).

# Examples
```jldoctest
julia> z = 1 + 2im; z.im
2

julia> Iterators.product
product (generic function with 1 method)
```
"""
kw"."

"""
    let

`let` blocks create a new hard scope and optionally introduce new local bindings.

Just like the [other scope constructs](@ref man-scope-table), `let` blocks define
the block of code where newly introduced local variables are accessible.
Additionally, the syntax has a special meaning for comma-separated assignments
and variable names that may optionally appear on the same line as the `let`:

```julia
let var1 = value1, var2, var3 = value3
    code
end
```

The variables introduced on this line are local to the `let` block and the assignments are
evaluated in order, with each right-hand side evaluated in the scope
without considering the name on the left-hand side. Therefore it makes
sense to write something like `let x = x`, since the two `x` variables are distinct with
the left-hand side locally shadowing the `x` from the outer scope. This can even
be a useful idiom as new local variables are freshly created each time local scopes
are entered, but this is only observable in the case of variables that outlive their
scope via closures.  A `let` variable without an assignment, such as `var2` in the
example above, declares a new local variable that is not yet bound to a value.

By contrast, [`begin`](@ref) blocks also group multiple expressions together but do
not introduce scope or have the special assignment syntax.

### Examples

In the function below, there is a single `x` that is iteratively updated three times by the `map`.
The closures returned all reference that one `x` at its final value:

```jldoctest
julia> function test_outer_x()
           x = 0
           map(1:3) do _
               x += 1
               return ()->x
           end
       end
test_outer_x (generic function with 1 method)

julia> [f() for f in test_outer_x()]
3-element Vector{Int64}:
 3
 3
 3
```

If, however, we add a `let` block that introduces a _new_ local variable we will end up
with three distinct variables being captured (one at each iteration) even though we
chose to use (shadow) the same name.

```jldoctest
julia> function test_let_x()
           x = 0
           map(1:3) do _
               x += 1
               let x = x
                   return ()->x
               end
           end
       end
test_let_x (generic function with 1 method)

julia> [f() for f in test_let_x()]
3-element Vector{Int64}:
 1
 2
 3
```

All scope constructs that introduce new local variables behave this way
when repeatedly run; the distinctive feature of `let` is its ability
to succinctly declare new `local`s that may shadow outer variables of the same
name. For example, directly using the argument of the `do` function similarly
captures three distinct variables:

```jldoctest
julia> function test_do_x()
           map(1:3) do x
               return ()->x
           end
       end
test_do_x (generic function with 1 method)

julia> [f() for f in test_do_x()]
3-element Vector{Int64}:
 1
 2
 3
```


"""
kw"let"

"""
    quote

`quote` creates multiple expression objects in a block without using the explicit
[`Expr`](@ref) constructor. For example:

```julia
ex = quote
    x = 1
    y = 2
    x + y
end
```
Unlike the other means of quoting, `:( ... )`, this form introduces `QuoteNode` elements
to the expression tree, which must be considered when directly manipulating the tree.
For other purposes, `:( ... )` and `quote .. end` blocks are treated identically.
"""
kw"quote"

"""
    @

The at sign followed by a macro name marks a macro call. Macros provide the
ability to include generated code in the final body of a program. A macro maps
a tuple of arguments, expressed as space-separated expressions or a
function-call-like argument list, to a returned *expression*. The resulting
expression is compiled directly into the surrounding code. See
[Metaprogramming](@ref man-macros) for more details and examples.
"""
kw"@"

"""
    {}

Curly braces are used to specify [type parameters](@ref man-parametric-types).

Type parameters allow a single type declaration to introduce a whole family of
new types — one for each possible combination of parameter values. For example,
the [`Set`](@ref) type describes many possible types of sets; it uses one type
parameter to describe the type of the elements it contains. The specific _parameterized_
types `Set{Float64}` and `Set{Int64}` describe two _concrete_ types: both are
subtypes ([`<:`](@ref)) of `Set`, but the former has `Float64` elements and the latter
has `Int64` elements.
"""
kw"{", kw"{}", kw"}"

"""
    []

Square braces are used for [indexing](@ref man-array-indexing), [indexed assignment](@ref man-indexed-assignment),
[array literals](@ref man-array-literals), and [array comprehensions](@ref man-comprehensions).
"""
kw"[", kw"[]", kw"]"

"""
    ()

Parentheses are used to group expressions, call functions, and construct [tuples](@ref Tuple) and [named tuples](@ref NamedTuple).
"""
kw"(", kw"()", kw")"

"""
    #

The number sign (or hash) character is used to begin a single-line comment.
"""
kw"#"

"""
    #= =#

A multi-line comment begins with `#=` and ends with `=#`, and may be nested.
"""
kw"#=", kw"=#"

"""
    ;

Semicolons are used as statement separators and mark the beginning of keyword arguments in function declarations or calls.
"""
kw";"

"""
    Expr(head::Symbol, args...)

A type representing compound expressions in parsed julia code (ASTs).
Each expression consists of a `head` `Symbol` identifying which kind of
expression it is (e.g. a call, for loop, conditional statement, etc.),
and subexpressions (e.g. the arguments of a call).
The subexpressions are stored in a `Vector{Any}` field called `args`.

See the manual chapter on [Metaprogramming](@ref) and the developer
documentation [Julia ASTs](@ref).

# Examples
```jldoctest
julia> Expr(:call, :+, 1, 2)
:(1 + 2)

julia> dump(:(a ? b : c))
Expr
  head: Symbol if
  args: Array{Any}((3,))
    1: Symbol a
    2: Symbol b
    3: Symbol c
```
"""
Expr

"""
    :expr

Quote an expression `expr`, returning the abstract syntax tree (AST) of `expr`.
The AST may be of type `Expr`, `Symbol`, or a literal value.
The syntax `:identifier` evaluates to a `Symbol`.

See also: [`Expr`](@ref), [`Symbol`](@ref), [`Meta.parse`](@ref)

# Examples
```jldoctest
julia> expr = :(a = b + 2*x)
:(a = b + 2x)

julia> sym = :some_identifier
:some_identifier

julia> value = :0xff
0xff

julia> typeof((expr, sym, value))
Tuple{Expr, Symbol, UInt8}
```
"""
(:)

"""
    \$

Interpolation operator for interpolating into e.g. [strings](@ref string-interpolation)
and [expressions](@ref man-expression-interpolation).

# Examples
```jldoctest
julia> name = "Joe"
"Joe"

julia> "My name is \$name."
"My name is Joe."
```
"""
kw"$"

"""
    const

`const` is used to declare global variables whose values will not change. In almost all code
(and particularly performance sensitive code) global variables should be declared
constant in this way.

```julia
const x = 5
```

Multiple variables can be declared within a single `const`:
```julia
const y, z = 7, 11
```

Note that `const` only applies to one `=` operation, therefore `const x = y = 1`
declares `x` to be constant but not `y`. On the other hand, `const x = const y = 1`
declares both `x` and `y` constant.

Note that "constant-ness" does not extend into mutable containers; only the
association between a variable and its value is constant.
If `x` is an array or dictionary (for example) you can still modify, add, or remove elements.

In some cases changing the value of a `const` variable gives a warning instead of
an error.
However, this can produce unpredictable behavior or corrupt the state of your program,
and so should be avoided.
This feature is intended only for convenience during interactive use.
"""
kw"const"

"""
    function

Functions are defined with the `function` keyword:

```julia
function add(a, b)
    return a + b
end
```
Or the short form notation:

```julia
add(a, b) = a + b
```

The use of the [`return`](@ref) keyword is exactly the same as in other languages,
but is often optional. A function without an explicit `return` statement will return
the last expression in the function body.
"""
kw"function"

"""
    x -> y

Create an anonymous function mapping argument(s) `x` to the function body `y`.

```jldoctest
julia> f = x -> x^2 + 2x - 1
#1 (generic function with 1 method)

julia> f(2)
7
```

Anonymous functions can also be defined for multiple arguments.
```jldoctest
julia> g = (x,y) -> x^2 + y^2
#2 (generic function with 1 method)

julia> g(2,3)
13
```

See the manual section on [anonymous functions](@ref man-anonymous-functions) for more details.
"""
kw"->"

"""
    return

`return x` causes the enclosing function to exit early, passing the given value `x`
back to its caller. `return` by itself with no value is equivalent to `return nothing`
(see [`nothing`](@ref)).

```julia
function compare(a, b)
    a == b && return "equal to"
    a < b ? "less than" : "greater than"
end
```
In general you can place a `return` statement anywhere within a function body, including
within deeply nested loops or conditionals, but be careful with `do` blocks. For
example:

```julia
function test1(xs)
    for x in xs
        iseven(x) && return 2x
    end
end

function test2(xs)
    map(xs) do x
        iseven(x) && return 2x
        x
    end
end
```
In the first example, the return breaks out of `test1` as soon as it hits
an even number, so `test1([5,6,7])` returns `12`.

You might expect the second example to behave the same way, but in fact the `return`
there only breaks out of the *inner* function (inside the `do` block) and gives a value
back to `map`. `test2([5,6,7])` then returns `[5,12,7]`.

When used in a top-level expression (i.e. outside any function), `return` causes
the entire current top-level expression to terminate early.
"""
kw"return"

"""
    if/elseif/else

`if`/`elseif`/`else` performs conditional evaluation, which allows portions of code to
be evaluated or not evaluated depending on the value of a boolean expression. Here is
the anatomy of the `if`/`elseif`/`else` conditional syntax:

```julia
if x < y
    println("x is less than y")
elseif x > y
    println("x is greater than y")
else
    println("x is equal to y")
end
```
If the condition expression `x < y` is true, then the corresponding block is evaluated;
otherwise the condition expression `x > y` is evaluated, and if it is true, the
corresponding block is evaluated; if neither expression is true, the `else` block is
evaluated. The `elseif` and `else` blocks are optional, and as many `elseif` blocks as
desired can be used.

In contrast to some other languages conditions must be of type `Bool`. It does not
suffice for conditions to be convertible to `Bool`.
```jldoctest
julia> if 1 end
ERROR: TypeError: non-boolean (Int64) used in boolean context
```
"""
kw"if", kw"elseif", kw"else"

"""
    a ? b : c

Short form for conditionals; read "if `a`, evaluate `b` otherwise evaluate `c`".
Also known as the [ternary operator](https://en.wikipedia.org/wiki/%3F:).

This syntax is equivalent to `if a; b else c end`, but is often used to
emphasize the value `b`-or-`c` which is being used as part of a larger
expression, rather than the side effects that evaluating `b` or `c` may have.

See the manual section on [control flow](@ref man-conditional-evaluation) for more details.

# Examples
```
julia> x = 1; y = 2;

julia> x > y ? println("x is larger") : println("y is larger")
y is larger
```
"""
kw"?", kw"?:"

"""
    for

`for` loops repeatedly evaluate a block of statements while
iterating over a sequence of values.

The iteration variable is always a new variable, even if a variable of the same name
exists in the enclosing scope.
Use [`outer`](@ref) to reuse an existing local variable for iteration.

# Examples
```jldoctest
julia> for i in [1, 4, 0]
           println(i)
       end
1
4
0
```
"""
kw"for"

"""
    while

`while` loops repeatedly evaluate a conditional expression, and continue evaluating the
body of the while loop as long as the expression remains true. If the condition
expression is false when the while loop is first reached, the body is never evaluated.

# Examples
```jldoctest
julia> i = 1
1

julia> while i < 5
           println(i)
           global i += 1
       end
1
2
3
4
```
"""
kw"while"

"""
    end

`end` marks the conclusion of a block of expressions, for example
[`module`](@ref), [`struct`](@ref), [`mutable struct`](@ref),
[`begin`](@ref), [`let`](@ref), [`for`](@ref) etc.

`end` may also be used when indexing to represent the last index of a
collection or the last index of a dimension of an array.

# Examples
```jldoctest
julia> A = [1 2; 3 4]
2×2 Array{Int64, 2}:
 1  2
 3  4

julia> A[end, :]
2-element Array{Int64, 1}:
 3
 4
```
"""
kw"end"

"""
    try/catch

A `try`/`catch` statement allows intercepting errors (exceptions) thrown
by [`throw`](@ref) so that program execution can continue.
For example, the following code attempts to write a file, but warns the user
and proceeds instead of terminating execution if the file cannot be written:

```julia
try
    open("/danger", "w") do f
        println(f, "Hello")
    end
catch
    @warn "Could not write file."
end
```

or, when the file cannot be read into a variable:

```julia
lines = try
    open("/danger", "r") do f
        readlines(f)
    end
catch
    @warn "File not found."
end
```

The syntax `catch e` (where `e` is any variable) assigns the thrown
exception object to the given variable within the `catch` block.

The power of the `try`/`catch` construct lies in the ability to unwind a deeply
nested computation immediately to a much higher level in the stack of calling functions.

<<<<<<< HEAD
=======
A `try/catch` block can also have an `else` clause that executes only if no exception occurred:
```julia
try
    a_dangerous_operation()
catch
    @warn "The operation failed."
else
    @info "The operation succeeded."
end
```

>>>>>>> 59074fa7
A `try` or `try`/`catch` block can also have a [`finally`](@ref) clause that executes
at the end, regardless of whether an exception occurred.  For example, this can be
used to guarantee that an opened file is closed:
```julia
f = open("file")
try
    operate_on_file(f)
catch
    @warn "An error occurred!"
finally
    close(f)
end
```
(`finally` can also be used without a `catch` block.)
<<<<<<< HEAD
=======

!!! compat "Julia 1.8"
    Else clauses require at least Julia 1.8.
>>>>>>> 59074fa7
"""
kw"try", kw"catch"

"""
    finally

Run some code when a given `try` block of code exits, regardless
of how it exits. For example, here is how we can guarantee that an opened file is
closed:

```julia
f = open("file")
try
    operate_on_file(f)
finally
    close(f)
end
```

When control leaves the [`try`](@ref) block (for example, due to a [`return`](@ref), or just finishing
normally), [`close(f)`](@ref) will be executed. If the `try` block exits due to an exception,
the exception will continue propagating. A `catch` block may be combined with `try` and
`finally` as well. In this case the `finally` block will run after `catch` has handled
the error.
"""
kw"finally"

"""
    break

Break out of a loop immediately.

# Examples
```jldoctest
julia> i = 0
0

julia> while true
           global i += 1
           i > 5 && break
           println(i)
       end
1
2
3
4
5
```
"""
kw"break"

"""
    continue

Skip the rest of the current loop iteration.

# Examples
```jldoctest
julia> for i = 1:6
           iseven(i) && continue
           println(i)
       end
1
3
5
```
"""
kw"continue"

"""
    do

Create an anonymous function and pass it as the first argument to
a function call.
For example:

```julia
map(1:10) do x
    2x
end
```

is equivalent to `map(x->2x, 1:10)`.

Use multiple arguments like so:

```julia
map(1:10, 11:20) do x, y
    x + y
end
```
"""
kw"do"

"""
    ...

The "splat" operator, `...`, represents a sequence of arguments.
`...` can be used in function definitions, to indicate that the function
accepts an arbitrary number of arguments.
`...` can also be used to apply a function to a sequence of arguments.

# Examples
```jldoctest
julia> add(xs...) = reduce(+, xs)
add (generic function with 1 method)

julia> add(1, 2, 3, 4, 5)
15

julia> add([1, 2, 3]...)
6

julia> add(7, 1:100..., 1000:1100...)
111107
```
"""
kw"..."

"""
    ;

`;` has a similar role in Julia as in many C-like languages, and is used to delimit the
end of the previous statement.

`;` is not necessary at the end of a line, but can be used to
separate statements on a single line or to join statements into a single expression.

Adding `;` at the end of a line in the REPL will suppress printing the result of that expression.

In function declarations, and optionally in calls, `;` separates regular arguments from keywords.

In array literals, arguments separated by semicolons have their contents
concatenated together. A separator made of a single `;` concatenates vertically
(i.e. along the first dimension), `;;` concatenates horizontally (second
dimension), `;;;` concatenates along the third dimension, etc. Such a separator
can also be used in last position in the square brackets to add trailing
dimensions of length 1.

A `;` in first position inside of parentheses can be used to construct a named
tuple. The same `(; ...)` syntax on the left side of an assignment allows for
property destructuring.

In the standard REPL, typing `;` on an empty line will switch to shell mode.

# Examples
```jldoctest
julia> function foo()
           x = "Hello, "; x *= "World!"
           return x
       end
foo (generic function with 1 method)

julia> bar() = (x = "Hello, Mars!"; return x)
bar (generic function with 1 method)

julia> foo();

julia> bar()
"Hello, Mars!"

julia> function plot(x, y; style="solid", width=1, color="black")
           ###
       end

julia> A = [1 2; 3 4]
2×2 Matrix{Int64}:
 1  2
 3  4

julia> [1; 3;; 2; 4;;; 10*A]
2×2×2 Array{Int64, 3}:
[:, :, 1] =
 1  2
 3  4

[:, :, 2] =
 10  20
 30  40

julia> [2; 3;;;]
2×1×1 Array{Int64, 3}:
[:, :, 1] =
 2
 3

julia> nt = (; x=1) # without the ; or a trailing comma this would assign to x
(x = 1,)

julia> key = :a; c = 3;

julia> nt2 = (; key => 1, b=2, c, nt.x)
(a = 1, b = 2, c = 3, x = 1)

julia> (; b, x) = nt2; # set variables b and x using property destructuring

julia> b, x
(2, 1)

julia> ; # upon typing ;, the prompt changes (in place) to: shell>
shell> echo hello
hello
```
"""
kw";"

"""
    x && y

Short-circuiting boolean AND.

See also [`&`](@ref), the ternary operator `? :`, and the manual section on [control flow](@ref man-conditional-evaluation).

# Examples
```jldoctest
julia> x = 3;

julia> x > 1 && x < 10 && x isa Int
true

julia> x < 0 && error("expected positive x")
false
```
"""
kw"&&"

"""
    x || y

Short-circuiting boolean OR.

See also: [`|`](@ref), [`xor`](@ref), [`&&`](@ref).

# Examples
```jldoctest
julia> pi < 3 || ℯ < 3
true

julia> false || true || println("neither is true!")
true
```
"""
kw"||"

"""
    ccall((function_name, library), returntype, (argtype1, ...), argvalue1, ...)
    ccall(function_name, returntype, (argtype1, ...), argvalue1, ...)
    ccall(function_pointer, returntype, (argtype1, ...), argvalue1, ...)

Call a function in a C-exported shared library, specified by the tuple `(function_name, library)`,
where each component is either a string or symbol. Instead of specifying a library,
one can also use a `function_name` symbol or string, which is resolved in the current process.
Alternatively, `ccall` may also be used to call a function pointer `function_pointer`, such as one returned by `dlsym`.

Note that the argument type tuple must be a literal tuple, and not a tuple-valued
variable or expression.

Each `argvalue` to the `ccall` will be converted to the corresponding
`argtype`, by automatic insertion of calls to `unsafe_convert(argtype,
cconvert(argtype, argvalue))`. (See also the documentation for
[`unsafe_convert`](@ref Base.unsafe_convert) and [`cconvert`](@ref Base.cconvert) for further details.)
In most cases, this simply results in a call to `convert(argtype, argvalue)`.
"""
kw"ccall"

"""
    llvmcall(fun_ir::String, returntype, Tuple{argtype1, ...}, argvalue1, ...)
    llvmcall((mod_ir::String, entry_fn::String), returntype, Tuple{argtype1, ...}, argvalue1, ...)
    llvmcall((mod_bc::Vector{UInt8}, entry_fn::String), returntype, Tuple{argtype1, ...}, argvalue1, ...)

Call the LLVM code provided in the first argument. There are several ways to specify this
first argument:

- as a literal string, representing function-level IR (similar to an LLVM `define` block),
  with arguments are available as consecutive unnamed SSA variables (%0, %1, etc.);
- as a 2-element tuple, containing a string of module IR and a string representing the name
  of the entry-point function to call;
- as a 2-element tuple, but with the module provided as an `Vector{UInt8}` with bitcode.

Note that contrary to `ccall`, the argument types must be specified as a tuple type, and not
a tuple of types. All types, as well as the LLVM code, should be specified as literals, and
not as variables or expressions (it may be necessary to use `@eval` to generate these
literals).

[Opaque pointers](https://llvm.org/docs/OpaquePointers.html) (written as `ptr`) are not allowed in the LLVM code.

See
[`test/llvmcall.jl`](https://github.com/JuliaLang/julia/blob/v$VERSION/test/llvmcall.jl)
for usage examples.
"""
Core.Intrinsics.llvmcall

"""
    begin

`begin...end` denotes a block of code.

```julia
begin
    println("Hello, ")
    println("World!")
end
```

Usually `begin` will not be necessary, since keywords such as [`function`](@ref) and [`let`](@ref)
implicitly begin blocks of code. See also [`;`](@ref).

`begin` may also be used when indexing to represent the first index of a
collection or the first index of a dimension of an array. For example,
`a[begin]` is the first element of an array `a`.

!!! compat "Julia 1.4"
    Use of `begin` as an index requires Julia 1.4 or later.

# Examples
```jldoctest
julia> A = [1 2; 3 4]
2×2 Array{Int64,2}:
 1  2
 3  4

julia> A[begin, :]
2-element Array{Int64,1}:
 1
 2
```
"""
kw"begin"

"""
    struct

The most commonly used kind of type in Julia is a struct, specified as a name and a
set of fields.

```julia
struct Point
    x
    y
end
```

Fields can have type restrictions, which may be parameterized:

```julia
struct Point{X}
    x::X
    y::Float64
end
```

A struct can also declare an abstract super type via `<:` syntax:

```julia
struct Point <: AbstractPoint
    x
    y
end
```

`struct`s are immutable by default; an instance of one of these types cannot
be modified after construction. Use [`mutable struct`](@ref) instead to declare a
type whose instances can be modified.

See the manual section on [Composite Types](@ref) for more details,
such as how to define constructors.
"""
kw"struct"

"""
    mutable struct

`mutable struct` is similar to [`struct`](@ref), but additionally allows the
fields of the type to be set after construction.

Individual fields of a mutable struct can be marked as `const` to make them immutable:

```julia
mutable struct Baz
    a::Int
    const b::Float64
end
```
!!! compat "Julia 1.8"
    The `const` keyword for fields of mutable structs requires at least Julia 1.8.

See the manual section on [Composite Types](@ref) for more information.
"""
kw"mutable struct"

"""
    new, or new{A,B,...}

Special function available to inner constructors which creates a new object
of the type. The form new{A,B,...} explicitly specifies values of parameters for parametric types.
See the manual section on [Inner Constructor Methods](@ref man-inner-constructor-methods)
for more information.
"""
kw"new"

"""
    where

The `where` keyword creates a type that is an iterated union of other types, over all
values of some variable. For example `Vector{T} where T<:Real` includes all [`Vector`](@ref)s
where the element type is some kind of `Real` number.

The variable bound defaults to [`Any`](@ref) if it is omitted:

```julia
Vector{T} where T    # short for `where T<:Any`
```
Variables can also have lower bounds:

```julia
Vector{T} where T>:Int
Vector{T} where Int<:T<:Real
```
There is also a concise syntax for nested `where` expressions. For example, this:

```julia
Pair{T, S} where S<:Array{T} where T<:Number
```
can be shortened to:

```julia
Pair{T, S} where {T<:Number, S<:Array{T}}
```
This form is often found on method signatures.

Note that in this form, the variables are listed outermost-first. This matches the
order in which variables are substituted when a type is "applied" to parameter values
using the syntax `T{p1, p2, ...}`.
"""
kw"where"

"""
    var

The syntax `var"#example#"` refers to a variable named `Symbol("#example#")`,
even though `#example#` is not a valid Julia identifier name.

This can be useful for interoperability with programming languages which have
different rules for the construction of valid identifiers. For example, to
refer to the `R` variable `draw.segments`, you can use `var"draw.segments"` in
your Julia code.

It is also used to `show` julia source code which has gone through macro
hygiene or otherwise contains variable names which can't be parsed normally.

Note that this syntax requires parser support so it is expanded directly by the
parser rather than being implemented as a normal string macro `@var_str`.

!!! compat "Julia 1.3"
    This syntax requires at least Julia 1.3.

"""
kw"var\"name\"", kw"@var_str"

"""
    devnull

Used in a stream redirect to discard all data written to it. Essentially equivalent to
`/dev/null` on Unix or `NUL` on Windows. Usage:

```julia
run(pipeline(`cat test.txt`, devnull))
```
"""
devnull

# doc strings for code in boot.jl and built-ins

"""
    Nothing

A type with no fields that is the type of [`nothing`](@ref).

See also: [`isnothing`](@ref), [`Some`](@ref), [`Missing`](@ref).
"""
Nothing

"""
    nothing

The singleton instance of type [`Nothing`](@ref), used by convention when there is no value to return
(as in a C `void` function) or when a variable or field holds no value.

A return value of `nothing` is not displayed by the REPL and similar interactive environments.

See also: [`isnothing`](@ref), [`something`](@ref), [`missing`](@ref).
"""
nothing

"""
    Core.TypeofBottom

The singleton type containing only the value `Union{}` (which represents the empty type).
"""
Core.TypeofBottom

"""
    Core.Type{T}

`Core.Type` is an abstract type which has all type objects as its instances.
The only instance of the singleton type `Core.Type{T}` is the object
`T`.

# Examples
```jldoctest
julia> isa(Type{Float64}, Type)
true

julia> isa(Float64, Type)
true

julia> isa(Real, Type{Float64})
false

julia> isa(Real, Type{Real})
true
```
"""
Core.Type

"""
    DataType <: Type{T}

`DataType` represents explicitly declared types that have names, explicitly
declared supertypes, and, optionally, parameters.  Every concrete value in the
system is an instance of some `DataType`.

# Examples
```jldoctest
julia> typeof(Real)
DataType

julia> typeof(Int)
DataType

julia> struct Point
           x::Int
           y
       end

julia> typeof(Point)
DataType
```
"""
Core.DataType

"""
    Function

Abstract type of all functions.

# Examples
```jldoctest
julia> isa(+, Function)
true

julia> typeof(sin)
typeof(sin) (singleton type of function sin, subtype of Function)

julia> ans <: Function
true
```
"""
Function

"""
    ReadOnlyMemoryError()

An operation tried to write to memory that is read-only.
"""
ReadOnlyMemoryError

"""
    ErrorException(msg)

Generic error type. The error message, in the `.msg` field, may provide more specific details.

# Examples
```jldoctest
julia> ex = ErrorException("I've done a bad thing");

julia> ex.msg
"I've done a bad thing"
```
"""
ErrorException

"""
    FieldError(type::DataType, field::Symbol)

An operation tried to access invalid `field` of `type`.

!!! compat "Julia 1.12"
    Prior to Julia 1.12, invalid field access threw an [`ErrorException`](@ref)

See [`getfield`](@ref)

# Examples
```jldoctest
julia> struct AB
          a::Float32
          b::Float64
       end

julia> ab = AB(1, 3)
AB(1.0f0, 3.0)

julia> ab.c # field `c` doesn't exist
ERROR: FieldError: type AB has no field c
Stacktrace:
[...]
```
"""
FieldError

"""
    WrappedException(msg)

Generic type for `Exception`s wrapping another `Exception`, such as `LoadError` and
`InitError`. Those exceptions contain information about the root cause of an
exception. Subtypes define a field `error` containing the causing `Exception`.
"""
Core.WrappedException

"""
    UndefRefError()

The item or field is not defined for the given object.

# Examples
```jldoctest
julia> struct MyType
           a::Vector{Int}
           MyType() = new()
       end

julia> A = MyType()
MyType(#undef)

julia> A.a
ERROR: UndefRefError: access to undefined reference
Stacktrace:
[...]
```
"""
UndefRefError

"""
    Float32(x [, mode::RoundingMode])

Create a `Float32` from `x`. If `x` is not exactly representable then `mode` determines how
`x` is rounded.

# Examples
```jldoctest
julia> Float32(1/3, RoundDown)
0.3333333f0

julia> Float32(1/3, RoundUp)
0.33333334f0
```

See [`RoundingMode`](@ref) for available rounding modes.
"""
Float32(x)

"""
    Float64(x [, mode::RoundingMode])

Create a `Float64` from `x`. If `x` is not exactly representable then `mode` determines how
`x` is rounded.

# Examples
```jldoctest
julia> Float64(pi, RoundDown)
3.141592653589793

julia> Float64(pi, RoundUp)
3.1415926535897936
```

See [`RoundingMode`](@ref) for available rounding modes.
"""
Float64(x)

"""
    OutOfMemoryError()

An operation allocated too much memory for either the system or the garbage collector to
handle properly.
"""
OutOfMemoryError

"""
    BoundsError([a],[i])

An indexing operation into an array, `a`, tried to access an out-of-bounds element at index `i`.

# Examples
```jldoctest; filter = r"Stacktrace:(\\n \\[[0-9]+\\].*)*"
julia> A = fill(1.0, 7);

julia> A[8]
ERROR: BoundsError: attempt to access 7-element Vector{Float64} at index [8]


julia> B = fill(1.0, (2,3));

julia> B[2, 4]
ERROR: BoundsError: attempt to access 2×3 Matrix{Float64} at index [2, 4]


julia> B[9]
ERROR: BoundsError: attempt to access 2×3 Matrix{Float64} at index [9]

```
"""
BoundsError

"""
    InexactError(name::Symbol, T, val)

Cannot exactly convert `val` to type `T` in a method of function `name`.

# Examples
```jldoctest
julia> convert(Float64, 1+2im)
ERROR: InexactError: Float64(1 + 2im)
Stacktrace:
[...]
```
"""
InexactError

"""
    DomainError(val)
    DomainError(val, msg)

The argument `val` to a function or constructor is outside the valid domain.

# Examples
```jldoctest
julia> sqrt(-1)
ERROR: DomainError with -1.0:
sqrt was called with a negative real argument but will only return a complex result if called with a complex argument. Try sqrt(Complex(x)).
Stacktrace:
[...]
```
"""
DomainError

"""
    Task(func)

Create a `Task` (i.e. coroutine) to execute the given function `func` (which
must be callable with no arguments). The task exits when this function returns.
The task will run in the "world age" from the parent at construction when [`schedule`](@ref)d.

!!! warning
    By default tasks will have the sticky bit set to true `t.sticky`. This models the
    historic default for [`@async`](@ref). Sticky tasks can only be run on the worker thread
    they are first scheduled on, and when scheduled will make the task that they were scheduled
    from sticky. To obtain the behavior of [`Threads.@spawn`](@ref) set the sticky
    bit manually to `false`.

# Examples
```jldoctest
julia> a() = sum(i for i in 1:1000);

julia> b = Task(a);
```

In this example, `b` is a runnable `Task` that hasn't started yet.
"""
Task

"""
    StackOverflowError()

The function call grew beyond the size of the call stack. This usually happens when a call
recurses infinitely.
"""
StackOverflowError

"""
    nfields(x) -> Int

Get the number of fields in the given object.

# Examples
```jldoctest
julia> a = 1//2;

julia> nfields(a)
2

julia> b = 1
1

julia> nfields(b)
0

julia> ex = ErrorException("I've done a bad thing");

julia> nfields(ex)
1
```

In these examples, `a` is a [`Rational`](@ref), which has two fields.
`b` is an `Int`, which is a primitive bitstype with no fields at all.
`ex` is an [`ErrorException`](@ref), which has one field.
"""
nfields

"""
    UndefVarError(var::Symbol, [scope])

A symbol in the current scope is not defined.

# Examples
```jldoctest
julia> a
ERROR: UndefVarError: `a` not defined in `Main`

julia> a = 1;

julia> a
1
```
"""
UndefVarError

"""
    UndefKeywordError(var::Symbol)

The required keyword argument `var` was not assigned in a function call.

# Examples
```jldoctest; filter = r"Stacktrace:(\\n \\[[0-9]+\\].*)*"
julia> function my_func(;my_arg)
           return my_arg + 1
       end
my_func (generic function with 1 method)

julia> my_func()
ERROR: UndefKeywordError: keyword argument `my_arg` not assigned
Stacktrace:
 [1] my_func() at ./REPL[1]:2
 [2] top-level scope at REPL[2]:1
```
"""
UndefKeywordError

"""
    OverflowError(msg)

The result of an expression is too large for the specified type and will cause a wraparound.
"""
OverflowError

"""
    TypeError(func::Symbol, context::AbstractString, expected::Type, got)

A type assertion failure, or calling an intrinsic function with an incorrect argument type.
"""
TypeError

"""
    InterruptException()

The process was stopped by a terminal interrupt (CTRL+C).

Note that, in Julia script started without `-i` (interactive) option,
`InterruptException` is not thrown by default.  Calling
[`Base.exit_on_sigint(false)`](@ref Base.exit_on_sigint) in the script
can recover the behavior of the REPL.  Alternatively, a Julia script
can be started with

```sh
julia -e "include(popfirst!(ARGS))" script.jl
```

to let `InterruptException` be thrown by CTRL+C during the execution.
"""
InterruptException

"""
    applicable(f, args...) -> Bool

Determine whether the given generic function has a method applicable to the given arguments.

See also [`hasmethod`](@ref).

# Examples
```jldoctest
julia> function f(x, y)
           x + y
       end;

julia> applicable(f, 1)
false

julia> applicable(f, 1, 2)
true
```
"""
applicable

"""
    invoke(f, argtypes::Type, args...; kwargs...)

Invoke a method for the given generic function `f` matching the specified types `argtypes` on the
specified arguments `args` and passing the keyword arguments `kwargs`. The arguments `args` must
conform with the specified types in `argtypes`, i.e. conversion is not automatically performed.
This method allows invoking a method other than the most specific matching method, which is useful
when the behavior of a more general definition is explicitly needed (often as part of the
implementation of a more specific method of the same function).

Be careful when using `invoke` for functions that you don't write.  What definition is used
for given `argtypes` is an implementation detail unless the function is explicitly states
that calling with certain `argtypes` is a part of public API.  For example, the change
between `f1` and `f2` in the example below is usually considered compatible because the
change is invisible by the caller with a normal (non-`invoke`) call.  However, the change is
visible if you use `invoke`.

# Examples
```jldoctest
julia> f(x::Real) = x^2;

julia> f(x::Integer) = 1 + invoke(f, Tuple{Real}, x);

julia> f(2)
5

julia> f1(::Integer) = Integer
       f1(::Real) = Real;

julia> f2(x::Real) = _f2(x)
       _f2(::Integer) = Integer
       _f2(_) = Real;

julia> f1(1)
Integer

julia> f2(1)
Integer

julia> invoke(f1, Tuple{Real}, 1)
Real

julia> invoke(f2, Tuple{Real}, 1)
Integer
```
"""
invoke

"""
    isa(x, type) -> Bool

Determine whether `x` is of the given `type`. Can also be used as an infix operator, e.g.
`x isa type`.

# Examples
```jldoctest
julia> isa(1, Int)
true

julia> isa(1, Matrix)
false

julia> isa(1, Char)
false

julia> isa(1, Number)
true

julia> 1 isa Number
true
```
"""
isa

"""
    DivideError()

Integer division was attempted with a denominator value of 0.

# Examples
```jldoctest
julia> 2/0
Inf

julia> div(2, 0)
ERROR: DivideError: integer division error
Stacktrace:
[...]
```
"""
DivideError

"""
    Number

Abstract supertype for all number types.
"""
Number

"""
    Real <: Number

Abstract supertype for all real numbers.
"""
Real

"""
    AbstractFloat <: Real

Abstract supertype for all floating point numbers.
"""
AbstractFloat

"""
    Integer <: Real

Abstract supertype for all integers (e.g. [`Signed`](@ref), [`Unsigned`](@ref), and [`Bool`](@ref)).

See also [`isinteger`](@ref), [`trunc`](@ref), [`div`](@ref).

# Examples
```
julia> 42 isa Integer
true

julia> 1.0 isa Integer
false

julia> isinteger(1.0)
true
```
"""
Integer

"""
    Signed <: Integer

Abstract supertype for all signed integers.
"""
Signed

"""
    Unsigned <: Integer

Abstract supertype for all unsigned integers.

Built-in unsigned integers are printed in hexadecimal, with prefix `0x`,
and can be entered in the same way.

# Examples
```
julia> typemax(UInt8)
0xff

julia> Int(0x00d)
13

julia> unsigned(true)
0x0000000000000001
```
"""
Unsigned

"""
    Bool <: Integer

Boolean type, containing the values `true` and `false`.

`Bool` is a kind of number: `false` is numerically
equal to `0` and `true` is numerically equal to `1`.
Moreover, `false` acts as a multiplicative "strong zero"
against [`NaN`](@ref) and [`Inf`](@ref):

```jldoctest
julia> [true, false] == [1, 0]
true

julia> 42.0 + true
43.0

julia> 0 .* (NaN, Inf, -Inf)
(NaN, NaN, NaN)

julia> false .* (NaN, Inf, -Inf)
(0.0, 0.0, -0.0)
```

Branches via [`if`](@ref) and other conditionals only accept `Bool`.
There are no "truthy" values in Julia.

Comparisons typically return `Bool`, and broadcasted comparisons may
return [`BitArray`](@ref) instead of an `Array{Bool}`.

```jldoctest
julia> [1 2 3 4 5] .< pi
1×5 BitMatrix:
 1  1  1  0  0

julia> map(>(pi), [1 2 3 4 5])
1×5 Matrix{Bool}:
 0  0  0  1  1
```

See also [`trues`](@ref), [`falses`](@ref), [`ifelse`](@ref).
"""
Bool

"""
    Float64 <: AbstractFloat <: Real

64-bit floating point number type (IEEE 754 standard).
Binary format is 1 sign, 11 exponent, 52 fraction bits.
See [`bitstring`](@ref), [`signbit`](@ref), [`exponent`](@ref), [`frexp`](@ref),
and [`significand`](@ref) to access various bits.

This is the default for floating point literals, `1.0 isa Float64`,
and for many operations such as `1/2, 2pi, log(2), range(0,90,length=4)`.
Unlike integers, this default does not change with `Sys.WORD_SIZE`.

The exponent for scientific notation can be entered as `e` or `E`,
thus `2e3 === 2.0E3 === 2.0 * 10^3`. Doing so is strongly preferred over
`10^n` because integers overflow, thus `2.0 * 10^19 < 0` but `2e19 > 0`.

See also [`Inf`](@ref), [`NaN`](@ref), [`floatmax`](@ref), [`Float32`](@ref), [`Complex`](@ref).
"""
Float64

"""
    Float32 <: AbstractFloat <: Real

32-bit floating point number type (IEEE 754 standard).
Binary format is 1 sign, 8 exponent, 23 fraction bits.

The exponent for scientific notation should be entered as lower-case `f`,
thus `2f3 === 2.0f0 * 10^3 === Float32(2_000)`.
For array literals and comprehensions, the element type can be specified before
the square brackets: `Float32[1,4,9] == Float32[i^2 for i in 1:3]`.

See also [`Inf32`](@ref), [`NaN32`](@ref), [`Float16`](@ref), [`exponent`](@ref), [`frexp`](@ref).
"""
Float32

"""
    Float16 <: AbstractFloat <: Real

16-bit floating point number type (IEEE 754 standard).
Binary format is 1 sign, 5 exponent, 10 fraction bits.
"""
Float16

for bit in (8, 16, 32, 64, 128)
    type = Symbol(:Int, bit)
    srange = bit > 31 ? "" : "Represents numbers `n ∈ " * repr(eval(:(typemin($type):typemax($type)))) * "`.\n"
    unshow = repr(eval(Symbol(:UInt, bit))(bit-1))

    @eval begin
        """
            Int$($bit) <: Signed <: Integer

        $($bit)-bit signed integer type.

        $($(srange))Note that such integers overflow without warning,
        thus `typemax($($type)) + $($type)(1) < 0`.

        See also [`Int`](@ref $Int), [`widen`](@ref), [`BigInt`](@ref).
        """
        $(Symbol("Int", bit))

        """
            UInt$($bit) <: Unsigned <: Integer

        $($bit)-bit unsigned integer type.

        Printed in hexadecimal, thus $($(unshow)) == $($(bit-1)).
        """
        $(Symbol("UInt", bit))
    end
end

"""
    Int

Sys.WORD_SIZE-bit signed integer type, `Int <: Signed <: Integer <: Real`.

This is the default type of most integer literals and is an alias for either `Int32`
or `Int64`, depending on `Sys.WORD_SIZE`. It is the type returned by functions such as
[`length`](@ref), and the standard type for indexing arrays.

Note that integers overflow without warning, thus `typemax(Int) + 1 < 0` and `10^19 < 0`.
Overflow can be avoided by using [`BigInt`](@ref).
Very large integer literals will use a wider type, for instance `10_000_000_000_000_000_000 isa Int128`.

Integer division is [`div`](@ref) alias `÷`,
whereas [`/`](@ref) acting on integers returns [`Float64`](@ref).

See also [`$(Symbol("Int", Sys.WORD_SIZE))`](@ref), [`widen`](@ref), [`typemax`](@ref), [`bitstring`](@ref).
"""
Int

"""
    UInt

Sys.WORD_SIZE-bit unsigned integer type, `UInt <: Unsigned <: Integer`.

Like [`Int`](@ref Int), the alias `UInt` may point to either `UInt32` or `UInt64`,
according to the value of `Sys.WORD_SIZE` on a given computer.

Printed and parsed in hexadecimal: `UInt(15) === $(repr(UInt(15)))`.
"""
UInt

"""
    Symbol

The type of object used to represent identifiers in parsed julia code (ASTs).
Also often used as a name or label to identify an entity (e.g. as a dictionary key).
`Symbol`s can be entered using the `:` quote operator:
```jldoctest
julia> :name
:name

julia> typeof(:name)
Symbol

julia> x = 42
42

julia> eval(:x)
42
```
`Symbol`s can also be constructed from strings or other values by calling the
constructor `Symbol(x...)`.

`Symbol`s are immutable and their implementation re-uses the same object for all `Symbol`s
with the same name.

Unlike strings, `Symbol`s are "atomic" or "scalar" entities that do not support
iteration over characters.
"""
Symbol

"""
    Symbol(x...) -> Symbol

Create a [`Symbol`](@ref) by concatenating the string representations of the arguments together.

# Examples
```jldoctest
julia> Symbol("my", "name")
:myname

julia> Symbol("day", 4)
:day4
```
"""
Symbol(x...)

"""
    tuple(xs...)

Construct a tuple of the given objects.

See also [`Tuple`](@ref), [`ntuple`](@ref), [`NamedTuple`](@ref).

# Examples
```jldoctest
julia> tuple(1, 'b', pi)
(1, 'b', π)

julia> ans === (1, 'b', π)
true

julia> Tuple(Real[1, 2, pi])  # takes a collection
(1, 2, π)
```
"""
tuple

"""
    getfield(value, name::Symbol, [order::Symbol])
    getfield(value, i::Int, [order::Symbol])

Extract a field from a composite `value` by name or position. Optionally, an
ordering can be defined for the operation. If the field was declared `@atomic`,
the specification is strongly recommended to be compatible with the stores to
that location. Otherwise, if not declared as `@atomic`, this parameter must be
`:not_atomic` if specified.
See also [`getproperty`](@ref Base.getproperty) and [`fieldnames`](@ref).

# Examples
```jldoctest
julia> a = 1//2
1//2

julia> getfield(a, :num)
1

julia> a.num
1

julia> getfield(a, 1)
1
```
"""
getfield

"""
    setfield!(value, name::Symbol, x, [order::Symbol])
    setfield!(value, i::Int, x, [order::Symbol])

Assign `x` to a named field in `value` of composite type. The `value` must be
mutable and `x` must be a subtype of `fieldtype(typeof(value), name)`.
Additionally, an ordering can be specified for this operation. If the field was
declared `@atomic`, this specification is mandatory. Otherwise, if not declared
as `@atomic`, it must be `:not_atomic` if specified.
See also [`setproperty!`](@ref Base.setproperty!).

# Examples
```jldoctest
julia> mutable struct MyMutableStruct
           field::Int
       end

julia> a = MyMutableStruct(1);

julia> setfield!(a, :field, 2);

julia> getfield(a, :field)
2

julia> a = 1//2
1//2

julia> setfield!(a, :num, 3);
ERROR: setfield!: immutable struct of type Rational cannot be changed
```
"""
setfield!

"""
    swapfield!(value, name::Symbol, x, [order::Symbol])
    swapfield!(value, i::Int, x, [order::Symbol])

Atomically perform the operations to simultaneously get and set a field:

    y = getfield(value, name)
    setfield!(value, name, x)
    return y

!!! compat "Julia 1.7"
    This function requires Julia 1.7 or later.
"""
swapfield!

"""
    modifyfield!(value, name::Symbol, op, x, [order::Symbol]) -> Pair
    modifyfield!(value, i::Int, op, x, [order::Symbol]) -> Pair

Atomically perform the operations to get and set a field after applying
the function `op`.

    y = getfield(value, name)
    z = op(y, x)
    setfield!(value, name, z)
    return y => z

If supported by the hardware (for example, atomic increment), this may be
optimized to the appropriate hardware instruction, otherwise it'll use a loop.

!!! compat "Julia 1.7"
    This function requires Julia 1.7 or later.
"""
modifyfield!

"""
    replacefield!(value, name::Symbol, expected, desired,
                  [success_order::Symbol, [fail_order::Symbol=success_order]) -> (; old, success::Bool)
    replacefield!(value, i::Int, expected, desired,
                  [success_order::Symbol, [fail_order::Symbol=success_order]) -> (; old, success::Bool)

Atomically perform the operations to get and conditionally set a field to
a given value.

    y = getfield(value, name, fail_order)
    ok = y === expected
    if ok
        setfield!(value, name, desired, success_order)
    end
    return (; old = y, success = ok)

If supported by the hardware, this may be optimized to the appropriate hardware
instruction, otherwise it'll use a loop.

!!! compat "Julia 1.7"
    This function requires Julia 1.7 or later.
"""
replacefield!

"""
    setfieldonce!(value, name::Union{Int,Symbol}, desired,
                  [success_order::Symbol, [fail_order::Symbol=success_order]) -> success::Bool

Atomically perform the operations to set a field to
a given value, only if it was previously not set.

    ok = !isdefined(value, name, fail_order)
    if ok
        setfield!(value, name, desired, success_order)
    end
    return ok

!!! compat "Julia 1.11"
    This function requires Julia 1.11 or later.
"""
setfieldonce!

"""
    getglobal(module::Module, name::Symbol, [order::Symbol=:monotonic])

Retrieve the value of the binding `name` from the module `module`. Optionally, an
atomic ordering can be defined for the operation, otherwise it defaults to
monotonic.

While accessing module bindings using [`getfield`](@ref) is still supported to
maintain compatibility, using `getglobal` should always be preferred since
`getglobal` allows for control over atomic ordering (`getfield` is always
monotonic) and better signifies the code's intent both to the user as well as the
compiler.

Most users should not have to call this function directly -- The
[`getproperty`](@ref Base.getproperty) function or corresponding syntax (i.e.
`module.name`) should be preferred in all but few very specific use cases.

!!! compat "Julia 1.9"
    This function requires Julia 1.9 or later.

See also [`getproperty`](@ref Base.getproperty) and [`setglobal!`](@ref).

# Examples
```jldoctest
julia> a = 1
1

julia> module M
       a = 2
       end;

julia> getglobal(@__MODULE__, :a)
1

julia> getglobal(M, :a)
2
```
"""
getglobal


"""
    setglobal!(module::Module, name::Symbol, x, [order::Symbol=:monotonic])

Set or change the value of the binding `name` in the module `module` to `x`. No
type conversion is performed, so if a type has already been declared for the
binding, `x` must be of appropriate type or an error is thrown.

Additionally, an atomic ordering can be specified for this operation, otherwise it
defaults to monotonic.

Users will typically access this functionality through the
[`setproperty!`](@ref Base.setproperty!) function or corresponding syntax
(i.e. `module.name = x`) instead, so this is intended only for very specific use
cases.

!!! compat "Julia 1.9"
    This function requires Julia 1.9 or later.

See also [`setproperty!`](@ref Base.setproperty!) and [`getglobal`](@ref)

# Examples
```jldoctest; filter = r"Stacktrace:(\\n \\[[0-9]+\\].*)*"
julia> module M; global a; end;

julia> M.a  # same as `getglobal(M, :a)`
ERROR: UndefVarError: `a` not defined in `M`
Suggestion: add an appropriate import or assignment. This global was declared but not assigned.
Stacktrace:
 [1] getproperty(x::Module, f::Symbol)
   @ Base ./Base.jl:42
 [2] top-level scope
   @ none:1

julia> setglobal!(M, :a, 1)
1

julia> M.a
1
```
"""
setglobal!

"""
    Core.get_binding_type(module::Module, name::Symbol)

Retrieve the declared type of the binding `name` from the module `module`.

!!! compat "Julia 1.9"
    This function requires Julia 1.9 or later.
"""
Core.get_binding_type

"""
    swapglobal!(module::Module, name::Symbol, x, [order::Symbol=:monotonic])

Atomically perform the operations to simultaneously get and set a global.

!!! compat "Julia 1.11"
    This function requires Julia 1.11 or later.

See also [`swapproperty!`](@ref Base.swapproperty!) and [`setglobal!`](@ref).
"""
swapglobal!

"""
    modifyglobal!(module::Module, name::Symbol, op, x, [order::Symbol=:monotonic]) -> Pair

Atomically perform the operations to get and set a global after applying
the function `op`.

!!! compat "Julia 1.11"
    This function requires Julia 1.11 or later.

See also [`modifyproperty!`](@ref Base.modifyproperty!) and [`setglobal!`](@ref).
"""
modifyglobal!

"""
    replaceglobal!(module::Module, name::Symbol, expected, desired,
                  [success_order::Symbol, [fail_order::Symbol=success_order]) -> (; old, success::Bool)

Atomically perform the operations to get and conditionally set a global to
a given value.

!!! compat "Julia 1.11"
    This function requires Julia 1.11 or later.

See also [`replaceproperty!`](@ref Base.replaceproperty!) and [`setglobal!`](@ref).
"""
replaceglobal!

"""
    setglobalonce!(module::Module, name::Symbol, value,
                  [success_order::Symbol, [fail_order::Symbol=success_order]) -> success::Bool

Atomically perform the operations to set a global to
a given value, only if it was previously not set.

!!! compat "Julia 1.11"
    This function requires Julia 1.11 or later.

See also [`setpropertyonce!`](@ref Base.setpropertyonce!) and [`setglobal!`](@ref).
"""
setglobalonce!

"""
    typeof(x)

Get the concrete type of `x`.

See also [`eltype`](@ref).

# Examples
```jldoctest
julia> a = 1//2;

julia> typeof(a)
Rational{Int64}

julia> M = [1 2; 3.5 4];

julia> typeof(M)
Matrix{Float64} (alias for Array{Float64, 2})
```
"""
typeof

"""
    isdefined(m::Module, s::Symbol, [order::Symbol])
    isdefined(object, s::Symbol, [order::Symbol])
    isdefined(object, index::Int, [order::Symbol])

Tests whether a global variable or object field is defined. The arguments can
be a module and a symbol or a composite object and field name (as a symbol) or
index. Optionally, an ordering can be defined for the operation. If the field
was declared `@atomic`, the specification is strongly recommended to be
compatible with the stores to that location. Otherwise, if not declared as
`@atomic`, this parameter must be `:not_atomic` if specified.

To test whether an array element is defined, use [`isassigned`](@ref) instead.

See also [`@isdefined`](@ref).

# Examples
```jldoctest
julia> isdefined(Base, :sum)
true

julia> isdefined(Base, :NonExistentMethod)
false

julia> a = 1//2;

julia> isdefined(a, 2)
true

julia> isdefined(a, 3)
false

julia> isdefined(a, :num)
true

julia> isdefined(a, :numerator)
false
```
"""
isdefined

"""
    Memory{T}(undef, n)

Construct an uninitialized [`Memory{T}`](@ref) of length `n`. All Memory
objects of length 0 might alias, since there is no reachable mutable content
from them.

# Examples
```julia-repl
julia> Memory{Float64}(undef, 3)
3-element Memory{Float64}:
 6.90966e-310
 6.90966e-310
 6.90966e-310
```
"""
Memory{T}(::UndefInitializer, n)

"""
    memoryref(::GenericMemory)

Construct a `GenericMemoryRef` from a memory object. This does not fail, but the
resulting memory will point out-of-bounds if and only if the memory is empty.
"""
memoryref(::GenericMemory)

"""
    memoryref(::GenericMemory, index::Integer)
    memoryref(::GenericMemoryRef, index::Integer)

Construct a `GenericMemoryRef` from a memory object and an offset index (1-based) which
can also be negative. This always returns an inbounds object, and will throw an
error if that is not possible (because the index would result in a shift
out-of-bounds of the underlying memory).
"""
memoryref(::Union{GenericMemory,GenericMemoryRef}, ::Integer)

"""
    Vector{T}(undef, n)

Construct an uninitialized [`Vector{T}`](@ref) of length `n`.

# Examples
```julia-repl
julia> Vector{Float64}(undef, 3)
3-element Array{Float64, 1}:
 6.90966e-310
 6.90966e-310
 6.90966e-310
```
"""
Vector{T}(::UndefInitializer, n)

"""
    Vector{T}(nothing, m)

Construct a [`Vector{T}`](@ref) of length `m`, initialized with
[`nothing`](@ref) entries. Element type `T` must be able to hold
these values, i.e. `Nothing <: T`.

# Examples
```jldoctest
julia> Vector{Union{Nothing, String}}(nothing, 2)
2-element Vector{Union{Nothing, String}}:
 nothing
 nothing
```
"""
Vector{T}(::Nothing, n)

"""
    Vector{T}(missing, m)

Construct a [`Vector{T}`](@ref) of length `m`, initialized with
[`missing`](@ref) entries. Element type `T` must be able to hold
these values, i.e. `Missing <: T`.

# Examples
```jldoctest
julia> Vector{Union{Missing, String}}(missing, 2)
2-element Vector{Union{Missing, String}}:
 missing
 missing
```
"""
Vector{T}(::Missing, n)

"""
    Matrix{T}(undef, m, n)

Construct an uninitialized [`Matrix{T}`](@ref) of size `m`×`n`.

# Examples
```julia-repl
julia> Matrix{Float64}(undef, 2, 3)
2×3 Array{Float64, 2}:
 2.36365e-314  2.28473e-314    5.0e-324
 2.26704e-314  2.26711e-314  NaN

julia> similar(ans, Int32, 2, 2)
2×2 Matrix{Int32}:
 490537216  1277177453
         1  1936748399
```
"""
Matrix{T}(::UndefInitializer, m, n)

"""
    Matrix{T}(nothing, m, n)

Construct a [`Matrix{T}`](@ref) of size `m`×`n`, initialized with
[`nothing`](@ref) entries. Element type `T` must be able to hold
these values, i.e. `Nothing <: T`.

# Examples
```jldoctest
julia> Matrix{Union{Nothing, String}}(nothing, 2, 3)
2×3 Matrix{Union{Nothing, String}}:
 nothing  nothing  nothing
 nothing  nothing  nothing
```
"""
Matrix{T}(::Nothing, m, n)

"""
    Matrix{T}(missing, m, n)

Construct a [`Matrix{T}`](@ref) of size `m`×`n`, initialized with
[`missing`](@ref) entries. Element type `T` must be able to hold
these values, i.e. `Missing <: T`.

# Examples
```jldoctest
julia> Matrix{Union{Missing, String}}(missing, 2, 3)
2×3 Matrix{Union{Missing, String}}:
 missing  missing  missing
 missing  missing  missing
```
"""
Matrix{T}(::Missing, m, n)

"""
    Array{T}(undef, dims)
    Array{T,N}(undef, dims)

Construct an uninitialized `N`-dimensional [`Array`](@ref)
containing elements of type `T`. `N` can either be supplied explicitly,
as in `Array{T,N}(undef, dims)`, or be determined by the length or number of `dims`.
`dims` may be a tuple or a series of integer arguments corresponding to the lengths
in each dimension. If the rank `N` is supplied explicitly, then it must
match the length or number of `dims`. Here [`undef`](@ref) is
the [`UndefInitializer`](@ref).

# Examples
```julia-repl
julia> A = Array{Float64, 2}(undef, 2, 3) # N given explicitly
2×3 Matrix{Float64}:
 6.90198e-310  6.90198e-310  6.90198e-310
 6.90198e-310  6.90198e-310  0.0

julia> B = Array{Float64}(undef, 4) # N determined by the input
4-element Vector{Float64}:
   2.360075077e-314
 NaN
   2.2671131793e-314
   2.299821756e-314

julia> similar(B, 2, 4, 1) # use typeof(B), and the given size
2×4×1 Array{Float64, 3}:
[:, :, 1] =
 2.26703e-314  2.26708e-314  0.0           2.80997e-314
 0.0           2.26703e-314  2.26708e-314  0.0
```
"""
Array{T,N}(::UndefInitializer, dims)

"""
    Array{T}(nothing, dims)
    Array{T,N}(nothing, dims)

Construct an `N`-dimensional [`Array`](@ref) containing elements of type `T`,
initialized with [`nothing`](@ref) entries. Element type `T` must be able
to hold these values, i.e. `Nothing <: T`.

# Examples
```jldoctest
julia> Array{Union{Nothing, String}}(nothing, 2)
2-element Vector{Union{Nothing, String}}:
 nothing
 nothing

julia> Array{Union{Nothing, Int}}(nothing, 2, 3)
2×3 Matrix{Union{Nothing, Int64}}:
 nothing  nothing  nothing
 nothing  nothing  nothing
```
"""
Array{T,N}(::Nothing, dims)


"""
    Array{T}(missing, dims)
    Array{T,N}(missing, dims)

Construct an `N`-dimensional [`Array`](@ref) containing elements of type `T`,
initialized with [`missing`](@ref) entries. Element type `T` must be able
to hold these values, i.e. `Missing <: T`.

# Examples
```jldoctest
julia> Array{Union{Missing, String}}(missing, 2)
2-element Vector{Union{Missing, String}}:
 missing
 missing

julia> Array{Union{Missing, Int}}(missing, 2, 3)
2×3 Matrix{Union{Missing, Int64}}:
 missing  missing  missing
 missing  missing  missing
```
"""
Array{T,N}(::Missing, dims)

"""
    UndefInitializer

Singleton type used in array initialization, indicating the array-constructor-caller
would like an uninitialized array. See also [`undef`](@ref),
an alias for `UndefInitializer()`.

# Examples
```julia-repl
julia> Array{Float64, 1}(UndefInitializer(), 3)
3-element Array{Float64, 1}:
 2.2752528595e-314
 2.202942107e-314
 2.275252907e-314
```
"""
UndefInitializer

"""
    undef

Alias for `UndefInitializer()`, which constructs an instance of the singleton type
[`UndefInitializer`](@ref), used in array initialization to indicate the
array-constructor-caller would like an uninitialized array.

See also: [`missing`](@ref), [`similar`](@ref).

# Examples
```julia-repl
julia> Array{Float64, 1}(undef, 3)
3-element Vector{Float64}:
 2.2752528595e-314
 2.202942107e-314
 2.275252907e-314
```
"""
undef

"""
    Ptr{T}()

Creates a null pointer to type `T`.
"""
Ptr{T}()

"""
    +(x, y...)

Addition operator.

Infix `x+y+z+...` calls this function with all arguments, i.e. `+(x, y, z, ...)`,
which by default then calls `(x+y) + z + ...` starting from the left.

Note that overflow is possible for most integer types, including the
default `Int`, when adding large numbers.

# Examples
```jldoctest
julia> 1 + 20 + 4
25

julia> +(1, 20, 4)
25

julia> [1,2] + [3,4]
2-element Vector{Int64}:
 4
 6

julia> typemax(Int) + 1 < 0
true
```
"""
(+)(x, y...)

"""
    -(x)

Unary minus operator.

See also: [`abs`](@ref), [`flipsign`](@ref).

# Examples
```jldoctest
julia> -1
-1

julia> -(2)
-2

julia> -[1 2; 3 4]
2×2 Matrix{Int64}:
 -1  -2
 -3  -4

julia> -(true)  # promotes to Int
-1

julia> -(0x003)
0xfffd
```
"""
-(x)

"""
    -(x, y)

Subtraction operator.

# Examples
```jldoctest
julia> 2 - 3
-1

julia> -(2, 4.5)
-2.5
```
"""
-(x, y)

"""
    *(x, y...)

Multiplication operator.

Infix `x*y*z*...` calls this function with all arguments, i.e. `*(x, y, z, ...)`,
which by default then calls `(x*y) * z * ...` starting from the left.

Juxtaposition such as `2pi` also calls `*(2, pi)`. Note that this operation
has higher precedence than a literal `*`. Note also that juxtaposition "0x..."
(integer zero times a variable whose name starts with `x`) is forbidden as
it clashes with unsigned integer literals: `0x01 isa UInt8`.

Note that overflow is possible for most integer types, including the default `Int`,
when multiplying large numbers.

# Examples
```jldoctest
julia> 2 * 7 * 8
112

julia> *(2, 7, 8)
112

julia> [2 0; 0 3] * [1, 10]  # matrix * vector
2-element Vector{Int64}:
  2
 30

julia> 1/2pi, 1/2*pi  # juxtaposition has higher precedence
(0.15915494309189535, 1.5707963267948966)

julia> x = [1, 2]; x'x  # adjoint vector * vector
5
```
"""
(*)(x, y...)

"""
    /(x, y)

Right division operator: multiplication of `x` by the inverse of `y` on the right.

Gives floating-point results for integer arguments.
See [`÷`](@ref div) for integer division, or [`//`](@ref) for [`Rational`](@ref) results.

# Examples
```jldoctest
julia> 1/2
0.5

julia> 4/2
2.0

julia> 4.5/2
2.25
```
"""
/(x, y)

"""
    ArgumentError(msg)

The arguments passed to a function are invalid.
`msg` is a descriptive error message.
"""
ArgumentError

"""
    MethodError(f, args)

A method with the required type signature does not exist in the given generic function.
Alternatively, there is no unique most-specific method.
"""
MethodError

"""
    AssertionError([msg])

The asserted condition did not evaluate to `true`.
Optional argument `msg` is a descriptive error string.

# Examples
```jldoctest
julia> @assert false "this is not true"
ERROR: AssertionError: this is not true
```

`AssertionError` is usually thrown from [`@assert`](@ref).
"""
AssertionError

"""
    LoadError(file::AbstractString, line::Int, error)

An error occurred while [`include`](@ref Base.include)ing, [`require`](@ref Base.require)ing, or [`using`](@ref) a file. The error specifics
should be available in the `.error` field.

!!! compat "Julia 1.7"
    LoadErrors are no longer emitted by `@macroexpand`, `@macroexpand1`, and `macroexpand` as of Julia 1.7.
"""
LoadError

"""
    InitError(mod::Symbol, error)

An error occurred when running a module's `__init__` function. The actual error thrown is
available in the `.error` field.
"""
InitError

"""
    Any::DataType

`Any` is the union of all types. It has the defining property `isa(x, Any) == true` for any `x`. `Any` therefore
describes the entire universe of possible values. For example `Integer` is a subset of `Any` that includes `Int`,
`Int8`, and other integer types.
"""
Any

"""
    Union{}

`Union{}`, the empty [`Union`](@ref) of types, is the type that has no values. That is, it has the defining
property `isa(x, Union{}) == false` for any `x`. `Base.Bottom` is defined as its alias and the type of `Union{}`
is `Core.TypeofBottom`.

# Examples
```jldoctest
julia> isa(nothing, Union{})
false
```
"""
kw"Union{}", Base.Bottom

"""
    Union{Types...}

A `Union` type is an abstract type which includes all instances of any of its argument types.
This means that `T <: Union{T,S}` and `S <: Union{T,S}`.

Like other abstract types, it cannot be instantiated, even if all of its arguments are non
abstract.

# Examples
```jldoctest
julia> IntOrString = Union{Int,AbstractString}
Union{Int64, AbstractString}

julia> 1 isa IntOrString # instance of Int is included in the union
true

julia> "Hello!" isa IntOrString # String is also included
true

julia> 1.0 isa IntOrString # Float64 is not included because it is neither Int nor AbstractString
false
```

# Extended Help

Unlike most other parametric types, unions are covariant in their parameters. For example,
`Union{Real, String}` is a subtype of `Union{Number, AbstractString}`.

The empty union [`Union{}`](@ref) is the bottom type of Julia.
"""
Union


"""
    UnionAll

A union of types over all values of a type parameter. `UnionAll` is used to describe parametric types
where the values of some parameters are not known. See the manual section on [UnionAll Types](@ref).

# Examples
```jldoctest
julia> typeof(Vector)
UnionAll

julia> typeof(Vector{Int})
DataType
```
"""
UnionAll

"""
    ::

The `::` operator either asserts that a value has the given type, or declares that
a local variable or function return always has the given type.

Given `expression::T`, `expression` is first evaluated. If the result is of type
`T`, the value is simply returned. Otherwise, a [`TypeError`](@ref) is thrown.

In local scope, the syntax `local x::T` or `x::T = expression` declares that local variable
`x` always has type `T`. When a value is assigned to the variable, it will be
converted to type `T` by calling [`convert`](@ref).

In a method declaration, the syntax `function f(x)::T` causes any value returned by
the method to be converted to type `T`.

See the manual section on [Type Declarations](@ref).

# Examples
```jldoctest
julia> (1+2)::AbstractFloat
ERROR: TypeError: typeassert: expected AbstractFloat, got a value of type Int64

julia> (1+2)::Int
3

julia> let
           local x::Int
           x = 2.0
           x
       end
2
```
"""
kw"::"

"""
    Vararg{T,N}

The last parameter of a tuple type [`Tuple`](@ref) can be the special value `Vararg`, which denotes any
number of trailing elements. `Vararg{T,N}` corresponds to exactly `N` elements of type `T`. Finally
`Vararg{T}` corresponds to zero or more elements of type `T`. `Vararg` tuple types are used to represent the
arguments accepted by varargs methods (see the section on [Varargs Functions](@ref) in the manual.)

See also [`NTuple`](@ref).

# Examples
```jldoctest
julia> mytupletype = Tuple{AbstractString, Vararg{Int}}
Tuple{AbstractString, Vararg{Int64}}

julia> isa(("1",), mytupletype)
true

julia> isa(("1",1), mytupletype)
true

julia> isa(("1",1,2), mytupletype)
true

julia> isa(("1",1,2,3.0), mytupletype)
false
```
"""
Vararg

"""
    Tuple{Types...}

A tuple is a fixed-length container that can hold any values of different
types, but cannot be modified (it is immutable). The values can be accessed via
indexing. Tuple literals are written with commas and parentheses:

```jldoctest
julia> (1, 1+1)
(1, 2)

julia> (1,)
(1,)

julia> x = (0.0, "hello", 6*7)
(0.0, "hello", 42)

julia> x[2]
"hello"

julia> typeof(x)
Tuple{Float64, String, Int64}
```

A length-1 tuple must be written with a comma, `(1,)`, since `(1)` would just
be a parenthesized value. `()` represents the empty (length-0) tuple.

A tuple can be constructed from an iterator by using a `Tuple` type as constructor:

```jldoctest
julia> Tuple(["a", 1])
("a", 1)

julia> Tuple{String, Float64}(["a", 1])
("a", 1.0)
```

Tuple types are covariant in their parameters: `Tuple{Int}` is a subtype of `Tuple{Any}`. Therefore `Tuple{Any}`
is considered an abstract type, and tuple types are only concrete if their parameters are. Tuples do not have
field names; fields are only accessed by index.
Tuple types may have any number of parameters.

See the manual section on [Tuple Types](@ref).

See also [`Vararg`](@ref), [`NTuple`](@ref), [`ntuple`](@ref), [`tuple`](@ref), [`NamedTuple`](@ref).
"""
Tuple

"""
    NamedTuple{names}(args::Tuple)

Construct a named tuple with the given `names` (a tuple of Symbols) from a tuple of values.
"""
NamedTuple{names}(args::Tuple)

"""
    NamedTuple{names,T}(args::Tuple)

Construct a named tuple with the given `names` (a tuple of Symbols) and field types `T`
(a `Tuple` type) from a tuple of values.
"""
NamedTuple{names,T}(args::Tuple)

"""
    NamedTuple{names}(nt::NamedTuple)

Construct a named tuple by selecting fields in `names` (a tuple of Symbols) from
another named tuple.
"""
NamedTuple{names}(nt::NamedTuple)

"""
    NamedTuple(itr)

Construct a named tuple from an iterator of key-value pairs (where the keys must be
`Symbol`s). Equivalent to `(; itr...)`.

!!! compat "Julia 1.6"
    This method requires at least Julia 1.6.
"""
NamedTuple(itr)

"""
    typeassert(x, type)

Throw a [`TypeError`](@ref) unless `x isa type`.
The syntax `x::type` calls this function.

# Examples
```jldoctest
julia> typeassert(2.5, Int)
ERROR: TypeError: in typeassert, expected Int64, got a value of type Float64
Stacktrace:
[...]
```
"""
typeassert

"""
    getproperty(value, name::Symbol)
    getproperty(value, name::Symbol, order::Symbol)

The syntax `a.b` calls `getproperty(a, :b)`.
The syntax `@atomic order a.b` calls `getproperty(a, :b, :order)` and
the syntax `@atomic a.b` calls `getproperty(a, :b, :sequentially_consistent)`.

# Examples
```jldoctest
julia> struct MyType{T <: Number}
           x::T
       end

julia> function Base.getproperty(obj::MyType, sym::Symbol)
           if sym === :special
               return obj.x + 1
           else # fallback to getfield
               return getfield(obj, sym)
           end
       end

julia> obj = MyType(1);

julia> obj.special
2

julia> obj.x
1
```

One should overload `getproperty` only when necessary, as it can be confusing if
the behavior of the syntax `obj.f` is unusual.
Also note that using methods is often preferable. See also this style guide documentation
for more information: [Prefer exported methods over direct field access](@ref).

See also [`getfield`](@ref Core.getfield),
[`propertynames`](@ref Base.propertynames) and
[`setproperty!`](@ref Base.setproperty!).
"""
Base.getproperty

"""
    setproperty!(value, name::Symbol, x)
    setproperty!(value, name::Symbol, x, order::Symbol)

The syntax `a.b = c` calls `setproperty!(a, :b, c)`.
The syntax `@atomic order a.b = c` calls `setproperty!(a, :b, c, :order)`
and the syntax `@atomic a.b = c` calls `setproperty!(a, :b, c, :sequentially_consistent)`.

!!! compat "Julia 1.8"
    `setproperty!` on modules requires at least Julia 1.8.

See also [`setfield!`](@ref Core.setfield!),
[`propertynames`](@ref Base.propertynames) and
[`getproperty`](@ref Base.getproperty).
"""
Base.setproperty!

"""
    swapproperty!(x, f::Symbol, v, order::Symbol=:not_atomic)

The syntax `@atomic a.b, _ = c, a.b` returns `(c, swapproperty!(a, :b, c, :sequentially_consistent))`,
where there must be one `getproperty` expression common to both sides.

See also [`swapfield!`](@ref Core.swapfield!)
and [`setproperty!`](@ref Base.setproperty!).
"""
Base.swapproperty!

"""
    modifyproperty!(x, f::Symbol, op, v, order::Symbol=:not_atomic)

The syntax `@atomic op(x.f, v)` (and its equivalent `@atomic x.f op v`) returns
`modifyproperty!(x, :f, op, v, :sequentially_consistent)`, where the first argument
must be a `getproperty` expression and is modified atomically.

Invocation of `op(getproperty(x, f), v)` must return a value that can be stored in the field
`f` of the object `x` by default.  In particular, unlike the default behavior of
[`setproperty!`](@ref Base.setproperty!), the `convert` function is not called
automatically.

See also [`modifyfield!`](@ref Core.modifyfield!)
and [`setproperty!`](@ref Base.setproperty!).
"""
Base.modifyproperty!

"""
    replaceproperty!(x, f::Symbol, expected, desired, success_order::Symbol=:not_atomic, fail_order::Symbol=success_order)

Perform a compare-and-swap operation on `x.f` from `expected` to `desired`, per
egal. The syntax `@atomicreplace x.f expected => desired` can be used instead
of the function call form.

See also [`replacefield!`](@ref Core.replacefield!)
[`setproperty!`](@ref Base.setproperty!),
[`setpropertyonce!`](@ref Base.setpropertyonce!).
"""
Base.replaceproperty!

"""
    setpropertyonce!(x, f::Symbol, value, success_order::Symbol=:not_atomic, fail_order::Symbol=success_order)

Perform a compare-and-swap operation on `x.f` to set it to `value` if previously unset.
The syntax `@atomiconce x.f = value` can be used instead of the function call form.

See also [`setfieldonce!`](@ref Core.replacefield!),
[`setproperty!`](@ref Base.setproperty!),
[`replaceproperty!`](@ref Base.replaceproperty!).

!!! compat "Julia 1.11"
    This function requires Julia 1.11 or later.
"""
Base.setpropertyonce!


"""
    StridedArray{T, N}

A hard-coded [`Union`](@ref) of common array types that follow the [strided array interface](@ref man-interface-strided-arrays),
with elements of type `T` and `N` dimensions.

If `A` is a `StridedArray`, then its elements are stored in memory with offsets, which may
vary between dimensions but are constant within a dimension. For example, `A` could
have stride 2 in dimension 1, and stride 3 in dimension 2. Incrementing `A` along
dimension `d` jumps in memory by [`stride(A, d)`] slots. Strided arrays are
particularly important and useful because they can sometimes be passed directly
as pointers to foreign language libraries like BLAS.
"""
StridedArray

"""
    StridedVector{T}

One dimensional [`StridedArray`](@ref) with elements of type `T`.
"""
StridedVector

"""
    StridedMatrix{T}

Two dimensional [`StridedArray`](@ref) with elements of type `T`.
"""
StridedMatrix

"""
    StridedVecOrMat{T}

Union type of [`StridedVector`](@ref) and [`StridedMatrix`](@ref) with elements of type `T`.
"""
StridedVecOrMat

"""
    Module

A `Module` is a separate global variable workspace. See [`module`](@ref) and the [manual section about modules](@ref modules) for details.

    Module(name::Symbol=:anonymous, std_imports=true, default_names=true)

Return a module with the specified name. A `baremodule` corresponds to `Module(:ModuleName, false)`

An empty module containing no names at all can be created with `Module(:ModuleName, false, false)`.
This module will not import `Base` or `Core` and does not contain a reference to itself.
"""
Module

"""
    Core

`Core` is the module that contains all identifiers considered "built in" to the language, i.e. part of the core language and not libraries. Every module implicitly specifies `using Core`, since you can't do anything without those definitions.
"""
Core.Core

"""
    Main

`Main` is the top-level module, and Julia starts with `Main` set as the current module.  Variables defined at the prompt go in `Main`, and `varinfo` lists variables in `Main`.
```jldoctest
julia> @__MODULE__
Main
```
"""
Main.Main

"""
    Base

The base library of Julia. `Base` is a module that contains basic functionality (the contents of `base/`). All modules implicitly contain `using Base`, since this is needed in the vast majority of cases.
"""
Base.Base

"""
    QuoteNode

A quoted piece of code, that does not support interpolation. See the [manual section about QuoteNodes](@ref man-quote-node) for details.
"""
QuoteNode


"""
    "
`"` Is used to delimit string literals. A trailing `\\` can be used to continue a string literal on the next line.

# Examples

```jldoctest
julia> "Hello World!"
"Hello World!"

julia> "Hello World!\\n"
"Hello World!\\n"

julia> "Hello \\
        World"
"Hello World"
```

See also [`\"""`](@ref \"\"\").
"""
kw"\""

"""
    \"""
`\"""` is used to delimit string literals. Strings created by triple quotation marks can contain `"` characters without escaping and are dedented to the level of the least-indented line. This is useful for defining strings within code that is indented.

# Examples

```jldoctest
julia> \"""Hello World!\"""
"Hello World!"

julia> \"""Contains "quote" characters\"""
"Contains \\"quote\\" characters"

julia> \"""
         Hello,
         world.\"""
"Hello,\\nworld."
```

See also [`"`](@ref \")
"""
kw"\"\"\""

"""
Unsafe pointer operations are compatible with loading and storing pointers declared with
`_Atomic` and `std::atomic` type in C11 and C++23 respectively. An error may be thrown if
there is not support for atomically loading the Julia type `T`.

See also: [`unsafe_load`](@ref), [`unsafe_modify!`](@ref), [`unsafe_replace!`](@ref), [`unsafe_store!`](@ref), [`unsafe_swap!`](@ref)
"""
kw"atomic"

"""
    Base.donotdelete(args...)

This function prevents dead-code elimination (DCE) of itself and any arguments
passed to it, but is otherwise the lightest barrier possible. In particular,
it is not a GC safepoint, does not model an observable heap effect, does not expand
to any code itself and may be re-ordered with respect to other side effects
(though the total number of executions may not change).

A useful model for this function is that it hashes all memory `reachable` from
args and escapes this information through some observable side-channel that does
not otherwise impact program behavior. Of course that's just a model. The
function does nothing and returns `nothing`.

This is intended for use in benchmarks that want to guarantee that `args` are
actually computed. (Otherwise DCE may see that the result of the benchmark is
unused and delete the entire benchmark code).

!!! note
    `donotdelete` does not affect constant folding. For example, in
    `donotdelete(1+1)`, no add instruction needs to be executed at runtime and
    the code is semantically equivalent to `donotdelete(2).`

!!! note
    This intrinsic does not affect the semantics of code that is dead because it is
    *unreachable*. For example, the body of the function `f(x) = false && donotdelete(x)`
    may be deleted in its entirety. The semantics of this intrinsic only guarantee that
    *if* the intrinsic is semantically executed, then there is some program state at
    which the value of the arguments of this intrinsic were available (in a register,
    in memory, etc.).

# Examples

```julia
function loop()
    for i = 1:1000
        # The compiler must guarantee that there are 1000 program points (in the correct
        # order) at which the value of `i` is in a register, but has otherwise
        # total control over the program.
        donotdelete(i)
    end
end
```
"""
Base.donotdelete

"""
    Base.compilerbarrier(setting::Symbol, val)

This function acts a compiler barrier at a specified compilation phase.
The dynamic semantics of this intrinsic are to return the `val` argument, unmodified.
However, depending on the `setting`, the compiler is prevented from assuming this behavior.

Currently either of the following `setting`s is allowed:
- Barriers on abstract interpretation:
  * `:type`: the return type of this function call will be inferred as `Any` always
    (the strongest barrier on abstract interpretation)
  * `:const`: the return type of this function call will be inferred with widening
    constant information on `val`
  * `:conditional`: the return type of this function call will be inferred with widening
    conditional information on `val` (see the example below)
- Any barriers on optimization aren't implemented yet

!!! note
    This function is expected to be used with `setting` known precisely at compile-time.
    If the `setting` is not known precisely at compile-time, the compiler will emit the
    strongest barrier(s). No compile-time warning is issued.

# Examples

```julia
julia> Base.return_types((Int,)) do a
           x = compilerbarrier(:type, a) # `x` won't be inferred as `x::Int`
           return x
       end |> only
Any

julia> Base.return_types() do
           x = compilerbarrier(:const, 42)
           if x == 42 # no constant information here, so inference also accounts for the else branch
               return x # but `x` is still inferred as `x::Int` at least here
           else
               return nothing
           end
       end |> only
Union{Nothing, Int64}

julia> Base.return_types((Union{Int,Nothing},)) do a
           if compilerbarrier(:conditional, isa(a, Int))
               # the conditional information `a::Int` isn't available here (leading to less accurate return type inference)
               return a
           else
               return nothing
           end
       end |> only
Union{Nothing, Int64}
```
"""
Base.compilerbarrier

"""
    Core.finalizer(f, o)

This builtin is an implementation detail of [`Base.finalizer`](@ref) and end-users
should use the latter instead.

# Differences from `Base.finalizer`

The interface of `Core.finalizer` is essentially the same as `Base.finalizer`,
but there are a number of small differences. They are documented here for
completeness only and (unlike `Base.finalizer`) have no stability guarantees.

The current differences are:
- `Core.finalizer` does not check for mutability of `o`. Attempting to register
  a finalizer for an immutable object is undefined behavior.
- The value `f` must be a Julia object. `Core.finalizer` does not support a
  raw C function pointer.
- `Core.finalizer` returns `nothing` rather than `o`.
"""
Core.finalizer

"""
    ConcurrencyViolationError(msg) <: Exception

An error thrown when a detectable violation of concurrent semantics has occurred.

A non-exhaustive list of examples of when this is used include:

 * Throwing when a deadlock has been detected (e.g. `wait(current_task())`)
 * Known-unsafe behavior is attempted (e.g. `yield(current_task)`)
 * A known non-threadsafe datastructure is attempted to be modified from multiple concurrent tasks
 * A lock is being unlocked that wasn't locked by this task
"""
ConcurrencyViolationError

Base.include(BaseDocs, "intrinsicsdocs.jl")

end<|MERGE_RESOLUTION|>--- conflicted
+++ resolved
@@ -1050,8 +1050,6 @@
 The power of the `try`/`catch` construct lies in the ability to unwind a deeply
 nested computation immediately to a much higher level in the stack of calling functions.
 
-<<<<<<< HEAD
-=======
 A `try/catch` block can also have an `else` clause that executes only if no exception occurred:
 ```julia
 try
@@ -1063,7 +1061,6 @@
 end
 ```
 
->>>>>>> 59074fa7
 A `try` or `try`/`catch` block can also have a [`finally`](@ref) clause that executes
 at the end, regardless of whether an exception occurred.  For example, this can be
 used to guarantee that an opened file is closed:
@@ -1078,12 +1075,9 @@
 end
 ```
 (`finally` can also be used without a `catch` block.)
-<<<<<<< HEAD
-=======
 
 !!! compat "Julia 1.8"
     Else clauses require at least Julia 1.8.
->>>>>>> 59074fa7
 """
 kw"try", kw"catch"
 
