--- conflicted
+++ resolved
@@ -4204,11 +4204,7 @@
 """
     base(base, n, [pad])
 
-<<<<<<< HEAD
-Convert an integer to a string in the given base, optionally specifying a number of digits to pad to.
-=======
 Convert an integer to a string in the given base, optionally specifying a number of digits to pad to. 
->>>>>>> 2a5320df
 """
 base(base, n, pad)
 
