--- conflicted
+++ resolved
@@ -273,13 +273,9 @@
 tempname(uunique::UInt32=UInt32(0); prefix=temp_prefix) =
     tempname(tempdir(), uunique ; prefix=prefix)
 
-<<<<<<< HEAD
+
 function tempname(temppath::AbstractString,uunique::UInt32; prefix=temp_prefix)
-    ctemp_prefix = cwstring(temp_prefix)
-=======
-function tempname(temppath::AbstractString,uunique::UInt32 ; prefix = temp_prefix)
     ctemp_prefix = cwstring(prefix)
->>>>>>> e395704d
     tempp = cwstring(temppath)
     tname = Vector{UInt16}(32767)
     uunique = ccall(:GetTempFileNameW,stdcall,UInt32,
