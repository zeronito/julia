# This file is a part of Julia. License is MIT: https://julialang.org/license

## object-oriented Regex interface ##

include("pcre.jl")

const DEFAULT_COMPILER_OPTS = PCRE.UTF | PCRE.NO_UTF_CHECK | PCRE.ALT_BSUX | PCRE.UCP
const DEFAULT_MATCH_OPTS = PCRE.NO_UTF_CHECK

"""
    Regex(pattern[, flags])

A type representing a regular expression. `Regex` objects can be used to match strings
with [`match`](@ref).

`Regex` objects can be created using the [`@r_str`](@ref) string macro. The
`Regex(pattern[, flags])` constructor is usually used if the `pattern` string needs
to be interpolated. See the documentation of the string macro for details on flags.
"""
mutable struct Regex
    pattern::String
    compile_options::UInt32
    match_options::UInt32
    regex::Ptr{Cvoid}

    function Regex(pattern::AbstractString, compile_options::Integer,
                   match_options::Integer)
        pattern = String(pattern)
        compile_options = UInt32(compile_options)
        match_options = UInt32(match_options)
        if (compile_options & ~PCRE.COMPILE_MASK) != 0
            throw(ArgumentError("invalid regex compile options: $compile_options"))
        end
        if (match_options & ~PCRE.EXECUTE_MASK) !=0
            throw(ArgumentError("invalid regex match options: $match_options"))
        end
        re = compile(new(pattern, compile_options, match_options, C_NULL))
        finalizer(re) do re
            re.regex == C_NULL || PCRE.free_re(re.regex)
        end
        re
    end
end

function Regex(pattern::AbstractString, flags::AbstractString)
    options = DEFAULT_COMPILER_OPTS
    for f in flags
        if f == 'a'
            options &= ~PCRE.UCP
        else
            options |= f=='i' ? PCRE.CASELESS  :
                       f=='m' ? PCRE.MULTILINE :
                       f=='s' ? PCRE.DOTALL    :
                       f=='x' ? PCRE.EXTENDED  :
                       throw(ArgumentError("unknown regex flag: $f"))
        end
    end
    Regex(pattern, options, DEFAULT_MATCH_OPTS)
end
Regex(pattern::AbstractString) = Regex(pattern, DEFAULT_COMPILER_OPTS, DEFAULT_MATCH_OPTS)

function compile(regex::Regex)
    if regex.regex == C_NULL
        if PCRE.PCRE_COMPILE_LOCK === nothing
            regex.regex = PCRE.compile(regex.pattern, regex.compile_options)
            PCRE.jit_compile(regex.regex)
        else
            l = PCRE.PCRE_COMPILE_LOCK::Threads.SpinLock
            lock(l)
            try
                if regex.regex == C_NULL
                    regex.regex = PCRE.compile(regex.pattern, regex.compile_options)
                    PCRE.jit_compile(regex.regex)
                end
            finally
                unlock(l)
            end
        end
    end
    regex
end

"""
    @r_str -> Regex

Construct a regex, such as `r"^[a-z]*\$"`, without interpolation and unescaping (except for
quotation mark `"` which still has to be escaped). The regex also accepts one or more flags,
listed after the ending quote, to change its behaviour:

- `i` enables case-insensitive matching
- `m` treats the `^` and `\$` tokens as matching the start and end of individual lines, as
  opposed to the whole string.
- `s` allows the `.` modifier to match newlines.
- `x` enables "comment mode": whitespace is enabled except when escaped with `\\`, and `#`
  is treated as starting a comment.
- `a` disables `UCP` mode (enables ASCII mode). By default `\\B`, `\\b`, `\\D`, `\\d`, `\\S`,
  `\\s`, `\\W`, `\\w`, etc. match based on Unicode character properties. With this option,
  these sequences only match ASCII characters.

See `Regex` if interpolation is needed.

# Examples
```jldoctest
julia> match(r"a+.*b+.*?d\$"ism, "Goodbye,\\nOh, angry,\\nBad world\\n")
RegexMatch("angry,\\nBad world")
```
This regex has the first three flags enabled.
"""
macro r_str(pattern, flags...) Regex(pattern, flags...) end

function show(io::IO, re::Regex)
    imsxa = PCRE.CASELESS|PCRE.MULTILINE|PCRE.DOTALL|PCRE.EXTENDED|PCRE.UCP
    opts = re.compile_options
    if (opts & ~imsxa) == (DEFAULT_COMPILER_OPTS & ~imsxa)
        print(io, 'r')
        print_quoted_literal(io, re.pattern)
        if (opts & PCRE.CASELESS ) != 0; print(io, 'i'); end
        if (opts & PCRE.MULTILINE) != 0; print(io, 'm'); end
        if (opts & PCRE.DOTALL   ) != 0; print(io, 's'); end
        if (opts & PCRE.EXTENDED ) != 0; print(io, 'x'); end
        if (opts & PCRE.UCP      ) == 0; print(io, 'a'); end
    else
        print(io, "Regex(")
        show(io, re.pattern)
        print(io, ',')
        show(io, opts)
        print(io, ')')
    end
end

# TODO: map offsets into strings in other encodings back to original indices.
# or maybe it's better to just fail since that would be quite slow

struct RegexMatch
    match::SubString{String}
    captures::Vector{Union{Nothing,SubString{String}}}
    offset::Int
    offsets::Vector{Int}
    regex::Regex
end

function show(io::IO, m::RegexMatch)
    print(io, "RegexMatch(")
    show(io, m.match)
    idx_to_capture_name = PCRE.capture_names(m.regex.regex)
    if !isempty(m.captures)
        print(io, ", ")
        for i = 1:length(m.captures)
            # If the capture group is named, show the name.
            # Otherwise show its index.
            capture_name = get(idx_to_capture_name, i, i)
            print(io, capture_name, "=")
            show(io, m.captures[i])
            if i < length(m.captures)
                print(io, ", ")
            end
        end
    end
    print(io, ")")
end

# Capture group extraction
getindex(m::RegexMatch, idx::Integer) = m.captures[idx]
function getindex(m::RegexMatch, name::Symbol)
    idx = PCRE.substring_number_from_name(m.regex.regex, name)
    idx <= 0 && error("no capture group named $name found in regex")
    m[idx]
end
getindex(m::RegexMatch, name::AbstractString) = m[Symbol(name)]

function occursin(r::Regex, s::AbstractString; offset::Integer=0)
    compile(r)
    return PCRE.exec_r(r.regex, String(s), offset, r.match_options)
end

function occursin(r::Regex, s::SubString; offset::Integer=0)
    compile(r)
    return PCRE.exec_r(r.regex, s, offset, r.match_options)
end

"""
    startswith(s::AbstractString, prefix::Regex)

Return `true` if `s` starts with the regex pattern, `prefix`.

!!! note
    `startswith` does not compile the anchoring into the regular
    expression, but instead passes the anchoring as
    `match_option` to PCRE. If compile time is amortized,
    `occursin(r"^...", s)` is faster than `startswith(s, r"...")`.

See also [`occursin`](@ref) and [`endswith`](@ref).

!!! compat "Julia 1.2"
     This method requires at least Julia 1.2.

# Examples
```jldoctest
julia> startswith("JuliaLang", r"Julia|Romeo")
true
```
"""
function startswith(s::AbstractString, r::Regex)
    compile(r)
    return PCRE.exec_r(r.regex, String(s), 0, r.match_options | PCRE.ANCHORED)
end

function startswith(s::SubString, r::Regex)
    compile(r)
    return PCRE.exec_r(r.regex, s, 0, r.match_options | PCRE.ANCHORED)
end

"""
    endswith(s::AbstractString, suffix::Regex)

Return `true` if `s` ends with the regex pattern, `suffix`.

!!! note
    `endswith` does not compile the anchoring into the regular
    expression, but instead passes the anchoring as
    `match_option` to PCRE. If compile time is amortized,
    `occursin(r"...\$", s)` is faster than `endswith(s, r"...")`.

See also [`occursin`](@ref) and [`startswith`](@ref).

!!! compat "Julia 1.2"
     This method requires at least Julia 1.2.

# Examples
```jldoctest
julia> endswith("JuliaLang", r"Lang|Roberts")
true
```
"""
function endswith(s::AbstractString, r::Regex)
    compile(r)
    return PCRE.exec_r(r.regex, String(s), 0, r.match_options | PCRE.ENDANCHORED)
end

function endswith(s::SubString, r::Regex)
    compile(r)
    return PCRE.exec_r(r.regex, s, 0, r.match_options | PCRE.ENDANCHORED)
end

"""
    match(r::Regex, s::AbstractString[, idx::Integer[, addopts]])

Search for the first match of the regular expression `r` in `s` and return a `RegexMatch`
object containing the match, or nothing if the match failed. The matching substring can be
retrieved by accessing `m.match` and the captured sequences can be retrieved by accessing
`m.captures` The optional `idx` argument specifies an index at which to start the search.

# Examples
```jldoctest
julia> rx = r"a(.)a"
r"a(.)a"

julia> m = match(rx, "cabac")
RegexMatch("aba", 1="b")

julia> m.captures
1-element Array{Union{Nothing, SubString{String}},1}:
 "b"

julia> m.match
"aba"

julia> match(rx, "cabac", 3) === nothing
true
```
"""
function match end

function match(re::Regex, str::Union{SubString{String}, String}, idx::Integer, add_opts::UInt32=UInt32(0))
    compile(re)
    opts = re.match_options | add_opts
    matched, data = PCRE.exec_r_data(re.regex, str, idx-1, opts)
    if !matched
        PCRE.free_match_data(data)
        return nothing
    end
    n = div(PCRE.ovec_length(data), 2) - 1
    p = PCRE.ovec_ptr(data)
    mat = SubString(str, unsafe_load(p, 1)+1, prevind(str, unsafe_load(p, 2)+1))
    cap = Union{Nothing,SubString{String}}[unsafe_load(p,2i+1) == PCRE.UNSET ? nothing :
                                        SubString(str, unsafe_load(p,2i+1)+1,
                                                  prevind(str, unsafe_load(p,2i+2)+1)) for i=1:n]
    off = Int[ unsafe_load(p,2i+1)+1 for i=1:n ]
    result = RegexMatch(mat, cap, unsafe_load(p,1)+1, off, re)
    PCRE.free_match_data(data)
    return result
end

match(r::Regex, s::AbstractString) = match(r, s, firstindex(s))
match(r::Regex, s::AbstractString, i::Integer) = throw(ArgumentError(
    "regex matching is only available for the String type; use String(s) to convert"
))

findnext(re::Regex, str::Union{String,SubString}, idx::Integer) = _findnext_re(re, str, idx, C_NULL)

# TODO: return only start index and update deprecation
function _findnext_re(re::Regex, str::Union{String,SubString}, idx::Integer, match_data::Ptr{Cvoid})
    if idx > nextind(str,lastindex(str))
        throw(BoundsError())
    end
    opts = re.match_options
    compile(re)
    alloc = match_data == C_NULL
    if alloc
        matched, data = PCRE.exec_r_data(re.regex, str, idx-1, opts)
    else
        matched = PCRE.exec(re.regex, str, idx-1, opts, match_data)
        data = match_data
    end
    if matched
        p = PCRE.ovec_ptr(data)
        ans = (Int(unsafe_load(p,1))+1):prevind(str,Int(unsafe_load(p,2))+1)
    else
        ans = nothing
    end
    alloc && PCRE.free_match_data(data)
    return ans
end
findnext(r::Regex, s::AbstractString, idx::Integer) = throw(ArgumentError(
    "regex search is only available for the String type; use String(s) to convert"
))
findfirst(r::Regex, s::AbstractString) = findnext(r,s,firstindex(s))


"""
    findall(pattern::Union{AbstractString,Regex}, string::AbstractString; overlap::Bool=false)

Return a `Vector{UnitRange{Int}}` of all the matches for `pattern` in `string`.
Each element of the returned vector is a range of indices where the
matching sequence is found, like the return value of [`findnext`](@ref).

If `overlap=true`, the matching sequences are allowed to overlap indices in the
original string, otherwise they must be from distinct character ranges.
"""
function findall(t::Union{AbstractString,Regex}, s::AbstractString; overlap::Bool=false)
    found = UnitRange{Int}[]
    i, e = firstindex(s), lastindex(s)
    while true
        r = findnext(t, s, i)
        isnothing(r) && return found
        push!(found, r)
        j = overlap || isempty(r) ? first(r) : last(r)
        j > e && return found
        @inbounds i = nextind(s, j)
    end
end

"""
    SubstitutionString(substr)

Stores the given string `substr` as a `SubstitutionString`, for use in regular expression
substitutions. Most commonly constructed using the [`@s_str`](@ref) macro.

```jldoctest
julia> SubstitutionString("Hello \\\\g<name>, it's \\\\1")
s"Hello \\\\g<name>, it's \\\\1"

julia> subst = s"Hello \\g<name>, it's \\1"
s"Hello \\\\g<name>, it's \\\\1"

julia> typeof(subst)
SubstitutionString{String}

```

"""
struct SubstitutionString{T<:AbstractString} <: AbstractString
    string::T
end

ncodeunits(s::SubstitutionString) = ncodeunits(s.string)
codeunit(s::SubstitutionString) = codeunit(s.string)
codeunit(s::SubstitutionString, i::Integer) = codeunit(s.string, i)
isvalid(s::SubstitutionString, i::Integer) = isvalid(s.string, i)
iterate(s::SubstitutionString, i::Integer...) = iterate(s.string, i...)

function show(io::IO, s::SubstitutionString)
    print(io, "s")
    show(io, s.string)
end

"""
    @s_str -> SubstitutionString

Construct a substitution string, used for regular expression substitutions.  Within the
string, sequences of the form `\\N` refer to the Nth capture group in the regex, and
`\\g<groupname>` refers to a named capture group with name `groupname`.

```jldoctest
julia> msg = "#Hello# from Julia";

julia> replace(msg, r"#(.+)# from (?<from>\\w+)" => s"FROM: \\g<from>; MESSAGE: \\1")
"FROM: Julia; MESSAGE: Hello"
```
"""
macro s_str(string) SubstitutionString(string) end

# replacement

struct RegexAndMatchData
    re::Regex
    match_data::Ptr{Cvoid}
    RegexAndMatchData(re::Regex) = (compile(re); new(re, PCRE.create_match_data(re.regex)))
end

findnext(pat::RegexAndMatchData, str, i) = _findnext_re(pat.re, str, i, pat.match_data)

_pat_replacer(r::Regex) = RegexAndMatchData(r)

_free_pat_replacer(r::RegexAndMatchData) = PCRE.free_match_data(r.match_data)

replace_err(repl) = error("Bad replacement string: $repl")

function _write_capture(io, re::RegexAndMatchData, group)
    len = PCRE.substring_length_bynumber(re.match_data, group)
    ensureroom(io, len+1)
    PCRE.substring_copy_bynumber(re.match_data, group,
        pointer(io.data, io.ptr), len+1)
    io.ptr += len
    io.size = max(io.size, io.ptr - 1)
end

<<<<<<< HEAD
const SUB_CHAR = '\\'
const GROUP_CHAR = 'g'
const KEEP_ESC = [SUB_CHAR, GROUP_CHAR, '0':'9'...]

function _replace(io, repl_s::SubstitutionString, str, r, re)
=======
function _replace(io, repl_s::SubstitutionString, str, r, re::RegexAndMatchData)
    SUB_CHAR = '\\'
    GROUP_CHAR = 'g'
>>>>>>> a8a567e7
    LBRACKET = '<'
    RBRACKET = '>'
    repl = unescape_string(repl_s.string, KEEP_ESC)
    i = firstindex(repl)
    e = lastindex(repl)
    while i <= e
        if repl[i] == SUB_CHAR
            next_i = nextind(repl, i)
            next_i > e && replace_err(repl)
            if repl[next_i] == SUB_CHAR
                write(io, SUB_CHAR)
                i = nextind(repl, next_i)
            elseif isdigit(repl[next_i])
                group = parse(Int, repl[next_i])
                i = nextind(repl, next_i)
                while i <= e
                    if isdigit(repl[i])
                        group = 10group + parse(Int, repl[i])
                        i = nextind(repl, i)
                    else
                        break
                    end
                end
                _write_capture(io, re, group)
            elseif repl[next_i] == GROUP_CHAR
                i = nextind(repl, next_i)
                if i > e || repl[i] != LBRACKET
                    replace_err(repl)
                end
                i = nextind(repl, i)
                i > e && replace_err(repl)
                groupstart = i
                while repl[i] != RBRACKET
                    i = nextind(repl, i)
                    i > e && replace_err(repl)
                end
                #  TODO: avoid this allocation
                groupname = SubString(repl, groupstart, prevind(repl, i))
                if all(isdigit, groupname)
                    _write_capture(io, re, parse(Int, groupname))
                else
                    group = PCRE.substring_number_from_name(re.re.regex, groupname)
                    group < 0 && replace_err("Group $groupname not found in regex $(re.re)")
                    _write_capture(io, re, group)
                end
                i = nextind(repl, i)
            else
                replace_err(repl)
            end
        else
            write(io, repl[i])
            i = nextind(repl, i)
        end
    end
end

struct RegexMatchIterator
    regex::Regex
    string::String
    overlap::Bool

    function RegexMatchIterator(regex::Regex, string::AbstractString, ovr::Bool=false)
        new(regex, string, ovr)
    end
end
compile(itr::RegexMatchIterator) = (compile(itr.regex); itr)
eltype(::Type{RegexMatchIterator}) = RegexMatch
IteratorSize(::Type{RegexMatchIterator}) = SizeUnknown()

function iterate(itr::RegexMatchIterator, (offset,prevempty)=(1,false))
    opts_nonempty = UInt32(PCRE.ANCHORED | PCRE.NOTEMPTY_ATSTART)
    while true
        mat = match(itr.regex, itr.string, offset,
                    prevempty ? opts_nonempty : UInt32(0))

        if mat === nothing
            if prevempty && offset <= sizeof(itr.string)
                offset = nextind(itr.string, offset)
                prevempty = false
                continue
            else
                break
            end
        else
            if itr.overlap
                if !isempty(mat.match)
                    offset = nextind(itr.string, mat.offset)
                else
                    offset = mat.offset
                end
            else
                offset = mat.offset + ncodeunits(mat.match)
            end
            return (mat, (offset, isempty(mat.match)))
        end
    end
    nothing
end

"""
    eachmatch(r::Regex, s::AbstractString; overlap::Bool=false)

Search for all matches of a the regular expression `r` in `s` and return a iterator over the
matches. If overlap is `true`, the matching sequences are allowed to overlap indices in the
original string, otherwise they must be from distinct character ranges.

# Examples
```jldoctest
julia> rx = r"a.a"
r"a.a"

julia> m = eachmatch(rx, "a1a2a3a")
Base.RegexMatchIterator(r"a.a", "a1a2a3a", false)

julia> collect(m)
2-element Array{RegexMatch,1}:
 RegexMatch("a1a")
 RegexMatch("a3a")

julia> collect(eachmatch(rx, "a1a2a3a", overlap = true))
3-element Array{RegexMatch,1}:
 RegexMatch("a1a")
 RegexMatch("a2a")
 RegexMatch("a3a")
```
"""
eachmatch(re::Regex, str::AbstractString; overlap = false) =
    RegexMatchIterator(re, str, overlap)

## comparison ##

function ==(a::Regex, b::Regex)
    a.pattern == b.pattern && a.compile_options == b.compile_options && a.match_options == b.match_options
end

## hash ##
const hashre_seed = UInt === UInt64 ? 0x67e195eb8555e72d : 0xe32373e4
function hash(r::Regex, h::UInt)
    h += hashre_seed
    h = hash(r.pattern, h)
    h = hash(r.compile_options, h)
    h = hash(r.match_options, h)
end

## String operations ##

"""
    *(s::Regex, t::Union{Regex,AbstractString,AbstractChar}) -> Regex
    *(s::Union{Regex,AbstractString,AbstractChar}, t::Regex) -> Regex

Concatenate regexes, strings and/or characters, producing a [`Regex`](@ref).
String and character arguments must be matched exactly in the resulting regex,
meaning that the contained characters are devoid of any special meaning
(they are quoted with "\\Q" and "\\E").

!!! compat "Julia 1.3"
     This method requires at least Julia 1.3.

# Examples
```jldoctest
julia> match(r"Hello|Good bye" * ' ' * "world", "Hello world")
RegexMatch("Hello world")

julia> r = r"a|b" * "c|d"
r"(?:a|b)\\Qc|d\\E"

julia> match(r, "ac") == nothing
true

julia> match(r, "ac|d")
RegexMatch("ac|d")
```
"""
function *(r1::Union{Regex,AbstractString,AbstractChar}, rs::Union{Regex,AbstractString,AbstractChar}...)
    mask = PCRE.CASELESS | PCRE.MULTILINE | PCRE.DOTALL | PCRE.EXTENDED # imsx
    match_opts   = nothing # all args must agree on this
    compile_opts = nothing # all args must agree on this
    shared = mask
    for r in (r1, rs...)
        r isa Regex || continue
        if match_opts == nothing
            match_opts = r.match_options
            compile_opts = r.compile_options & ~mask
        else
            r.match_options == match_opts &&
                r.compile_options & ~mask == compile_opts ||
                throw(ArgumentError("cannot multiply regexes: incompatible options"))
        end
        shared &= r.compile_options
    end
    unshared = mask & ~shared
    Regex(string(wrap_string(r1, unshared), wrap_string.(rs, Ref(unshared))...), compile_opts | shared, match_opts)
end

*(r::Regex) = r # avoids wrapping r in a useless subpattern

wrap_string(r::Regex, unshared::UInt32) = string("(?", regex_opts_str(r.compile_options & unshared), ':', r.pattern, ')')
# if s contains raw"\E", split '\' and 'E' within two distinct \Q...\E groups:
wrap_string(s::AbstractString, ::UInt32) =  string("\\Q", replace(s, raw"\E" => raw"\\E\QE"), "\\E")
wrap_string(s::AbstractChar, ::UInt32) = string("\\Q", s, "\\E")

regex_opts_str(opts) = (isassigned(_regex_opts_str) ? _regex_opts_str[] : init_regex())[opts]

# UInt32 to String mapping for some compile options
const _regex_opts_str = Ref{ImmutableDict{UInt32,String}}()

init_regex() = _regex_opts_str[] = foldl(0:15, init=ImmutableDict{UInt32,String}()) do d, o
    opt = UInt32(0)
    str = ""
    if o & 1 != 0
        opt |= PCRE.CASELESS
        str *= 'i'
    end
    if o & 2 != 0
        opt |= PCRE.MULTILINE
        str *= 'm'
    end
    if o & 4 != 0
        opt |= PCRE.DOTALL
        str *= 's'
    end
    if o & 8 != 0
        opt |= PCRE.EXTENDED
        str *= 'x'
    end
    ImmutableDict(d, opt => str)
end


"""
    ^(s::Regex, n::Integer)

Repeat a regex `n` times.

!!! compat "Julia 1.3"
     This method requires at least Julia 1.3.

# Examples
```jldoctest
julia> r"Test "^2
r"(?:Test ){2}"

julia> match(r"Test "^2, "Test Test ")
RegexMatch("Test Test ")
```
"""
^(r::Regex, i::Integer) = Regex(string("(?:", r.pattern, "){$i}"), r.compile_options, r.match_options)<|MERGE_RESOLUTION|>--- conflicted
+++ resolved
@@ -425,17 +425,12 @@
     io.size = max(io.size, io.ptr - 1)
 end
 
-<<<<<<< HEAD
+
 const SUB_CHAR = '\\'
 const GROUP_CHAR = 'g'
 const KEEP_ESC = [SUB_CHAR, GROUP_CHAR, '0':'9'...]
 
-function _replace(io, repl_s::SubstitutionString, str, r, re)
-=======
 function _replace(io, repl_s::SubstitutionString, str, r, re::RegexAndMatchData)
-    SUB_CHAR = '\\'
-    GROUP_CHAR = 'g'
->>>>>>> a8a567e7
     LBRACKET = '<'
     RBRACKET = '>'
     repl = unescape_string(repl_s.string, KEEP_ESC)
