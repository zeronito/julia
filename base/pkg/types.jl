module Types

<<<<<<< HEAD
export VersionInterval, VersionSet, Requires, Available, Fixed,
       merge_requires!, satisfies, @recover

=======
export VersionInterval, VersionSet, Requires, Available, Fixed, merge_requires!, satisfies
>>>>>>> 55d02f3d
import Base: show, isempty, in, intersect, isequal, hash, deepcopy_internal

immutable VersionInterval
    lower::VersionNumber
    upper::VersionNumber
end
VersionInterval(lower::VersionNumber) = VersionInterval(lower,typemax(VersionNumber))
VersionInterval() = VersionInterval(typemin(VersionNumber))

show(io::IO, i::VersionInterval) = print(io, "[$(i.lower),$(i.upper))")
isempty(i::VersionInterval) = i.upper <= i.lower
in(v::VersionNumber, i::VersionInterval) = i.lower <= v < i.upper
intersect(a::VersionInterval, b::VersionInterval) = VersionInterval(max(a.lower,b.lower), min(a.upper,b.upper))
isequal(a::VersionInterval, b::VersionInterval) = (a.lower == b.lower) & (a.upper == b.upper)

immutable VersionSet
    intervals::Vector{VersionInterval}
end
function VersionSet(versions::Vector{VersionNumber})
    intervals = VersionInterval[]
    if isempty(versions)
        push!(intervals, VersionInterval())
    else
        isodd(length(versions)) && push!(versions, typemax(VersionNumber))
        while !isempty(versions)
            push!(intervals, VersionInterval(shift!(versions), shift!(versions)))
        end
    end
    VersionSet(intervals)
end
VersionSet(versions::VersionNumber...) = VersionSet(VersionNumber[versions...])

show(io::IO, s::VersionSet) = print_joined(io, s.intervals, " ∪ ")
isempty(s::VersionSet) = all(i->isempty(i), s.intervals)
in(v::VersionNumber, s::VersionSet) = any(i->in(v,i), s.intervals)
function intersect(A::VersionSet, B::VersionSet)
    ivals = vec([ intersect(a,b) for a in A.intervals, b in B.intervals ])
    ivals = copy(ivals) # temporary bandaid for issue #4592
    filter!(i->!isempty(i), ivals)
    sort!(ivals, by=i->i.lower)
    VersionSet(ivals)
end
isequal(A::VersionSet, B::VersionSet) = (A.intervals == B.intervals)
hash(s::VersionSet) = hash(s.intervals)
deepcopy_internal(vs::VersionSet, ::ObjectIdDict) = VersionSet(copy(vs.intervals))

typealias Requires Dict{ByteString,VersionSet}

function merge_requires!(A::Requires, B::Requires)
    for (pkg,vers) in B
        A[pkg] = haskey(A,pkg) ? intersect(A[pkg],vers) : vers
    end
    return A
end

satisfies(pkg::String, ver::VersionNumber, reqs::Requires) =
    !haskey(reqs, pkg) || in(ver, reqs[pkg])

immutable Available
    sha1::ASCIIString
    requires::Requires
end

isequal(a::Available, b::Available) = (a.sha1 == b.sha1 && a.requires == b.requires)

show(io::IO, a::Available) = isempty(a.requires) ?
    print(io, "Available(", repr(a.sha1), ")") :
    print(io, "Available(", repr(a.sha1), ",", a.requires, ")")

immutable Fixed
    version::VersionNumber
    requires::Requires
end
Fixed(v::VersionNumber) = Fixed(v,Requires())

isequal(a::Fixed, b::Fixed) = (a.version == b.version && a.requires == b.requires)

show(io::IO, f::Fixed) = isempty(f.requires) ?
    print(io, "Fixed(", repr(f.version), ")") :
    print(io, "Fixed(", repr(f.version), ",", f.requires, ")")

# TODO: Available & Fixed are almost the same – merge them?
# Free could include the same information too, it just isn't
# required by anything that processes these things.

end # module<|MERGE_RESOLUTION|>--- conflicted
+++ resolved
@@ -1,12 +1,6 @@
 module Types
 
-<<<<<<< HEAD
-export VersionInterval, VersionSet, Requires, Available, Fixed,
-       merge_requires!, satisfies, @recover
-
-=======
 export VersionInterval, VersionSet, Requires, Available, Fixed, merge_requires!, satisfies
->>>>>>> 55d02f3d
 import Base: show, isempty, in, intersect, isequal, hash, deepcopy_internal
 
 immutable VersionInterval
