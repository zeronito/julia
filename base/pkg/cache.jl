--- conflicted
+++ resolved
@@ -41,16 +41,10 @@
     Git.set_remote_url(url, dir=cache)
     if !all(sha1->Git.iscommit(sha1, dir=cache), sha1s)
         info("Updating cache of $pkg...")
-<<<<<<< HEAD
-	    #Git.success(`remote update`, dir=cache) ||
-        Git.@libgit2_success(Base.LibGit2.remote_fetch(Base.LibGit2.remotes(Git.get_repo(dir))[1])) ||
+	    Git.success(`remote update`, dir=cache) ||
+        # Git.@libgit2_success(Base.LibGit2.remote_fetch(Base.LibGit2.remotes(Git.get_repo(dir))[1])) ||
             error("couldn't update $cache using `git remote update`")
 	end
-=======
-        Git.success(`remote update`, dir=cache) ||
-        error("couldn't update $cache using `git remote update`")
-    end
->>>>>>> b86ff38e
     filter(sha1->!Git.iscommit(sha1, dir=cache), sha1s)
 end
 prefetch(pkg::String, url::String, sha1::String...) = prefetch(pkg, url, String[sha1...])
