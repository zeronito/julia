--- conflicted
+++ resolved
@@ -1168,11 +1168,7 @@
     for m in method_instances(f, t, world)
         if generated && hasgenerator(m)
             if may_invoke_generator(m)
-<<<<<<< HEAD
-                code = ccall(:jl_code_for_staged, Any, (Any, UInt, Ptr{Cvoid}), m, world, C_NULL)::CodeInfo
-=======
                 code = ccall(:jl_code_for_staged, Ref{CodeInfo}, (Any, UInt, Ptr{Cvoid}), m, world, C_NULL)
->>>>>>> 59074fa7
             else
                 error("Could not expand generator for `@generated` method ", m, ". ",
                       "This can happen if the provided argument types (", t, ") are ",
