# This file is a part of Julia. License is MIT: https://julialang.org/license

module Libc
@doc """
Interface to libc, the C standard library.
""" Libc

import Base: transcode, windowserror, show
import Core.Intrinsics: bitcast

export FILE, TmStruct, strftime, strptime, getpid, gethostname, free, malloc, mkfifo,
    calloc, realloc, errno, strerror, flush_cstdio, systemsleep, time, transcode
if Sys.iswindows()
    export GetLastError, FormatMessage
end

include(string(length(Core.ARGS) >= 2 ? Core.ARGS[2] : "", "errno_h.jl"))  # include($BUILDROOT/base/errno_h.jl)

## RawFD ##

# Wrapper for an OS file descriptor (on both Unix and Windows)
"""
    RawFD

Primitive type which wraps the native OS file descriptor.
`RawFD`s can be passed to methods like [`stat`](@ref) to
discover information about the underlying file, and can
also be used to open streams, with the `RawFD` describing
the OS file backing the stream.
"""
primitive type RawFD 32 end
RawFD(fd::Integer) = bitcast(RawFD, Cint(fd))
RawFD(fd::RawFD) = fd
Base.cconvert(::Type{Cint}, fd::RawFD) = bitcast(Cint, fd)

dup(x::RawFD) = ccall((@static Sys.iswindows() ? :_dup : :dup), RawFD, (RawFD,), x)
dup(src::RawFD, target::RawFD) = systemerror("dup", -1 ==
    ccall((@static Sys.iswindows() ? :_dup2 : :dup2), Int32,
                (RawFD, RawFD), src, target))

show(io::IO, fd::RawFD) = print(io, "RawFD(", bitcast(UInt32, fd), ')')  # avoids invalidation via show_default

# Wrapper for an OS file descriptor (for Windows)
if Sys.iswindows()
    primitive type WindowsRawSocket sizeof(Ptr) * 8 end # On Windows file descriptors are HANDLE's and 64-bit on 64-bit Windows
    WindowsRawSocket(handle::Ptr{Cvoid}) = bitcast(WindowsRawSocket, handle)
    WindowsRawSocket(handle::WindowsRawSocket) = handle

    Base.cconvert(::Type{Ptr{Cvoid}}, fd::WindowsRawSocket) = bitcast(Ptr{Cvoid}, fd)
    _get_osfhandle(fd::RawFD) = ccall(:_get_osfhandle, WindowsRawSocket, (RawFD,), fd)
    _get_osfhandle(fd::WindowsRawSocket) = fd
    function dup(src::WindowsRawSocket)
        new_handle = Ref(WindowsRawSocket(Ptr{Cvoid}(-1)))
        my_process = ccall(:GetCurrentProcess, stdcall, Ptr{Cvoid}, ())
        DUPLICATE_SAME_ACCESS = 0x2
        status = ccall(:DuplicateHandle, stdcall, Int32,
            (Ptr{Cvoid}, WindowsRawSocket, Ptr{Cvoid}, Ptr{WindowsRawSocket}, UInt32, Int32, UInt32),
            my_process, src, my_process, new_handle, 0, false, DUPLICATE_SAME_ACCESS)
        windowserror("dup failed", status == 0)
        return new_handle[]
    end
    function dup(src::WindowsRawSocket, target::RawFD)
        fd = ccall(:_open_osfhandle, RawFD, (WindowsRawSocket, Int32), dup(src), 0)
        dup(fd, target)
        ccall(:_close, Int32, (RawFD,), fd)
        nothing
    end

else
    _get_osfhandle(fd::RawFD) = fd
end

## FILE (not auto-finalized) ##

struct FILE
    ptr::Ptr{Cvoid}
end

modestr(s::IO) = modestr(isreadable(s), iswritable(s))
modestr(r::Bool, w::Bool) = r ? (w ? "r+" : "r") : (w ? "w" : throw(ArgumentError("neither readable nor writable")))

function FILE(fd::RawFD, mode)
    FILEp = ccall((@static Sys.iswindows() ? :_fdopen : :fdopen), Ptr{Cvoid}, (Cint, Cstring), fd, mode)
    systemerror("fdopen", FILEp == C_NULL)
    FILE(FILEp)
end

function FILE(s::IO)
    f = FILE(dup(RawFD(fd(s))),modestr(s))
    seek(f, position(s))
    f
end

Base.unsafe_convert(T::Union{Type{Ptr{Cvoid}},Type{Ptr{FILE}}}, f::FILE) = convert(T, f.ptr)
Base.close(f::FILE) = systemerror("fclose", ccall(:fclose, Cint, (Ptr{Cvoid},), f.ptr) != 0)

function Base.seek(h::FILE, offset::Integer)
    systemerror("fseek", ccall(:fseek, Cint, (Ptr{Cvoid}, Clong, Cint),
                               h.ptr, offset, 0) != 0)
    h
end

Base.position(h::FILE) = ccall(:ftell, Clong, (Ptr{Cvoid},), h.ptr)

# flush C stdio output from external libraries

"""
    flush_cstdio()

Flushes the C `stdout` and `stderr` streams (which may have been written to by external C code).
"""
flush_cstdio() = ccall(:jl_flush_cstdio, Cvoid, ())

## time-related functions ##

# TODO: check for usleep errors?
if Sys.isunix()
    systemsleep(s::Real) = ccall(:usleep, Int32, (UInt32,), round(UInt32, s*1e6))
elseif Sys.iswindows()
    function systemsleep(s::Real)
        ccall(:Sleep, stdcall, Cvoid, (UInt32,), round(UInt32, s * 1e3))
        return Int32(0)
    end
else
    error("systemsleep undefined for this OS")
end
"""
    systemsleep(s::Real)

Suspends execution for `s` seconds.
This function does not yield to Julia's scheduler and therefore blocks
the Julia thread that it is running on for the duration of the sleep time.

See also [`sleep`](@ref).
"""
systemsleep

struct TimeVal
   sec::Int64
   usec::Int64
end

function TimeVal()
    tv = Ref{TimeVal}()
    status = ccall(:jl_gettimeofday, Cint, (Ref{TimeVal},), tv)
    status != 0 && error("unable to determine current time: ", status)
    return tv[]
end

"""
    TmStruct([seconds])

Convert a number of seconds since the epoch to broken-down format, with fields `sec`, `min`,
`hour`, `mday`, `month`, `year`, `wday`, `yday`, and `isdst`.
"""
mutable struct TmStruct
    sec::Int32
    min::Int32
    hour::Int32
    mday::Int32
    month::Int32
    year::Int32
    wday::Int32
    yday::Int32
    isdst::Int32
    # on some platforms the struct is 14 words, even though 9 are specified
    _10::Int32
    _11::Int32
    _12::Int32
    _13::Int32
    _14::Int32

    TmStruct(sec, min, hour, mday, month, year, wday, yday, isdst) =
        new(sec, min, hour, mday, month, year, wday, yday, isdst, 0,0,0,0,0)
    TmStruct() = new(0,0,0,0,0,0,0,0,0,0,0,0,0,0)
    function TmStruct(t::Real)
        t = floor(t)
        tm = TmStruct()
        # TODO: add support for UTC via gmtime_r()
        ccall(:localtime_r, Ptr{TmStruct}, (Ref{Int}, Ref{TmStruct}), t, tm)
        return tm
    end
end

"""
    strftime([format], time)

Convert time, given as a number of seconds since the epoch or a `TmStruct`, to a formatted
string using the given format. Supported formats are the same as those in the standard C
library.
"""
strftime(t) = strftime("%c", t)
strftime(fmt::AbstractString, t::Real) = strftime(fmt, TmStruct(t))
# Use wcsftime instead of strftime to support different locales
function strftime(fmt::AbstractString, tm::TmStruct)
    wctimestr = Vector{Cwchar_t}(undef, 128)
    n = ccall(:wcsftime, Csize_t, (Ptr{Cwchar_t}, Csize_t, Cwstring, Ref{TmStruct}),
              wctimestr, length(wctimestr), fmt, tm)
    n == 0 && return ""
    return transcode(String, resize!(wctimestr, n))
end

"""
    strptime([format], timestr)

Parse a formatted time string into a `TmStruct` giving the seconds, minute, hour, date, etc.
Supported formats are the same as those in the standard C library. On some platforms,
timezones will not be parsed correctly. If the result of this function will be passed to
`time` to convert it to seconds since the epoch, the `isdst` field should be filled in
manually. Setting it to `-1` will tell the C library to use the current system settings to
determine the timezone.
"""
strptime(timestr::AbstractString) = strptime("%c", timestr)
function strptime(fmt::AbstractString, timestr::AbstractString)
    tm = TmStruct()
    r = ccall(:strptime, Cstring, (Cstring, Cstring, Ref{TmStruct}), timestr, fmt, tm)
    # the following would tell mktime() that this is a local time, and that
    # it should try to guess the timezone. not sure if/how this should be
    # exposed in the API.
    # tm.isdst = -1
    if r == C_NULL
        # TODO: better error message
        throw(ArgumentError("invalid arguments"))
    end
    @static if Sys.isapple()
        # if we didn't explicitly parse the weekday or year day, use mktime
        # to fill them in automatically.
        if !occursin(r"([^%]|^)%(a|A|j|w|Ow)", fmt)
            ccall(:mktime, Int, (Ref{TmStruct},), tm)
        end
    end
    return tm
end

# system date in seconds

"""
    time(t::TmStruct)

Converts a `TmStruct` struct to a number of seconds since the epoch.
"""
time(tm::TmStruct) = Float64(ccall(:mktime, Int, (Ref{TmStruct},), tm))

"""
    time()

Get the system time in seconds since the epoch, with fairly high (typically, microsecond) resolution.
"""
time() = ccall(:jl_clock_now, Float64, ())

## process-related functions ##

"""
    getpid() -> Int32

Get Julia's process ID.
"""
getpid() = ccall(:jl_getpid, Int32, ())

## network functions ##

"""
    gethostname() -> AbstractString

Get the local machine's host name.
"""
function gethostname()
    hn = Vector{UInt8}(undef, 256)
    err = @static if Sys.iswindows()
        ccall(:gethostname, stdcall, Int32, (Ptr{UInt8}, UInt32), hn, length(hn))
    else
        ccall(:gethostname, Int32, (Ptr{UInt8}, UInt), hn, length(hn))
    end
    systemerror("gethostname", err != 0)
    return GC.@preserve hn unsafe_string(pointer(hn))
end

## system error handling ##

"""
    errno([code])

Get the value of the C library's `errno`. If an argument is specified, it is used to set the
value of `errno`.

The value of `errno` is only valid immediately after a `ccall` to a C library routine that
sets it. Specifically, you cannot call `errno` at the next prompt in a REPL, because lots of
code is executed between prompts.
"""
errno() = ccall(:jl_errno, Cint, ())
errno(e::Integer) = ccall(:jl_set_errno, Cvoid, (Cint,), e)

"""
    strerror(n=errno())

Convert a system call error code to a descriptive string
"""
strerror(e::Integer) = unsafe_string(ccall(:strerror, Cstring, (Int32,), e))
strerror() = strerror(errno())

"""
    GetLastError()

Call the Win32 `GetLastError` function [only available on Windows].
"""
function GetLastError end

"""
    FormatMessage(n=GetLastError())

Convert a Win32 system call error code to a descriptive string [only available on Windows].
"""
function FormatMessage end

if Sys.iswindows()
    GetLastError() = ccall(:GetLastError, stdcall, UInt32, ())

    FormatMessage(e) = FormatMessage(UInt32(e))
    function FormatMessage(e::UInt32=GetLastError())
        FORMAT_MESSAGE_ALLOCATE_BUFFER = UInt32(0x100)
        FORMAT_MESSAGE_FROM_SYSTEM = UInt32(0x1000)
        FORMAT_MESSAGE_IGNORE_INSERTS = UInt32(0x200)
        FORMAT_MESSAGE_MAX_WIDTH_MASK = UInt32(0xFF)
        lpMsgBuf = Ref{Ptr{UInt16}}()
        lpMsgBuf[] = 0
        len = ccall(:FormatMessageW, stdcall, UInt32, (UInt32, Ptr{Cvoid}, UInt32, UInt32, Ptr{Ptr{UInt16}}, UInt32, Ptr{Cvoid}),
                    FORMAT_MESSAGE_ALLOCATE_BUFFER | FORMAT_MESSAGE_FROM_SYSTEM | FORMAT_MESSAGE_IGNORE_INSERTS | FORMAT_MESSAGE_MAX_WIDTH_MASK,
                    C_NULL, e, 0, lpMsgBuf, 0, C_NULL)
        p = lpMsgBuf[]
        len == 0 && return ""
        buf = Vector{UInt16}(undef, len)
        GC.@preserve buf unsafe_copyto!(pointer(buf), p, len)
        ccall(:LocalFree, stdcall, Ptr{Cvoid}, (Ptr{Cvoid},), p)
        return transcode(String, buf)
    end
end

## Memory related ##

"""
    free(addr::Ptr)

Call `free` from the C standard library. Only use this on memory obtained from [`malloc`](@ref), not
on pointers retrieved from other C libraries. [`Ptr`](@ref) objects obtained from C libraries should
be freed by the free functions defined in that library, to avoid assertion failures if
multiple `libc` libraries exist on the system.
"""
free(p::Ptr) = ccall(:free, Cvoid, (Ptr{Cvoid},), p)

"""
    malloc(size::Integer) -> Ptr{Cvoid}

Call `malloc` from the C standard library.
"""
malloc(size::Integer) = ccall(:malloc, Ptr{Cvoid}, (Csize_t,), size)

"""
    realloc(addr::Ptr, size::Integer) -> Ptr{Cvoid}

Call `realloc` from the C standard library.

See warning in the documentation for [`free`](@ref) regarding only using this on memory originally
obtained from [`malloc`](@ref).
"""
realloc(p::Ptr, size::Integer) = ccall(:realloc, Ptr{Cvoid}, (Ptr{Cvoid}, Csize_t), p, size)

"""
    calloc(num::Integer, size::Integer) -> Ptr{Cvoid}

Call `calloc` from the C standard library.
"""
calloc(num::Integer, size::Integer) = ccall(:calloc, Ptr{Cvoid}, (Csize_t, Csize_t), num, size)

free(p::Cstring) = free(convert(Ptr{UInt8}, p))
free(p::Cwstring) = free(convert(Ptr{Cwchar_t}, p))

## Random numbers ##

# To limit dependency on rand functionality implemented in the Random module,
# Libc.rand is used in file.jl, and could be used in error.jl (but it breaks a test)
"""
    rand([T::Type])

Interface to the C `rand()` function. If `T` is provided, generate a value of type `T`
by composing two calls to `rand()`. `T` can be `UInt32` or `Float64`.
"""
rand() = ccall(:rand, Cint, ())
@static if Sys.iswindows()
    # Windows RAND_MAX is 2^15-1
    rand(::Type{UInt32}) = ((rand() % UInt32) << 17) ⊻ ((rand() % UInt32) << 8) ⊻ (rand() % UInt32)
else
    # RAND_MAX is at least 2^15-1 in theory, but we assume 2^16-1
    # on non-Windows systems (in practice, it's 2^31-1)
    rand(::Type{UInt32}) = ((rand() % UInt32) << 16) ⊻ (rand() % UInt32)
end
rand(::Type{Float64}) = rand(UInt32) * 2.0^-32

"""
    srand([seed])

Interface to the C `srand(seed)` function.
"""
srand(seed=floor(Int, time()) % Cuint) = ccall(:srand, Cvoid, (Cuint,), seed)

<<<<<<< HEAD
"""
    mkfifo(path::AbstractString, [mode::Integer]) -> path

Make a FIFO special file (a named pipe) at `path`.  Return `path` as-is on success.

!!! compat "Julia 1.5"
    `mkfifo` requires at least Julia 1.5.
"""
function mkfifo(
    path::AbstractString,
    mode::Integer = Base.S_IRUSR | Base.S_IWUSR | Base.S_IRGRP | Base.S_IWGRP |
                    Base.S_IROTH | Base.S_IWOTH,
)
    @static if Sys.isunix()
        # Default `mode` is compatible with `mkfifo` CLI in coreutils.
        ret = ccall(:mkfifo, Cint, (Cstring, Base.Cmode_t), path, mode)
        systemerror("mkfifo", ret == -1)
        return path
    else
        error("not supported on this platform")
    end
end
=======
struct Cpasswd
   username::Cstring
   uid::Culong
   gid::Culong
   shell::Cstring
   homedir::Cstring
   gecos::Cstring
   Cpasswd() = new(C_NULL, typemax(Culong), typemax(Culong), C_NULL, C_NULL, C_NULL)
end
mutable struct Cgroup
    groupname::Cstring # group name
    gid::Culong        # group ID
    mem::Ptr{Cstring}  # group members
    Cgroup() = new(C_NULL, typemax(Culong), C_NULL)
end
struct Passwd
    username::String
    uid::UInt
    gid::UInt
    shell::String
    homedir::String
    gecos::String
end
struct Group
    groupname::String
    gid::UInt
    mem::Vector{String}
end

function getpwuid(uid::Unsigned, throw_error::Bool=true)
    ref_pd = Ref(Cpasswd())
    ret = ccall(:jl_os_get_passwd, Cint, (Ref{Cpasswd}, Culong), ref_pd, uid)
    if ret != 0
        throw_error && Base.uv_error("getpwuid", ret)
        return
    end
    pd = ref_pd[]
    pd = Passwd(
        pd.username == C_NULL ? "" : unsafe_string(pd.username),
        pd.uid,
        pd.gid,
        pd.shell == C_NULL ? "" : unsafe_string(pd.shell),
        pd.homedir == C_NULL ? "" : unsafe_string(pd.homedir),
        pd.gecos == C_NULL ? "" : unsafe_string(pd.gecos),
    )
    ccall(:uv_os_free_passwd, Cvoid, (Ref{Cpasswd},), ref_pd)
    return pd
end
function getgrgid(gid::Unsigned, throw_error::Bool=true)
    ref_gp = Ref(Cgroup())
    ret = ccall(:jl_os_get_group, Cint, (Ref{Cgroup}, Culong), ref_gp, gid)
    if ret != 0
        throw_error && Base.uv_error("getgrgid", ret)
        return
    end
    gp = ref_gp[]
    members = String[]
    if gp.mem != C_NULL
        while true
            mem = unsafe_load(gp.mem, length(members) + 1)
            mem == C_NULL && break
            push!(members, unsafe_string(mem))
        end
    end
    gp = Group(
         gp.groupname == C_NULL ? "" : unsafe_string(gp.groupname),
         gp.gid,
         members,
    )
    ccall(:jl_os_free_group, Cvoid, (Ref{Cgroup},), ref_gp)
    return gp
end

getuid() = ccall(:jl_getuid, Culong, ())
geteuid() = ccall(:jl_geteuid, Culong, ())

# Include dlopen()/dlpath() code
include("libdl.jl")
using .Libdl
>>>>>>> 5e2894ba

end # module<|MERGE_RESOLUTION|>--- conflicted
+++ resolved
@@ -402,7 +402,6 @@
 """
 srand(seed=floor(Int, time()) % Cuint) = ccall(:srand, Cvoid, (Cuint,), seed)
 
-<<<<<<< HEAD
 """
     mkfifo(path::AbstractString, [mode::Integer]) -> path
 
@@ -425,7 +424,7 @@
         error("not supported on this platform")
     end
 end
-=======
+
 struct Cpasswd
    username::Cstring
    uid::Culong
@@ -505,6 +504,5 @@
 # Include dlopen()/dlpath() code
 include("libdl.jl")
 using .Libdl
->>>>>>> 5e2894ba
 
 end # module