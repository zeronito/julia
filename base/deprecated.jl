--- conflicted
+++ resolved
@@ -1496,16 +1496,13 @@
 # Issue #26248
 @deprecate conj(x) x
 
-<<<<<<< HEAD
 # rename uninitialized
 @deprecate_binding uninitialized undef
 @deprecate_binding Uninitialized UndefInitializer
 
-=======
 @deprecate showcompact(x) show(IOContext(stdout, :compact => true), x)
 @deprecate showcompact(io, x) show(IOContext(io, :compact => true), x)
 @deprecate sprint(::typeof(showcompact), args...) sprint(show, args...; context=:compact => true)
->>>>>>> e0cab6d5
 
 # END 0.7 deprecations
 
