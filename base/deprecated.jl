# This file is a part of Julia. License is MIT: https://julialang.org/license

# Deprecated functions and objects
#
# Please add new deprecations at the bottom of the file.
# A function deprecated in a release will be removed in the next one.
# Please also add a reference to the pull request which introduced the
# deprecation.
#
# For simple cases where a direct replacement is available, use @deprecate:
# the first argument is the signature of the deprecated method, the second one
# is the call which replaces it. Remove the definition of the deprecated method
# and unexport it, as @deprecate takes care of calling the replacement
# and of exporting the function.
#
# For more complex cases, move the body of the deprecated method in this file,
# and call depwarn() directly from inside it. The symbol depwarn() expects is
# the name of the function, which is used to ensure that the deprecation warning
# is only printed the first time for each call place.

macro deprecate(old, new, ex=true)
    meta = Expr(:meta, :noinline)
    @gensym oldmtname
    if isa(old, Symbol)
        oldname = Expr(:quote, old)
        newname = Expr(:quote, new)
        Expr(:toplevel,
            ex ? Expr(:export, esc(old)) : nothing,
            :(function $(esc(old))(args...)
                  $meta
                  depwarn($"$old is deprecated, use $new instead.", $oldmtname)
                  $(esc(new))(args...)
              end),
            :(const $oldmtname = Core.Typeof($(esc(old))).name.mt.name))
    elseif isa(old, Expr) && (old.head == :call || old.head == :where)
        remove_linenums!(new)
        oldcall = sprint(show_unquoted, old)
        newcall = sprint(show_unquoted, new)
        # if old.head is a :where, step down one level to the :call to avoid code duplication below
        callexpr = old.head == :call ? old : old.args[1]
        if callexpr.head == :call
            if isa(callexpr.args[1], Symbol)
                oldsym = callexpr.args[1]::Symbol
            elseif isa(callexpr.args[1], Expr) && callexpr.args[1].head == :curly
                oldsym = callexpr.args[1].args[1]::Symbol
            else
                error("invalid usage of @deprecate")
            end
        else
            error("invalid usage of @deprecate")
        end
        Expr(:toplevel,
            ex ? Expr(:export, esc(oldsym)) : nothing,
            :($(esc(old)) = begin
                  $meta
                  depwarn($"$oldcall is deprecated, use $newcall instead.", $oldmtname)
                  $(esc(new))
              end),
            :(const $oldmtname = Core.Typeof($(esc(oldsym))).name.mt.name))
    else
        error("invalid usage of @deprecate")
    end
end

function depwarn(msg, funcsym)
    opts = JLOptions()
    if opts.depwarn > 0
        bt = backtrace()
        _depwarn(msg, opts, bt, firstcaller(bt, funcsym))
    end
    nothing
end
function _depwarn(msg, opts, bt, caller)
    ln = Int(unsafe_load(cglobal(:jl_lineno, Cint)))
    fn = unsafe_string(unsafe_load(cglobal(:jl_filename, Ptr{Cchar})))
    if opts.depwarn == 1 # raise a warning
        warn(msg, once=(caller != StackTraces.UNKNOWN), key=(caller,fn,ln), bt=bt,
             filename=fn, lineno=ln)
    elseif opts.depwarn == 2 # raise an error
        throw(ErrorException(msg))
    end
end

firstcaller(bt::Array{Ptr{Void},1}, funcsym::Symbol) = firstcaller(bt, (funcsym,))
function firstcaller(bt::Array{Ptr{Void},1}, funcsyms)
    # Identify the calling line
    found = false
    lkup = StackTraces.UNKNOWN
    for frame in bt
        lkups = StackTraces.lookup(frame)
        for lkup in lkups
            if lkup == StackTraces.UNKNOWN
                continue
            end
            found && @goto found
            found = lkup.func in funcsyms
            # look for constructor type name
            if !found && !isnull(lkup.linfo)
                li = get(lkup.linfo)
                ft = ccall(:jl_first_argument_datatype, Any, (Any,), li.def.sig)
                if isa(ft,DataType) && ft.name === Type.body.name
                    ft = unwrap_unionall(ft.parameters[1])
                    found = (isa(ft,DataType) && ft.name.name in funcsyms)
                end
            end
        end
    end
    return StackTraces.UNKNOWN
    @label found
    return lkup
end

deprecate(m::Module, s::Symbol, flag=1) = ccall(:jl_deprecate_binding, Void, (Any, Any, Cint), m, s, flag)

macro deprecate_binding(old, new, export_old=true)
    return Expr(:toplevel,
         export_old ? Expr(:export, esc(old)) : nothing,
         Expr(:const, Expr(:(=), esc(old), esc(new))),
         Expr(:call, :deprecate, __module__, Expr(:quote, old)))
end

macro deprecate_moved(old, new, export_old=true)
    eold = esc(old)
    return Expr(:toplevel,
         :(function $eold(args...; kwargs...)
               error($eold, " has been moved to the package ", $new, ".jl.\n",
                     "Run `Pkg.add(\"", $new, "\")` to install it, restart Julia,\n",
                     "and then run `using ", $new, "` to load it.")
           end),
         export_old ? Expr(:export, eold) : nothing,
         Expr(:call, :deprecate, __module__, Expr(:quote, old), 2))
end

# BEGIN 0.6-alpha deprecations (delete when 0.6 is released)

@deprecate isambiguous(m1::Method, m2::Method, b::Bool) isambiguous(m1, m2, ambiguous_bottom=b) false
# TODO: delete allow_bottom keyword code in Base.Test.detect_ambiguities

# END 0.6-alpha deprecations

# BEGIN 0.6 deprecations

const _oldstyle_array_vcat_ = false

@deprecate write(x) write(STDOUT::IO, x)

function delete!(::EnvHash, k::AbstractString, def)
    depwarn("`delete!(ENV, k, def)` should be replaced with `pop!(ENV, k, def)`. Be aware that `pop!` returns `k` or `def`, while `delete!` returns `ENV` or `def`.", :delete!)
    haskey(ENV,k) ? delete!(ENV,k) : def
end

@deprecate (+)(J::UniformScaling, x::Number) J.λ + x
@deprecate (+)(x::Number, J::UniformScaling) x + J.λ
@deprecate (-)(J::UniformScaling, x::Number) J.λ - x
@deprecate (-)(x::Number, J::UniformScaling) x - J.λ

# Deprecate methods that convert Diagonal and Bidiagonal to <:AbstractTriangular.
function convert(::Type{UpperTriangular}, A::Diagonal)
    depwarn(string("`convert(::Type{UpperTriangular}, A::Diagonal)` and other methods ",
        "that convert `Diagonal`/`Bidiagonal` to `<:AbstractTriangular` are deprecated. ",
        "Consider calling the `UpperTriangular` constructor directly ",
        "(`UpperTriangular(A)`) instead."), :convert)
    UpperTriangular(A)
end
function convert(::Type{LowerTriangular}, A::Diagonal)
    depwarn(string("`convert(::Type{LowerTriangular}, A::Diagonal)` and other methods ",
        "that convert `Diagonal`/`Bidiagonal` to `<:AbstractTriangular` are deprecated. ",
        "Consider calling the `LowerTriangular` constructor directly ",
        "(`LowerTriangular(A)`) instead."), :convert)
    LowerTriangular(A)
end
function convert(::Type{Base.LinAlg.UnitUpperTriangular}, A::Diagonal)
    depwarn(string("`convert(::Type{UnitUpperTriangular}, A::Diagonal)` and other methods ",
        "that convert `Diagonal`/`Bidiagonal` to `<:AbstractTriangular` are deprecated. ",
        "Consider calling the `UnitUpperTriangular` constructor directly ",
        "(`Base.LinAlg.UnitUpperTriangular(A)`) instead."), :convert)
    if !all(x -> x == oneunit(x), A.diag)
        throw(ArgumentError("matrix cannot be represented as UnitUpperTriangular"))
    end
    Base.LinAlg.UnitUpperTriangular(Array(A))
end
function convert(::Type{Base.LinAlg.UnitLowerTriangular}, A::Diagonal)
    depwarn(string("`convert(::Type{UnitLowerTriangular}, A::Diagonal)` and other methods ",
        "that convert `Diagonal`/`Bidiagonal` to `<:AbstractTriangular` are deprecated. ",
        "Consider calling the `UnitLowerTriangular` constructor directly ",
        "(`Base.LinAlg.UnitLowerTriangular(A)`) instead."), :convert)
    if !all(x -> x == oneunit(x), A.diag)
        throw(ArgumentError("matrix cannot be represented as UnitLowerTriangular"))
    end
    Base.LinAlg.UnitLowerTriangular(Array(A))
end
function convert(::Type{LowerTriangular}, A::Bidiagonal)
    depwarn(string("`convert(::Type{LowerTriangular}, A::Bidiagonal)` and other methods ",
        "that convert `Diagonal`/`Bidiagonal` to `<:AbstractTriangular` are deprecated. ",
        "Consider calling the `LowerTriangular` constructor directly (`LowerTriangular(A)`) ",
        "instead."), :convert)
    if !A.isupper
        LowerTriangular(Array(A))
    else
        throw(ArgumentError("Bidiagonal matrix must have lower off diagonal to be converted to LowerTriangular"))
    end
end
function convert(::Type{UpperTriangular}, A::Bidiagonal)
    depwarn(string("`convert(::Type{UpperTriangular}, A::Bidiagonal)` and other methods ",
        "that convert `Diagoinal`/`Bidiagonal` to `<:AbstractTriangular` are deprecated. ",
        "Consider calling the `UpperTriangular` constructor directly (`UpperTriangular(A)`) ",
        "instead."), :convert)
    if A.isupper
        UpperTriangular(Array(A))
    else
        throw(ArgumentError("Bidiagonal matrix must have upper off diagonal to be converted to UpperTriangular"))
    end
end

# Deprecate three-arg SubArray since the constructor doesn't need the dims tuple
@deprecate SubArray(parent::AbstractArray, indexes::Tuple, dims::Tuple) SubArray(parent, indexes)

# Deprecate vectorized unary functions over sparse matrices in favor of compact broadcast syntax (#17265).
for f in (:sin, :sinh, :sind, :asin, :asinh, :asind,
        :tan, :tanh, :tand, :atan, :atanh, :atand,
        :sinpi, :cosc, :ceil, :floor, :trunc, :round,
        :log1p, :expm1, :abs, :abs2,
        :log, :log2, :log10, :exp, :exp2, :exp10, :sinc, :cospi,
        :cos, :cosh, :cosd, :acos, :acosd,
        :cot, :coth, :cotd, :acot, :acotd,
        :sec, :sech, :secd, :asech,
        :csc, :csch, :cscd, :acsch)
    @eval @deprecate $f(A::SparseMatrixCSC) $f.(A)
end

# For deprecating vectorized functions in favor of compact broadcast syntax
macro dep_vectorize_1arg(S, f)
    AbstractArray = GlobalRef(Base, :AbstractArray)
    return esc(:( @deprecate $f(x::$AbstractArray{T}) where {T<:$S} $f.(x) ))
end
macro dep_vectorize_2arg(S, f)
    AbstractArray = GlobalRef(Base, :AbstractArray)
    return esc(quote
        @deprecate $f(x::$S, y::$AbstractArray{T1}) where {T1<:$S} $f.(x, y)
        @deprecate $f(x::$AbstractArray{T1}, y::$S) where {T1<:$S} $f.(x, y)
        @deprecate $f(x::$AbstractArray{T1}, y::$AbstractArray{T2}) where {T1<:$S, T2<:$S} $f.(x, y)
    end)
end

# Deprecate @vectorize_1arg-vectorized functions from...
for f in (
        # base/special/trig.jl
        :sinpi, :cospi, :sinc, :cosc,
        # base/special/log.jl
        :log, :log1p,
        # base/special/gamma.jl
        :gamma, :lfact,
        # base/math.jl
        :cbrt, :sinh, :cosh, :tanh, :atan, :asinh, :exp, :exp2,
        :expm1, :exp10, :sin, :cos, :tan, :asin, :acos, :acosh, :atanh,
        #=:log,=# :log2, :log10, :lgamma, #=:log1p,=# :sqrt,
        # base/floatfuncs.jl
        :abs, :abs2, :angle, :isnan, :isinf, :isfinite,
        # base/complex.jl
        :cis,
        )
    @eval @dep_vectorize_1arg Number $f
end
# base/fastmath.jl
for f in ( :acos_fast, :acosh_fast, :angle_fast, :asin_fast, :asinh_fast,
            :atan_fast, :atanh_fast, :cbrt_fast, :cis_fast, :cos_fast,
            :cosh_fast, :exp10_fast, :exp2_fast, :exp_fast, :expm1_fast,
            :lgamma_fast, :log10_fast, :log1p_fast, :log2_fast, :log_fast,
            :sin_fast, :sinh_fast, :sqrt_fast, :tan_fast, :tanh_fast )
    @eval FastMath Base.@dep_vectorize_1arg Number $f
end
for f in (
        :trunc, :floor, :ceil, :round, # base/floatfuncs.jl
        :rad2deg, :deg2rad, :exponent, :significand, # base/math.jl
        :sind, :cosd, :tand, :asind, :acosd, :atand, :asecd, :acscd, :acotd, # base/special/trig.jl
        )
    @eval @dep_vectorize_1arg Real $f
end
# base/complex.jl
@dep_vectorize_1arg Complex round
@dep_vectorize_1arg Complex float
# base/dates/*.jl
for f in (:unix2datetime, :rata2datetime, :julian2datetime)  # base/dates/conversions.jl
    @eval Dates Base.@dep_vectorize_1arg Real $f
end
for f in (
        # base/dates/accessors.jl
        :year, :month, :day, :week, :dayofmonth, :yearmonth, :monthday, :yearmonthday,
        # base/dates/adjusters.jl
        :firstdayofweek, :lastdayofweek, :firstdayofmonth,
        :lastdayofmonth, :firstdayofyear, :lastdayofyear,
        :firstdayofquarter, :lastdayofquarter,
        # base/dates/query.jl
        :dayname, :dayabbr, :dayofweek, :dayofweekofmonth,
        :daysofweekinmonth, :monthname, :monthabbr, :daysinmonth,
        :isleapyear, :dayofyear, :daysinyear, :quarterofyear, :dayofquarter,
    )
    @eval Dates Base.@dep_vectorize_1arg Dates.TimeType $f
end
for f in (
    :hour, :minute, :second, :millisecond, # base/dates/accessors.jl
    :Date, :datetime2unix, :datetime2rata, :datetime2julian, # base/dates/conversions.jl
    )
    @eval Dates Base.@dep_vectorize_1arg Dates.DateTime $f
end
@eval Dates Base.@dep_vectorize_1arg Dates.Date Datetime # base/dates/conversions.jl

# Deprecate @vectorize_2arg-vectorized functions from...
for f in (
        # base/special/gamma.jl
        :beta, :lbeta,
        # base/math.jl
        :log, :hypot, :atan2,
    )
    @eval @dep_vectorize_2arg Number $f
end
# base/fastmath.jl
for f in (:pow_fast, :atan2_fast, :hypot_fast, :max_fast, :min_fast, :minmax_fast)
    @eval FastMath Base.@dep_vectorize_2arg Number $f
end
for f in (
        :max, :min, # base/math.jl
        :copysign, :flipsign, # base/floatfuncs.jl
    )
    @eval @dep_vectorize_2arg Real $f
end

# Deprecate @vectorize_1arg and @vectorize_2arg themselves
macro vectorize_1arg(S, f)
    depwarn(string("`@vectorize_1arg` is deprecated in favor of compact broadcast syntax. ",
        "Instead of `@vectorize_1arg`'ing function `f` and calling `f(arg)`, call `f.(arg)`."),
        :vectorize_1arg)
    quote
        @dep_vectorize_1arg($S, $f)
    end
end
macro vectorize_2arg(S, f)
    depwarn(string("`@vectorize_2arg` is deprecated in favor of compact broadcast syntax. ",
        "Instead of `@vectorize_2arg`'ing function `f` and calling `f(arg1, arg2)`, call ",
        "`f.(arg1, arg2)`. "), :vectorize_2arg)
    quote
        @dep_vectorize_2arg($S, $f)
    end
end
export @vectorize_1arg, @vectorize_2arg

# deprecations for uses of old dot operators (.* etc) as objects, rather than
# just calling them infix.
for op in (:(!=), :≠, :+, :-, :*, :/, :÷, :%, :<, :(<=), :≤, :(==), :>, :>=, :≥, :\, :^, ://, :>>, :<<)
    dotop = Symbol('.', op)
    # define as const dotop = (a,b) -> ...
    # to work around syntax deprecation for dotop(a,b) = ...
    @eval const $dotop = (a,b) -> begin
        depwarn(string($(string(dotop)), " is no longer a function object; use broadcast(",$op,", ...) instead"),
                $(QuoteNode(dotop)))
        broadcast($op, a, b)
    end
    @eval export $dotop
end

# Devectorize manually vectorized abs methods in favor of compact broadcast syntax
@deprecate abs(f::Base.Pkg.Resolve.MaxSum.Field) abs.(f)
@deprecate abs(B::BitArray) abs.(B)
@deprecate abs(M::Bidiagonal) abs.(M)
@deprecate abs(D::Diagonal) abs.(D)
@deprecate abs(M::Tridiagonal) abs.(M)
@deprecate abs(M::SymTridiagonal) abs.(M)
@deprecate abs(x::AbstractSparseVector) abs.(x)

# Deprecate @textmime into the Multimedia module, #18441
@eval Multimedia macro textmime(mime)
    Base.depwarn(string("`@textmime \"mime\"` is deprecated; use ",
        "`Base.Multimedia.istextmime(::MIME\"mime\") = true` instead"
        ), :textmime)
    quote
        Base.Multimedia.istextmime(::MIME{$(Meta.quot(Symbol(mime)))}) = true
    end
end

@deprecate ipermutedims(A::AbstractArray,p) permutedims(A, invperm(p))

# 18696
function ($)(x, y)
    depwarn("`x \$ y` is deprecated.  use `xor(x, y)` or `x ⊻ y` instead.", :$)
    xor(x, y)
end
export $

@deprecate is (===)

# midpoints of intervals
@deprecate midpoints(r::Range) r[1:length(r)-1] + 0.5*step(r)
@deprecate midpoints(v::AbstractVector) [0.5*(v[i] + v[i+1]) for i in 1:length(v)-1]

@deprecate_binding Filter    Iterators.Filter
@deprecate_binding Zip       Iterators.Zip
@deprecate filter(flt, itr)  Iterators.filter(flt, itr)
@deprecate_binding rest      Iterators.rest
@deprecate_binding countfrom Iterators.countfrom
@deprecate_binding take      Iterators.take
@deprecate_binding drop      Iterators.drop
@deprecate_binding cycle     Iterators.cycle
@deprecate_binding repeated  Iterators.repeated

# promote_op method where the operator is also a type
function promote_op(op::Type, Ts::Type...)
    depwarn("promote_op(op::Type, ::Type...) is deprecated as it is no " *
            "longer needed in Base. If you need its functionality, consider " *
            "defining it locally.", :promote_op)
    if isdefined(Core, :Inference)
        return Core.Inference.return_type(op, Tuple{Ts...})
    end
    return op
end

# NOTE: Deprecation of `isdefined(a::Array, i::Int)` is implemented in src/array.c
# and deprecation of `invoke(f, (types...), ...)` is implemented in src/builtins.c
# To be removed when 0.6 deprecations are removed

# NOTE: Deprecation of Channel{T}() is implemented in channels.jl.
# To be removed from there when 0.6 deprecations are removed.

# Not exported, but probably better to have deprecations anyway
function reduced_dims(::Tuple{}, d::Int)
    d < 1 && throw(ArgumentError("dimension must be ≥ 1, got $d"))
    ()
end
reduced_dims(::Tuple{}, region) = ()
function reduced_dims(dims::Dims, region)
    Base.depwarn("`reduced_dims` is deprecated for Dims-tuples; pass `indices` to `reduced_indices` instead", :reduced_dims)
    map(last, reduced_indices(map(OneTo, dims), region))
end

function reduced_dims0(::Tuple{}, d::Int)
    d < 1 && throw(ArgumentError("dimension must be ≥ 1, got $d"))
    ()
end
reduced_dims0(::Tuple{}, region) = ()
function reduced_dims0(dims::Dims, region)
    Base.depwarn("`reduced_dims0` is deprecated for Dims-tuples; pass `indices` to `reduced_indices0` instead", :reduced_dims0)
    map(last, reduced_indices0(map(OneTo, dims), region))
end

function reduced_dims(a::AbstractArray, region)
    Base.depwarn("`reduced_dims` is deprecated in favor of `reduced_indices`", :reduced_dims)
    to_shape(reduced_indices(a, region))  # to_shape keeps the return-type consistent, when it's possible to do so
end

function reduced_dims0(a::AbstractArray, region)
    Base.depwarn("`reduced_dims0` is deprecated in favor of `reduced_indices0`", :reduced_dims)
    to_shape(reduced_indices0(a, region))
end

# #18218
@eval Base.LinAlg begin
    function arithtype(T)
        Base.depwarn(string("arithtype is now deprecated. If you were using it inside a ",
            "promote_op call, use promote_op(LinAlg.matprod, Ts...) instead. Otherwise, ",
            "if you need its functionality, consider defining it locally."),
            :arithtype)
        T
    end
    function arithtype(::Type{Bool})
        Base.depwarn(string("arithtype is now deprecated. If you were using it inside a ",
            "promote_op call, use promote_op(LinAlg.matprod, Ts...) instead. Otherwise, ",
            "if you need its functionality, consider defining it locally."),
            :arithtype)
        Int
    end
end

# #19246
@deprecate den denominator
@deprecate num numerator

Filesystem.stop_watching(stream::Filesystem._FDWatcher) = depwarn("stop_watching(::_FDWatcher) should not be used", :stop_watching)

# #19088
@deprecate takebuf_array take!
@deprecate takebuf_string(b) String(take!(b))

# #19288
@eval Base.Dates begin
    function recur(fun::Function, dr::StepRange{<:TimeType}; negate::Bool=false, limit::Int=10000)
        Base.depwarn("Dates.recur is deprecated, use filter instead.",:recur)
        if negate
            filter(x -> !fun(x), dr)
        else
            filter(fun, dr)
        end
     end
     recur(fun::Function, start::T, stop::T; step::Period=Day(1), negate::Bool=false, limit::Int=10000) where {T<:TimeType} = recur(fun, start:step:stop; negate=negate)
end

# Index conversions revamp; #19730
function getindex(A::LogicalIndex, i::Int)
    depwarn("getindex(A::LogicalIndex, i) is deprecated; use iteration or index into the result of `collect(A)` instead.", :getindex)
    checkbounds(A, i)
    first(Iterators.drop(A, i-1))
end
function to_indexes(I...)
    Istr = join(I, ", ")
    depwarn("to_indexes is deprecated; pass both the source array `A` and indices as `to_indices(A, $Istr)` instead.", :to_indexes)
    map(_to_index, I)
end
_to_index(i) = to_index(I)
_to_index(c::Colon) = c
const _colon_usage_msg = "convert Colons to a set of indices for indexing into array `A` by passing them in a complete tuple of indices `I` to `to_indices(A, I)`"
function getindex(::Colon, i)
    depwarn("getindex(::Colon, i) is deprecated; $_colon_usage_msg", :getindex)
    to_index(i)
end
function unsafe_getindex(::Colon, i::Integer)
    depwarn("getindex(::Colon, i) is deprecated; $_colon_usage_msg", :unsafe_getindex)
    to_index(i)
end
function step(::Colon)
    depwarn("step(::Colon) is deprecated; $_colon_usage_msg", :step)
    1
end
function isempty(::Colon)
    depwarn("isempty(::Colon) is deprecated; $_colon_usage_msg", :isempty)
    false
end
function in(::Integer, ::Colon)
    depwarn("in(::Integer, ::Colon) is deprecated; $_colon_usage_msg", :in)
    true
end

# #18931
@deprecate cummin(A, dim=1) accumulate(min, A, dim)
@deprecate cummax(A, dim=1) accumulate(max, A, dim)

# #19598
@deprecate sumabs(x)          sum(abs, x)
@deprecate sumabs(A, region)  sum(abs, A, region)
@deprecate sumabs2(x)         sum(abs2, x)
@deprecate sumabs2(A, region) sum(abs2, A, region)
@deprecate minabs(x)          minimum(abs, x)
@deprecate minabs(A, region)  minimum(abs, A, region)
@deprecate maxabs(x)          maximum(abs, x)
@deprecate maxabs(A, region)  maximum(abs, A, region)

for (dep, f, op) in [(:sumabs!, :sum!, :abs),
                     (:sumabs2!, :sum!, :abs2),
                     (:minabs!, :minimum!, :abs),
                     (:maxabs!, :maximum!, :abs)]
    @eval function ($dep)(r, A; init=true)
        Base.depwarn("$dep(r, A; init=$init) is deprecated, use $f($op, r, A; init=$init) instead.", Symbol($dep))
        ($f)($op, r, A; init=init)
    end
end

## Deprecate broadcast_zpreserving[!] (wasn't exported, but might as well be friendly)
function gen_broadcast_function_sparse(genbody::Function, f::Function, is_first_sparse::Bool)
    body = genbody(f, is_first_sparse)
    @eval let
        local _F_
        function _F_{Tv,Ti}(B::SparseMatrixCSC{Tv,Ti}, A_1, A_2)
            $body
        end
        _F_
    end
end
function gen_broadcast_body_zpreserving(f::Function, is_first_sparse::Bool)
    F = Expr(:quote, f)
    if is_first_sparse
        A1 = :(A_1)
        A2 = :(A_2)
        op1 = :(val1)
        op2 = :(val2)
    else
        A1 = :(A_2)
        A2 = :(A_1)
        op1 = :(val2)
        op2 = :(val1)
    end
    quote
        Base.Broadcast.check_broadcast_indices(indices(B), $A1)
        Base.Broadcast.check_broadcast_indices(indices(B), $A2)

        nnzB = isempty(B) ? 0 :
               nnz($A1) * div(B.n, ($A1).n) * div(B.m, ($A1).m)
        if length(B.rowval) < nnzB
            resize!(B.rowval, nnzB)
        end
        if length(B.nzval) < nnzB
            resize!(B.nzval, nnzB)
        end
        z = zero(Tv)

        ptrB = 1
        B.colptr[1] = 1

        @inbounds for col = 1:B.n
            ptr1::Int  = ($A1).n == 1 ? ($A1).colptr[1] : ($A1).colptr[col]
            stop1::Int = ($A1).n == 1 ? ($A1).colptr[2] : ($A1).colptr[col+1]
            col2 = size($A2, 2) == 1 ? 1 : col
            row = 1
            while ptr1 < stop1 && row <= B.m
                if ($A1).m != 1
                    row = ($A1).rowval[ptr1]
                end
                row2 = size($A2, 1) == 1 ? 1 : row
                val1 = ($A1).nzval[ptr1]
                val2 = ($A2)[row2,col2]
                res = ($F)($op1, $op2)
                if res != z
                    B.rowval[ptrB] = row
                    B.nzval[ptrB] = res
                    ptrB += 1
                end
                if ($A1).m != 1
                    ptr1 += 1
                else
                    row += 1
                end
            end
            B.colptr[col+1] = ptrB
        end
        deleteat!(B.rowval, B.colptr[end]:length(B.rowval))
        deleteat!(B.nzval, B.colptr[end]:length(B.nzval))
        nothing
    end
end
for (Bsig, A1sig, A2sig, gbb, funcname) in
    (
     (SparseMatrixCSC   , SparseMatrixCSC  ,  Array,  :gen_broadcast_body_zpreserving, :_broadcast_zpreserving!),
     (SparseMatrixCSC   , Array  ,  SparseMatrixCSC,  :gen_broadcast_body_zpreserving, :_broadcast_zpreserving!),
     (SparseMatrixCSC   , Number  ,  SparseMatrixCSC,  :gen_broadcast_body_zpreserving, :_broadcast_zpreserving!),
     (SparseMatrixCSC   , SparseMatrixCSC  ,  Number,  :gen_broadcast_body_zpreserving, :_broadcast_zpreserving!),
     (SparseMatrixCSC   , BitArray  ,  SparseMatrixCSC,  :gen_broadcast_body_zpreserving, :_broadcast_zpreserving!),
     (SparseMatrixCSC   , SparseMatrixCSC  ,  BitArray,  :gen_broadcast_body_zpreserving, :_broadcast_zpreserving!),
     )
    @eval let cache = Dict{Function,Function}()
        global $funcname
        function $funcname(f::Function, B::$Bsig, A1::$A1sig, A2::$A2sig)
            func       = @get! cache  f  gen_broadcast_function_sparse($gbb, f, ($A1sig) <: SparseMatrixCSC)
            # need eval because func was just created by gen_broadcast_function_sparse
            # TODO: convert this to a generated function
            eval(_current_module(), Expr(:body, Expr(:return, Expr(:call, QuoteNode(func), QuoteNode(B), QuoteNode(A1), QuoteNode(A2)))))
            return B
        end
    end  # let broadcast_cache
end
_broadcast_zpreserving!(args...) = broadcast!(args...)
# note: promote_eltype_op also deprecated, defined later in this file
_broadcast_zpreserving(f, As...) =
    broadcast!(f, similar(Array{_promote_eltype_op(f, As...)}, Base.Broadcast.broadcast_indices(As...)), As...)
_broadcast_zpreserving(f::Function, A_1::SparseMatrixCSC{Tv1,Ti1}, A_2::SparseMatrixCSC{Tv2,Ti2}) where {Tv1,Ti1,Tv2,Ti2} =
    _broadcast_zpreserving!(f, spzeros(promote_type(Tv1, Tv2), promote_type(Ti1, Ti2), Base.to_shape(Base.Broadcast.broadcast_indices(A_1, A_2))), A_1, A_2)
_broadcast_zpreserving(f::Function, A_1::SparseMatrixCSC{<:Any,Ti}, A_2::Union{Array,BitArray,Number}) where {Ti} =
    _broadcast_zpreserving!(f, spzeros(promote_eltype(A_1, A_2), Ti, Base.to_shape(Base.Broadcast.broadcast_indices(A_1, A_2))), A_1, A_2)
_broadcast_zpreserving(f::Function, A_1::Union{Array,BitArray,Number}, A_2::SparseMatrixCSC{<:Any,Ti}) where {Ti} =
    _broadcast_zpreserving!(f, spzeros(promote_eltype(A_1, A_2), Ti, Base.to_shape(Base.Broadcast.broadcast_indices(A_1, A_2))), A_1, A_2)

function _depstring_bczpres()
    return string("broadcast_zpreserving[!] is deprecated. Generic sparse broadcast[!] ",
        "provides most of broadcast_zpreserving[!]'s functionality. If you have a use case ",
        "that generic sparse broadcast[!] does not cover, please describe your use case in ",
        " issue #19533 (https://github.com/JuliaLang/julia/issues/19533).")
end
function _depwarn_bczpres(f, args...)
    depwarn(_depstring_bczpres(), :broadcast_zpreserving)
    return _broadcast_zpreserving(f, args...)
end
function _depwarn_bczpres!(f, args...)
    depwarn(_depstring_bczpres(), :broadcast_zpreserving!)
    return _broadcast_zpreserving!(f, args...)
end
@eval SparseArrays begin
    broadcast_zpreserving(f, args...) = Base._depwarn_bczpres(f, args...)
    broadcast_zpreserving(f, A::SparseMatrixCSC, B::SparseMatrixCSC) = Base._depwarn_bczpres(f, A, B)
    broadcast_zpreserving(f, A::SparseMatrixCSC, B::Union{Array,BitArray,Number}) = Base._depwarn_bczpres(f, A, B)
    broadcast_zpreserving(f, A::Union{Array,BitArray,Number}, B::SparseMatrixCSC) = Base._depwarn_bczpres(f, A, B)
    broadcast_zpreserving!(f, args...) = Base._depwarn_bczpres!(f, args...)
    broadcast_zpreserving!(f, C::SparseMatrixCSC, A::SparseMatrixCSC, B::Union{Array,BitArray,Number}) = Base._depwarn_bczpres!(f, C, A, B)
    broadcast_zpreserving!(f, C::SparseMatrixCSC, A::Union{Array,BitArray,Number}, B::SparseMatrixCSC) = Base._depwarn_bczpres!(f, C, A, B)
end

# #19719
@deprecate getindex(t::Tuple, r::AbstractArray)       getindex(t, vec(r))
@deprecate getindex(t::Tuple, b::AbstractArray{Bool}) getindex(t, vec(b))

# Deprecate isimag (#19947).
@deprecate isimag(z::Number) iszero(real(z))

# Deprecate vectorized xor in favor of compact broadcast syntax
@deprecate xor(a::Bool, B::BitArray)                xor.(a, B)
@deprecate xor(A::BitArray, b::Bool)                xor.(A, b)
@deprecate xor(a::Number, B::AbstractArray)         xor.(a, B)
@deprecate xor(A::AbstractArray, b::Number)         xor.(A, b)
@deprecate xor(A::AbstractArray, B::AbstractArray)  xor.(A, B)

# QuadGK moved to a package (#19741)
@deprecate_moved quadgk "QuadGK"

# Collections functions moved to a package (#19800)
module Collections
    for f in (:PriorityQueue, :enqueue!, :dequeue!, :heapify!, :heapify, :heappop!, :heappush!, :isheap, :peek)
        @eval Base.@deprecate_moved $f "DataStructures"
    end
end
export Collections

# Broadcast now returns a BitArray when the resulting eltype is Bool (#17623)
@deprecate bitbroadcast broadcast

# Deprecate two-argument map! (map!(f, A)) for a cycle in anticipation of semantic change
@deprecate map!(f::F, A::AbstractArray) where {F} map!(f, A, A)
@deprecate asyncmap!(f, c; ntasks=0, batch_size=nothing) asyncmap!(f, c, c; ntasks=ntasks, batch_size=batch_size)

# Not exported, but used outside Base
_promote_array_type(F, ::Type, ::Type, T::Type) = T
_promote_array_type(F, ::Type{<:Real}, ::Type{A}, ::Type) where {A<:AbstractFloat} = A
_promote_array_type(F, ::Type{<:Integer}, ::Type{A}, ::Type) where {A<:Integer} = A
_promote_array_type(::typeof(/), ::Type{<:Integer}, ::Type{<:Integer}, T::Type) = T
_promote_array_type(::typeof(\), ::Type{<:Integer}, ::Type{<:Integer}, T::Type) = T
_promote_array_type(::typeof(/), ::Type{<:Integer}, ::Type{Bool}, T::Type) = T
_promote_array_type(::typeof(\), ::Type{<:Integer}, ::Type{Bool}, T::Type) = T
_promote_array_type(F, ::Type{<:Integer}, ::Type{Bool}, T::Type) = T
_promote_array_type(F, ::Type{<:Union{Complex, Real}}, ::Type{Complex{T}}, ::Type) where {T<:AbstractFloat} = Complex{T}
function promote_array_type(F, R, S, T)
    Base.depwarn("`promote_array_type` is deprecated as it is no longer needed " *
                 "in Base. See https://github.com/JuliaLang/julia/issues/19669 " *
                 "for more information.", :promote_array_type)
    _promote_array_type(F, R, S, T)
end

# Deprecate manually vectorized abs2 methods in favor of compact broadcast syntax
@deprecate abs2(x::AbstractSparseVector) abs2.(x)

# Deprecate manually vectorized sign methods in favor of compact broadcast syntax
@deprecate sign(A::AbstractArray) sign.(A)

# Deprecate manually vectorized trigonometric and hyperbolic functions in favor of compact broadcast syntax
for f in (:sec, :sech, :secd, :asec, :asech,
            :csc, :csch, :cscd, :acsc, :acsch,
            :cot, :coth, :cotd, :acot, :acoth)
    @eval @deprecate $f(A::AbstractArray{<:Number}) $f.(A)
end

# Deprecate vectorized two-argument complex in favor of compact broadcast syntax
@deprecate complex(A::AbstractArray, b::Real)           complex.(A, b)
@deprecate complex(a::Real, B::AbstractArray)           complex.(a, B)
@deprecate complex(A::AbstractArray, B::AbstractArray)  complex.(A, B)

# Deprecate manually vectorized clamp methods in favor of compact broadcast syntax
@deprecate clamp(A::AbstractArray, lo, hi) clamp.(A, lo, hi)

# Deprecate manually vectorized round methods in favor of compact broadcast syntax
@deprecate round(M::Bidiagonal) round.(M)
@deprecate round(M::Tridiagonal) round.(M)
@deprecate round(M::SymTridiagonal) round.(M)
@deprecate round(::Type{T}, x::AbstractArray) where {T} round.(T, x)
@deprecate round(::Type{T}, x::AbstractArray, r::RoundingMode) where {T} round.(T, x, r)
@deprecate round(x::AbstractArray, r::RoundingMode) round.(x, r)
@deprecate round(x::AbstractArray, digits::Integer, base::Integer = 10) round.(x, digits, base)

# Deprecate manually vectorized trunc methods in favor of compact broadcast syntax
@deprecate trunc(M::Bidiagonal) trunc.(M)
@deprecate trunc(M::Tridiagonal) trunc.(M)
@deprecate trunc(M::SymTridiagonal) trunc.(M)
@deprecate trunc(::Type{T}, x::AbstractArray) where {T} trunc.(T, x)
@deprecate trunc(x::AbstractArray, digits::Integer, base::Integer = 10) trunc.(x, digits, base)

# Deprecate manually vectorized floor methods in favor of compact broadcast syntax
@deprecate floor(M::Bidiagonal) floor.(M)
@deprecate floor(M::Tridiagonal) floor.(M)
@deprecate floor(M::SymTridiagonal) floor.(M)
@deprecate floor(::Type{T}, A::AbstractArray) where {T} floor.(T, A)
@deprecate floor(A::AbstractArray, digits::Integer, base::Integer = 10) floor.(A, digits, base)

# Deprecate manually vectorized ceil methods in favor of compact broadcast syntax
@deprecate ceil(M::Bidiagonal) ceil.(M)
@deprecate ceil(M::Tridiagonal) ceil.(M)
@deprecate ceil(M::SymTridiagonal) ceil.(M)
@deprecate ceil(::Type{T}, x::AbstractArray) where {T} ceil.(T, x)
@deprecate ceil(x::AbstractArray, digits::Integer, base::Integer = 10) ceil.(x, digits, base)

# Deprecate manually vectorized `big` methods in favor of compact broadcast syntax
@deprecate big(r::UnitRange) big.(r)
@deprecate big(r::StepRange) big.(r)
@deprecate big(r::StepRangeLen) big.(r)
@deprecate big(r::LinSpace) big.(r)
@deprecate big(x::AbstractArray{<:Integer}) big.(x)
@deprecate big(x::AbstractArray{<:AbstractFloat}) big.(x)
@deprecate big(A::LowerTriangular) big.(A)
@deprecate big(A::UpperTriangular) big.(A)
@deprecate big(A::Base.LinAlg.UnitLowerTriangular) big.(A)
@deprecate big(A::Base.LinAlg.UnitUpperTriangular) big.(A)
@deprecate big(B::Bidiagonal) big.(B)
@deprecate big(A::AbstractArray{<:Complex{<:Integer}}) big.(A)
@deprecate big(A::AbstractArray{<:Complex{<:AbstractFloat}}) big.(A)
@deprecate big(x::AbstractArray{<:Complex{<:Rational{<:Integer}}}) big.(A)

# Deprecate manually vectorized div methods in favor of compact broadcast syntax
@deprecate div(A::Number, B::AbstractArray) div.(A, B)
@deprecate div(A::AbstractArray, B::Number) div.(A, B)
@deprecate div(A::AbstractArray, B::AbstractArray) div.(A, B)

# Deprecate manually vectorized rem methods in favor of compact broadcast syntax
@deprecate rem(A::Number, B::AbstractArray) rem.(A, B)
@deprecate rem(A::AbstractArray, B::Number) rem.(A, B)

# Deprecate manually vectorized div, mod, and % methods for dates
@deprecate div(X::StridedArray{P}, y::P) where {P<:Dates.Period}  div.(X, y)
@deprecate div(X::StridedArray{<:Dates.Period}, y::Integer)       div.(X, y)
@deprecate (%)(X::StridedArray{P}, y::P) where {P<:Dates.Period}  X .% y
@deprecate mod(X::StridedArray{P}, y::P) where {P<:Dates.Period}  mod.(X, y)

# Deprecate manually vectorized mod methods in favor of compact broadcast syntax
@deprecate mod(B::BitArray, x::Bool) mod.(B, x)
@deprecate mod(x::Bool, B::BitArray) mod.(x, B)
@deprecate mod(A::AbstractArray, B::AbstractArray) mod.(A, B)
@deprecate mod(x::Number, A::AbstractArray) mod.(x, A)
@deprecate mod(A::AbstractArray, x::Number) mod.(A, x)

# Deprecate vectorized & in favor of dot syntax
@deprecate (&)(a::Bool, B::BitArray)                a .& B
@deprecate (&)(A::BitArray, b::Bool)                A .& b
@deprecate (&)(a::Number, B::AbstractArray)         a .& B
@deprecate (&)(A::AbstractArray, b::Number)         A .& b
@deprecate (&)(A::AbstractArray, B::AbstractArray)  A .& B

# Deprecate vectorized | in favor of compact broadcast syntax
@deprecate (|)(a::Bool, B::BitArray)                a .| B
@deprecate (|)(A::BitArray, b::Bool)                A .| b
@deprecate (|)(a::Number, B::AbstractArray)         a .| B
@deprecate (|)(A::AbstractArray, b::Number)         A .| b
@deprecate (|)(A::AbstractArray, B::AbstractArray)  A .| B

# Deprecate vectorized ifelse
@deprecate ifelse(c::AbstractArray{Bool}, x, y) ifelse.(c, x, y)
@deprecate ifelse(c::AbstractArray{Bool}, x, y::AbstractArray) ifelse.(c, x, y)
@deprecate ifelse(c::AbstractArray{Bool}, x::AbstractArray, y) ifelse.(c, x, y)
@deprecate ifelse(c::AbstractArray{Bool}, x::AbstractArray, y::AbstractArray) ifelse.(c, x, y)

# Deprecate vectorized !
@deprecate(!(A::AbstractArray{Bool}), .!A) # parens for #20541
@deprecate(!(B::BitArray), .!B) # parens for #20541
!(::typeof(()->())) = () # make sure ! has at least 4 methods so that for-loops don't end up getting a back-edge to depwarn

# Deprecate vectorized ~
@deprecate ~(A::AbstractArray) .~A
@deprecate ~(B::BitArray) .~B

function frexp(A::Array{<:AbstractFloat})
    depwarn(string("`frexp(x::Array)` is discontinued. Though not a direct replacement, ",
                   "consider using dot-syntax to `broadcast` scalar `frexp` over `Array`s ",
                   "instead, for example `frexp.(rand(4))`."), :frexp)
    F = similar(A)
    E = Array{Int}(size(A))
    for (iF, iE, iA) in zip(eachindex(F), eachindex(E), eachindex(A))
        F[iF], E[iE] = frexp(A[iA])
    end
    return (F, E)
end

# Deprecate reducing isinteger over arrays
@deprecate isinteger(A::AbstractArray) all(isinteger, A)

# Deprecate promote_eltype_op (#19814, #19937)
_promote_eltype_op(::Any) = Any
_promote_eltype_op(op, A) = (@_inline_meta; promote_op(op, eltype(A)))
_promote_eltype_op(op, A, B) = (@_inline_meta; promote_op(op, eltype(A), eltype(B)))
_promote_eltype_op(op, A, B, C, D...) = (@_inline_meta; _promote_eltype_op(op, eltype(A), _promote_eltype_op(op, B, C, D...)))
@inline function promote_eltype_op(args...)
    depwarn("""
            `promote_eltype_op` is deprecated and should not be used.
            See https://github.com/JuliaLang/julia/issues/19669.""",
            :promote_eltype_op)
    _promote_eltype_op(args...)
end


function unsafe_wrap(::Type{String}, p::Union{Ptr{UInt8},Ptr{Int8}}, len::Integer, own::Bool=false)
    Base.depwarn("unsafe_wrap(String, ...) is deprecated; use `unsafe_string` instead.", :unsafe_wrap)
    #ccall(:jl_array_to_string, Ref{String}, (Any,),
    #      ccall(:jl_ptr_to_array_1d, Vector{UInt8}, (Any, Ptr{UInt8}, Csize_t, Cint),
    #            Vector{UInt8}, p, len, own))
    unsafe_string(p, len)
end
unsafe_wrap(::Type{String}, p::Union{Ptr{UInt8},Ptr{Int8}}, own::Bool=false) =
    unsafe_wrap(String, p, ccall(:strlen, Csize_t, (Ptr{UInt8},), p), own)
unsafe_wrap(::Type{String}, p::Cstring, own::Bool=false) = unsafe_wrap(String, convert(Ptr{UInt8}, p), own)
unsafe_wrap(::Type{String}, p::Cstring, len::Integer, own::Bool=false) =
    unsafe_wrap(String, convert(Ptr{UInt8}, p), len, own)

# #19660
@deprecate finalize(sa::LibGit2.StrArrayStruct) LibGit2.free(sa)
@deprecate finalize(sa::LibGit2.Buffer) LibGit2.free(sa)

## produce, consume, and task iteration
# NOTE: When removing produce/consume, also remove field Task.consumers and related code in
# task.jl and event.jl

function produce(v)
    depwarn("produce is now deprecated. Use Channels for inter-task communication.", :produce)

    ct = current_task()
    local empty, t, q
    while true
        q = ct.consumers
        if isa(q,Task)
            t = q
            ct.consumers = nothing
            empty = true
            break
        elseif isa(q,Condition) && !isempty(q.waitq)
            t = shift!(q.waitq)
            empty = isempty(q.waitq)
            break
        end
        wait()
    end

    t.state == :runnable || throw(AssertionError("producer.consumer.state == :runnable"))
    if empty
        schedule_and_wait(t, v)
        while true
            # wait until there are more consumers
            q = ct.consumers
            if isa(q,Task)
                return q.result
            elseif isa(q,Condition) && !isempty(q.waitq)
                return q.waitq[1].result
            end
            wait()
        end
    else
        schedule(t, v)
        # make sure `t` runs before us. otherwise, the producer might
        # finish before `t` runs again, causing it to see the producer
        # as done, causing done(::Task, _) to miss the value `v`.
        # see issue #7727
        yield()
        return q.waitq[1].result
    end
end
produce(v...) = produce(v)
export produce

function consume(P::Task, values...)
    depwarn("consume is now deprecated. Use Channels for inter-task communication.", :consume)

    if istaskdone(P)
        return wait(P)
    end

    ct = current_task()
    ct.result = length(values)==1 ? values[1] : values

    #### un-optimized version
    #if P.consumers === nothing
    #    P.consumers = Condition()
    #end
    #push!(P.consumers.waitq, ct)
    # optimized version that avoids the queue for 1 consumer
    if P.consumers === nothing || (isa(P.consumers,Condition)&&isempty(P.consumers.waitq))
        P.consumers = ct
    else
        if isa(P.consumers, Task)
            t = P.consumers
            P.consumers = Condition()
            push!(P.consumers.waitq, t)
        end
        push!(P.consumers.waitq, ct)
    end

    P.state == :runnable ? schedule_and_wait(P) : wait() # don't attempt to queue it twice
end
export consume

function start(t::Task)
    depwarn(string("Task iteration is now deprecated.",
                   " Use Channels for inter-task communication. ",
                   " A for-loop on a Channel object is terminated by calling `close` on the object."), :taskfor)
    nothing
end
function done(t::Task, val)
    t.result = consume(t)
    istaskdone(t)
end
next(t::Task, val) = (t.result, nothing)
iteratorsize(::Type{Task}) = SizeUnknown()
iteratoreltype(::Type{Task}) = EltypeUnknown()

isempty(::Task) = error("isempty not defined for Tasks")

@eval Base.Test begin
    approx_full(x::AbstractArray) = x
    approx_full(x::Number) = x
    approx_full(x) = full(x)

    function test_approx_eq(va, vb, Eps, astr, bstr)
        va = approx_full(va)
        vb = approx_full(vb)
        la, lb = length(linearindices(va)), length(linearindices(vb))
        if la != lb
            error("lengths of ", astr, " and ", bstr, " do not match: ",
                "\n  ", astr, " (length $la) = ", va,
                "\n  ", bstr, " (length $lb) = ", vb)
        end
        diff = real(zero(eltype(va)))
        for (xa, xb) = zip(va, vb)
            if isfinite(xa) && isfinite(xb)
                diff = max(diff, abs(xa-xb))
            elseif !isequal(xa,xb)
                error("mismatch of non-finite elements: ",
                    "\n  ", astr, " = ", va,
                    "\n  ", bstr, " = ", vb)
            end
        end

        if !isnan(Eps) && !(diff <= Eps)
            sdiff = string("|", astr, " - ", bstr, "| <= ", Eps)
            error("assertion failed: ", sdiff,
                "\n  ", astr, " = ", va,
                "\n  ", bstr, " = ", vb,
                "\n  difference = ", diff, " > ", Eps)
        end
    end

    array_eps(a::AbstractArray{Complex{T}}) where {T} = eps(float(maximum(x->(isfinite(x) ? abs(x) : T(NaN)), a)))
    array_eps(a) = eps(float(maximum(x->(isfinite(x) ? abs(x) : oftype(x,NaN)), a)))

    test_approx_eq(va, vb, astr, bstr) =
        test_approx_eq(va, vb, 1E4*length(linearindices(va))*max(array_eps(va), array_eps(vb)), astr, bstr)

    """
        @test_approx_eq_eps(a, b, tol)

    Test two floating point numbers `a` and `b` for equality taking into account
    a margin of tolerance given by `tol`.
    """
    macro test_approx_eq_eps(a, b, c)
        Base.depwarn(string("@test_approx_eq_eps is deprecated, use `@test ", a, " ≈ ", b, " atol=", c, "` instead"),
                    Symbol("@test_approx_eq_eps"))
        :(test_approx_eq($(esc(a)), $(esc(b)), $(esc(c)), $(string(a)), $(string(b))))
    end
    export @test_approx_eq_eps

    """
        @test_approx_eq(a, b)

    Deprecated. Test two floating point numbers `a` and `b` for equality taking into
    account small numerical errors.
    """
    macro test_approx_eq(a, b)
        Base.depwarn(string("@test_approx_eq is deprecated, use `@test ", a, " ≈ ", b, "` instead"),
                    Symbol("@test_approx_eq"))
        :(test_approx_eq($(esc(a)), $(esc(b)), $(string(a)), $(string(b))))
    end
    export @test_approx_eq
end

# Deprecate partial linear indexing
function partial_linear_indexing_warning_lookup(nidxs_remaining)
    # We need to figure out how many indices were passed for a sensible deprecation warning
    opts = JLOptions()
    if opts.depwarn > 0
        # Find the caller -- this is very expensive so we don't want to do it twice
        bt = backtrace()
        found = false
        call = StackTraces.UNKNOWN
        caller = StackTraces.UNKNOWN
        for frame in bt
            lkups = StackTraces.lookup(frame)
            for caller in lkups
                if caller == StackTraces.UNKNOWN
                    continue
                end
                found && @goto found
                if caller.func in (:getindex, :setindex!, :view)
                    found = true
                    call = caller
                end
            end
        end
        @label found
        fn = "`reshape`"
        if call != StackTraces.UNKNOWN && !isnull(call.linfo)
            # Try to grab the number of dimensions in the parent array
            mi = get(call.linfo)
            args = mi.specTypes.parameters
            if length(args) >= 2 && args[2] <: AbstractArray
                fn = "`reshape(A, Val{$(ndims(args[2]) - nidxs_remaining + 1)})`"
            end
        end
        _depwarn("Partial linear indexing is deprecated. Use $fn to make the dimensionality of the array match the number of indices.", opts, bt, caller)
    end
end
function partial_linear_indexing_warning(n)
    depwarn("Partial linear indexing is deprecated. Use `reshape(A, Val{$n})` to make the dimensionality of the array match the number of indices.", (:getindex, :setindex!, :view))
end

# Deprecate Array(T, dims...) in favor of proper type constructors
@deprecate Array(::Type{T}, d::NTuple{N,Int}) where {T,N}               Array{T}(d)
@deprecate Array(::Type{T}, d::Int...) where {T}                        Array{T}(d...)
@deprecate Array(::Type{T}, m::Int) where {T}                           Array{T}(m)
@deprecate Array(::Type{T}, m::Int,n::Int) where {T}                    Array{T}(m,n)
@deprecate Array(::Type{T}, m::Int,n::Int,o::Int) where {T}             Array{T}(m,n,o)
@deprecate Array(::Type{T}, d::Integer...) where {T}                    Array{T}(convert(Tuple{Vararg{Int}}, d))
@deprecate Array(::Type{T}, m::Integer) where {T}                       Array{T}(Int(m))
@deprecate Array(::Type{T}, m::Integer,n::Integer) where {T}            Array{T}(Int(m),Int(n))
@deprecate Array(::Type{T}, m::Integer,n::Integer,o::Integer) where {T} Array{T}(Int(m),Int(n),Int(o))

# Likewise for SharedArrays
@deprecate SharedArray(::Type{T}, dims::Dims{N}; kwargs...) where {T,N} SharedArray{T}(dims; kwargs...)
@deprecate SharedArray(::Type{T}, dims::Int...; kwargs...) where {T}    SharedArray{T}(dims...; kwargs...)
@deprecate(SharedArray(filename::AbstractString, ::Type{T}, dims::NTuple{N,Int}, offset; kwargs...) where {T,N},
           SharedArray{T}(filename, dims, offset; kwargs...))
@deprecate(SharedArray(filename::AbstractString, ::Type{T}, dims::NTuple, offset; kwargs...) where {T},
           SharedArray{T}(filename, dims, offset; kwargs...))

@noinline function is_intrinsic_expr(@nospecialize(x))
    Base.depwarn("is_intrinsic_expr is deprecated. There are no intrinsic functions anymore.", :is_intrinsic_expr)
    return false
end

@deprecate EachLine(stream, ondone) EachLine(stream, ondone=ondone)

# These conversions should not be defined, see #19896
@deprecate convert(::Type{T}, x::Dates.Period) where {T<:Number} convert(T, Dates.value(x))
@deprecate convert(::Type{T}, x::Real) where {T<:Dates.Period}   T(x)
@deprecate convert(::Type{R}, x::Dates.DateTime) where {R<:Real} R(Dates.value(x))
@deprecate convert(::Type{R}, x::Dates.Date) where {R<:Real}     R(Dates.value(x))
@deprecate convert(::Type{Dates.DateTime}, x::Real)              Dates.DateTime(Dates.Millisecond(x))
@deprecate convert(::Type{Dates.Date}, x::Real)                  Dates.Date(Dates.Day(x))

function colon(start::T, stop::T) where T<:Dates.Period
    depwarn("$start:$stop is deprecated, use $start:$T(1):$stop instead.", :colon)
    colon(start, T(1), stop)
end

# LibGit2 refactor (#19839)
@eval Base.LibGit2 begin
     Base.@deprecate_binding Oid GitHash
     Base.@deprecate_binding GitAnyObject GitUnknownObject

     @deprecate owner(x) repository(x) false
     @deprecate get(::Type{T}, repo::GitRepo, x) where {T<:GitObject} T(repo, x) false
     @deprecate get(::Type{T}, repo::GitRepo, oid::GitHash, oid_size::Int) where {T<:GitObject} T(repo, GitShortHash(oid, oid_size)) false
     @deprecate revparse(repo::GitRepo, objname::AbstractString) GitObject(repo, objname) false
     @deprecate object(repo::GitRepo, te::GitTreeEntry) GitObject(repo, te) false
     @deprecate commit(ann::GitAnnotated) GitHash(ann) false
     @deprecate lookup(repo::GitRepo, oid::GitHash) GitBlob(repo, oid) false
    function Base.cat(repo::GitRepo, ::Type{T}, spec::Union{AbstractString,AbstractGitHash}) where T<:GitObject
        Base.depwarn("cat(repo::GitRepo, T, spec) is deprecated, use content(T(repo, spec))", :cat)
        try
            return content(GitBlob(repo, spec))
        catch e
            isa(e, LibGit2.GitError) && return nothing
            rethrow(e)
        end
    end
    Base.cat(repo::GitRepo, spec::Union{AbstractString,AbstractGitHash}) = cat(repo, GitBlob, spec)
end

# when this deprecation is deleted, remove all calls to it, and all
# negate=nothing keyword arguments, from base/dates/adjusters.jl
@eval Dates function deprecate_negate(f, func, sig, negate)
    if negate === nothing
        return func
    else
        msg = "$f($sig; negate=$negate) is deprecated, use $f("
        negate && (msg *= "!")
        msg *= "$sig) instead."
        Base.depwarn(msg, f)
        return negate ? !func : func
    end
end

# TODO: remove `:typealias` from BINDING_HEADS in base/docs/Docs.jl
# TODO: remove `'typealias` case in expand-table in julia-syntax.scm

# FloatRange replaced by StepRangeLen

## Old-style floating point ranges. We reimplement them here because
## the replacement StepRangeLen also has 4 real-valued fields, which
## makes deprecation tricky. See #20506.

struct Use_StepRangeLen_Instead{T<:AbstractFloat} <: Range{T}
    start::T
    step::T
    len::T
    divisor::T
end

Use_StepRangeLen_Instead(a::AbstractFloat, s::AbstractFloat, l::Real, d::AbstractFloat) =
    Use_StepRangeLen_Instead{promote_type(typeof(a),typeof(s),typeof(d))}(a,s,l,d)

isempty(r::Use_StepRangeLen_Instead) = length(r) == 0

step(r::Use_StepRangeLen_Instead) = r.step/r.divisor

length(r::Use_StepRangeLen_Instead) = Integer(r.len)

first(r::Use_StepRangeLen_Instead{T}) where {T} = convert(T, r.start/r.divisor)

last(r::Use_StepRangeLen_Instead{T}) where {T} = convert(T, (r.start + (r.len-1)*r.step)/r.divisor)

start(r::Use_StepRangeLen_Instead) = 0
done(r::Use_StepRangeLen_Instead, i::Int) = length(r) <= i
next(r::Use_StepRangeLen_Instead{T}, i::Int) where {T} =
    (convert(T, (r.start + i*r.step)/r.divisor), i+1)

function getindex(r::Use_StepRangeLen_Instead{T}, i::Integer) where T
    @_inline_meta
    @boundscheck checkbounds(r, i)
    convert(T, (r.start + (i-1)*r.step)/r.divisor)
end

function getindex(r::Use_StepRangeLen_Instead, s::OrdinalRange)
    @_inline_meta
    @boundscheck checkbounds(r, s)
    Use_StepRangeLen_Instead(r.start + (first(s)-1)*r.step, step(s)*r.step, length(s), r.divisor)
end

-(r::Use_StepRangeLen_Instead)   = Use_StepRangeLen_Instead(-r.start, -r.step, r.len, r.divisor)
+(x::Real, r::Use_StepRangeLen_Instead) = Use_StepRangeLen_Instead(r.divisor*x + r.start, r.step, r.len, r.divisor)
-(x::Real, r::Use_StepRangeLen_Instead) = Use_StepRangeLen_Instead(r.divisor*x - r.start, -r.step, r.len, r.divisor)
-(r::Use_StepRangeLen_Instead, x::Real) = Use_StepRangeLen_Instead(r.start - r.divisor*x, r.step, r.len, r.divisor)
*(x::Real, r::Use_StepRangeLen_Instead)   = Use_StepRangeLen_Instead(x*r.start, x*r.step, r.len, r.divisor)
*(r::Use_StepRangeLen_Instead, x::Real)   = x * r
/(r::Use_StepRangeLen_Instead, x::Real)   = Use_StepRangeLen_Instead(r.start/x, r.step/x, r.len, r.divisor)
promote_rule(::Type{Use_StepRangeLen_Instead{T1}},::Type{Use_StepRangeLen_Instead{T2}}) where {T1,T2} =
    Use_StepRangeLen_Instead{promote_type(T1,T2)}
convert(::Type{Use_StepRangeLen_Instead{T}}, r::Use_StepRangeLen_Instead{T}) where {T<:AbstractFloat} = r
convert(::Type{Use_StepRangeLen_Instead{T}}, r::Use_StepRangeLen_Instead) where {T<:AbstractFloat} =
    Use_StepRangeLen_Instead{T}(r.start,r.step,r.len,r.divisor)

promote_rule(::Type{Use_StepRangeLen_Instead{F}}, ::Type{OR}) where {F,OR<:OrdinalRange} =
    Use_StepRangeLen_Instead{promote_type(F,eltype(OR))}
convert(::Type{Use_StepRangeLen_Instead{T}}, r::OrdinalRange) where {T<:AbstractFloat} =
    Use_StepRangeLen_Instead{T}(first(r), step(r), length(r), one(T))
convert(::Type{Use_StepRangeLen_Instead}, r::OrdinalRange{T}) where {T} =
    Use_StepRangeLen_Instead{typeof(float(first(r)))}(first(r), step(r), length(r), one(T))

promote_rule(::Type{LinSpace{F}}, ::Type{OR}) where {F,OR<:Use_StepRangeLen_Instead} =
    LinSpace{promote_type(F,eltype(OR))}
convert(::Type{LinSpace{T}}, r::Use_StepRangeLen_Instead) where {T<:AbstractFloat} =
    linspace(convert(T, first(r)), convert(T, last(r)), convert(T, length(r)))
convert(::Type{LinSpace}, r::Use_StepRangeLen_Instead{T}) where {T<:AbstractFloat} =
    convert(LinSpace{T}, r)

reverse(r::Use_StepRangeLen_Instead)   = Use_StepRangeLen_Instead(r.start + (r.len-1)*r.step, -r.step, r.len, r.divisor)

function sum(r::Use_StepRangeLen_Instead)
    l = length(r)
    if iseven(l)
        s = r.step * (l-1) * (l>>1)
    else
        s = (r.step * l) * ((l-1)>>1)
    end
    return (l * r.start + s)/r.divisor
end

@deprecate_binding FloatRange Use_StepRangeLen_Instead

## end of FloatRange

@noinline zero_arg_matrix_constructor(prefix::String) =
    depwarn("$prefix() is deprecated, use $prefix(0, 0) instead.", :zero_arg_matrix_constructor)
function (::Type{Matrix{T}})() where T
    zero_arg_matrix_constructor("Matrix{T}")
    return Matrix{T}(0, 0)
end
function (::Type{Matrix})()
    zero_arg_matrix_constructor("Matrix")
    return Matrix(0, 0)
end

for name in ("alnum", "alpha", "cntrl", "digit", "number", "graph",
             "lower", "print", "punct", "space", "upper", "xdigit")
    f = Symbol("is",name)
    @eval @deprecate ($f)(s::AbstractString) all($f, s)
end

# TODO: remove warning for using `_` in parse_input_line in base/client.jl

# Special functions have been moved to a package
for f in (:airyai, :airyaiprime, :airybi, :airybiprime, :airyaix, :airyaiprimex, :airybix, :airybiprimex,
          :besselh, :besselhx, :besseli, :besselix, :besselj, :besselj0, :besselj1, :besseljx, :besselk,
          :besselkx, :bessely, :bessely0, :bessely1, :besselyx,
          :dawson, :erf, :erfc, :erfcinv, :erfcx, :erfi, :erfinv,
          :eta, :zeta, :digamma, :invdigamma, :polygamma, :trigamma,
          :hankelh1, :hankelh1x, :hankelh2, :hankelh2x,
          :airy, :airyx, :airyprime)
    @eval @deprecate_moved $f "SpecialFunctions"
end

@deprecate_binding LinearIndexing IndexStyle false
@deprecate_binding LinearFast IndexLinear false
@deprecate_binding LinearSlow IndexCartesian false
@deprecate_binding linearindexing IndexStyle false

# #20876
@eval Base.Dates begin
    function Base.Dates.parse(x::AbstractString, df::DateFormat)
        Base.depwarn(string(
            "`Dates.parse(x::AbstractString, df::DateFormat)` is deprecated, use ",
            "`sort!(filter!(el -> isa(el, Dates.Period), Dates.parse_components(x, df), rev=true, lt=Dates.periodisless)` ",
            " instead."), :parse)
        sort!(filter!(el -> isa(el, Period), parse_components(x, df)), rev=true, lt=periodisless)
     end
end

# PR #16984
@deprecate MersenneTwister() MersenneTwister(0)

# #19635
for fname in (:ones, :zeros)
    @eval @deprecate ($fname)(T::Type, arr) ($fname)(T, size(arr))
    @eval ($fname)(T::Type, i::Integer) = ($fname)(T, (i,))
    @eval function ($fname)(::Type{T}, arr::Array{T}) where T
        msg = string("`", $fname, "{T}(::Type{T}, arr::Array{T})` is deprecated, use ",
                            "`", $fname , "(T, size(arr))` instead. ",
                           )
        error(msg)
    end
end

# END 0.6 deprecations

# BEGIN 0.7 deprecations

@deprecate issubtype (<:)

@deprecate union() Set()

# 12807
start(::Union{Process, ProcessChain}) = 1
done(::Union{Process, ProcessChain}, i::Int) = (i == 3)
next(p::Union{Process, ProcessChain}, i::Int) = (getindex(p, i), i + 1)
@noinline function getindex(p::Union{Process, ProcessChain}, i::Int)
    depwarn("open(cmd) now returns only a Process<:IO object", :getindex)
    return i == 1 ? getfield(p, p.openstream) : p
end

@deprecate cond(F::LinAlg.LU, p::Integer) cond(full(F), p)

# PR #21359
@deprecate srand(r::MersenneTwister, filename::AbstractString, n::Integer=4) srand(r, read!(filename, Array{UInt32}(Int(n))))
@deprecate srand(filename::AbstractString, n::Integer=4) srand(read!(filename, Array{UInt32}(Int(n))))
@deprecate MersenneTwister(filename::AbstractString)  srand(MersenneTwister(0), read!(filename, Array{UInt32}(Int(4))))


# PR #21974
@deprecate versioninfo(verbose::Bool) versioninfo(verbose=verbose)
@deprecate versioninfo(io::IO, verbose::Bool) versioninfo(io, verbose=verbose)

# PR #22188
@deprecate cholfact!(A::StridedMatrix, uplo::Symbol, ::Type{Val{false}}) cholfact!(Hermitian(A, uplo), Val(false))
@deprecate cholfact!(A::StridedMatrix, uplo::Symbol) cholfact!(Hermitian(A, uplo))
@deprecate cholfact(A::StridedMatrix, uplo::Symbol, ::Type{Val{false}}) cholfact(Hermitian(A, uplo), Val(false))
@deprecate cholfact(A::StridedMatrix, uplo::Symbol) cholfact(Hermitian(A, uplo))
@deprecate cholfact!(A::StridedMatrix, uplo::Symbol, ::Type{Val{true}}; tol = 0.0) cholfact!(Hermitian(A, uplo), Val(true), tol = tol)
@deprecate cholfact(A::StridedMatrix, uplo::Symbol, ::Type{Val{true}}; tol = 0.0) cholfact(Hermitian(A, uplo), Val(true), tol = tol)

# PR #22245
@deprecate isposdef(A::AbstractMatrix, UL::Symbol) isposdef(Hermitian(A, UL))
@deprecate isposdef!(A::StridedMatrix, UL::Symbol) isposdef!(Hermitian(A, UL))

# also remove all support machinery in src for current_module when removing this deprecation
# and make Base.include an error
_current_module() = ccall(:jl_get_current_module, Ref{Module}, ())
@noinline function binding_module(s::Symbol)
    depwarn("binding_module(symbol) is deprecated, use `binding_module(module, symbol)` instead.", :binding_module)
    return binding_module(_current_module(), s)
end
@noinline function expand(@nospecialize(x))
    depwarn("expand(x) is deprecated, use `expand(module, x)` instead.", :expand)
    return expand(_current_module(), x)
end
@noinline function macroexpand(@nospecialize(x))
    depwarn("macroexpand(x) is deprecated, use `macroexpand(module, x)` instead.", :macroexpand)
    return macroexpand(_current_module(), x)
end
@noinline function isconst(s::Symbol)
    depwarn("isconst(symbol) is deprecated, use `isconst(module, symbol)` instead.", :isconst)
    return isconst(_current_module(), s)
end
@noinline function include_string(txt::AbstractString, fname::AbstractString)
    depwarn("include_string(string, fname) is deprecated, use `include_string(module, string, fname)` instead.", :include_string)
    return include_string(_current_module(), txt, fname)
end
@noinline function include_string(txt::AbstractString)
    depwarn("include_string(string) is deprecated, use `include_string(module, string)` instead.", :include_string)
    return include_string(_current_module(), txt, "string")
end

"""
    current_module() -> Module

Get the *dynamically* current `Module`, which is the `Module` code is currently being read
from. In general, this is not the same as the module containing the call to this function.

DEPRECATED: use @__MODULE__ instead
"""
@noinline function current_module()
    depwarn("current_module() is deprecated, use `@__MODULE__` instead.", :current_module)
    return _current_module()
end
export current_module

# PR #22062
function LibGit2.set_remote_url(repo::LibGit2.GitRepo, url::AbstractString; remote::AbstractString="origin")
    Base.depwarn(string(
        "`LibGit2.set_remote_url(repo, url; remote=remote)` is deprecated, use ",
        "`LibGit2.set_remote_url(repo, remote, url)` instead."), :set_remote_url)
    LibGit2.set_remote_url(repo, remote, url)
end
function LibGit2.set_remote_url(path::AbstractString, url::AbstractString; remote::AbstractString="origin")
    Base.depwarn(string(
        "`LibGit2.set_remote_url(path, url; remote=remote)` is deprecated, use ",
        "`LibGit2.set_remote_url(path, remote, url)` instead."), :set_remote_url)
    LibGit2.set_remote_url(path, remote, url)
end

module Operators
    for op in [:!, :(!=), :(!==), :%, :&, :*, :+, :-, :/, ://, :<, :<:, :<<, :(<=),
               :<|, :(==), :(===), :>, :>:, :(>=), :>>, :>>>, :\, :^, :colon,
               :adjoint, :getindex, :hcat, :hvcat, :setindex!, :transpose, :vcat,
               :xor, :|, :|>, :~, :×, :÷, :∈, :∉, :∋, :∌, :∘, :√, :∛, :∩, :∪, :≠, :≤,
               :≥, :⊆, :⊈, :⊊, :⊻, :⋅]
        if isdefined(Base, op)
            @eval Base.@deprecate_binding $op Base.$op
        end
    end
end
export Operators

# PR #21956
# This mimics the structure as it was defined in Base to avoid directly breaking code
# that assumes this structure
module DFT
    for f in [:bfft, :bfft!, :brfft, :dct, :dct!, :fft, :fft!, :fftshift, :idct, :idct!,
              :ifft, :ifft!, :ifftshift, :irfft, :plan_bfft, :plan_bfft!, :plan_brfft,
              :plan_dct, :plan_dct!, :plan_fft, :plan_fft!, :plan_idct, :plan_idct!,
              :plan_ifft, :plan_ifft!, :plan_irfft, :plan_rfft, :rfft]
        pkg = endswith(String(f), "shift") ? "AbstractFFTs" : "FFTW"
        @eval Base.@deprecate_moved $f $pkg
    end
    module FFTW
        for f in [:r2r, :r2r!, :plan_r2r, :plan_r2r!]
            @eval Base.@deprecate_moved $f "FFTW"
        end
    end
    export FFTW
end
using .DFT
for f in filter(s -> isexported(DFT, s), names(DFT, true))
    @eval export $f
end
module DSP
    for f in [:conv, :conv2, :deconv, :filt, :filt!, :xcorr]
        @eval Base.@deprecate_moved $f "DSP"
    end
end
using .DSP
export conv, conv2, deconv, filt, filt!, xcorr

# PR #21709
@deprecate cov(x::AbstractVector, corrected::Bool) cov(x, corrected=corrected)
@deprecate cov(x::AbstractMatrix, vardim::Int, corrected::Bool) cov(x, vardim, corrected=corrected)
@deprecate cov(X::AbstractVector, Y::AbstractVector, corrected::Bool) cov(X, Y, corrected=corrected)
@deprecate cov(X::AbstractVecOrMat, Y::AbstractVecOrMat, vardim::Int, corrected::Bool) cov(X, Y, vardim, corrected=corrected)

# bkfact
function bkfact(A::StridedMatrix, uplo::Symbol, symmetric::Bool = issymmetric(A), rook::Bool = false)
    depwarn("bkfact with uplo and symmetric arguments deprecated. Please use bkfact($(symmetric ? "Symmetric(" : "Hermitian(")A, :$uplo))",
        :bkfact)
    return bkfact(symmetric ? Symmetric(A, uplo) : Hermitian(A, uplo), rook)
end
function bkfact!(A::StridedMatrix, uplo::Symbol, symmetric::Bool = issymmetric(A), rook::Bool = false)
    depwarn("bkfact! with uplo and symmetric arguments deprecated. Please use bkfact!($(symmetric ? "Symmetric(" : "Hermitian(")A, :$uplo))",
        :bkfact!)
    return bkfact!(symmetric ? Symmetric(A, uplo) : Hermitian(A, uplo), rook)
end

# PR #22325
# TODO: when this replace is removed from deprecated.jl:
# 1) rename the function replace_new from strings/util.jl to replace
# 2) update the replace(s::AbstractString, pat, f) method, below replace_new
#    (see instructions there)
function replace(s::AbstractString, pat, f, n::Integer)
    if n <= 0
        depwarn(string("`replace(s, pat, r, count)` with `count <= 0` is deprecated, use ",
                       "`replace(s, pat, r, typemax(Int))` or `replace(s, pat, r)` instead"),
                :replace)
        replace(s, pat, f)
    else
        replace_new(String(s), pat, f, n)
    end
end

# PR #22475
@deprecate ntuple(f, ::Type{Val{N}}) where {N}  ntuple(f, Val(N))
@deprecate fill_to_length(t, val, ::Type{Val{N}}) where {N} fill_to_length(t, val, Val(N)) false
@deprecate literal_pow(a, b, ::Type{Val{N}}) where {N} literal_pow(a, b, Val(N)) false
@eval IteratorsMD @deprecate split(t, V::Type{Val{n}}) where {n} split(t, Val(n)) false
@deprecate sqrtm(A::UpperTriangular{T},::Type{Val{realmatrix}}) where {T,realmatrix} sqrtm(A, Val(realmatrix))
@deprecate lufact(A::AbstractMatrix, ::Type{Val{false}}) lufact(A, Val(false))
@deprecate lufact(A::AbstractMatrix, ::Type{Val{true}}) lufact(A, Val(true))
@deprecate lufact!(A::AbstractMatrix, ::Type{Val{false}}) lufact!(A, Val(false))
@deprecate lufact!(A::AbstractMatrix, ::Type{Val{true}}) lufact!(A, Val(true))
@deprecate qrfact(A::AbstractMatrix, ::Type{Val{false}}) qrfact(A, Val(false))
@deprecate qrfact(A::AbstractMatrix, ::Type{Val{true}}) qrfact(A, Val(true))
@deprecate qrfact!(A::AbstractMatrix, ::Type{Val{false}}) qrfact!(A, Val(false))
@deprecate qrfact!(A::AbstractMatrix, ::Type{Val{true}}) qrfact!(A, Val(true))
@deprecate cholfact(A::AbstractMatrix, ::Type{Val{false}}) cholfact(A, Val(false))
@deprecate cholfact(A::AbstractMatrix, ::Type{Val{true}}; tol = 0.0) cholfact(A, Val(true); tol = tol)
@deprecate cholfact!(A::AbstractMatrix, ::Type{Val{false}}) cholfact!(A, Val(false))
@deprecate cholfact!(A::AbstractMatrix, ::Type{Val{true}}; tol = 0.0) cholfact!(A, Val(true); tol = tol)
@deprecate cat(::Type{Val{N}}, A::AbstractArray...) where {N} cat(Val(N), A...)
@deprecate cat(::Type{Val{N}}, A::SparseArrays._SparseConcatGroup...) where {N} cat(Val(N), A...)
@deprecate cat(::Type{Val{N}}, A::SparseArrays._DenseConcatGroup...) where {N} cat(Val(N), A...)
@deprecate cat_t(::Type{Val{N}}, ::Type{T}, A, B) where {N,T} cat_t(Val(N), T, A, B) false
@deprecate reshape(A::AbstractArray, ::Type{Val{N}}) where {N} reshape(A, Val(N))

@deprecate read(s::IO, x::Ref) read!(s, x)

@deprecate read(s::IO, t::Type, d1::Int, dims::Int...) read!(s, Array{t}(tuple(d1,dims...)))
@deprecate read(s::IO, t::Type, d1::Integer, dims::Integer...) read!(s, Array{t}(convert(Tuple{Vararg{Int}},tuple(d1,dims...))))
@deprecate read(s::IO, t::Type, dims::Dims) read!(s, Array{t}(dims))

function CartesianRange(start::CartesianIndex{N}, stop::CartesianIndex{N}) where N
    inds = map((f,l)->f:l, start.I, stop.I)
    depwarn("the internal representation of CartesianRange has changed, use CartesianRange($inds) (or other more approriate AbstractUnitRange type) instead.", :CartesianRange)
    CartesianRange(inds)
end

# PR #20005
function InexactError()
    depwarn("InexactError now supports arguments, use `InexactError(funcname::Symbol, ::Type, value)` instead.", :InexactError)
    InexactError(:none, Any, nothing)
end

# PR #22751
function DomainError()
    depwarn("DomainError now supports arguments, use `DomainError(value)` or `DomainError(value, msg)` instead.", :DomainError)
    DomainError(nothing)
end

# PR #22761
function OverflowError()
    depwarn("OverflowError now supports a message string, use `OverflowError(msg)` instead.", :OverflowError)
    OverflowError("")
end

# PR #22703
@deprecate Bidiagonal(dv::AbstractVector, ev::AbstractVector, isupper::Bool) Bidiagonal(dv, ev, ifelse(isupper, :U, :L))
@deprecate Bidiagonal(dv::AbstractVector, ev::AbstractVector, uplo::Char) Bidiagonal(dv, ev, ifelse(uplo == 'U', :U, :L))
@deprecate Bidiagonal(A::AbstractMatrix, isupper::Bool) Bidiagonal(A, ifelse(isupper, :U, :L))

@deprecate fieldnames(v) fieldnames(typeof(v))
# nfields(::Type) deprecation in builtins.c: update nfields tfunc in inference.jl when it is removed.
# also replace `_nfields` with `nfields` in summarysize.c when this is removed.

# ::ANY is deprecated in src/method.c
# also remove all instances of `jl_ANY_flag` in src/

# issue #13079
# in julia-parser.scm:
#     move prec-bitshift after prec-rational
#     remove parse-with-chains-warn and bitshift-warn
# update precedence table in doc/src/manual/mathematical-operations.md

# deprecate remaining vectorized methods over SparseVectors (zero-preserving)
for op in (:floor, :ceil, :trunc, :round,
        :log1p, :expm1,  :sinpi,
        :sin,   :tan,    :sind,   :tand,
        :asin,  :atan,   :asind,  :atand,
        :sinh,  :tanh,   :asinh,  :atanh)
    @eval @deprecate ($op)(x::AbstractSparseVector{<:Number,<:Integer}) ($op).(x)
end
# deprecate remaining vectorized methods over SparseVectors (not-zero-preserving)
for op in (:exp, :exp2, :exp10, :log, :log2, :log10,
        :cos, :cosd, :acos, :cosh, :cospi,
        :csc, :cscd, :acot, :csch, :acsch,
        :cot, :cotd, :acosd, :coth,
        :sec, :secd, :acotd, :sech, :asech)
    @eval @deprecate ($op)(x::AbstractSparseVector{<:Number,<:Integer}) ($op).(x)
end

# deprecate remaining vectorized methods from Base.Dates
@eval Dates @deprecate(
    DateTime(Y::AbstractArray{<:AbstractString}, f::AbstractString; locale::Locale=ENGLISH),
    DateTime.(Y, f; locale=locale) )
@eval Dates @deprecate(
    DateTime(Y::AbstractArray{<:AbstractString}, df::DateFormat=ISODateTimeFormat),
    DateTime.(Y, df) )
@eval Dates @deprecate(
    Date(Y::AbstractArray{<:AbstractString}, f::AbstractString; locale::Locale=ENGLISH),
    Date.(Y, f; locale=locale) )
@eval Dates @deprecate(
    Date(Y::AbstractArray{<:AbstractString}, df::DateFormat=ISODateFormat),
    Date.(Y, df) )
@eval Dates @deprecate(
    format(Y::AbstractArray{<:TimeType}, f::AbstractString; locale::Locale=ENGLISH),
    format.(Y, f; locale=locale) )
@eval Dates @deprecate(
    format(Y::AbstractArray{T}, df::DateFormat=default_format(T)) where {T<:TimeType},
    format.(Y, df) )

# PR #22182
@deprecate is_apple   Sys.isapple
@deprecate is_bsd     Sys.isbsd
@deprecate is_linux   Sys.islinux
@deprecate is_unix    Sys.isunix
@deprecate is_windows Sys.iswindows

@deprecate read(cmd::AbstractCmd, stdin::Redirectable) read(pipeline(stdin, cmd))
@deprecate readstring(cmd::AbstractCmd, stdin::Redirectable) readstring(pipeline(stdin, cmd))
@deprecate eachline(cmd::AbstractCmd, stdin; chomp::Bool=true) eachline(pipeline(stdin, cmd), chomp=chomp)

@deprecate showall(x)     show(x)
@deprecate showall(io, x) show(IOContext(io, :limit => false), x)

@deprecate_binding AbstractIOBuffer GenericIOBuffer false

@deprecate String(io::GenericIOBuffer) String(take!(copy(io)))

@deprecate readstring(s::IO) read(s, String)
@deprecate readstring(filename::AbstractString) read(filename, String)
@deprecate readstring(cmd::AbstractCmd) read(cmd, String)

# issue #11310
# remove "parametric method syntax" deprecation in julia-syntax.scm

@deprecate momenttype(::Type{T}) where {T} typeof((zero(T)*zero(T) + zero(T)*zero(T))/2) false

# issue #6466
# `write` on non-isbits arrays is deprecated in io.jl.

# PR #22925
# also uncomment constructor tests in test/linalg/bidiag.jl
function Bidiagonal(dv::AbstractVector{T}, ev::AbstractVector{S}, uplo::Symbol) where {T,S}
    depwarn(string("Bidiagonal(dv::AbstractVector{T}, ev::AbstractVector{S}, uplo::Symbol) where {T,S}",
        " is deprecated; manually convert both vectors to the same type instead."), :Bidiagonal)
    R = promote_type(T, S)
    Bidiagonal(convert(Vector{R}, dv), convert(Vector{R}, ev), uplo)
end

# PR #23035
# also uncomment constructor tests in test/linalg/tridiag.jl
function SymTridiagonal(dv::AbstractVector{T}, ev::AbstractVector{S}) where {T,S}
    depwarn(string("SymTridiagonal(dv::AbstractVector{T}, ev::AbstractVector{S}) ",
        "where {T,S} is deprecated; convert both vectors to the same type instead."), :SymTridiagonal)
    R = promote_type(T, S)
    SymTridiagonal(convert(Vector{R}, dv), convert(Vector{R}, ev))
end

# PR #23092
@eval LibGit2 begin
    function prompt(msg::AbstractString; default::AbstractString="", password::Bool=false)
        Base.depwarn(string(
            "`LibGit2.prompt(msg::AbstractString; default::AbstractString=\"\", password::Bool=false)` is deprecated, use ",
            "`get(Base.prompt(msg, default=default, password=password), \"\")` instead."), :prompt)
        Base.get(Base.prompt(msg, default=default, password=password), "")
    end
end

# PR #23187
@deprecate cpad(s, n::Integer, p=" ") rpad(lpad(s, div(n+strwidth(s), 2), p), n, p) false

# PR #22088
function hex2num(s::AbstractString)
    depwarn("hex2num(s) is deprecated. Use reinterpret(Float64, parse(UInt64, s, 16)) instead.", :hex2num)
    if length(s) <= 4
        return reinterpret(Float16, parse(UInt16, s, 16))
    end
    if length(s) <= 8
        return reinterpret(Float32, parse(UInt32, s, 16))
    end
    return reinterpret(Float64, parse(UInt64, s, 16))
end

@deprecate num2hex(x::Union{Float16,Float32,Float64}) hex(reinterpret(Unsigned, x), sizeof(x)*2)
@deprecate num2hex(n::Integer) hex(n, sizeof(n)*2)

# PR #22742: change in isapprox semantics
@deprecate rtoldefault(x,y) rtoldefault(x,y,0) false

<<<<<<< HEAD
# PR #23235
@deprecate ctranspose adjoint
@deprecate ctranspose! adjoint!
=======
# issue #5148, PR #23259
# warning for `const` on locals should be changed to an error in julia-syntax.scm
>>>>>>> a945af3a

# END 0.7 deprecations

# BEGIN 1.0 deprecations

# END 1.0 deprecations<|MERGE_RESOLUTION|>--- conflicted
+++ resolved
@@ -1684,14 +1684,12 @@
 # PR #22742: change in isapprox semantics
 @deprecate rtoldefault(x,y) rtoldefault(x,y,0) false
 
-<<<<<<< HEAD
 # PR #23235
 @deprecate ctranspose adjoint
 @deprecate ctranspose! adjoint!
-=======
+
 # issue #5148, PR #23259
 # warning for `const` on locals should be changed to an error in julia-syntax.scm
->>>>>>> a945af3a
 
 # END 0.7 deprecations
 
