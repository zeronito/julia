--- conflicted
+++ resolved
@@ -1591,12 +1591,10 @@
 @deprecate readstring(filename::AbstractString) read(filename, String)
 @deprecate readstring(cmd::AbstractCmd) read(cmd, String)
 
-<<<<<<< HEAD
 # issue #11310
 # remove "parametric method syntax" deprecation in julia-syntax.scm
-=======
+
 @deprecate momenttype(::Type{T}) where {T} typeof((zero(T)*zero(T) + zero(T)*zero(T))/2) false
->>>>>>> 0a37b3d4
 
 # END 0.7 deprecations
 
