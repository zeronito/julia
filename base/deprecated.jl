--- conflicted
+++ resolved
@@ -1713,13 +1713,11 @@
 # issue #17886
 # deprecations for filter[!] with 2-arg functions are in associative.jl
 
-<<<<<<< HEAD
 # PR #23066
 @deprecate cfunction(f, r, a::Tuple) cfunction(f, r, Tuple{a...})
-=======
+
 # PR 23341
 @deprecate diagm(A::SparseMatrixCSC) spdiagm(sparsevec(A))
->>>>>>> 49c44ded
 
 # END 0.7 deprecations
 
