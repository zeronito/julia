--- conflicted
+++ resolved
@@ -1733,14 +1733,12 @@
 
 @deprecate promote_noncircular promote false
 
-<<<<<<< HEAD
-@deprecate_binding Range AbstractRange
-=======
 import .Iterators.enumerate
 
 @deprecate enumerate(i::IndexLinear,    A::AbstractArray)  pairs(i, A)
 @deprecate enumerate(i::IndexCartesian, A::AbstractArray)  pairs(i, A)
->>>>>>> 10af9107
+
+@deprecate_binding Range AbstractRange
 
 # END 0.7 deprecations
 
