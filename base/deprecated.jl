--- conflicted
+++ resolved
@@ -2788,7 +2788,19 @@
 
 @deprecate findin(a, b) findall(occursin(b), a)
 
-<<<<<<< HEAD
+@deprecate find findall
+
+@deprecate findn(x::AbstractVector) (findall(!iszero, x),)
+@deprecate findn(x::AbstractMatrix) (I = findall(!iszero, x); (getindex.(I, 1), getindex.(I, 2)))
+@deprecate findn(x::AbstractArray{T, N}) where {T, N} (I = findall(!iszero, x); ntuple(i -> getindex.(I, i), N))
+
+# issue #9053
+if Sys.iswindows()
+function Filesystem.tempname(uunique::UInt32)
+    error("`tempname(::UInt32)` is discontinued.")
+end
+end
+
 #25395 keywords unlocked
 @deprecate method_exists(f, t, world) method_exists(f, t, world = world)
 @deprecate Timer(timeout, repeat) Timer(timeout, interval = repeat)
@@ -2810,20 +2822,6 @@
 @deprecate countlines(x, eol) countlines(x, eol = eol)
 @deprecate PipeBuffer(data, maxsize) PipeBuffer(data, maxsize = maxsize)
 @deprecate unsafe_wrap(T, pointer, dims, own) unsafe_wrap(T, pointer, dims, own = own)
-=======
-@deprecate find findall
-
-@deprecate findn(x::AbstractVector) (findall(!iszero, x),)
-@deprecate findn(x::AbstractMatrix) (I = findall(!iszero, x); (getindex.(I, 1), getindex.(I, 2)))
-@deprecate findn(x::AbstractArray{T, N}) where {T, N} (I = findall(!iszero, x); ntuple(i -> getindex.(I, i), N))
-
-# issue #9053
-if Sys.iswindows()
-function Filesystem.tempname(uunique::UInt32)
-    error("`tempname(::UInt32)` is discontinued.")
-end
-end
->>>>>>> aea91558
 
 # END 0.7 deprecations
 
