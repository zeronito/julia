--- conflicted
+++ resolved
@@ -177,294 +177,6 @@
     _promote_eltype_op(args...)
 end
 
-<<<<<<< HEAD
-
-function unsafe_wrap(::Type{String}, p::Union{Ptr{UInt8},Ptr{Int8}}, len::Integer; own::Bool = false)
-    Base.depwarn("unsafe_wrap(String, ...) is deprecated; use `unsafe_string` instead.", :unsafe_wrap)
-    #ccall(:jl_array_to_string, Ref{String}, (Any,),
-    #      ccall(:jl_ptr_to_array_1d, Vector{UInt8}, (Any, Ptr{UInt8}, Csize_t, Cint),
-    #            Vector{UInt8}, p, len, own))
-    unsafe_string(p, len)
-end
-unsafe_wrap(::Type{String}, p::Union{Ptr{UInt8},Ptr{Int8}}; own::Bool = false) =
-    unsafe_wrap(String, p, ccall(:strlen, Csize_t, (Ptr{UInt8},), p), own = own)
-unsafe_wrap(::Type{String}, p::Cstring; own::Bool = false) = unsafe_wrap(String, convert(Ptr{UInt8}, p), own = own)
-unsafe_wrap(::Type{String}, p::Cstring, len::Integer; own::Bool = false) =
-    unsafe_wrap(String, convert(Ptr{UInt8}, p), len, own = own)
-
-# #19660
-@deprecate finalize(sa::LibGit2.StrArrayStruct) LibGit2.free(sa)
-@deprecate finalize(sa::LibGit2.Buffer) LibGit2.free(sa)
-
-## produce, consume, and task iteration
-# NOTE: When removing produce/consume, also remove field Task.consumers and related code in
-# task.jl and event.jl
-
-function produce(v)
-    depwarn("produce is now deprecated. Use Channels for inter-task communication.", :produce)
-
-    ct = current_task()
-    local empty, t, q
-    while true
-        q = ct.consumers
-        if isa(q,Task)
-            t = q
-            ct.consumers = nothing
-            empty = true
-            break
-        elseif isa(q,Condition) && !isempty(q.waitq)
-            t = popfirst!(q.waitq)
-            empty = isempty(q.waitq)
-            break
-        end
-        wait()
-    end
-
-    t.state == :runnable || throw(AssertionError("producer.consumer.state == :runnable"))
-    if empty
-        schedule_and_wait(t, v)
-        while true
-            # wait until there are more consumers
-            q = ct.consumers
-            if isa(q,Task)
-                return q.result
-            elseif isa(q,Condition) && !isempty(q.waitq)
-                return q.waitq[1].result
-            end
-            wait()
-        end
-    else
-        schedule(t, v)
-        # make sure `t` runs before us. otherwise, the producer might
-        # finish before `t` runs again, causing it to see the producer
-        # as done, causing done(::Task, _) to miss the value `v`.
-        # see issue #7727
-        yield()
-        return q.waitq[1].result
-    end
-end
-produce(v...) = produce(v)
-export produce
-
-function consume(P::Task, values...)
-    depwarn("consume is now deprecated. Use Channels for inter-task communication.", :consume)
-
-    if istaskdone(P)
-        return wait(P)
-    end
-
-    ct = current_task()
-    ct.result = length(values)==1 ? values[1] : values
-
-    #### un-optimized version
-    #if P.consumers === nothing
-    #    P.consumers = Condition()
-    #end
-    #push!(P.consumers.waitq, ct)
-    # optimized version that avoids the queue for 1 consumer
-    if P.consumers === nothing || (isa(P.consumers,Condition)&&isempty(P.consumers.waitq))
-        P.consumers = ct
-    else
-        if isa(P.consumers, Task)
-            t = P.consumers
-            P.consumers = Condition()
-            push!(P.consumers.waitq, t)
-        end
-        push!(P.consumers.waitq, ct)
-    end
-
-    P.state == :runnable ? schedule_and_wait(P) : wait() # don't attempt to queue it twice
-end
-export consume
-
-function start(t::Task)
-    depwarn(string("Task iteration is now deprecated.",
-                   " Use Channels for inter-task communication. ",
-                   " A for-loop on a Channel object is terminated by calling `close` on the object."), :taskfor)
-    nothing
-end
-function done(t::Task, val)
-    t.result = consume(t)
-    istaskdone(t)
-end
-next(t::Task, val) = (t.result, nothing)
-iteratorsize(::Type{Task}) = SizeUnknown()
-iteratoreltype(::Type{Task}) = EltypeUnknown()
-
-isempty(::Task) = error("isempty not defined for Tasks")
-
-# Deprecate Array(T, dims...) in favor of proper type constructors
-@deprecate Array(::Type{T}, d::NTuple{N,Int}) where {T,N}               Array{T}(uninitialized, d)
-@deprecate Array(::Type{T}, d::Int...) where {T}                        Array{T}(uninitialized, d...)
-@deprecate Array(::Type{T}, m::Int) where {T}                           Array{T}(uninitialized, m)
-@deprecate Array(::Type{T}, m::Int,n::Int) where {T}                    Array{T}(uninitialized, m,n)
-@deprecate Array(::Type{T}, m::Int,n::Int,o::Int) where {T}             Array{T}(uninitialized, m,n,o)
-@deprecate Array(::Type{T}, d::Integer...) where {T}                    Array{T}(uninitialized, convert(Tuple{Vararg{Int}}, d))
-@deprecate Array(::Type{T}, m::Integer) where {T}                       Array{T}(uninitialized, Int(m))
-@deprecate Array(::Type{T}, m::Integer,n::Integer) where {T}            Array{T}(uninitialized, Int(m),Int(n))
-@deprecate Array(::Type{T}, m::Integer,n::Integer,o::Integer) where {T} Array{T}(uninitialized, Int(m),Int(n),Int(o))
-
-@noinline function is_intrinsic_expr(@nospecialize(x))
-    Base.depwarn("is_intrinsic_expr is deprecated. There are no intrinsic functions anymore.", :is_intrinsic_expr)
-    return false
-end
-
-@deprecate EachLine(stream, ondone) EachLine(stream, ondone=ondone)
-
-# LibGit2 refactor (#19839)
-@eval Base.LibGit2 begin
-     Base.@deprecate_binding Oid GitHash
-     Base.@deprecate_binding GitAnyObject GitUnknownObject
-
-     @deprecate owner(x) repository(x) false
-     @deprecate get(::Type{T}, repo::GitRepo, x) where {T<:GitObject} T(repo, x) false
-     @deprecate get(::Type{T}, repo::GitRepo, oid::GitHash, oid_size::Int) where {T<:GitObject} T(repo, GitShortHash(oid, oid_size)) false
-     @deprecate revparse(repo::GitRepo, objname::AbstractString) GitObject(repo, objname) false
-     @deprecate object(repo::GitRepo, te::GitTreeEntry) GitObject(repo, te) false
-     @deprecate commit(ann::GitAnnotated) GitHash(ann) false
-     @deprecate lookup(repo::GitRepo, oid::GitHash) GitBlob(repo, oid) false
-    function Base.cat(repo::GitRepo, ::Type{T}, spec::Union{AbstractString,AbstractGitHash}) where T<:GitObject
-        Base.depwarn("cat(repo::GitRepo, T, spec) is deprecated, use content(T(repo, spec))", :cat)
-        try
-            return content(GitBlob(repo, spec))
-        catch e
-            isa(e, LibGit2.GitError) && return nothing
-            rethrow(e)
-        end
-    end
-    Base.cat(repo::GitRepo, spec::Union{AbstractString,AbstractGitHash}) = cat(repo, GitBlob, spec)
-end
-
-# TODO: remove `:typealias` from BINDING_HEADS in base/docs/Docs.jl
-# TODO: remove `'typealias` case in expand-table in julia-syntax.scm
-
-# FloatRange replaced by StepRangeLen
-
-## Old-style floating point ranges. We reimplement them here because
-## the replacement StepRangeLen also has 4 real-valued fields, which
-## makes deprecation tricky. See #20506.
-
-struct Use_StepRangeLen_Instead{T<:AbstractFloat} <: AbstractRange{T}
-    start::T
-    step::T
-    len::T
-    divisor::T
-end
-
-Use_StepRangeLen_Instead(a::AbstractFloat, s::AbstractFloat, l::Real, d::AbstractFloat) =
-    Use_StepRangeLen_Instead{promote_type(typeof(a),typeof(s),typeof(d))}(a,s,l,d)
-
-isempty(r::Use_StepRangeLen_Instead) = length(r) == 0
-
-step(r::Use_StepRangeLen_Instead) = r.step/r.divisor
-
-length(r::Use_StepRangeLen_Instead) = Integer(r.len)
-
-first(r::Use_StepRangeLen_Instead{T}) where {T} = convert(T, r.start/r.divisor)
-
-last(r::Use_StepRangeLen_Instead{T}) where {T} = convert(T, (r.start + (r.len-1)*r.step)/r.divisor)
-
-start(r::Use_StepRangeLen_Instead) = 0
-done(r::Use_StepRangeLen_Instead, i::Int) = length(r) <= i
-next(r::Use_StepRangeLen_Instead{T}, i::Int) where {T} =
-    (convert(T, (r.start + i*r.step)/r.divisor), i+1)
-
-function getindex(r::Use_StepRangeLen_Instead{T}, i::Integer) where T
-    @_inline_meta
-    @boundscheck checkbounds(r, i)
-    convert(T, (r.start + (i-1)*r.step)/r.divisor)
-end
-
-function getindex(r::Use_StepRangeLen_Instead, s::OrdinalRange)
-    @_inline_meta
-    @boundscheck checkbounds(r, s)
-    Use_StepRangeLen_Instead(r.start + (first(s)-1)*r.step, step(s)*r.step, length(s), r.divisor)
-end
-
--(r::Use_StepRangeLen_Instead)   = Use_StepRangeLen_Instead(-r.start, -r.step, r.len, r.divisor)
-+(x::Real, r::Use_StepRangeLen_Instead) = Use_StepRangeLen_Instead(r.divisor*x + r.start, r.step, r.len, r.divisor)
--(x::Real, r::Use_StepRangeLen_Instead) = Use_StepRangeLen_Instead(r.divisor*x - r.start, -r.step, r.len, r.divisor)
--(r::Use_StepRangeLen_Instead, x::Real) = Use_StepRangeLen_Instead(r.start - r.divisor*x, r.step, r.len, r.divisor)
-*(x::Real, r::Use_StepRangeLen_Instead)   = Use_StepRangeLen_Instead(x*r.start, x*r.step, r.len, r.divisor)
-*(r::Use_StepRangeLen_Instead, x::Real)   = x * r
-/(r::Use_StepRangeLen_Instead, x::Real)   = Use_StepRangeLen_Instead(r.start/x, r.step/x, r.len, r.divisor)
-promote_rule(::Type{Use_StepRangeLen_Instead{T1}},::Type{Use_StepRangeLen_Instead{T2}}) where {T1,T2} =
-    Use_StepRangeLen_Instead{promote_type(T1,T2)}
-convert(::Type{Use_StepRangeLen_Instead{T}}, r::Use_StepRangeLen_Instead{T}) where {T<:AbstractFloat} = r
-convert(::Type{Use_StepRangeLen_Instead{T}}, r::Use_StepRangeLen_Instead) where {T<:AbstractFloat} =
-    Use_StepRangeLen_Instead{T}(r.start,r.step,r.len,r.divisor)
-
-promote_rule(::Type{Use_StepRangeLen_Instead{F}}, ::Type{OR}) where {F,OR<:OrdinalRange} =
-    Use_StepRangeLen_Instead{promote_type(F,eltype(OR))}
-convert(::Type{Use_StepRangeLen_Instead{T}}, r::OrdinalRange) where {T<:AbstractFloat} =
-    Use_StepRangeLen_Instead{T}(first(r), step(r), length(r), one(T))
-convert(::Type{Use_StepRangeLen_Instead}, r::OrdinalRange{T}) where {T} =
-    Use_StepRangeLen_Instead{typeof(float(first(r)))}(first(r), step(r), length(r), one(T))
-
-promote_rule(::Type{LinSpace{F}}, ::Type{OR}) where {F,OR<:Use_StepRangeLen_Instead} =
-    LinSpace{promote_type(F,eltype(OR))}
-convert(::Type{LinSpace{T}}, r::Use_StepRangeLen_Instead) where {T<:AbstractFloat} =
-    linspace(convert(T, first(r)), convert(T, last(r)), convert(T, length(r)))
-convert(::Type{LinSpace}, r::Use_StepRangeLen_Instead{T}) where {T<:AbstractFloat} =
-    convert(LinSpace{T}, r)
-
-reverse(r::Use_StepRangeLen_Instead)   = Use_StepRangeLen_Instead(r.start + (r.len-1)*r.step, -r.step, r.len, r.divisor)
-
-function sum(r::Use_StepRangeLen_Instead)
-    l = length(r)
-    if iseven(l)
-        s = r.step * (l-1) * (l>>1)
-    else
-        s = (r.step * l) * ((l-1)>>1)
-    end
-    return (l * r.start + s)/r.divisor
-end
-
-@deprecate_binding FloatRange Use_StepRangeLen_Instead
-
-## end of FloatRange
-
-@noinline zero_arg_matrix_constructor(prefix::String) =
-    depwarn("$prefix() is deprecated, use $prefix(uninitialized, 0, 0) instead.", :zero_arg_matrix_constructor)
-function Matrix{T}() where T
-    zero_arg_matrix_constructor("Matrix{T}")
-    return Matrix{T}(uninitialized, 0, 0)
-end
-function Matrix()
-    zero_arg_matrix_constructor("Matrix")
-    return Matrix(uninitialized, 0, 0)
-end
-
-# TODO: remove warning for using `_` in parse_input_line in base/client.jl
-
-# Special functions have been moved to a package
-for f in (:airyai, :airyaiprime, :airybi, :airybiprime, :airyaix, :airyaiprimex, :airybix, :airybiprimex,
-          :besselh, :besselhx, :besseli, :besselix, :besselj, :besselj0, :besselj1, :besseljx, :besselk,
-          :besselkx, :bessely, :bessely0, :bessely1, :besselyx,
-          :dawson, :erf, :erfc, :erfcinv, :erfcx, :erfi, :erfinv,
-          :eta, :zeta, :digamma, :invdigamma, :polygamma, :trigamma,
-          :hankelh1, :hankelh1x, :hankelh2, :hankelh2x,
-          :airy, :airyx, :airyprime)
-    @eval @deprecate_moved $f "SpecialFunctions"
-end
-
-@deprecate_binding LinearIndexing IndexStyle false
-@deprecate_binding LinearFast IndexLinear false
-@deprecate_binding LinearSlow IndexCartesian false
-@deprecate_binding linearindexing IndexStyle false
-
-# #19635
-for fname in (:ones, :zeros)
-    @eval @deprecate ($fname)(T::Type, arr) ($fname)(T, size(arr))
-    @eval ($fname)(::Type{T}, i::Integer) where {T} = ($fname)(T, (i,)) # provides disambiguation with method in Base
-    @eval function ($fname)(::Type{T}, arr::Array{T}) where T
-        msg = $("`$fname{T}(::Type{T}, arr::Array{T})` is deprecated, use `$fname(T, size(arr))` instead.")
-        error(msg)
-    end
-end
-
-=======
->>>>>>> 5726178e
 # END 0.6 deprecations
 
 # BEGIN 0.7 deprecations
@@ -905,11 +617,7 @@
 
 # PR #22088
 function hex2num(s::AbstractString)
-<<<<<<< HEAD
     depwarn("hex2num(s) is deprecated. Use reinterpret(Float64, parse(UInt64, s, base = 16)) instead.", :hex2num)
-=======
-    depwarn("`hex2num(s)` is deprecated. Use `reinterpret(Float64, parse(UInt64, s, 16))` instead.", :hex2num)
->>>>>>> 5726178e
     if length(s) <= 4
         return reinterpret(Float16, parse(UInt16, s, base = 16))
     end
@@ -3190,7 +2898,81 @@
     @deprecate getq(F::Factorization) F.Q
 end
 
-<<<<<<< HEAD
+# Issues #17812 Remove default stride implementation
+function strides(a::AbstractArray)
+    depwarn("""
+    `strides(a::AbstractArray)` is deprecated for general arrays.
+    Specialize `strides` for custom array types that have the appropriate representation in memory.
+    Warning: inappropriately implementing this method for an array type that does not use strided
+    storage may lead to incorrect results or segfaults.
+    """, :strides)
+    size_to_strides(1, size(a)...)
+end
+
+@deprecate substrides(s, parent, dim, I::Tuple) substrides(parent, strides(parent), I)
+
+@deprecate lexcmp(x::AbstractArray, y::AbstractArray) cmp(x, y)
+@deprecate lexcmp(x::Real, y::Real)                   cmp(isless, x, y)
+@deprecate lexcmp(x::Complex, y::Complex)             cmp((real(x),imag(x)), (real(y),imag(y)))
+@deprecate lexcmp(x, y)                               cmp(x, y)
+
+@deprecate lexless isless
+
+@deprecate_binding iteratorsize IteratorSize
+@deprecate_binding iteratoreltype IteratorEltype
+
+@deprecate search(str::Union{String,SubString}, re::Regex, idx::Integer) findnext(re, str, idx)
+@deprecate search(s::AbstractString, r::Regex, idx::Integer) findnext(r, s, idx)
+@deprecate search(s::AbstractString, r::Regex) findfirst(r, s)
+@deprecate search(s::AbstractString, c::Char, i::Integer) findnext(equalto(c), s, i)
+@deprecate search(s::AbstractString, c::Char) findfirst(equalto(c), s)
+@deprecate search(a::ByteArray, b::Union{Int8,UInt8}, i::Integer) findnext(equalto(b), a, i)
+@deprecate search(a::ByteArray, b::Union{Int8,UInt8}) findfirst(equalto(b), a)
+@deprecate search(a::String, b::Union{Int8,UInt8}, i::Integer) findnext(equalto(b), unsafe_wrap(Vector{UInt8}, a), i)
+@deprecate search(a::String, b::Union{Int8,UInt8}) findfirst(equalto(b), unsafe_wrap(Vector{UInt8}, a))
+@deprecate search(a::ByteArray, b::Char, i::Integer) findnext(equalto(UInt8(b)), a, i)
+@deprecate search(a::ByteArray, b::Char) findfirst(equalto(UInt8(b)), a)
+
+@deprecate search(s::AbstractString, c::Union{Tuple{Vararg{Char}},AbstractVector{Char},Set{Char}}, i::Integer) findnext(occursin(c), s, i)
+@deprecate search(s::AbstractString, c::Union{Tuple{Vararg{Char}},AbstractVector{Char},Set{Char}}) findfirst(occursin(c), s)
+@deprecate search(s::AbstractString, t::AbstractString, i::Integer) findnext(t, s, i)
+@deprecate search(s::AbstractString, t::AbstractString) findfirst(t, s)
+
+@deprecate search(buf::IOBuffer, delim::UInt8) findfirst(equalto(delim), buf)
+@deprecate search(buf::Base.GenericIOBuffer, delim::UInt8) findfirst(equalto(delim), buf)
+
+@deprecate rsearch(s::AbstractString, c::Union{Tuple{Vararg{Char}},AbstractVector{Char},Set{Char}}, i::Integer) findprev(occursin(c), s, i)
+@deprecate rsearch(s::AbstractString, c::Union{Tuple{Vararg{Char}},AbstractVector{Char},Set{Char}}) findlast(occursin(c), s)
+@deprecate rsearch(s::AbstractString, t::AbstractString, i::Integer) findprev(t, s, i)
+@deprecate rsearch(s::AbstractString, t::AbstractString) findlast(t, s)
+@deprecate rsearch(s::ByteArray, t::ByteArray, i::Integer) findprev(t, s, i)
+@deprecate rsearch(s::ByteArray, t::ByteArray) findlast(t, s)
+
+@deprecate rsearch(str::Union{String,SubString}, re::Regex, idx::Integer) findprev(re, str, idx)
+@deprecate rsearch(str::Union{String,SubString}, re::Regex) findlast(re, str)
+@deprecate rsearch(s::AbstractString, r::Regex, idx::Integer) findprev(r, s, idx)
+@deprecate rsearch(s::AbstractString, r::Regex) findlast(r, s)
+@deprecate rsearch(s::AbstractString, c::Char, i::Integer) findprev(equalto(c), s, i)
+@deprecate rsearch(s::AbstractString, c::Char) findlast(equalto(c), s)
+@deprecate rsearch(a::Union{String,ByteArray}, b::Union{Int8,UInt8}, i::Integer = endof(a)) findprev(equalto(b), a, i)
+@deprecate rsearch(a::String, b::Union{Int8,UInt8}, i::Integer = endof(a)) findprev(equalto(Char(b)), a, i)
+@deprecate rsearch(a::ByteArray, b::Char, i::Integer = endof(a)) findprev(equalto(UInt8(b)), a, i)
+
+@deprecate searchindex(s::AbstractString, t::AbstractString) first(findfirst(t, s))
+@deprecate searchindex(s::AbstractString, t::AbstractString, i::Integer) first(findnext(t, s, i))
+@deprecate rsearchindex(s::AbstractString, t::AbstractString) first(findlast(t, s))
+@deprecate rsearchindex(s::AbstractString, t::AbstractString, i::Integer) first(findprev(t, s, i))
+
+@deprecate searchindex(s::AbstractString, c::Char) first(findfirst(equalto(c), s))
+@deprecate searchindex(s::AbstractString, c::Char, i::Integer) first(findnext(equalto(c), s, i))
+@deprecate rsearchindex(s::AbstractString, c::Char) first(findlast(equalto(c), s))
+@deprecate rsearchindex(s::AbstractString, c::Char, i::Integer) first(findprev(equalto(c), s, i))
+
+@deprecate ismatch(r::Regex, s::AbstractString) contains(s, r)
+
+@deprecate findin(a, b) find(occursin(b), a)
+
+#25395 keywords unlocked
 @deprecate method_exists(f, t, world) method_exists(f, t, world = world)
 @deprecate Timer(timeout, repeat) Timer(timeout, interval = repeat)
 @deprecate Timer(callback, delay, repeat) Time(callback, delay, interval = repeat)
@@ -3212,82 +2994,6 @@
 @deprecate countlines(x, eol) countlines(x, eol = eol)
 @deprecate PipeBuffer(data, maxsize) PipeBuffer(data, maxsize = maxsize)
 @deprecate unsafe_wrap(T, pointer, dims, own) unsafe_wrap(T, pointer, dims, own = own)
-=======
-# Issues #17812 Remove default stride implementation
-function strides(a::AbstractArray)
-    depwarn("""
-    `strides(a::AbstractArray)` is deprecated for general arrays.
-    Specialize `strides` for custom array types that have the appropriate representation in memory.
-    Warning: inappropriately implementing this method for an array type that does not use strided
-    storage may lead to incorrect results or segfaults.
-    """, :strides)
-    size_to_strides(1, size(a)...)
-end
-
-@deprecate substrides(s, parent, dim, I::Tuple) substrides(parent, strides(parent), I)
-
-@deprecate lexcmp(x::AbstractArray, y::AbstractArray) cmp(x, y)
-@deprecate lexcmp(x::Real, y::Real)                   cmp(isless, x, y)
-@deprecate lexcmp(x::Complex, y::Complex)             cmp((real(x),imag(x)), (real(y),imag(y)))
-@deprecate lexcmp(x, y)                               cmp(x, y)
-
-@deprecate lexless isless
-
-@deprecate_binding iteratorsize IteratorSize
-@deprecate_binding iteratoreltype IteratorEltype
-
-@deprecate search(str::Union{String,SubString}, re::Regex, idx::Integer) findnext(re, str, idx)
-@deprecate search(s::AbstractString, r::Regex, idx::Integer) findnext(r, s, idx)
-@deprecate search(s::AbstractString, r::Regex) findfirst(r, s)
-@deprecate search(s::AbstractString, c::Char, i::Integer) findnext(equalto(c), s, i)
-@deprecate search(s::AbstractString, c::Char) findfirst(equalto(c), s)
-@deprecate search(a::ByteArray, b::Union{Int8,UInt8}, i::Integer) findnext(equalto(b), a, i)
-@deprecate search(a::ByteArray, b::Union{Int8,UInt8}) findfirst(equalto(b), a)
-@deprecate search(a::String, b::Union{Int8,UInt8}, i::Integer) findnext(equalto(b), unsafe_wrap(Vector{UInt8}, a), i)
-@deprecate search(a::String, b::Union{Int8,UInt8}) findfirst(equalto(b), unsafe_wrap(Vector{UInt8}, a))
-@deprecate search(a::ByteArray, b::Char, i::Integer) findnext(equalto(UInt8(b)), a, i)
-@deprecate search(a::ByteArray, b::Char) findfirst(equalto(UInt8(b)), a)
-
-@deprecate search(s::AbstractString, c::Union{Tuple{Vararg{Char}},AbstractVector{Char},Set{Char}}, i::Integer) findnext(occursin(c), s, i)
-@deprecate search(s::AbstractString, c::Union{Tuple{Vararg{Char}},AbstractVector{Char},Set{Char}}) findfirst(occursin(c), s)
-@deprecate search(s::AbstractString, t::AbstractString, i::Integer) findnext(t, s, i)
-@deprecate search(s::AbstractString, t::AbstractString) findfirst(t, s)
-
-@deprecate search(buf::IOBuffer, delim::UInt8) findfirst(equalto(delim), buf)
-@deprecate search(buf::Base.GenericIOBuffer, delim::UInt8) findfirst(equalto(delim), buf)
-
-@deprecate rsearch(s::AbstractString, c::Union{Tuple{Vararg{Char}},AbstractVector{Char},Set{Char}}, i::Integer) findprev(occursin(c), s, i)
-@deprecate rsearch(s::AbstractString, c::Union{Tuple{Vararg{Char}},AbstractVector{Char},Set{Char}}) findlast(occursin(c), s)
-@deprecate rsearch(s::AbstractString, t::AbstractString, i::Integer) findprev(t, s, i)
-@deprecate rsearch(s::AbstractString, t::AbstractString) findlast(t, s)
-@deprecate rsearch(s::ByteArray, t::ByteArray, i::Integer) findprev(t, s, i)
-@deprecate rsearch(s::ByteArray, t::ByteArray) findlast(t, s)
-
-@deprecate rsearch(str::Union{String,SubString}, re::Regex, idx::Integer) findprev(re, str, idx)
-@deprecate rsearch(str::Union{String,SubString}, re::Regex) findlast(re, str)
-@deprecate rsearch(s::AbstractString, r::Regex, idx::Integer) findprev(r, s, idx)
-@deprecate rsearch(s::AbstractString, r::Regex) findlast(r, s)
-@deprecate rsearch(s::AbstractString, c::Char, i::Integer) findprev(equalto(c), s, i)
-@deprecate rsearch(s::AbstractString, c::Char) findlast(equalto(c), s)
-@deprecate rsearch(a::Union{String,ByteArray}, b::Union{Int8,UInt8}, i::Integer = endof(a)) findprev(equalto(b), a, i)
-@deprecate rsearch(a::String, b::Union{Int8,UInt8}, i::Integer = endof(a)) findprev(equalto(Char(b)), a, i)
-@deprecate rsearch(a::ByteArray, b::Char, i::Integer = endof(a)) findprev(equalto(UInt8(b)), a, i)
-
-@deprecate searchindex(s::AbstractString, t::AbstractString) first(findfirst(t, s))
-@deprecate searchindex(s::AbstractString, t::AbstractString, i::Integer) first(findnext(t, s, i))
-@deprecate rsearchindex(s::AbstractString, t::AbstractString) first(findlast(t, s))
-@deprecate rsearchindex(s::AbstractString, t::AbstractString, i::Integer) first(findprev(t, s, i))
-
-@deprecate searchindex(s::AbstractString, c::Char) first(findfirst(equalto(c), s))
-@deprecate searchindex(s::AbstractString, c::Char, i::Integer) first(findnext(equalto(c), s, i))
-@deprecate rsearchindex(s::AbstractString, c::Char) first(findlast(equalto(c), s))
-@deprecate rsearchindex(s::AbstractString, c::Char, i::Integer) first(findprev(equalto(c), s, i))
-
-@deprecate ismatch(r::Regex, s::AbstractString) contains(s, r)
-
-@deprecate findin(a, b) find(occursin(b), a)
-
->>>>>>> 5726178e
 
 # END 0.7 deprecations
 
