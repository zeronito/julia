# This file is a part of Julia. License is MIT: https://julialang.org/license

# Deprecated functions and objects
#
# Please add new deprecations at the bottom of the file.
# A function deprecated in a release will be removed in the next one.
# Please also add a reference to the pull request which introduced the
# deprecation.
#
# For simple cases where a direct replacement is available, use @deprecate:
# the first argument is the signature of the deprecated method, the second one
# is the call which replaces it. Remove the definition of the deprecated method
# and unexport it, as @deprecate takes care of calling the replacement
# and of exporting the function.
#
# For more complex cases, move the body of the deprecated method in this file,
# and call depwarn() directly from inside it. The symbol depwarn() expects is
# the name of the function, which is used to ensure that the deprecation warning
# is only printed the first time for each call place.

macro deprecate(old, new, ex=true)
    meta = Expr(:meta, :noinline)
    @gensym oldmtname
    if isa(old, Symbol)
        oldname = Expr(:quote, old)
        newname = Expr(:quote, new)
        Expr(:toplevel,
            ex ? Expr(:export, esc(old)) : nothing,
            :(function $(esc(old))(args...)
                  $meta
                  depwarn($"`$old` is deprecated, use `$new` instead.", $oldmtname)
                  $(esc(new))(args...)
              end),
            :(const $oldmtname = Core.Typeof($(esc(old))).name.mt.name))
    elseif isa(old, Expr) && (old.head == :call || old.head == :where)
        remove_linenums!(new)
        oldcall = sprint(show_unquoted, old)
        newcall = sprint(show_unquoted, new)
        # if old.head is a :where, step down one level to the :call to avoid code duplication below
        callexpr = old.head == :call ? old : old.args[1]
        if callexpr.head == :call
            if isa(callexpr.args[1], Symbol)
                oldsym = callexpr.args[1]::Symbol
            elseif isa(callexpr.args[1], Expr) && callexpr.args[1].head == :curly
                oldsym = callexpr.args[1].args[1]::Symbol
            else
                error("invalid usage of @deprecate")
            end
        else
            error("invalid usage of @deprecate")
        end
        Expr(:toplevel,
            ex ? Expr(:export, esc(oldsym)) : nothing,
            :($(esc(old)) = begin
                  $meta
                  depwarn($"`$oldcall` is deprecated, use `$newcall` instead.", $oldmtname)
                  $(esc(new))
              end),
            :(const $oldmtname = Core.Typeof($(esc(oldsym))).name.mt.name))
    else
        error("invalid usage of @deprecate")
    end
end

function depwarn(msg, funcsym)
    opts = JLOptions()
    if opts.depwarn == 2
        throw(ErrorException(msg))
    end
    deplevel = opts.depwarn == 1 ? CoreLogging.Warn : CoreLogging.BelowMinLevel
    @logmsg(
        deplevel,
        msg,
        _module=begin
            bt = backtrace()
            frame, caller = firstcaller(bt, funcsym)
            # TODO: Is it reasonable to attribute callers without linfo to Core?
            caller.linfo isa Core.MethodInstance ? caller.linfo.def.module : Core
        end,
        _file=String(caller.file),
        _line=caller.line,
        _id=(frame,funcsym),
        _group=:depwarn,
        caller=caller,
        maxlog=1
    )
    nothing
end

firstcaller(bt::Vector, funcsym::Symbol) = firstcaller(bt, (funcsym,))
function firstcaller(bt::Vector, funcsyms)
    # Identify the calling line
    found = false
    lkup = StackTraces.UNKNOWN
    found_frame = Ptr{Cvoid}(0)
    for frame in bt
        lkups = StackTraces.lookup(frame)
        for outer lkup in lkups
            if lkup == StackTraces.UNKNOWN || lkup.from_c
                continue
            end
            if found
                found_frame = frame
                @goto found
            end
            found = lkup.func in funcsyms
            # look for constructor type name
            if !found && lkup.linfo isa Core.MethodInstance
                li = lkup.linfo
                ft = ccall(:jl_first_argument_datatype, Any, (Any,), li.def.sig)
                if isa(ft,DataType) && ft.name === Type.body.name
                    ft = unwrap_unionall(ft.parameters[1])
                    found = (isa(ft,DataType) && ft.name.name in funcsyms)
                end
            end
        end
    end
    return found_frame, StackTraces.UNKNOWN
    @label found
    return found_frame, lkup
end

deprecate(m::Module, s::Symbol, flag=1) = ccall(:jl_deprecate_binding, Cvoid, (Any, Any, Cint), m, s, flag)

macro deprecate_binding(old, new, export_old=true, dep_message=nothing)
    dep_message == nothing && (dep_message = ", use $new instead")
    return Expr(:toplevel,
         export_old ? Expr(:export, esc(old)) : nothing,
         Expr(:const, Expr(:(=), esc(Symbol(string("_dep_message_",old))), esc(dep_message))),
         Expr(:const, Expr(:(=), esc(old), esc(new))),
         Expr(:call, :deprecate, __module__, Expr(:quote, old)))
end

macro deprecate_moved(old, new, export_old=true, default_package=false)
    eold = esc(old)
    return Expr(:toplevel,
         default_package ? :(function $eold(args...; kwargs...)
                                 error($eold, " has been moved to the standard library package ", $new, ".\n",
                                       "Restart Julia and then run `using ", $new, "` to load it.")
                             end) :
                           :(function $eold(args...; kwargs...)
                                 error($eold, " has been moved to the package ", $new, ".jl.\n",
                                       "Run `Pkg.add(\"", $new, "\")` to install it, restart Julia,\n",
                                       "and then run `using ", $new, "` to load it.")
                             end),
         export_old ? Expr(:export, eold) : nothing,
         Expr(:call, :deprecate, __module__, Expr(:quote, old), 2))
end

# BEGIN 0.6 deprecations

# removing the .op deprecations breaks a few things. TODO: fix
# deprecations for uses of old dot operators (.* etc) as objects, rather than
# just calling them infix.
for op in (:(!=), :≠, :+, :-, :*, :/, :÷, :%, :<, :(<=), :≤, :(==), :>, :>=, :≥, :\, :^, ://, :>>, :<<)
    dotop = Symbol('.', op)
    # define as const dotop = (a,b) -> ...
    # to work around syntax deprecation for dotop(a,b) = ...
    @eval const $dotop = (a,b) -> begin
        depwarn(string($(string(dotop)), " is no longer a function object, use `broadcast(",$op,", ...)` instead."),
                $(QuoteNode(dotop)))
        broadcast($op, a, b)
    end
    @eval export $dotop
end

# Deprecate promote_eltype_op (#19814, #19937)
_promote_eltype_op(::Any) = Any
_promote_eltype_op(op, A) = (@_inline_meta; promote_op(op, eltype(A)))
_promote_eltype_op(op, A, B) = (@_inline_meta; promote_op(op, eltype(A), eltype(B)))
_promote_eltype_op(op, A, B, C, D...) = (@_inline_meta; _promote_eltype_op(op, eltype(A), _promote_eltype_op(op, B, C, D...)))
@inline function promote_eltype_op(args...)
    depwarn("""
            `promote_eltype_op` is deprecated and should not be used.
            See https://github.com/JuliaLang/julia/issues/19669.""",
            :promote_eltype_op)
    _promote_eltype_op(args...)
end

# END 0.6 deprecations

# BEGIN 0.7 deprecations

# TODO: remove warning for using `_` in parse_input_line in base/client.jl

@deprecate issubtype (<:)

@deprecate union() Set()

# 12807
start(::Union{Process, ProcessChain}) = 1
done(::Union{Process, ProcessChain}, i::Int) = (i == 3)
next(p::Union{Process, ProcessChain}, i::Int) = (getindex(p, i), i + 1)
@noinline function getindex(p::Union{Process, ProcessChain}, i::Int)
    depwarn("`open(cmd)` now returns only a Process<:IO object.", :getindex)
    return i == 1 ? getfield(p, p.openstream) : p
end

import .LinAlg: cond
@deprecate cond(F::LinAlg.LU, p::Integer) cond(convert(AbstractArray, F), p)

# PR #21974
@deprecate versioninfo(verbose::Bool) versioninfo(verbose=verbose)
@deprecate versioninfo(io::IO, verbose::Bool) versioninfo(io, verbose=verbose)

# PR #22188
import .LinAlg: cholfact, cholfact!
@deprecate cholfact!(A::StridedMatrix, uplo::Symbol, ::Type{Val{false}}) cholfact!(Hermitian(A, uplo), Val(false))
@deprecate cholfact!(A::StridedMatrix, uplo::Symbol) cholfact!(Hermitian(A, uplo))
@deprecate cholfact(A::StridedMatrix, uplo::Symbol, ::Type{Val{false}}) cholfact(Hermitian(A, uplo), Val(false))
@deprecate cholfact(A::StridedMatrix, uplo::Symbol) cholfact(Hermitian(A, uplo))
@deprecate cholfact!(A::StridedMatrix, uplo::Symbol, ::Type{Val{true}}; tol = 0.0) cholfact!(Hermitian(A, uplo), Val(true), tol = tol)
@deprecate cholfact(A::StridedMatrix, uplo::Symbol, ::Type{Val{true}}; tol = 0.0) cholfact(Hermitian(A, uplo), Val(true), tol = tol)

# PR #22245
import .LinAlg: isposdef, isposdef!
@deprecate isposdef(A::AbstractMatrix, UL::Symbol) isposdef(Hermitian(A, UL))
@deprecate isposdef!(A::StridedMatrix, UL::Symbol) isposdef!(Hermitian(A, UL))

# also remove all support machinery in src for current_module when removing this deprecation
# and make Base.include an error
_current_module() = ccall(:jl_get_current_module, Ref{Module}, ())
@noinline function binding_module(s::Symbol)
    depwarn("`binding_module(symbol)` is deprecated, use `binding_module(module, symbol)` instead.", :binding_module)
    return binding_module(_current_module(), s)
end
export expand
@noinline function expand(@nospecialize(x))
    depwarn("`expand(x)` is deprecated, use `Meta.lower(module, x)` instead.", :expand)
    return Meta.lower(_current_module(), x)
end
@noinline function macroexpand(@nospecialize(x))
    depwarn("`macroexpand(x)` is deprecated, use `macroexpand(module, x)` instead.", :macroexpand)
    return macroexpand(_current_module(), x)
end
@noinline function isconst(s::Symbol)
    depwarn("`isconst(symbol)` is deprecated, use `isconst(module, symbol)` instead.", :isconst)
    return isconst(_current_module(), s)
end
@noinline function include_string(txt::AbstractString, fname::AbstractString)
    depwarn("`include_string(string, fname)` is deprecated, use `include_string(module, string, fname)` instead.", :include_string)
    return include_string(_current_module(), txt, fname)
end
@noinline function include_string(txt::AbstractString)
    depwarn("`include_string(string)` is deprecated, use `include_string(module, string)` instead.", :include_string)
    return include_string(_current_module(), txt, "string")
end

"""
    current_module() -> Module

Get the *dynamically* current `Module`, which is the `Module` code is currently being read
from. In general, this is not the same as the module containing the call to this function.

DEPRECATED: use @__MODULE__ instead
"""
@noinline function current_module()
    depwarn("`current_module()` is deprecated, use `@__MODULE__` instead.", :current_module)
    return _current_module()
end
export current_module

# PR #22062
function LibGit2.set_remote_url(repo::LibGit2.GitRepo, url::AbstractString; remote::AbstractString="origin")
    Base.depwarn(string(
        "`LibGit2.set_remote_url(repo, url; remote=remote)` is deprecated, use ",
        "`LibGit2.set_remote_url(repo, remote, url)` instead."), :set_remote_url)
    LibGit2.set_remote_url(repo, remote, url)
end
function LibGit2.set_remote_url(path::AbstractString, url::AbstractString; remote::AbstractString="origin")
    Base.depwarn(string(
        "`LibGit2.set_remote_url(path, url; remote=remote)` is deprecated, use ",
        "`LibGit2.set_remote_url(path, remote, url)` instead."), :set_remote_url)
    LibGit2.set_remote_url(path, remote, url)
end

module Operators
    for op in [:!, :(!=), :(!==), :%, :&, :*, :+, :-, :/, ://, :<, :<:, :<<, :(<=),
               :<|, :(==), :(===), :>, :>:, :(>=), :>>, :>>>, :\, :^, :colon,
               :adjoint, :getindex, :hcat, :hvcat, :setindex!, :transpose, :vcat,
               :xor, :|, :|>, :~, :×, :÷, :∈, :∉, :∋, :∌, :∘, :√, :∛, :∩, :∪, :≠, :≤,
               :≥, :⊆, :⊈, :⊊, :⊻, :⋅]
        if isdefined(Base, op)
            @eval Base.@deprecate_binding $op Base.$op
        end
    end
end
export Operators

# PR #21956
# This mimics the structure as it was defined in Base to avoid directly breaking code
# that assumes this structure
module DFT
    for f in [:bfft, :bfft!, :brfft, :dct, :dct!, :fft, :fft!, :fftshift, :idct, :idct!,
              :ifft, :ifft!, :ifftshift, :irfft, :plan_bfft, :plan_bfft!, :plan_brfft,
              :plan_dct, :plan_dct!, :plan_fft, :plan_fft!, :plan_idct, :plan_idct!,
              :plan_ifft, :plan_ifft!, :plan_irfft, :plan_rfft, :rfft]
        pkg = endswith(String(f), "shift") ? "AbstractFFTs" : "FFTW"
        @eval Base.@deprecate_moved $f $pkg
    end
    module FFTW
        for f in [:r2r, :r2r!, :plan_r2r, :plan_r2r!]
            @eval Base.@deprecate_moved $f "FFTW"
        end
    end
    Base.deprecate(DFT, :FFTW, 2)
    export FFTW
end
using .DFT
for f in filter(s -> isexported(DFT, s), names(DFT, all = true))
    @eval export $f
end
module DSP
    for f in [:conv, :conv2, :deconv, :filt, :filt!, :xcorr]
        @eval Base.@deprecate_moved $f "DSP"
    end
end
deprecate(Base, :DSP, 2)
using .DSP
export conv, conv2, deconv, filt, filt!, xcorr

@deprecate_moved SharedArray "SharedArrays" true true

@eval @deprecate_moved $(Symbol("@profile")) "Profile" true true

@deprecate_moved readdlm  "DelimitedFiles" true true
@deprecate_moved writedlm "DelimitedFiles" true true
@deprecate_moved readcsv  "DelimitedFiles" true true
@deprecate_moved writecsv "DelimitedFiles" true true

@deprecate_moved base64encode "Base64" true true
@deprecate_moved base64decode "Base64" true true
@deprecate_moved Base64EncodePipe "Base64" true true
@deprecate_moved Base64DecodePipe "Base64" true true

@deprecate_moved poll_fd "FileWatching" true true
@deprecate_moved poll_file "FileWatching" true true
@deprecate_moved PollingFileWatcher "FileWatching" true true
@deprecate_moved watch_file "FileWatching" true true
@deprecate_moved FileMonitor "FileWatching" true true

@eval @deprecate_moved $(Symbol("@spawn")) "Distributed" true true
@eval @deprecate_moved $(Symbol("@spawnat")) "Distributed" true true
@eval @deprecate_moved $(Symbol("@fetch")) "Distributed" true true
@eval @deprecate_moved $(Symbol("@fetchfrom")) "Distributed" true true
@eval @deprecate_moved $(Symbol("@everywhere")) "Distributed" true true
@eval @deprecate_moved $(Symbol("@parallel")) "Distributed" true true

@deprecate_moved addprocs "Distributed" true true
@deprecate_moved CachingPool "Distributed" true true
@deprecate_moved clear! "Distributed" true true
@deprecate_moved ClusterManager "Distributed" true true
@deprecate_moved default_worker_pool "Distributed" true true
@deprecate_moved init_worker "Distributed" true true
@deprecate_moved interrupt "Distributed" true true
@deprecate_moved launch "Distributed" true true
@deprecate_moved manage "Distributed" true true
@deprecate_moved myid "Distributed" true true
@deprecate_moved nprocs "Distributed" true true
@deprecate_moved nworkers "Distributed" true true
@deprecate_moved pmap "Distributed" true true
@deprecate_moved procs "Distributed" true true
@deprecate_moved remote "Distributed" true true
@deprecate_moved remotecall "Distributed" true true
@deprecate_moved remotecall_fetch "Distributed" true true
@deprecate_moved remotecall_wait "Distributed" true true
@deprecate_moved remote_do "Distributed" true true
@deprecate_moved rmprocs "Distributed" true true
@deprecate_moved workers "Distributed" true true
@deprecate_moved WorkerPool "Distributed" true true
@deprecate_moved RemoteChannel "Distributed" true true
@deprecate_moved Future "Distributed" true true
@deprecate_moved WorkerConfig "Distributed" true true
@deprecate_moved RemoteException "Distributed" true true
@deprecate_moved ProcessExitedException "Distributed" true true


@deprecate_moved crc32c "CRC32c" true true

@deprecate_moved DateTime "Dates" true true
@deprecate_moved DateFormat "Dates" true true
@eval @deprecate_moved $(Symbol("@dateformat_str")) "Dates" true true
@deprecate_moved now "Dates" true true

@deprecate_moved eigs "IterativeEigensolvers" true true
@deprecate_moved svds "IterativeEigensolvers" true true

@eval @deprecate_moved $(Symbol("@printf")) "Printf" true true
@eval @deprecate_moved $(Symbol("@sprintf")) "Printf" true true

# PR #21709
@deprecate cov(x::AbstractVector, corrected::Bool) cov(x, corrected=corrected)
@deprecate cov(x::AbstractMatrix, vardim::Int, corrected::Bool) cov(x, vardim, corrected=corrected)
@deprecate cov(X::AbstractVector, Y::AbstractVector, corrected::Bool) cov(X, Y, corrected=corrected)
@deprecate cov(X::AbstractVecOrMat, Y::AbstractVecOrMat, vardim::Int, corrected::Bool) cov(X, Y, vardim, corrected=corrected)

# bkfact
import .LinAlg: bkfact, bkfact!
function bkfact(A::StridedMatrix, uplo::Symbol, symmetric::Bool = issymmetric(A), rook::Bool = false)
    depwarn(string("`bkfact` with uplo and symmetric arguments is deprecated, ",
        "use `bkfact($(symmetric ? "Symmetric(" : "Hermitian(")A, :$uplo))` instead."),
        :bkfact)
    return bkfact(symmetric ? Symmetric(A, uplo) : Hermitian(A, uplo), rook)
end
function bkfact!(A::StridedMatrix, uplo::Symbol, symmetric::Bool = issymmetric(A), rook::Bool = false)
    depwarn(string("`bkfact!` with uplo and symmetric arguments is deprecated, ",
        "use `bkfact!($(symmetric ? "Symmetric(" : "Hermitian(")A, :$uplo))` instead."),
        :bkfact!)
    return bkfact!(symmetric ? Symmetric(A, uplo) : Hermitian(A, uplo), rook)
end

# PR #22325
# TODO: when this replace is removed from deprecated.jl:
# 1) rename the function replace_new from strings/util.jl to replace
# 2) update the replace(s::AbstractString, pat, f) method, below replace_new
#    (see instructions there)
function replace(s::AbstractString, pat, f, n::Integer)
    if n <= 0
        depwarn(string("`replace(s, pat, r, count)` with `count <= 0` is deprecated, use ",
                       "`replace(s, pat=>r, count=typemax(Int))` or `replace(s, pat=>r)` instead."),
                :replace)
        replace(s, pat=>f)
    else
        depwarn(string("`replace(s, pat, r, count)` is deprecated, use ",
                       "`replace(s, pat=>r, count=count)`"),
                :replace)
        replace(String(s), pat=>f, count=n)
    end
end

@deprecate replace(s::AbstractString, pat, f) replace(s, pat=>f)

# PR #22475
@deprecate ntuple(f, ::Type{Val{N}}) where {N}  ntuple(f, Val(N))
@deprecate fill_to_length(t, val, ::Type{Val{N}}) where {N} fill_to_length(t, val, Val(N)) false
@deprecate literal_pow(a, b, ::Type{Val{N}}) where {N} literal_pow(a, b, Val(N)) false
@eval IteratorsMD @deprecate split(t, V::Type{Val{n}}) where {n} split(t, Val(n)) false
@deprecate sqrtm(A::UpperTriangular{T},::Type{Val{realmatrix}}) where {T,realmatrix} sqrtm(A, Val(realmatrix))
import .LinAlg: lufact, lufact!, qrfact, qrfact!, cholfact, cholfact!
@deprecate lufact(A::AbstractMatrix, ::Type{Val{false}}) lufact(A, Val(false))
@deprecate lufact(A::AbstractMatrix, ::Type{Val{true}}) lufact(A, Val(true))
@deprecate lufact!(A::AbstractMatrix, ::Type{Val{false}}) lufact!(A, Val(false))
@deprecate lufact!(A::AbstractMatrix, ::Type{Val{true}}) lufact!(A, Val(true))
@deprecate qrfact(A::AbstractMatrix, ::Type{Val{false}}) qrfact(A, Val(false))
@deprecate qrfact(A::AbstractMatrix, ::Type{Val{true}}) qrfact(A, Val(true))
@deprecate qrfact!(A::AbstractMatrix, ::Type{Val{false}}) qrfact!(A, Val(false))
@deprecate qrfact!(A::AbstractMatrix, ::Type{Val{true}}) qrfact!(A, Val(true))
@deprecate cholfact(A::AbstractMatrix, ::Type{Val{false}}) cholfact(A, Val(false))
@deprecate cholfact(A::AbstractMatrix, ::Type{Val{true}}; tol = 0.0) cholfact(A, Val(true); tol = tol)
@deprecate cholfact!(A::AbstractMatrix, ::Type{Val{false}}) cholfact!(A, Val(false))
@deprecate cholfact!(A::AbstractMatrix, ::Type{Val{true}}; tol = 0.0) cholfact!(A, Val(true); tol = tol)
@deprecate cat(::Type{Val{N}}, A::AbstractArray...) where {N} cat(Val(N), A...)
@deprecate cat_t(::Type{Val{N}}, ::Type{T}, A, B) where {N,T} cat_t(Val(N), T, A, B) false
@deprecate reshape(A::AbstractArray, ::Type{Val{N}}) where {N} reshape(A, Val(N))

@deprecate read(s::IO, x::Ref) read!(s, x)

@deprecate read(s::IO, t::Type, d1::Int, dims::Int...) read!(s, Array{t}(uninitialized, tuple(d1,dims...)))
@deprecate read(s::IO, t::Type, d1::Integer, dims::Integer...) read!(s, Array{t}(uninitialized, convert(Tuple{Vararg{Int}},tuple(d1,dims...))))
@deprecate read(s::IO, t::Type, dims::Dims) read!(s, Array{t}(uninitialized, dims))

function CartesianIndices(start::CartesianIndex{N}, stop::CartesianIndex{N}) where N
    inds = map((f,l)->f:l, start.I, stop.I)
    depwarn("the internal representation of CartesianIndices has changed, use `CartesianIndices($inds)` (or other more appropriate AbstractUnitRange type) instead.", :CartesianIndices)
    CartesianIndices(inds)
end

# PR #20005
function InexactError()
    depwarn("InexactError now supports arguments, use `InexactError(funcname::Symbol, ::Type, value)` instead.", :InexactError)
    InexactError(:none, Any, nothing)
end

# PR #22751
function DomainError()
    depwarn("DomainError now supports arguments, use `DomainError(value)` or `DomainError(value, msg)` instead.", :DomainError)
    DomainError(nothing)
end

# PR #22761
function OverflowError()
    depwarn("OverflowError now supports a message string, use `OverflowError(msg)` instead.", :OverflowError)
    OverflowError("")
end

# PR #22703
import .LinAlg: Bidiagonal
@deprecate Bidiagonal(dv::AbstractVector, ev::AbstractVector, isupper::Bool) Bidiagonal(dv, ev, ifelse(isupper, :U, :L))
@deprecate Bidiagonal(dv::AbstractVector, ev::AbstractVector, uplo::Char) Bidiagonal(dv, ev, ifelse(uplo == 'U', :U, :L))
@deprecate Bidiagonal(A::AbstractMatrix, isupper::Bool) Bidiagonal(A, ifelse(isupper, :U, :L))

@deprecate fieldnames(v) fieldnames(typeof(v))
# nfields(::Type) deprecation in builtins.c: update nfields tfunc in compiler/tfuncs.jl when it is removed.
# also replace `_nfields` with `nfields` in summarysize.c when this is removed.

# ::ANY is deprecated in src/method.c
# also remove all instances of `jl_ANY_flag` in src/

# issue #13079
# in julia-parser.scm:
#     move prec-bitshift after prec-rational
#     remove parse-with-chains-warn and bitshift-warn
# update precedence table in doc/src/manual/mathematical-operations.md

# PR #22182
@deprecate is_apple   Sys.isapple
@deprecate is_bsd     Sys.isbsd
@deprecate is_linux   Sys.islinux
@deprecate is_unix    Sys.isunix
@deprecate is_windows Sys.iswindows

@deprecate read(cmd::AbstractCmd, stdin::Redirectable) read(pipeline(stdin, cmd))
@deprecate readstring(cmd::AbstractCmd, stdin::Redirectable) readstring(pipeline(stdin, cmd))
@deprecate eachline(cmd::AbstractCmd, stdin; chomp::Bool=true) eachline(pipeline(stdin, cmd), chomp=chomp)

@deprecate showall(x)     show(x)
@deprecate showall(io, x) show(IOContext(io, :limit => false), x)

@deprecate_binding AbstractIOBuffer GenericIOBuffer false

@deprecate String(io::GenericIOBuffer) String(take!(copy(io)))

@deprecate readstring(s::IO) read(s, String)
@deprecate readstring(filename::AbstractString) read(filename, String)
@deprecate readstring(cmd::AbstractCmd) read(cmd, String)

# issue #11310
# remove "parametric method syntax" deprecation in julia-syntax.scm

@deprecate momenttype(::Type{T}) where {T} typeof((zero(T)*zero(T) + zero(T)*zero(T))/2) false

# issue #6466
# `write` on non-isbits arrays is deprecated in io.jl.

# PR #22925
# also uncomment constructor tests in test/linalg/bidiag.jl
import .LinAlg: Bidiagonal
function Bidiagonal(dv::AbstractVector{T}, ev::AbstractVector{S}, uplo::Symbol) where {T,S}
    depwarn(string("`Bidiagonal(dv::AbstractVector{T}, ev::AbstractVector{S}, uplo::Symbol) where {T, S}`",
        " is deprecated, manually convert both vectors to the same type instead."), :Bidiagonal)
    R = promote_type(T, S)
    Bidiagonal(convert(Vector{R}, dv), convert(Vector{R}, ev), uplo)
end

# PR #23035
# also uncomment constructor tests in test/linalg/tridiag.jl
import .LinAlg: SymTridiagonal
function SymTridiagonal(dv::AbstractVector{T}, ev::AbstractVector{S}) where {T,S}
    depwarn(string("`SymTridiagonal(dv::AbstractVector{T}, ev::AbstractVector{S}) ",
        "where {T, S}` is deprecated, convert both vectors to the same type instead."), :SymTridiagonal)
    R = promote_type(T, S)
    SymTridiagonal(convert(Vector{R}, dv), convert(Vector{R}, ev))
end

# PR #23154
# also uncomment constructor tests in test/linalg/tridiag.jl
import .LinAlg: Tridiagonal
function Tridiagonal(dl::AbstractVector{Tl}, d::AbstractVector{Td}, du::AbstractVector{Tu}) where {Tl,Td,Tu}
    depwarn(string("`Tridiagonal(dl::AbstractVector{Tl}, d::AbstractVector{Td}, du::AbstractVector{Tu}) ",
        "where {Tl, Td, Tu}` is deprecated, convert all vectors to the same type instead."), :Tridiagonal)
    Tridiagonal(map(v->convert(Vector{promote_type(Tl,Td,Tu)}, v), (dl, d, du))...)
end

# deprecate sqrtm in favor of sqrt
@deprecate sqrtm sqrt

# deprecate expm in favor of exp
@deprecate expm! exp!
@deprecate expm exp

# deprecate logm in favor of log
@deprecate logm log

# PR #23092
@eval LibGit2 begin
    function prompt(msg::AbstractString; default::AbstractString="", password::Bool=false)
        Base.depwarn(string(
            "`LibGit2.prompt(msg::AbstractString; default::AbstractString=\"\", password::Bool=false)` is deprecated, use ",
            "`result = Base.prompt(msg, default=default, password=password); result === nothing ? \"\" : result` instead."), :prompt)
        coalesce(Base.prompt(msg, default=default, password=password), "")
    end
end

# PR #23187
@deprecate cpad(s, n::Integer, p=" ") rpad(lpad(s, div(n+textwidth(s), 2), p), n, p) false

# PR #22088
function hex2num(s::AbstractString)
    depwarn("`hex2num(s)` is deprecated. Use `reinterpret(Float64, parse(UInt64, s, base = 16))` instead.", :hex2num)
    if length(s) <= 4
        return reinterpret(Float16, parse(UInt16, s, base = 16))
    end
    if length(s) <= 8
        return reinterpret(Float32, parse(UInt32, s, base = 16))
    end
    return reinterpret(Float64, parse(UInt64, s, base = 16))
end
export hex2num

@deprecate num2hex(x::Union{Float16,Float32,Float64}) hex(reinterpret(Unsigned, x), sizeof(x)*2)
@deprecate num2hex(n::Integer) hex(n, sizeof(n)*2)

# PR #22742: change in isapprox semantics
@deprecate rtoldefault(x,y) rtoldefault(x,y,0) false

# PR #23235
@deprecate ctranspose adjoint
@deprecate ctranspose! adjoint!

function convert(::Union{Type{Vector{UInt8}}, Type{Array{UInt8}}}, s::AbstractString)
    depwarn("Strings can no longer be `convert`ed to byte arrays. Use `unsafe_wrap` or `codeunits` instead.", :Type)
    unsafe_wrap(Vector{UInt8}, String(s))
end
function (::Type{Vector{UInt8}})(s::String)
    depwarn("Vector{UInt8}(s::String) will copy data in the future. To avoid copying, use `unsafe_wrap` or `codeunits` instead.", :Type)
    unsafe_wrap(Vector{UInt8}, s)
end
function (::Type{Array{UInt8}})(s::String)
    depwarn("Array{UInt8}(s::String) will copy data in the future. To avoid copying, use `unsafe_wrap` or `codeunits` instead.", :Type)
    unsafe_wrap(Vector{UInt8}, s)
end

@deprecate convert(::Type{Vector{Char}}, s::AbstractString)   Vector{Char}(s)
@deprecate convert(::Type{Symbol}, s::AbstractString)         Symbol(s)
@deprecate convert(::Type{String}, s::Symbol)                 String(s)
@deprecate convert(::Type{String}, v::Vector{UInt8})          String(v)
@deprecate convert(::Type{S}, g::Unicode.GraphemeIterator) where {S<:AbstractString}  convert(S, g.s)
@deprecate convert(::Type{String}, v::AbstractVector{Char})   String(v)

@deprecate convert(::Type{Libc.FILE}, s::IO)  Libc.FILE(s)
@deprecate convert(::Type{VersionNumber}, v::Integer)         VersionNumber(v)
@deprecate convert(::Type{VersionNumber}, v::Tuple)           VersionNumber(v)
@deprecate convert(::Type{VersionNumber}, v::AbstractString)  VersionNumber(v)

@deprecate (convert(::Type{Integer}, x::Enum{T}) where {T<:Integer})         Integer(x)
@deprecate (convert(::Type{T}, x::Enum{T2}) where {T<:Integer,T2<:Integer})  T(x)

@deprecate convert(dt::Type{<:Integer}, ip::IPAddr)  dt(ip)

function (::Type{T})(arg) where {T}
    if applicable(convert, T, arg)
        sig = which(convert, (Type{T}, typeof(arg))).sig
        if sig == (Tuple{typeof(convert),Type{S},Number} where S<:Number) ||
           sig == (Tuple{typeof(convert),Type{S},AbstractArray} where S<:AbstractArray)
            # matches a catch-all converter; will stack overflow
            throw(MethodError(T, (arg,)))
        end
        # if `convert` call would not work, just let the method error happen
        depwarn("Constructors no longer fall back to `convert`. A constructor `$T(::$(typeof(arg)))` should be defined instead.", :Type)
    end
    convert(T, arg)::T
end
# related items to remove in: abstractarray.jl, dates/periods.jl, compiler.jl
# also remove all uses of is_default_method

# Issue #19923
@deprecate ror                  circshift
@deprecate ror!                 circshift!
@deprecate rol(B, i)            circshift(B, -i)
@deprecate rol!(dest, src, i)   circshift!(dest, src, -i)
@deprecate rol!(B, i)           circshift!(B, -i)

# issue #5148, PR #23259
# warning for `const` on locals should be changed to an error in julia-syntax.scm

# issue #22789
# remove code for `importall` in src/

# issue #17886
# deprecations for filter[!] with 2-arg functions are in abstractdict.jl

# PR #23066
@deprecate cfunction(f, r, a::Tuple) cfunction(f, r, Tuple{a...})

# PR #23373
import .LinAlg: diagm
@deprecate diagm(A::BitMatrix) BitMatrix(Diagonal(vec(A)))

# PR 23341
@eval GMP @deprecate gmp_version() version() false
@eval GMP @Base.deprecate_binding GMP_VERSION VERSION false
@eval GMP @deprecate gmp_bits_per_limb() bits_per_limb() false
@eval GMP @Base.deprecate_binding GMP_BITS_PER_LIMB BITS_PER_LIMB false
@eval MPFR @deprecate get_version() version() false
@eval LinAlg.LAPACK @deprecate laver() version() false

# PR #23427
@deprecate_binding e          ℯ true ", use ℯ (\\euler) or `Base.MathConstants.e`"
@deprecate_binding eu         ℯ true ", use ℯ (\\euler) or `Base.MathConstants.e`"
@deprecate_binding γ          MathConstants.γ
@deprecate_binding eulergamma MathConstants.eulergamma
@deprecate_binding catalan    MathConstants.catalan
@deprecate_binding φ          MathConstants.φ
@deprecate_binding golden     MathConstants.golden

# PR #23271
function IOContext(io::IO; kws...)
    depwarn("`IOContext(io, k=v, ...)` is deprecated, use `IOContext(io, :k => v, ...)` instead.", :IOContext)
    IOContext(io, (k=>v for (k, v) in pairs(kws))...)
end

@deprecate IOContext(io::IO, key, value) IOContext(io, key=>value)

# PR #23485
export countnz
function countnz(x)
    depwarn("`countnz(x)` is deprecated, use either `count(!iszero, x)` or `count(t -> t != 0, x)` instead.", :countnz)
    return count(t -> t != 0, x)
end

# issue #14470
# TODO: More deprecations must be removed in src/cgutils.cpp:emit_array_nd_index()
# TODO: Re-enable the disabled tests marked PLI
# On the Julia side, this definition will gracefully supercede the new behavior (already coded)
@inline function checkbounds_indices(::Type{Bool}, IA::Tuple{Any,Vararg{Any}}, ::Tuple{})
    any(x->unsafe_length(x)==0, IA) && return false
    any(x->unsafe_length(x)!=1, IA) && return _depwarn_for_trailing_indices(IA)
    return true
end
function _depwarn_for_trailing_indices(n::Integer) # Called by the C boundscheck
    depwarn("omitting indices for non-singleton trailing dimensions is deprecated. Add `1`s as trailing indices or use `reshape(A, Val($n))` to make the dimensionality of the array match the number of indices.", (:getindex, :setindex!, :view))
    true
end
function _depwarn_for_trailing_indices(t::Tuple)
    depwarn("omitting indices for non-singleton trailing dimensions is deprecated. Add `$(join(map(first, t),','))` as trailing indices or use `reshape` to make the dimensionality of the array match the number of indices.", (:getindex, :setindex!, :view))
    true
end

# issue #22791
@deprecate select partialsort
@deprecate select! partialsort!
@deprecate selectperm partialsortperm
@deprecate selectperm! partialsortperm!

# `initialized` keyword arg to `sort` is deprecated in sort.jl

@deprecate promote_noncircular promote false

import .Iterators.enumerate

@deprecate enumerate(i::IndexLinear,    A::AbstractArray)  pairs(i, A)
@deprecate enumerate(i::IndexCartesian, A::AbstractArray)  pairs(i, A)

@deprecate_binding Range AbstractRange

# issue #5794
@deprecate map(f, d::T) where {T<:AbstractDict}  T( f(p) for p in pairs(d) )

# issue #17086
@deprecate isleaftype isconcrete

# PR #22932
@deprecate +(a::Number, b::AbstractArray) broadcast(+, a, b)
@deprecate +(a::AbstractArray, b::Number) broadcast(+, a, b)
@deprecate -(a::Number, b::AbstractArray) broadcast(-, a, b)
@deprecate -(a::AbstractArray, b::Number) broadcast(-, a, b)

# PR #23640
# when this deprecation is deleted, remove all calls to it, and replace all keywords of:
# `payload::Union{CredentialPayload, AbstractCredential, CachedCredentials, Nothing}`
#  with `payload::CredentialPayload` from base/libgit2/libgit2.jl
@eval LibGit2 function deprecate_nullable_creds(f, sig, payload)
    if isa(payload, Union{AbstractCredential, CachedCredentials, Nothing})
        # Note: Be careful not to show the contents of the credentials as it could reveal a
        # password.
        if payload === nothing
            msg = "`LibGit2.$f($sig; payload=nothing)` is deprecated, use "
            msg *= "`LibGit2.$f($sig; payload=LibGit2.CredentialPayload())` instead."
            p = CredentialPayload()
        else
            cred = payload
            C = typeof(cred)
            msg = "`LibGit2.$f($sig; payload=$C(...))` is deprecated, use "
            msg *= "`LibGit2.$f($sig; payload=LibGit2.CredentialPayload($C(...)))` instead."
            p = CredentialPayload(cred)
        end
        Base.depwarn(msg, f)
    else
        p = payload::CredentialPayload
    end
    return p
end

# ease transition for return type change of e.g. indmax due to PR #22907 when used in the
# common pattern `ind2sub(size(a), indmax(a))`
@deprecate(ind2sub(dims::NTuple{N,Integer}, idx::CartesianIndex{N}) where N, Tuple(idx))

@deprecate contains(eq::Function, itr, x) any(y->eq(y,x), itr)

# deprecate zeros(D::Diagonal[, opts...])
function zeros(D::Diagonal)
    depwarn(string("`zeros(D::Diagonal)` is deprecated, use ",
        "`Diagonal(fill!(similar(D.diag), 0))` instead, or ",
        "`Diagonal(fill!(similar(D.diag), zero(eltype(D.diag))))` where necessary."), :zeros)
    return Diagonal(fill!(similar(D.diag), zero(eltype(D.diag))))
end
function zeros(D::Diagonal, ::Type{T}) where {T}
    depwarn(string("`zeros(D::Diagonal, ::Type{T}) where T` is deprecated, use ",
        "`Diagonal(fill!(similar(D.diag, T), 0))` instead, or ",
        "`Diagonal(fill!(similar(D.diag, T), zero(T)))` where necessary."), :zeros)
    return Diagonal(fill!(similar(D.diag, T), zero(T)))
end
function zeros(D::Diagonal, ::Type{T}, dims::Dims) where {T}
    depwarn(string("`zeros(D::Diagonal, ::Type{T}, dims::Dims) where T` is deprecated, ",
        "use `fill!(similar(D, T, dims), 0)` instead, or ",
        "`fill!(similar(D, T, dims), zero(T))` where necessary."), :zeros)
    return fill!(similar(D, T, dims), zero(T))
end
function zeros(D::Diagonal, ::Type{T}, dims::Integer...) where {T}
    depwarn(string("`zeros(D::Diagonal, ::Type{T}, dims::Integer...) where T` is deprecated, ",
        "use `fill!(similar(D, T, dims), 0)` instead, or ",
        "`fill!(similar(D, T, dims), zero(T))` where necessary."), :zeros)
    return fill!(similar(D, T, dims), zero(T))
end

# PR #23690
# `SSHCredential` and `UserPasswordCredential` constructors using `prompt_if_incorrect`
# are deprecated in base/libgit2/types.jl.

# deprecate ones/zeros methods accepting an array as first argument
function ones(a::AbstractArray, ::Type{T}, dims::Tuple) where {T}
    depwarn(string("`ones(a::AbstractArray, ::Type{T}, dims::Tuple) where T` is ",
        "deprecated, use `fill!(similar(a, T, dims), 1)` instead, or ",
        "`fill!(similar(a, T, dims), one(T))` where necessary."), :ones)
    return fill!(similar(a, T, dims), one(T))
end
function ones(a::AbstractArray, ::Type{T}, dims...) where {T}
    depwarn(string("`ones(a::AbstractArray, ::Type{T}, dims...) where T` is ",
        "deprecated, use `fill!(similar(a, T, dims...), 1)` instead, or ",
        "`fill!(similar(a, T, dims...), one(T))` where necessary."), :ones)
    return fill!(similar(a, T, dims...), one(T))
end
function ones(a::AbstractArray, ::Type{T}) where {T}
    depwarn(string("`ones(a::AbstractArray, ::Type{T}) where T` is deprecated, ",
        "use `fill!(similar(a, T), 1)` instead, or `fill!(similar(a, T), one(T))` ",
        "where necessary."), :ones)
    return fill!(similar(a, T), one(T))
end
function ones(a::AbstractArray)
    depwarn(string("`ones(a::AbstractArray)` is deprecated, consider ",
        "`fill(1, size(a))`, `fill!(copy(a), 1)`, or `fill!(similar(a), 1)`. Where ",
        "necessary, use `fill!(similar(a), one(eltype(a)))`."), :ones)
    return fill!(similar(a), one(eltype(a)))
end

function zeros(a::AbstractArray, ::Type{T}, dims::Tuple) where {T}
    depwarn(string("`zeros(a::AbstractArray, ::Type{T}, dims::Tuple) where T` is ",
        "deprecated, use `fill!(similar(a, T, dims), 0)` instead, or ",
        "`fill!(similar(a, T, dims), zero(T))` where necessary."), :zeros)
    return fill!(similar(a, T, dims), zero(T))
end
function zeros(a::AbstractArray, ::Type{T}, dims...) where {T}
    depwarn(string("`zeros(a::AbstractArray, ::Type{T}, dims...) where T` is ",
        "deprecated, use `fill!(similar(a, T, dims...), 0)` instead, or ",
        "`fill!(similar(a, T, dims...), zero(T))` where necessary."), :zeros)
    return fill!(similar(a, T, dims...), zero(T))
end
function zeros(a::AbstractArray, ::Type{T}) where {T}
    depwarn(string("`zeros(a::AbstractArray, ::Type{T}) where T` is deprecated, ",
        "use `fill!(similar(a, T), 0)` instead, or `fill!(similar(a, T), zero(T))` ",
        "where necessary."), :zeros)
    return fill!(similar(a, T), zero(T))
end
function zeros(a::AbstractArray)
    depwarn(string("`zeros(a::AbstractArray)` is deprecated, consider `zero(a)`, ",
        "`fill(0, size(a))`, `fill!(copy(a), 0)`, or ",
        "`fill!(similar(a), 0)`. Where necessary, use ",
        "`fill!(similar(a), zero(eltype(a)))`."), :zeros)
    return fill!(similar(a), zero(eltype(a)))
end

# PR #23711
@eval LibGit2 begin
    @deprecate get_creds!(cache::CachedCredentials, credid, default) get!(cache, credid, default)
end

## goodbeye, eye!
export eye
function eye(m::Integer)
    depwarn(string("`eye(m::Integer)` has been deprecated in favor of `I` and `Matrix` ",
        "constructors. For a direct replacement, consider `Matrix(1.0I, m, m)` or ",
        "`Matrix{Float64}(I, m, m)`. If `Float64` element type is not necessary, ",
        "consider the shorter `Matrix(I, m, m)` (with default `eltype(I)` `Bool`)."), :eye)
    return Matrix{Float64}(I, m, m)
end
function eye(::Type{T}, m::Integer) where T
    depwarn(string("`eye(T::Type, m::Integer)` has been deprecated in favor of `I` and ",
        "`Matrix` constructors. For a direct replacement, consider `Matrix{T}(I, m, m)`. If ",
        "`T` element type is not necessary, consider the shorter `Matrix(I, m, m)`",
        "(with default `eltype(I)` `Bool`)"), :eye)
    return Matrix{T}(I, m, m)
end
function eye(m::Integer, n::Integer)
    depwarn(string("`eye(m::Integer, n::Integer)` has been deprecated in favor of `I` and ",
        "`Matrix` constructors. For a direct replacement, consider `Matrix(1.0I, m, n)` ",
        "or `Matrix{Float64}(I, m, n)`. If `Float64` element type is not necessary, ",
        "consider the shorter `Matrix(I, m, n)` (with default `eltype(I)` `Bool`)."), :eye)
    return Matrix{Float64}(I, m, n)
end
function eye(::Type{T}, m::Integer, n::Integer) where T
    depwarn(string("`eye(T::Type, m::Integer, n::Integer)` has been deprecated in favor of ",
        "`I` and `Matrix` constructors. For a direct replacement, consider `Matrix{T}(I, m, n)`.",
        "If `T` element type is not necessary, consider the shorter `Matrix(I, m, n)` ",
        "(with default `eltype(I)` `Bool`)."), :eye)
    return Matrix{T}(I, m, n)
end
function eye(A::AbstractMatrix{T}) where T
    depwarn(string("`eye(A::AbstractMatrix{T}) where T` has been deprecated in favor of `I` and ",
        "`Matrix` constructors. For a direct replacement, consider `Matrix{eltype(A)}(I, size(A))`.",
        "If `eltype(A)` element type is not necessary, consider the shorter `Matrix(I, size(A))` ",
        "(with default `eltype(I)` `Bool`)."), :eye)
    return Matrix(one(T)I, size(A))
end
function eye(::Type{Diagonal{T}}, n::Int) where T
    depwarn(string("`eye(DT::Type{Diagonal{T}}, n::Int) where T` has been deprecated in favor of `I` ",
        "and `Diagonal` constructors. For a direct replacement, consider `Diagonal{T}(I, n)`. ",
        "If `T` element type is not necessary, consider the shorter `Diagonal(I, n)` ",
        "(with default `eltype(I)` `Bool`)."), :eye)
    return Diagonal{T}(I, n)
end
@eval Base.LinAlg import Base.eye


export tic, toq, toc
function tic()
    depwarn("`tic()` is deprecated, use `@time`, `@elapsed`, or calls to `time_ns()` instead.", :tic)
    t0 = time_ns()
    task_local_storage(:TIMERS, (t0, get(task_local_storage(), :TIMERS, ())))
    return t0
end

function _toq()
    t1 = time_ns()
    timers = get(task_local_storage(), :TIMERS, ())
    if timers === ()
        error("`toc()` without `tic()`")
    end
    t0 = timers[1]::UInt64
    task_local_storage(:TIMERS, timers[2])
    (t1-t0)/1e9
end

function toq()
    depwarn("`toq()` is deprecated, use `@elapsed` or calls to `time_ns()` instead.", :toq)
    return _toq()
end

function toc()
    depwarn("`toc()` is deprecated, use `@time`, `@elapsed`, or calls to `time_ns()` instead.", :toc)
    t = _toq()
    println("elapsed time: ", t, " seconds")
    return t
end

# A[I...] .= with scalar indices should modify the element at A[I...]
function Broadcast.dotview(A::AbstractArray, args::Number...)
    depwarn("the behavior of `A[I...] .= X` with scalar indices will change in the future. Use `A[I...] = X` instead.", :broadcast!)
    view(A, args...)
end
Broadcast.dotview(A::AbstractArray{<:AbstractArray}, args::Integer...) = getindex(A, args...)
# Upon removing deprecations, also enable the @testset "scalar .=" in test/broadcast.jl

# PR #23816: deprecation of gradient
export gradient
@eval Base.LinAlg begin
    export gradient

    function gradient(args...)
        Base.depwarn("`gradient` is deprecated and will be removed in the next release.", :gradient)
        return _gradient(args...)
    end

    _gradient(F::BitVector) = _gradient(Array(F))
    _gradient(F::BitVector, h::Real) = _gradient(Array(F), h)
    _gradient(F::Vector, h::BitVector) = _gradient(F, Array(h))
    _gradient(F::BitVector, h::Vector) = _gradient(Array(F), h)
    _gradient(F::BitVector, h::BitVector) = _gradient(Array(F), Array(h))

    function _gradient(F::AbstractVector, h::Vector)
        n = length(F)
        T = typeof(oneunit(eltype(F))/oneunit(eltype(h)))
        g = similar(F, T)
        if n == 1
            g[1] = zero(T)
        elseif n > 1
            g[1] = (F[2] - F[1]) / (h[2] - h[1])
            g[n] = (F[n] - F[n-1]) / (h[end] - h[end-1])
            if n > 2
                h = h[3:n] - h[1:n-2]
                g[2:n-1] = (F[3:n] - F[1:n-2]) ./ h
            end
        end
        g
    end

    _gradient(F::AbstractVector) = _gradient(F, [1:length(F);])
    _gradient(F::AbstractVector, h::Real) = _gradient(F, [h*(1:length(F));])
end

@noinline function getaddrinfo(callback::Function, host::AbstractString)
    depwarn("`getaddrinfo` with a callback function is deprecated, wrap code in `@async` instead for deferred execution.", :getaddrinfo)
    @async begin
        r = getaddrinfo(host)
        callback(r)
    end
    nothing
end

@deprecate whos(io::IO, m::Module, pat::Regex) show(io, varinfo(m, pat))
@deprecate whos(io::IO, m::Module)             show(io, varinfo(m))
@deprecate whos(io::IO)                        show(io, varinfo())
@deprecate whos(m::Module, pat::Regex)         varinfo(m, pat)
@deprecate whos(m::Module)                     varinfo(m)
@deprecate whos(pat::Regex)                    varinfo(pat)
@deprecate whos()                              varinfo()

# indexing with A[true] will throw an argument error in the future
function to_index(i::Bool)
    depwarn("indexing with Bool values is deprecated. Convert the index to an integer first with `Int(i)`.", (:getindex, :setindex!, :view))
    convert(Int,i)::Int
end
# After deprecation is removed, enable the @testset "indexing by Bool values" in test/arrayops.jl
# Also un-comment the new definition in base/indices.jl

# deprecate odd fill! methods
@deprecate fill!(D::Diagonal, x)                       LinAlg.fillstored!(D, x)
@deprecate fill!(A::Base.LinAlg.AbstractTriangular, x) LinAlg.fillstored!(A, x)

# PR #25030
@eval LinAlg @deprecate fillslots! fillstored! false

function diagm(v::BitVector)
    depwarn(string("`diagm(v::BitVector)` is deprecated, use `diagm(0 => v)` or ",
        "`BitMatrix(Diagonal(v))` instead."), :diagm)
    return BitMatrix(Diagonal(v))
end
function diagm(v::AbstractVector)
    depwarn(string("`diagm(v::AbstractVector)` is deprecated, use `diagm(0 => v)` or ",
        "`Matrix(Diagonal(v))` instead."), :diagm)
    return Matrix(Diagonal(v))
end
@deprecate diagm(v::AbstractVector, k::Integer) diagm(k => v)
@deprecate diagm(x::Number) fill(x, 1, 1)

# deprecate BitArray{...}(shape...) constructors to BitArray{...}(uninitialized, shape...) equivalents
@deprecate BitArray{N}(dims::Vararg{Int,N}) where {N}   BitArray{N}(uninitialized, dims)
@deprecate BitArray(dims::NTuple{N,Int}) where {N}      BitArray(uninitialized, dims...)
@deprecate BitArray(dims::Integer...)                   BitArray(uninitialized, dims)

## deprecate full
export full
# full no-op fallback
function full(A::AbstractArray)
    depwarn(string(
        "The no-op `full(A::AbstractArray)` fallback has been deprecated, and no more ",
        "specific `full` method for $(typeof(A)) exists. Furthermore, `full` in general ",
        "has been deprecated.\n\n",
        "To replace `full(A)`, as appropriate consider dismabiguating with a concrete ",
        "array constructor (e.g. `Array(A)`), with an abstract array constructor (e.g.`AbstractArray(A)`), ",
        "instead `convert`ing to an array type (e.g `convert(Array, A)`, `convert(AbstractArray, A)`), ",
        "or using another such operation that addresses your specific use case."),  :full)
    return A
end

# full for structured arrays
function full(A::Union{Diagonal,Bidiagonal,Tridiagonal,SymTridiagonal})
    mattypestr = isa(A, Diagonal)        ? "Diagonal"        :
                 isa(A, Bidiagonal)      ? "Bidiagonal"      :
                 isa(A, Tridiagonal)     ? "Tridiagonal"     :
                 isa(A, SymTridiagonal)  ? "SymTridiagonal"  :
                    error("should not be reachable!")
    depwarn(string(
        "`full(A::$(mattypestr))` (and `full` in general) has been deprecated. ",
        "To replace `full(A::$(mattypestr))`, consider `Matrix(A)` or, if that ",
        "option is too narrow, `Array(A)`. Also consider `SparseMatrixCSC(A)` ",
        "or, if that option is too narrow, `sparse(A)`."),  :full)
    return Matrix(A)
end

# full for factorizations
function full(F::Union{LinAlg.LU,LinAlg.LQ,LinAlg.QR,LinAlg.QRPivoted,LinAlg.QRCompactWY,
                        LinAlg.SVD,LinAlg.LDLt,LinAlg.Schur,LinAlg.Eigen,LinAlg.Hessenberg,
                        LinAlg.Cholesky,LinAlg.CholeskyPivoted})
    facttypestr = isa(F, LinAlg.LU)               ? "LU"              :
                  isa(F, LinAlg.LQ)               ? "LQ"              :
                  isa(F, LinAlg.QR)               ? "QR"              :
                  isa(F, LinAlg.QRPivoted)        ? "QRPivoted"       :
                  isa(F, LinAlg.QRCompactWY)      ? "QRCompactWY"     :
                  isa(F, LinAlg.SVD)              ? "SVD"             :
                  isa(F, LinAlg.LDLt)             ? "LDLt"            :
                  isa(F, LinAlg.Schur)            ? "Schur"           :
                  isa(F, LinAlg.Eigen)            ? "Eigen"           :
                  isa(F, LinAlg.Hessenberg)       ? "Hessenberg"      :
                  isa(F, LinAlg.Cholesky)         ? "Cholesky"        :
                  isa(F, LinAlg.CholeskyPivoted)  ? "CholeskyPivoted" :
                      error("should not be reachable!")
   depwarn(string(
       "`full(F::$(facttypestr))` (and `full` in general) has been deprecated. ",
       "To replace `full(F::$(facttypestr))`, consider `Matrix(F)`, `AbstractMatrix(F)` or, ",
       "if those options are too narrow, `Array(F)` or `AbstractArray(F)`."), :full)
   return AbstractMatrix(F)
end

# full for implicit orthogonal factors
function full(Q::LinAlg.HessenbergQ)
    depwarn(string(
        "`full(Q::HessenbergQ)` (and `full` in general) has been deprecated. ",
        "To replace `full(Q::HessenbergQ)`, consider `Matrix(Q)` or, ",
        "if that option is too narrow, `Array(Q)`."), :full)
    return Matrix(Q)
end
function full(Q::LinAlg.LQPackedQ; thin::Bool = true)
    depwarn(string(
        "`full(Q::LQPackedQ; thin::Bool = true)` (and `full` in general) ",
        "has been deprecated. To replace `full(Q::LQPackedQ, true)`, ",
        "consider `Matrix(Q)` or `Array(Q)`. To replace `full(Q::LQPackedQ, false)`, ",
        "consider `Base.LinAlg.mul!(Q, Matrix{eltype(Q)}(I, size(Q.factors, 2), size(Q.factors, 2)))`."), :full)
    return thin ? Array(Q) : Base.LinAlg.mul!(Q, Matrix{eltype(Q)}(I, size(Q.factors, 2), size(Q.factors, 2)))
end
function full(Q::Union{LinAlg.QRPackedQ,LinAlg.QRCompactWYQ}; thin::Bool = true)
    qtypestr = isa(Q, LinAlg.QRPackedQ)    ? "QRPackedQ"    :
               isa(Q, LinAlg.QRCompactWYQ) ? "QRCompactWYQ" :
                  error("should not be reachable!")
    depwarn(string(
        "`full(Q::$(qtypestr); thin::Bool = true)` (and `full` in general) ",
        "has been deprecated. To replace `full(Q::$(qtypestr), true)`, ",
        "consider `Matrix(Q)` or `Array(Q)`. To replace `full(Q::$(qtypestr), false)`, ",
        "consider `Base.LinAlg.mul!(Q, Matrix{eltype(Q)}(I, size(Q.factors, 1), size(Q.factors, 1)))`."), :full)
    return thin ? Array(Q) : Base.LinAlg.mul!(Q, Matrix{eltype(Q)}(I, size(Q.factors, 1), size(Q.factors, 1)))
end

# full for symmetric / hermitian / triangular wrappers
function full(A::Symmetric)
    depwarn(string(
        "`full(A::Symmetric)` (and `full` in general) has been deprecated. ",
        "To replace `full(A::Symmetric)`, as appropriate consider `Matrix(A)`, ",
        "`Array(A)`, `SparseMatrixCSC(A)`, `sparse(A)`, `copyto!(similar(parent(A)), A)`, ",
        "or `Base.LinAlg.copytri!(copy(parent(A)), A.uplo)`."), :full)
    return Matrix(A)
end
function full(A::Hermitian)
    depwarn(string(
        "`full(A::Hermitian)` (and `full` in general) has been deprecated. ",
        "To replace `full(A::Hermitian)`, as appropriate consider `Matrix(A)`, ",
        "`Array(A)`, `SparseMatrixCSC(A)`, `sparse(A)`, `copyto!(similar(parent(A)), A)`, ",
        "or `Base.LinAlg.copytri!(copy(parent(A)), A.uplo, true)`."), :full)
    return Matrix(A)
end
function full(A::Union{UpperTriangular,LowerTriangular})
    (tritypestr, tri!str) =
        isa(A, UpperTriangular) ? ("UpperTriangular", "triu!") :
        isa(A, LowerTriangular) ? ("LowerTriangular", "tril!") :
            error("should not be reachable!")
    depwarn(string(
        "`full(A::$(tritypestr))` (and `full` in general) has been deprecated. ",
        "To replace `full(A::$(tritypestr))`, as appropriate consider `Matrix(A)`, ",
        "`Array(A)`, `SparseMatrixCSC(A)`, `sparse(A)`, `copyto!(similar(parent(A)), A)`, ",
        "or `$(tri!str)(copy(parent(A)))`."), :full)
    return Matrix(A)
end
function full(A::Union{LinAlg.UnitUpperTriangular,LinAlg.UnitLowerTriangular})
    tritypestr = isa(A, LinAlg.UnitUpperTriangular) ? "LinAlg.UnitUpperTriangular" :
                 isa(A, LinAlg.UnitLowerTriangular) ? "LinAlg.UnitLowerTriangular" :
                     error("should not be reachable!")
    depwarn(string(
        "`full(A::$(tritypestr))` (and `full` in general) has been deprecated. ",
        "To replace `full(A::$(tritypestr))`, as appropriate consider `Matrix(A)`, ",
        "`Array(A)`, `SparseMatrixCSC(A)`, `sparse(A)`, or `copyto!(similar(parent(A)), A)`."), :full)
    return Matrix(A)
end


# issue #20816
@deprecate strwidth textwidth
@deprecate charwidth textwidth

# TODO: after 0.7, remove thin keyword argument and associated logic from...
# (1) base/linalg/svd.jl
# (2) base/linalg/qr.jl
# (3) base/linalg/lq.jl

@deprecate find(x::Number)            findall(!iszero, x)
@deprecate findnext(A, v, i::Integer) findnext(equalto(v), A, i)
@deprecate findfirst(A, v)            findfirst(equalto(v), A)
@deprecate findprev(A, v, i::Integer) findprev(equalto(v), A, i)
@deprecate findlast(A, v)             findlast(equalto(v), A)
# also remove deprecation warnings in find* functions in array.jl, sparse/sparsematrix.jl,
# and sparse/sparsevector.jl.

# issue #22849
@deprecate reinterpret(::Type{T}, a::Array{S}, dims::NTuple{N,Int}) where {T, S, N} reshape(reinterpret(T, vec(a)), dims)
@deprecate reinterpret(::Type{T}, a::ReinterpretArray{S}, dims::NTuple{N,Int}) where {T, S, N} reshape(reinterpret(T, vec(a)), dims)

# issue #24006
@deprecate linearindices(s::AbstractString) eachindex(s)

# deprecate Array(shape...)-like constructors to Array(uninitialized, shape...) equivalents
# --> former primitive constructors
@deprecate Array{T,1}(m::Int) where {T}                      Array{T,1}(uninitialized, m)
@deprecate Array{T,2}(m::Int, n::Int) where {T}              Array{T,2}(uninitialized, m, n)
@deprecate Array{T,3}(m::Int, n::Int, o::Int) where {T}      Array{T,3}(uninitialized, m, n, o)
@deprecate Array{T,N}(d::Vararg{Int,N}) where {T,N}          Array{T,N}(uninitialized, d)
@deprecate Array{T,N}(d::NTuple{N,Int}) where {T,N}          Array{T,N}(uninitialized, d)
@deprecate Array{T}(m::Int) where {T}                        Array{T}(uninitialized, m)
@deprecate Array{T}(m::Int, n::Int) where {T}                Array{T}(uninitialized, m, n)
@deprecate Array{T}(m::Int, n::Int, o::Int) where {T}        Array{T}(uninitialized, m, n, o)
@deprecate Array{T}(d::NTuple{N,Int}) where {T,N}            Array{T}(uninitialized, d)
# --> former convenience constructors
@deprecate Vector{T}(m::Integer) where {T}                          Vector{T}(uninitialized, m)
@deprecate Matrix{T}(m::Integer, n::Integer) where {T}              Matrix{T}(uninitialized, m, n)
@deprecate Array{T}(m::Integer) where {T}                           Array{T}(uninitialized, m)
@deprecate Array{T}(m::Integer, n::Integer) where {T}               Array{T}(uninitialized, m, n)
@deprecate Array{T}(m::Integer, n::Integer, o::Integer) where {T}   Array{T}(uninitialized, m, n, o)
@deprecate Array{T}(d::Integer...) where {T}                        Array{T}(uninitialized, d)
@deprecate Vector(m::Integer)                                       Vector(uninitialized, m)
@deprecate Matrix(m::Integer, n::Integer)                           Matrix(uninitialized, m, n)

# deprecate IntSet to BitSet
@deprecate_binding IntSet BitSet

# Issue 24219
@deprecate float(x::AbstractString) parse(Float64, x)
@deprecate float(a::AbstractArray{<:AbstractString}) parse.(Float64, a)

# deprecate bits to bitstring (#24263, #24281)
@deprecate bits bitstring

# issue #24167
@deprecate EnvHash EnvDict

# issue #24349
@deprecate parse(str::AbstractString; kwargs...) Meta.parse(str; kwargs...)
@deprecate parse(str::AbstractString, pos::Int, ; kwargs...) Meta.parse(str, pos; kwargs...)
@deprecate_binding ParseError Meta.ParseError

# issue #20899
# TODO: delete JULIA_HOME deprecation in src/init.c

@eval LinAlg begin
    @deprecate chol!(x::Number, uplo) chol(x) false
end

@deprecate cumsum(A::AbstractArray)     cumsum(A, 1)
@deprecate cumprod(A::AbstractArray)    cumprod(A, 1)
import .LinAlg: diff
@deprecate diff(A::AbstractMatrix) diff(A, 1)

# issue #16307
@deprecate finalizer(o, f::Function) finalizer(f, o)
# This misses other callables but they are very rare in the wild
@deprecate finalizer(o, f::Ptr{Cvoid}) finalizer(f, o)

# Avoid ambiguity, can remove when deprecations are removed:
# This is almost certainly going to be a silent failure for code that is not updated.
finalizer(f::Ptr{Cvoid}, o::Ptr{Cvoid}) = invoke(finalizer, Tuple{Ptr{Cvoid}, Any}, f, o)
finalizer(f::Ptr{Cvoid}, o::Function) = invoke(finalizer, Tuple{Ptr{Cvoid}, Any}, f, o)

# Broadcast extension API (#23939)
@eval Broadcast begin
    Base.@deprecate_binding containertype combine_styles false
    Base.@deprecate_binding _containertype BroadcastStyle false
    Base.@deprecate_binding promote_containertype BroadcastStyle false
    Base.@deprecate_binding broadcast_c! broadcast! false ", `broadcast_c!(f, ::Type, ::Type, C, As...)` should become `broadcast!(f, C, As...)` (see the manual chapter Interfaces)"
    Base.@deprecate_binding broadcast_c broadcast false ", `broadcast_c(f, ::Type{C}, As...)` should become `broadcast(f, C, nothing, nothing, As...))` (see the manual chapter Interfaces)"
    Base.@deprecate_binding broadcast_t broadcast false ", `broadcast_t(f, ::Type{ElType}, shape, iter, As...)` should become `broadcast(f, Broadcast.DefaultArrayStyle{N}(), ElType, shape, As...))` (see the manual chapter Interfaces)"
end


### deprecations for lazier, less jazzy linalg transition in the next several blocks ###

# deprecate ConjArray
# TODO: between 0.7 and 1.0 remove
#       1) the type definitions in base/linalg/conjarray.jl
#       2) the include("base/linalg/conjarray.jl") from base/linalg/linalg.jl
#       3) the file base/linalg/conjarray.jl itself
@eval Base.LinAlg begin
    export ConjArray, ConjVector, ConjMatrix

    function ConjArray(a::AbstractArray{T,N}) where {T,N}
        Base.depwarn(_ConjArray_depstring(), :ConjArray)
        return ConjArray{conj_type(T),N,typeof(a)}(a)
    end
    function ConjVector(v::AbstractVector{T}) where {T}
        Base.depwarn(_ConjArray_depstring(), :ConjArray)
        return ConjArray{conj_type(T),1,typeof(v)}(v)
    end
    function ConjMatrix(m::AbstractMatrix{T}) where {T}
        Base.depwarn(_ConjArray_depstring(), :ConjArray)
        return ConjArray{conj_type(T),2,typeof(m)}(m)
    end

    _ConjArray_depstring() = string("`ConjRowVector` and `RowVector` have been deprecated in favor ",
            "of `Adjoint` and `Transpose`, and, as part of the implementation of `ConjRowVector`",
            "/`RowVector`, `ConjArray`s have been deprecated as well. Please see 0.7's NEWS.md ",
            "for a more detailed explanation of the associated changes.")

    # This type can cause the element type to change under conjugation - e.g. an array of complex arrays.
    @inline conj_type(x) = conj_type(typeof(x))
    @inline conj_type(::Type{T}) where {T} = promote_op(conj, T)

    @inline parent(c::ConjArray) = c.parent
    @inline parent_type(c::ConjArray) = parent_type(typeof(c))
    @inline parent_type(::Type{ConjArray{T,N,A}}) where {T,N,A} = A

    @inline size(a::ConjArray) = size(a.parent)
    IndexStyle(::CA) where {CA<:ConjArray} = IndexStyle(parent_type(CA))
    IndexStyle(::Type{CA}) where {CA<:ConjArray} = IndexStyle(parent_type(CA))

    @propagate_inbounds getindex(a::ConjArray{T,N}, i::Int) where {T,N} = conj(getindex(a.parent, i))
    @propagate_inbounds getindex(a::ConjArray{T,N}, i::Vararg{Int,N}) where {T,N} = conj(getindex(a.parent, i...))
    @propagate_inbounds setindex!(a::ConjArray{T,N}, v, i::Int) where {T,N} = setindex!(a.parent, conj(v), i)
    @propagate_inbounds setindex!(a::ConjArray{T,N}, v, i::Vararg{Int,N}) where {T,N} = setindex!(a.parent, conj(v), i...)

    @inline similar(a::ConjArray, ::Type{T}, dims::Dims{N}) where {T,N} = similar(parent(a), T, dims)

    # Currently, this is default behavior for RowVector only
    @inline conj(a::ConjArray) = parent(a)

    # Helper functions, currently used by RowVector
    @inline _conj(a::AbstractArray) = ConjArray(a)
    @inline _conj(a::AbstractArray{T}) where {T<:Real} = a
    @inline _conj(a::ConjArray) = parent(a)
    @inline _conj(a::ConjArray{T}) where {T<:Real} = parent(a)
end
@eval Base begin
    export ConjArray
end

# deprecate ConjRowVector/RowVector
# TODO: between 0.7 and 1.0 remove
#       1) the type definitions in base/linalg/rowvector.jl
#       2) the include("base/linalg/rowvector.jl") from base/linalg/linalg.jl
#       3) the file base/linalg/rowvector.jl itself
#       4) the RowVectors in the Unions in base/sparse/sparsevector.jl around lines 995, 1010, 1011, and 1012
@eval Base.LinAlg begin
    export RowVector

    _RowVector_depstring() = string("`ConjRowVector` and `RowVector` have been deprecated in favor ",
            "of `Adjoint` and `Transpose`. Please see 0.7's NEWS.md for a more detailed explanation ",
            "of the associated changes.")

    @inline check_types(::Type{T1}, ::AbstractVector{T2}) where {T1,T2} = check_types(T1, T2)
    @pure check_types(::Type{T1}, ::Type{T2}) where {T1,T2} = T1 === transpose_type(T2) ? nothing :
        error("Element type mismatch. Tried to create a `RowVector{$T1}` from an `AbstractVector{$T2}`")

    # The element type may be transformed as transpose is recursive
    @inline transpose_type(::Type{T}) where {T} = promote_op(transpose, T)

    # Constructors that take a vector
    function RowVector(vec::AbstractVector{T}) where {T}
        Base.depwarn(_RowVector_depstring(), :RowVector)
        return RowVector{transpose_type(T),typeof(vec)}(vec)
    end
    function RowVector{T}(vec::AbstractVector{T}) where {T}
        Base.depwarn(_RowVector_depstring(), :RowVector)
        return RowVector{T,typeof(vec)}(vec)
    end

    # Constructors that take a size and default to Array
    function RowVector{T}(::Uninitialized, n::Int) where {T}
        Base.depwarn(_RowVector_depstring(), :RowVector)
        return RowVector{T}(Vector{transpose_type(T)}(uninitialized, n))
    end
    function RowVector{T}(::Uninitialized, n1::Int, n2::Int) where {T}
        Base.depwarn(_RowVector_depstring(), :RowVector)
        return n1 == 1 ? RowVector{T}(Vector{transpose_type(T)}(uninitialized, n2)) :
            error("RowVector expects 1×N size, got ($n1,$n2)")
    end
    function RowVector{T}(::Uninitialized, n::Tuple{Int}) where {T}
        Base.depwarn(_RowVector_depstring(), :RowVector)
        return RowVector{T}(Vector{transpose_type(T)}(uninitialized, n[1]))
    end
    function RowVector{T}(::Uninitialized, n::Tuple{Int,Int}) where {T}
        Base.depwarn(_RowVector_depstring(), :RowVector)
        return n[1] == 1 ? RowVector{T}(Vector{transpose_type(T)}(uninitialized, n[2])) :
            error("RowVector expects 1×N size, got $n")
    end

    # Conversion of underlying storage
    convert(::Type{RowVector{T,V}}, rowvec::RowVector) where {T,V<:AbstractVector} =
        RowVector{T,V}(convert(V,rowvec.vec))

    # similar tries to maintain the RowVector wrapper and the parent type
    @inline similar(rowvec::RowVector) = RowVector(similar(parent(rowvec)))
    @inline similar(rowvec::RowVector, ::Type{T}) where {T} = RowVector(similar(parent(rowvec), transpose_type(T)))

    # Resizing similar currently loses its RowVector property.
    @inline similar(rowvec::RowVector, ::Type{T}, dims::Dims{N}) where {T,N} = similar(parent(rowvec), T, dims)

    # Basic methods

    # replaced in the Adjoint/Transpose transition
    # """
    #     transpose(v::AbstractVector)
    #
    # The transposition operator (`.'`).
    #
    # # Examples
    # ```jldoctest
    # julia> v = [1,2,3]
    # 3-element Array{Int64,1}:
    #  1
    #  2
    #  3
    #
    # julia> transpose(v)
    # 1×3 RowVector{Int64,Array{Int64,1}}:
    #  1  2  3
    # ```
    # """
    # @inline transpose(vec::AbstractVector) = RowVector(vec)
    # @inline adjoint(vec::AbstractVector) = RowVector(_conj(vec))

    # methods necessary to preserve RowVector's behavior through the Adjoint/Transpose transition
    rvadjoint(v::AbstractVector) = RowVector(_conj(v))
    rvtranspose(v::AbstractVector) = RowVector(v)
    rvadjoint(v::RowVector) = conj(v.vec)
    rvadjoint(v::RowVector{<:Real}) = v.vec
    rvtranspose(v::RowVector) = v.vec
    rvtranspose(v::ConjRowVector) = copy(v.vec)
    rvadjoint(x) = adjoint(x)
    rvtranspose(x) = transpose(x)

    @inline transpose(rowvec::RowVector) = rowvec.vec
    @inline transpose(rowvec::ConjRowVector) = copy(rowvec.vec) # remove the ConjArray wrapper from any raw vector
    @inline adjoint(rowvec::RowVector) = conj(rowvec.vec)
    @inline adjoint(rowvec::RowVector{<:Real}) = rowvec.vec

    parent(rowvec::RowVector) = rowvec.vec
    vec(rowvec::RowVector) = rowvec.vec

    """
        conj(v::RowVector)

    Return a [`ConjArray`](@ref) lazy view of the input, where each element is conjugated.

    # Examples
    ```jldoctest
    julia> v = RowVector([1+im, 1-im])
    1×2 RowVector{Complex{Int64},Array{Complex{Int64},1}}:
     1+1im  1-1im

    julia> conj(v)
    1×2 RowVector{Complex{Int64},ConjArray{Complex{Int64},1,Array{Complex{Int64},1}}}:
     1-1im  1+1im
    ```
    """
    @inline conj(rowvec::RowVector) = RowVector(_conj(rowvec.vec))
    @inline conj(rowvec::RowVector{<:Real}) = rowvec

    # AbstractArray interface
    @inline length(rowvec::RowVector) =  length(rowvec.vec)
    @inline size(rowvec::RowVector) = (1, length(rowvec.vec))
    @inline size(rowvec::RowVector, d) = ifelse(d==2, length(rowvec.vec), 1)
    @inline axes(rowvec::RowVector) = (Base.OneTo(1), axes(rowvec.vec)[1])
    @inline axes(rowvec::RowVector, d) = ifelse(d == 2, axes(rowvec.vec)[1], Base.OneTo(1))
    IndexStyle(::RowVector) = IndexLinear()
    IndexStyle(::Type{<:RowVector}) = IndexLinear()

    @propagate_inbounds getindex(rowvec::RowVector, i::Int) = rvtranspose(rowvec.vec[i])
    @propagate_inbounds setindex!(rowvec::RowVector, v, i::Int) = (setindex!(rowvec.vec, rvtranspose(v), i); rowvec)

    # Keep a RowVector where appropriate
    @propagate_inbounds getindex(rowvec::RowVector, ::Colon, i::Int) = rvtranspose.(rowvec.vec[i:i])
    @propagate_inbounds getindex(rowvec::RowVector, ::Colon, inds::AbstractArray{Int}) = RowVector(rowvec.vec[inds])
    @propagate_inbounds getindex(rowvec::RowVector, ::Colon, ::Colon) = RowVector(rowvec.vec[:])

    # helper function for below
    @inline to_vec(rowvec::RowVector) = map(rvtranspose, rvtranspose(rowvec))
    @inline to_vec(x::Number) = x
    @inline to_vecs(rowvecs...) = (map(to_vec, rowvecs)...,)

    # map: Preserve the RowVector by un-wrapping and re-wrapping, but note that `f`
    # expects to operate within the transposed domain, so to_vec transposes the elements
    @inline map(f, rowvecs::RowVector...) = RowVector(map(rvtranspose∘f, to_vecs(rowvecs...)...))

    # broacast (other combinations default to higher-dimensional array)
    @inline broadcast(f, rowvecs::Union{Number,RowVector}...) =
        RowVector(broadcast(transpose∘f, to_vecs(rowvecs...)...))

    # Horizontal concatenation #

    @inline hcat(X::RowVector...) = rvtranspose(vcat(map(rvtranspose, X)...))
    @inline hcat(X::Union{RowVector,Number}...) = rvtranspose(vcat(map(rvtranspose, X)...))

    @inline typed_hcat(::Type{T}, X::RowVector...) where {T} =
        rvtranspose(typed_vcat(T, map(rvtranspose, X)...))
    @inline typed_hcat(::Type{T}, X::Union{RowVector,Number}...) where {T} =
        rvtranspose(typed_vcat(T, map(rvtranspose, X)...))

    # Multiplication #

    # inner product -> dot product specializations
    @inline *(rowvec::RowVector{T}, vec::AbstractVector{T}) where {T<:Real} = dot(parent(rowvec), vec)
    @inline *(rowvec::ConjRowVector{T}, vec::AbstractVector{T}) where {T<:Real} = dot(rvadjoint(rowvec), vec)
    @inline *(rowvec::ConjRowVector, vec::AbstractVector) = dot(rvadjoint(rowvec), vec)

    # Generic behavior
    @inline function *(rowvec::RowVector, vec::AbstractVector)
        if length(rowvec) != length(vec)
            throw(DimensionMismatch("A has dimensions $(size(rowvec)) but B has dimensions $(size(vec))"))
        end
        sum(@inbounds(return rowvec[i]*vec[i]) for i = 1:length(vec))
    end
    @inline *(rowvec::RowVector, mat::AbstractMatrix) = rvtranspose(transpose(mat) * rvtranspose(rowvec))
    *(::RowVector, ::RowVector) = throw(DimensionMismatch("Cannot multiply two transposed vectors"))
    @inline *(vec::AbstractVector, rowvec::RowVector) = vec .* rowvec
    *(vec::AbstractVector, rowvec::AbstractVector) = throw(DimensionMismatch("Cannot multiply two vectors"))

    # Transposed forms
    *(::RowVector, ::Transpose{<:Any,<:AbstractVector}) =
        throw(DimensionMismatch("Cannot multiply two transposed vectors"))
    *(rowvec::RowVector, transmat::Transpose{<:Any,<:AbstractMatrix}) =
        (mat = transmat.parent; rvtranspose(mat * rvtranspose(rowvec)))
    *(rowvec1::RowVector, transrowvec2::Transpose{<:Any,<:RowVector}) =
        (rowvec2 = transrowvec2.parent; rowvec1*rvtranspose(rowvec2))
    *(::AbstractVector, ::Transpose{<:Any,<:RowVector}) =
        throw(DimensionMismatch("Cannot multiply two vectors"))
    *(mat::AbstractMatrix, transrowvec::Transpose{<:Any,<:RowVector}) =
        (rowvec = transrowvec.parent; mat * rvtranspose(rowvec))

    *(transrowvec::Transpose{<:Any,<:RowVector}, transvec::Transpose{<:Any,<:AbstractVector}) =
        rvtranspose(transrowvec.parent) * transpose(transvec.parent)
    *(transrowvec1::Transpose{<:Any,<:RowVector}, transrowvec2::Transpose{<:Any,<:RowVector}) =
        throw(DimensionMismatch("Cannot multiply two vectors"))
    *(transvec::Transpose{<:Any,<:AbstractVector}, transrowvec::Transpose{<:Any,<:RowVector}) =
        transpose(transvec.parent)*rvtranspose(transrowvec.parent)
    *(transmat::Transpose{<:Any,<:AbstractMatrix}, transrowvec::Transpose{<:Any,<:RowVector}) =
        transmat * rvtranspose(transrowvec.parent)

    *(::Transpose{<:Any,<:RowVector}, ::AbstractVector) =
        throw(DimensionMismatch("Cannot multiply two vectors"))
    *(transrowvec1::Transpose{<:Any,<:RowVector}, rowvec2::RowVector) =
        rvtranspose(transrowvec1.parent) * rowvec2
    *(transvec::Transpose{<:Any,<:AbstractVector}, rowvec::RowVector) =
        throw(DimensionMismatch("Cannot multiply two transposed vectors"))

    # Conjugated forms
    *(::RowVector, ::Adjoint{<:Any,<:AbstractVector}) =
        throw(DimensionMismatch("Cannot multiply two transposed vectors"))
    *(rowvec::RowVector, adjmat::Adjoint{<:Any,<:AbstractMatrix}) =
        rvadjoint(adjmat.parent * rvadjoint(rowvec))
    *(rowvec1::RowVector, adjrowvec2::Adjoint{<:Any,<:RowVector}) =
        rowvec1 * rvadjoint(adjrowvec2.parent)
    *(vec::AbstractVector, adjrowvec::Adjoint{<:Any,<:RowVector}) =
        throw(DimensionMismatch("Cannot multiply two vectors"))
    *(mat::AbstractMatrix, adjrowvec::Adjoint{<:Any,<:RowVector}) =
        mat * rvadjoint(adjrowvec.parent)

    *(adjrowvec::Adjoint{<:Any,<:RowVector}, adjvec::Adjoint{<:Any,<:AbstractVector}) =
        rvadjoint(adjrowvec.parent) * adjoint(adjvec.parent)
    *(adjrowvec1::Adjoint{<:Any,<:RowVector}, adjrowvec2::Adjoint{<:Any,<:RowVector}) =
        throw(DimensionMismatch("Cannot multiply two vectors"))
    *(adjvec::Adjoint{<:Any,<:AbstractVector}, adjrowvec::Adjoint{<:Any,<:RowVector}) =
        adjoint(adjvec.parent)*rvadjoint(adjrowvec.parent)
    *(adjmat::Adjoint{<:Any,<:AbstractMatrix}, adjrowvec::Adjoint{<:Any,<:RowVector}) =
        adjoint(adjmat.parent) * rvadjoint(adjrowvec.parent)

    *(::Adjoint{<:Any,<:RowVector}, ::AbstractVector) = throw(DimensionMismatch("Cannot multiply two vectors"))
    *(adjrowvec1::Adjoint{<:Any,<:RowVector}, rowvec2::RowVector) = rvadjoint(adjrowvec1.parent) * rowvec2
    *(adjvec::Adjoint{<:Any,<:AbstractVector}, rowvec::RowVector) = throw(DimensionMismatch("Cannot multiply two transposed vectors"))

    # Pseudo-inverse
    pinv(v::RowVector, tol::Real=0) = rvadjoint(pinv(rvadjoint(v), tol))

    # Left Division #

    \(rowvec1::RowVector, rowvec2::RowVector) = pinv(rowvec1) * rowvec2
    \(mat::AbstractMatrix, rowvec::RowVector) = throw(DimensionMismatch("Cannot left-divide transposed vector by matrix"))
    \(transmat::Transpose{<:Any,<:AbstractMatrix}, rowvec::RowVector) =
        throw(DimensionMismatch("Cannot left-divide transposed vector by matrix"))
    \(adjmat::Adjoint{<:Any,<:AbstractMatrix}, rowvec::RowVector) =
        throw(DimensionMismatch("Cannot left-divide transposed vector by matrix"))

    # Right Division #

    @inline /(rowvec::RowVector, mat::AbstractMatrix) = rvtranspose(transpose(mat) \ rvtranspose(rowvec))
    /(rowvec::RowVector, transmat::Transpose{<:Any,<:AbstractMatrix}) = rvtranspose(transmat.parent \ rvtranspose(rowvec))
    /(rowvec::RowVector, adjmat::Adjoint{<:Any,<:AbstractMatrix}) = rvadjoint(adjmat.parent \ rvadjoint(rowvec))


    # definitions necessary for test/linalg/dense.jl to pass
    # should be cleaned up / revised as necessary in the future
    /(A::Number, B::Adjoint{<:Any,<:RowVector}) = /(A, rvadjoint(B.parent))
    /(A::Matrix, B::RowVector) = rvadjoint(rvadjoint(B) \ adjoint(A))


    # dismabiguation methods
    *(A::Adjoint{<:Any,<:AbstractVector}, B::Transpose{<:Any,<:RowVector}) = adjoint(A.parent) * B
    *(A::Adjoint{<:Any,<:AbstractMatrix}, B::Transpose{<:Any,<:RowVector}) = A * rvtranspose(B.parent)
    *(A::Transpose{<:Any,<:AbstractVector}, B::Adjoint{<:Any,<:RowVector}) = transpose(A.parent) * B
    *(A::Transpose{<:Any,<:AbstractMatrix}, B::Adjoint{<:Any,<:RowVector}) = A * rvadjoint(B.parent)
end
@eval Base begin
    export RowVector
end
@eval Base.LinAlg begin
    # deprecate RowVector{T}(shape...) constructors to RowVector{T}(uninitialized, shape...) equivalents
    @deprecate RowVector{T}(n::Int) where {T}               RowVector{T}(uninitialized, n)
    @deprecate RowVector{T}(n1::Int, n2::Int) where {T}     RowVector{T}(uninitialized, n1, n2)
    @deprecate RowVector{T}(n::Tuple{Int}) where {T}        RowVector{T}(uninitialized, n)
    @deprecate RowVector{T}(n::Tuple{Int,Int}) where {T}    RowVector{T}(uninitialized, n)
end

# TODOs re. .' deprecation
#   (1) remove .' deprecation from src/julia-syntax.scm around line 2346
#   (2) remove .' documentation from base/docs/basedocs.jl around line 255
#   (3) remove .'-involving code from base/show.jl around line 1277
#   (4) remove .'-involving test from test/deprecation_exec.jl around line 178
#   (5) remove .'-related code from src/ast.scm and src/julia-parser.scm

# A[ct]_(mul|ldiv|rdiv)_B[ct][!] methods from base/operators.jl, to deprecate
@deprecate Ac_ldiv_Bt(a,b)  (\)(adjoint(a), transpose(b))
@deprecate At_ldiv_Bt(a,b)  (\)(transpose(a), transpose(b))
@deprecate A_ldiv_Bt(a,b)   (\)(a, transpose(b))
@deprecate At_ldiv_B(a,b)   (\)(transpose(a), b)
@deprecate Ac_ldiv_Bc(a,b)  (\)(adjoint(a), adjoint(b))
@deprecate A_ldiv_Bc(a,b)   (\)(a, adjoint(b))
@deprecate Ac_ldiv_B(a,b)   (\)(adjoint(a), b)
@deprecate At_rdiv_Bt(a,b)  (/)(transpose(a), transpose(b))
@deprecate A_rdiv_Bt(a,b)   (/)(a, transpose(b))
@deprecate At_rdiv_B(a,b)   (/)(transpose(a), b)
@deprecate Ac_rdiv_Bc(a,b)  (/)(adjoint(a), adjoint(b))
@deprecate A_rdiv_Bc(a,b)   (/)(a, adjoint(b))
@deprecate Ac_rdiv_B(a,b)   (/)(adjoint(a), b)
@deprecate At_mul_Bt(a,b)   (*)(transpose(a), transpose(b))
@deprecate A_mul_Bt(a,b)    (*)(a, transpose(b))
@deprecate At_mul_B(a,b)    (*)(transpose(a), b)
@deprecate Ac_mul_Bc(a,b)   (*)(adjoint(a), adjoint(b))
@deprecate A_mul_Bc(a,b)    (*)(a, adjoint(b))
@deprecate Ac_mul_B(a,b)    (*)(adjoint(a), b)
# additionally, the following in-place ops were exported from Base
export A_mul_B!,
    A_mul_Bt!, At_mul_B!, At_mul_Bt!,
    A_mul_Bc!, Ac_mul_B!, Ac_mul_Bc!,
    A_ldiv_B!, At_ldiv_B!, Ac_ldiv_B!

# operations formerly exported from and imported/extended by Base.LinAlg
@eval Base.LinAlg begin
    import Base: A_mul_Bt, At_ldiv_Bt, A_rdiv_Bc, At_ldiv_B, Ac_mul_Bc, A_mul_Bc, Ac_mul_B,
        Ac_ldiv_B, Ac_ldiv_Bc, At_mul_Bt, A_rdiv_Bt, At_mul_B
    # most of these explicit exports are of course obviated by the deprecations below
    # but life is easier just leaving them for now...
    export A_ldiv_B!,
        A_ldiv_Bc,
        A_ldiv_Bt,
        A_mul_B!,
        A_mul_Bc,
        A_mul_Bc!,
        A_mul_Bt,
        A_mul_Bt!,
        A_rdiv_Bc,
        A_rdiv_Bt,
        Ac_ldiv_B,
        Ac_ldiv_Bc,
        Ac_ldiv_B!,
        Ac_mul_B,
        Ac_mul_B!,
        Ac_mul_Bc,
        Ac_mul_Bc!,
        Ac_rdiv_B,
        Ac_rdiv_Bc,
        At_ldiv_B,
        At_ldiv_Bt,
        At_ldiv_B!,
        At_mul_B,
        At_mul_B!,
        At_mul_Bt,
        At_mul_Bt!,
        At_rdiv_B,
        At_rdiv_Bt
end

# A[ct]_(mul|ldiv|rdiv)_B[ct][!] methods from base/linalg/bidiag.jl, to deprecate
@eval Base.LinAlg begin
    @deprecate A_mul_B!(C::AbstractMatrix, A::SymTridiagonal, B::BiTriSym)  mul!(C, A, B)
    @deprecate A_mul_B!(C::AbstractMatrix, A::BiTri, B::BiTriSym)           mul!(C, A, B)
    @deprecate A_mul_B!(C::AbstractMatrix, A::BiTriSym, B::BiTriSym)        mul!(C, A, B)
    @deprecate A_mul_B!(C::AbstractMatrix, A::AbstractTriangular, B::BiTriSym)  mul!(C, A, B)
    @deprecate A_mul_B!(C::AbstractMatrix, A::AbstractMatrix, B::BiTriSym)      mul!(C, A, B)
    @deprecate A_mul_B!(C::AbstractMatrix, A::Diagonal, B::BiTriSym)            mul!(C, A, B)
    @deprecate A_mul_B!(C::AbstractVector, A::BiTri, B::AbstractVector)         mul!(C, A, B)
    @deprecate A_mul_B!(C::AbstractMatrix, A::BiTri, B::AbstractVecOrMat)       mul!(C, A, B)
    @deprecate A_mul_B!(C::AbstractVecOrMat, A::BiTri, B::AbstractVecOrMat)     mul!(C, A, B)
    @deprecate Ac_ldiv_B(A::Bidiagonal, v::RowVector)   (\)(adjoint(A), v)
    @deprecate At_ldiv_B(A::Bidiagonal, v::RowVector)   (\)(transpose(A), v)
    @deprecate Ac_ldiv_B(A::Bidiagonal{<:Number}, v::RowVector{<:Number})   (\)(adjoint(A), v)
    @deprecate At_ldiv_B(A::Bidiagonal{<:Number}, v::RowVector{<:Number})   (\)(transpose(A), v)
    @deprecate Ac_mul_B(A::Bidiagonal{T}, B::AbstractVector{T}) where {T}   (*)(adjoint(A), B)
    @deprecate A_mul_Bc(A::Bidiagonal{T}, B::AbstractVector{T}) where {T}   (*)(A, adjoint(B))
    @deprecate A_rdiv_Bc(A::Bidiagonal{T}, B::AbstractVector{T}) where {T}  (/)(A, adjoint(B))
    @deprecate A_ldiv_B!(A::Union{Bidiagonal, AbstractTriangular}, b::AbstractVector)   ldiv!(A, b)
    @deprecate At_ldiv_B!(A::Bidiagonal, b::AbstractVector)     ldiv!(transpose(A), b)
    @deprecate Ac_ldiv_B!(A::Bidiagonal, b::AbstractVector)     ldiv!(adjoint(A), b)
    @deprecate A_ldiv_B!(A::Union{Bidiagonal,AbstractTriangular}, B::AbstractMatrix)    ldiv!(A, B)
    @deprecate Ac_ldiv_B!(A::Union{Bidiagonal,AbstractTriangular}, B::AbstractMatrix)   ldiv!(adjoint(A), B)
    @deprecate At_ldiv_B!(A::Union{Bidiagonal,AbstractTriangular}, B::AbstractMatrix)   ldiv!(transpose(A), B)
    @deprecate At_ldiv_B(A::Bidiagonal, B::AbstractVecOrMat)    (\)(transpose(A), B)
    @deprecate Ac_ldiv_B(A::Bidiagonal, B::AbstractVecOrMat)    ldiv!(adjoint(A), B)
    @deprecate Ac_ldiv_B(A::Bidiagonal{TA}, B::AbstractVecOrMat{TB}) where {TA<:Number,TB<:Number}  (\)(adjoint(A), B)
    @deprecate At_ldiv_B(A::Bidiagonal{TA}, B::AbstractVecOrMat{TB}) where {TA<:Number,TB<:Number}  (\)(transpose(A), B)
end

# A[ct]_(mul|ldiv|rdiv)_B[ct][!] methods from base/linalg/tridiag.jl, to deprecate
@eval Base.LinAlg begin
    @deprecate A_mul_B!(C::StridedVecOrMat, S::SymTridiagonal, B::StridedVecOrMat)  mul!(C, S, B)
end

# A[ct]_(mul|ldiv|rdiv)_B[ct][!] methods from base/linalg/diagonal.jl, to deprecate
@eval Base.LinAlg begin
    @deprecate A_mul_B!(A::Union{LowerTriangular,UpperTriangular}, D::Diagonal) mul!(A, D)
    @deprecate A_mul_B!(A::UnitLowerTriangular, D::Diagonal)    mul!(A, D)
    @deprecate A_mul_B!(A::UnitUpperTriangular, D::Diagonal)    mul!(A, D)
    @deprecate A_mul_B!(D::Diagonal, B::UnitLowerTriangular)    mul!(D, B)
    @deprecate A_mul_B!(D::Diagonal, B::UnitUpperTriangular)    mul!(D, B)
    @deprecate Ac_mul_B(D::Diagonal, B::Diagonal)           (*)(adjoint(D), B)
    @deprecate Ac_mul_B(A::AbstractTriangular, D::Diagonal) (*)(adjoint(A), D)
    @deprecate Ac_mul_B(A::AbstractMatrix, D::Diagonal)     (*)(adjoint(A), D)
    @deprecate At_mul_B(D::Diagonal, B::Diagonal)           (*)(transpose(D), B)
    @deprecate At_mul_B(A::AbstractTriangular, D::Diagonal) (*)(transpose(A), D)
    @deprecate At_mul_B(A::AbstractMatrix, D::Diagonal)     (*)(transpose(A), D)
    @deprecate A_mul_Bc(D::Diagonal, B::Diagonal)           (*)(D, adjoint(B))
    @deprecate A_mul_Bc(D::Diagonal, B::AbstractTriangular) (*)(D, adjoint(B))
    @deprecate A_mul_Bc(D::Diagonal, Q::Union{QRCompactWYQ,QRPackedQ})  (*)(D, adjoint(Q))
    @deprecate A_mul_Bc(D::Diagonal, A::AbstractMatrix)         (*)(D, adjoint(A))
    @deprecate A_mul_Bt(D::Diagonal, B::Diagonal)               (*)(D, transpose(B))
    @deprecate A_mul_Bt(D::Diagonal, B::AbstractTriangular)     (*)(D, transpose(B))
    @deprecate A_mul_Bt(D::Diagonal, A::AbstractMatrix) (*)(D, transpose(A))
    @deprecate Ac_mul_Bc(D::Diagonal, B::Diagonal)      (*)(adjoint(D), adjoint(B))
    @deprecate At_mul_Bt(D::Diagonal, B::Diagonal)      (*)(transpose(D), transpose(B))
    @deprecate A_mul_B!(A::Diagonal,B::Diagonal)        mul!(A, B)
    @deprecate At_mul_B!(A::Diagonal,B::Diagonal)       mul!(transpose(A), B)
    @deprecate Ac_mul_B!(A::Diagonal,B::Diagonal)       mul!(adjoint(A), B)
    @deprecate A_mul_B!(A::QRPackedQ, D::Diagonal)      mul!(A, D)
    @deprecate A_mul_B!(A::Diagonal,B::AbstractMatrix)      mul!(A, B)
    @deprecate At_mul_B!(A::Diagonal,B::AbstractMatrix)     mul!(transpose(A), B)
    @deprecate Ac_mul_B!(A::Diagonal,B::AbstractMatrix)     mul!(adjoint(A), B)
    @deprecate A_mul_B!(A::AbstractMatrix,B::Diagonal)      mul!(A, B)
    @deprecate A_mul_Bt!(A::AbstractMatrix,B::Diagonal)     mul!(A, transpose(B))
    @deprecate A_mul_Bc!(A::AbstractMatrix,B::Diagonal)     mul!(A, adjoint(B))
    @deprecate A_mul_B!(out::AbstractVector, A::Diagonal, in::AbstractVector)       mul!(out, A, in)
    @deprecate Ac_mul_B!(out::AbstractVector, A::Diagonal, in::AbstractVector)      mul!(out, adjoint(A), in)
    @deprecate At_mul_B!(out::AbstractVector, A::Diagonal, in::AbstractVector)      mul!(out, transpose(A), in)
    @deprecate A_mul_B!(out::AbstractMatrix, A::Diagonal, in::AbstractMatrix)       mul!(out, A, in)
    @deprecate Ac_mul_B!(out::AbstractMatrix, A::Diagonal, in::AbstractMatrix)      mul!(out, adjoint(A), in)
    @deprecate At_mul_B!(out::AbstractMatrix, A::Diagonal, in::AbstractMatrix)      mul!(out, transpose(A), in)
    @deprecate A_mul_Bt(A::Diagonal, B::RealHermSymComplexSym)      (*)(A, transpose(B))
    @deprecate At_mul_B(A::RealHermSymComplexSym, B::Diagonal)      (*)(transpose(A), B)
    @deprecate A_mul_Bc(A::Diagonal, B::RealHermSymComplexHerm)     (*)(A, adjoint(B))
    @deprecate Ac_mul_B(A::RealHermSymComplexHerm, B::Diagonal)     (*)(adjoint(A), B)
    @deprecate A_ldiv_B!(D::Diagonal{T}, v::AbstractVector{T}) where {T}        ldiv!(D, v)
    @deprecate A_ldiv_B!(D::Diagonal{T}, V::AbstractMatrix{T}) where {T}        ldiv!(D, V)
    @deprecate Ac_ldiv_B!(D::Diagonal{T}, B::AbstractVecOrMat{T}) where {T}     ldiv!(adjoint(D), B)
    @deprecate At_ldiv_B!(D::Diagonal{T}, B::AbstractVecOrMat{T}) where {T}     ldiv!(transpose(D), B)
    @deprecate A_rdiv_B!(A::AbstractMatrix{T}, D::Diagonal{T}) where {T}    rdiv!(A, D)
    @deprecate A_rdiv_Bc!(A::AbstractMatrix{T}, D::Diagonal{T}) where {T}   rdiv!(A, adjoint(D))
    @deprecate A_rdiv_Bt!(A::AbstractMatrix{T}, D::Diagonal{T}) where {T}   rdiv!(A, transpose(D))
    @deprecate Ac_ldiv_B(F::Factorization, D::Diagonal)     (\)(adjoint(F), D)
    @deprecate A_mul_Bt(D::Diagonal, rowvec::RowVector)     (*)(D, transpose(rowvec))
    @deprecate A_mul_Bc(D::Diagonal, rowvec::RowVector)     (*)(D, adjoint(rowvec))
    @deprecate A_ldiv_B!(D::Diagonal, B::StridedVecOrMat)   ldiv!(D, B)
end

# A[ct]_(mul|ldiv|rdiv)_B[ct][!] methods from base/linalg/special.jl, to deprecate
@eval Base.LinAlg begin
    @deprecate A_mul_Bc!(A::AbstractTriangular, B::Union{QRCompactWYQ,QRPackedQ})   mul!(A, adjoint(B))
    @deprecate A_mul_Bc(A::AbstractTriangular, B::Union{QRCompactWYQ,QRPackedQ})    (*)(A, adjoint(B))
end

# A[ct]_(mul|ldiv|rdiv)_B[ct][!] methods from base/linalg/bunchkaufman.jl, to deprecate
@eval Base.LinAlg begin
    @deprecate A_ldiv_B!(B::BunchKaufman{T}, R::StridedVecOrMat{T}) where {T<:BlasReal}     ldiv!(B, R)
    @deprecate A_ldiv_B!(B::BunchKaufman{T}, R::StridedVecOrMat{T}) where {T<:BlasComplex}  ldiv!(B, R)
    @deprecate A_ldiv_B!(B::BunchKaufman{T}, R::StridedVecOrMat{S}) where {T,S}             ldiv!(B, R)
end

# A[ct]_(mul|ldiv|rdiv)_B[ct][!] methods from base/linalg/cholesky.jl, to deprecate
@eval Base.LinAlg begin
    @deprecate A_ldiv_B!(C::Cholesky{T,<:AbstractMatrix}, B::StridedVecOrMat{T}) where {T<:BlasFloat}   ldiv!(C, B)
    @deprecate A_ldiv_B!(C::Cholesky{<:Any,<:AbstractMatrix}, B::StridedVecOrMat)           ldiv!(C, B)
    @deprecate A_ldiv_B!(C::CholeskyPivoted{T}, B::StridedVector{T}) where {T<:BlasFloat}   ldiv!(C, B)
    @deprecate A_ldiv_B!(C::CholeskyPivoted{T}, B::StridedMatrix{T}) where {T<:BlasFloat}   ldiv!(C, B)
    @deprecate A_ldiv_B!(C::CholeskyPivoted, B::StridedVector)      ldiv!(C, B)
    @deprecate A_ldiv_B!(C::CholeskyPivoted, B::StridedMatrix)      ldiv!(C, B)
end

# A[ct]_(mul|ldiv|rdiv)_B[ct][!] methods from base/linalg/factorization.jl, to deprecate
@eval Base.LinAlg begin
    @deprecate Ac_ldiv_B(F::Factorization, B::AbstractVecOrMat)     (\)(adjoint(F), B)
    @deprecate A_ldiv_B!(Y::AbstractVecOrMat, A::Factorization, B::AbstractVecOrMat)    ldiv!(Y, A, B)
    @deprecate Ac_ldiv_B!(Y::AbstractVecOrMat, A::Factorization, B::AbstractVecOrMat)   ldiv!(Y, adjoint(A), B)
    @deprecate At_ldiv_B!(Y::AbstractVecOrMat, A::Factorization, B::AbstractVecOrMat)   ldiv!(Y, transpose(A), B)
    @deprecate At_ldiv_B(F::Factorization{<:Real}, B::AbstractVecOrMat)     (\)(transpose(F), B)
    @deprecate At_ldiv_B(F::Factorization, B)   (\)(transpose(F), B)
end

# A[ct]_(mul|ldiv|rdiv)_B[ct][!] methods from base/linalg/hessenberg.jl, to deprecate
@eval Base.LinAlg begin
    @deprecate A_mul_B!(Q::HessenbergQ{T}, X::StridedVecOrMat{T}) where {T<:BlasFloat}  mul!(Q, X)
    @deprecate A_mul_B!(X::StridedMatrix{T}, Q::HessenbergQ{T}) where {T<:BlasFloat}    mul!(X, Q)
    @deprecate Ac_mul_B!(Q::HessenbergQ{T}, X::StridedVecOrMat{T}) where {T<:BlasFloat} mul!(adjoint(Q), X)
    @deprecate A_mul_Bc!(X::StridedMatrix{T}, Q::HessenbergQ{T}) where {T<:BlasFloat}   mul!(X, adjoint(Q))
    @deprecate Ac_mul_B(Q::HessenbergQ{T}, X::StridedVecOrMat{S}) where {T,S}   (*)(adjoint(Q), X)
    @deprecate A_mul_Bc(X::StridedVecOrMat{S}, Q::HessenbergQ{T}) where {T,S}   (*)(X, adjoint(Q))
end

# A[ct]_(mul|ldiv|rdiv)_B[ct][!] methods from base/linalg/ldlt.jl, to deprecate
@eval Base.LinAlg begin
    @deprecate A_ldiv_B!(S::LDLt{T,M}, B::AbstractVecOrMat{T}) where {T,M<:SymTridiagonal{T}}   ldiv!(S, B)
end

# A[ct]_(mul|ldiv|rdiv)_B[ct][!] methods from base/linalg/svd.jl, to deprecate
@eval Base.LinAlg begin
    @deprecate A_ldiv_B!(A::SVD{T}, B::StridedVecOrMat) where {T}   ldiv!(A, B)
end

# A[ct]_(mul|ldiv|rdiv)_B[ct][!] methods from base/linalg/symmetric.jl, to deprecate
@eval Base.LinAlg begin
    @deprecate A_mul_B!(y::StridedVector{T}, A::Symmetric{T,<:StridedMatrix}, x::StridedVector{T}) where {T<:BlasFloat}     mul!(y, A, x)
    @deprecate A_mul_B!(y::StridedVector{T}, A::Hermitian{T,<:StridedMatrix}, x::StridedVector{T}) where {T<:BlasReal}      mul!(y, A, x)
    @deprecate A_mul_B!(y::StridedVector{T}, A::Hermitian{T,<:StridedMatrix}, x::StridedVector{T}) where {T<:BlasComplex}   mul!(y, A, x)
    @deprecate A_mul_B!(C::StridedMatrix{T}, A::Symmetric{T,<:StridedMatrix}, B::StridedMatrix{T}) where {T<:BlasFloat} mul!(C, A, B)
    @deprecate A_mul_B!(C::StridedMatrix{T}, A::StridedMatrix{T}, B::Symmetric{T,<:StridedMatrix}) where {T<:BlasFloat} mul!(C, A, B)
    @deprecate A_mul_B!(C::StridedMatrix{T}, A::Hermitian{T,<:StridedMatrix}, B::StridedMatrix{T}) where {T<:BlasReal}  mul!(C, A, B)
    @deprecate A_mul_B!(C::StridedMatrix{T}, A::StridedMatrix{T}, B::Hermitian{T,<:StridedMatrix}) where {T<:BlasReal}  mul!(C, A, B)
    @deprecate A_mul_B!(C::StridedMatrix{T}, A::Hermitian{T,<:StridedMatrix}, B::StridedMatrix{T}) where {T<:BlasComplex}   mul!(C, A, B)
    @deprecate A_mul_B!(C::StridedMatrix{T}, A::StridedMatrix{T}, B::Hermitian{T,<:StridedMatrix}) where {T<:BlasComplex}   mul!(C, A, B)
    @deprecate At_mul_B(A::RealHermSymComplexSym, B::AbstractVector)    (*)(transpose(A), B)
    @deprecate At_mul_B(A::RealHermSymComplexSym, B::AbstractMatrix)    (*)(transpose(A), B)
    @deprecate A_mul_Bt(A::AbstractMatrix, B::RealHermSymComplexSym)    (*)(A, transpose(B))
    @deprecate Ac_mul_B(A::RealHermSymComplexHerm, B::AbstractVector)   (*)(adjoint(A), B)
    @deprecate Ac_mul_B(A::RealHermSymComplexHerm, B::AbstractMatrix)   (*)(adjoint(A), B)
    @deprecate A_mul_Bc(A::AbstractMatrix, B::RealHermSymComplexHerm)   (*)(A, adjoint(B))
    @deprecate A_mul_Bt(A::RowVector, B::RealHermSymComplexSym)     (*)(A, transpose(B))
    @deprecate A_mul_Bc(A::RowVector, B::RealHermSymComplexHerm)    (*)(A, adjoint(B))
    @deprecate At_mul_B(A::RealHermSymComplexSym, B::AbstractTriangular)    (*)(transpose(A), B)
    @deprecate A_mul_Bt(A::AbstractTriangular, B::RealHermSymComplexSym)    (*)(A, transpose(B))
    @deprecate Ac_mul_B(A::RealHermSymComplexHerm, B::AbstractTriangular)   (*)(adjoint(A), B)
    @deprecate A_mul_Bc(A::AbstractTriangular, B::RealHermSymComplexHerm)   (*)(A, adjoint(B))
end

# A[ct]_(mul|ldiv|rdiv)_B[ct][!] methods from base/linalg/lu.jl, to deprecate
@eval Base.LinAlg begin
    @deprecate A_ldiv_B!(A::LU{T,<:StridedMatrix}, B::StridedVecOrMat{T}) where {T<:BlasFloat}  ldiv!(A, B)
    @deprecate A_ldiv_B!(A::LU{<:Any,<:StridedMatrix}, B::StridedVecOrMat)  ldiv!(A, B)
    @deprecate At_ldiv_B!(A::LU{T,<:StridedMatrix}, B::StridedVecOrMat{T}) where {T<:BlasFloat}     ldiv!(transpose(A), B)
    @deprecate At_ldiv_B!(A::LU{<:Any,<:StridedMatrix}, B::StridedVecOrMat)     ldiv!(transpose(A), B)
    @deprecate Ac_ldiv_B!(F::LU{T,<:StridedMatrix}, B::StridedVecOrMat{T}) where {T<:Real}          ldiv!(adjoint(F), B)
    @deprecate Ac_ldiv_B!(A::LU{T,<:StridedMatrix}, B::StridedVecOrMat{T}) where {T<:BlasComplex}   ldiv!(adjoint(A), B)
    @deprecate Ac_ldiv_B!(A::LU{<:Any,<:StridedMatrix}, B::StridedVecOrMat)     ldiv!(adjoint(A), B)
    @deprecate At_ldiv_Bt(A::LU{T,<:StridedMatrix}, B::StridedVecOrMat{T}) where {T<:BlasFloat}  (\)(transpose(A), transpose(B))
    @deprecate At_ldiv_Bt(A::LU, B::StridedVecOrMat)    (\)(transpose(A), transpose(B))
    @deprecate Ac_ldiv_Bc(A::LU{T,<:StridedMatrix}, B::StridedVecOrMat{T}) where {T<:BlasComplex} (\)(adjoint(A), adjoint(B))
    @deprecate Ac_ldiv_Bc(A::LU, B::StridedVecOrMat)    (\)(adjoint(A), adjoint(B))
    @deprecate A_ldiv_B!(A::LU{T,Tridiagonal{T,V}}, B::AbstractVecOrMat) where {T,V}    ldiv!(A, B)
    @deprecate At_ldiv_B!(A::LU{T,Tridiagonal{T,V}}, B::AbstractVecOrMat) where {T,V}   (\)(transpose(A), B)
    @deprecate Ac_ldiv_B!(A::LU{T,Tridiagonal{T,V}}, B::AbstractVecOrMat) where {T,V}   ldiv!(adjoint(A), B)
end

# A[ct]_(mul|ldiv|rdiv)_B[ct][!] methods from base/linalg/lq.jl, to deprecate
@eval Base.LinAlg begin
    @deprecate A_mul_B!(A::LQ{T}, B::StridedVecOrMat{T}) where {T<:BlasFloat}   mul!(A, B)
    @deprecate A_mul_B!(A::LQ{T}, B::QR{T}) where {T<:BlasFloat}    mul!(A, B)
    @deprecate A_mul_B!(A::QR{T}, B::LQ{T}) where {T<:BlasFloat}    mul!(A, B)
    @deprecate A_mul_B!(A::LQPackedQ{T}, B::StridedVecOrMat{T}) where {T<:BlasFloat}    mul!(A, B)
    @deprecate Ac_mul_B!(A::LQPackedQ{T}, B::StridedVecOrMat{T}) where {T<:BlasReal}    mul!(adjoint(A), B)
    @deprecate Ac_mul_B!(A::LQPackedQ{T}, B::StridedVecOrMat{T}) where {T<:BlasComplex} mul!(adjoint(A), B)
    @deprecate Ac_mul_B(A::LQPackedQ, B::StridedVecOrMat)   (*)(adjoint(A), B)
    @deprecate A_mul_Bc(A::LQPackedQ, B::StridedVecOrMat)   (*)(A, adjoint(B))
    @deprecate Ac_mul_Bc(A::LQPackedQ, B::StridedVecOrMat)  (*)(adjoint(A), adjoint(B))
    @deprecate A_mul_B!(A::StridedMatrix{T}, B::LQPackedQ{T}) where {T<:BlasFloat}      mul!(A, B)
    @deprecate A_mul_Bc!(A::StridedMatrix{T}, B::LQPackedQ{T}) where {T<:BlasReal}      mul!(A, adjoint(B))
    @deprecate A_mul_Bc!(A::StridedMatrix{T}, B::LQPackedQ{T}) where {T<:BlasComplex}   mul!(A, adjoint(B))
    @deprecate A_mul_Bc(A::StridedVecOrMat, Q::LQPackedQ)   (*)(A, adjoint(Q))
    @deprecate Ac_mul_Bc(A::StridedMatrix, Q::LQPackedQ)    (*)(adjoint(A), adjoint(Q))
    @deprecate Ac_mul_B(A::StridedMatrix, Q::LQPackedQ)     (*)(adjoint(A), Q)
    @deprecate A_ldiv_B!(A::LQ{T}, B::StridedVecOrMat{T}) where {T} ldiv!(A, B)
end

# A[ct]_(mul|ldiv|rdiv)_B[ct][!] methods from base/linalg/qr.jl, to deprecate
@eval Base.LinAlg begin
    @deprecate A_mul_B!(A::QRCompactWYQ{T,S}, B::StridedVecOrMat{T}) where {T<:BlasFloat, S<:StridedMatrix} mul!(A, B)
    @deprecate A_mul_B!(A::QRPackedQ{T,S}, B::StridedVecOrMat{T}) where {T<:BlasFloat, S<:StridedMatrix}    mul!(A, B)
    @deprecate A_mul_B!(A::QRPackedQ, B::AbstractVecOrMat)  mul!(A, B)
    @deprecate Ac_mul_B!(A::QRCompactWYQ{T,S}, B::StridedVecOrMat{T}) where {T<:BlasReal,S<:StridedMatrix}      mul!(adjoint(A), B)
    @deprecate Ac_mul_B!(A::QRCompactWYQ{T,S}, B::StridedVecOrMat{T}) where {T<:BlasComplex,S<:StridedMatrix}   mul!(adjoint(A), B)
    @deprecate Ac_mul_B!(A::QRPackedQ{T,S}, B::StridedVecOrMat{T}) where {T<:BlasReal,S<:StridedMatrix}     mul!(adjoint(A), B)
    @deprecate Ac_mul_B!(A::QRPackedQ{T,S}, B::StridedVecOrMat{T}) where {T<:BlasComplex,S<:StridedMatrix}  mul!(adjoint(A), B)
    @deprecate Ac_mul_B!(A::QRPackedQ, B::AbstractVecOrMat) mul!(adjoint(A), B)
    @deprecate Ac_mul_B(Q::AbstractQ, B::StridedVecOrMat)   (*)(adjoint(Q), B)
    @deprecate A_mul_Bc(Q::AbstractQ, B::StridedVecOrMat)   (*)(Q, adjoint(B))
    @deprecate Ac_mul_Bc(Q::AbstractQ, B::StridedVecOrMat)  (*)(adjoint(Q), adjoint(B))
    @deprecate A_mul_B!(A::StridedVecOrMat{T}, B::QRCompactWYQ{T,S}) where {T<:BlasFloat,S<:StridedMatrix}  mul!(A, B)
    @deprecate A_mul_B!(A::StridedVecOrMat{T}, B::QRPackedQ{T,S}) where {T<:BlasFloat,S<:StridedMatrix}     mul!(A, B)
    @deprecate A_mul_B!(A::StridedMatrix,Q::QRPackedQ)  mul!(A, Q)
    @deprecate A_mul_Bc!(A::StridedVecOrMat{T}, B::QRCompactWYQ{T}) where {T<:BlasReal}     mul!(A, adjoint(B))
    @deprecate A_mul_Bc!(A::StridedVecOrMat{T}, B::QRCompactWYQ{T}) where {T<:BlasComplex}  mul!(A, adjoint(B))
    @deprecate A_mul_Bc!(A::StridedVecOrMat{T}, B::QRPackedQ{T}) where {T<:BlasReal}    mul!(A, adjoint(B))
    @deprecate A_mul_Bc!(A::StridedVecOrMat{T}, B::QRPackedQ{T}) where {T<:BlasComplex} mul!(A, adjoint(B))
    @deprecate A_mul_Bc!(A::StridedMatrix,Q::QRPackedQ)     mul!(A, adjoint(Q))
    @deprecate A_mul_Bc(A::StridedMatrix, B::AbstractQ)     (*)(A, adjoint(B))
    @deprecate A_mul_Bc(rowvec::RowVector, B::AbstractQ)    (*)(rowvec, adjoint(B))
    @deprecate Ac_mul_B(A::StridedVecOrMat, Q::AbstractQ)   (*)(adjoint(A), Q)
    @deprecate Ac_mul_Bc(A::StridedVecOrMat, Q::AbstractQ)  (*)(adjoint(A), adjoint(Q))
    @deprecate A_ldiv_B!(A::QRCompactWY{T}, b::StridedVector{T}) where {T<:BlasFloat}   ldiv!(A, b)
    @deprecate A_ldiv_B!(A::QRCompactWY{T}, B::StridedMatrix{T}) where {T<:BlasFloat}   ldiv!(A, B)
    @deprecate A_ldiv_B!(A::QRPivoted{T}, B::StridedMatrix{T}, rcond::Real) where {T<:BlasFloat}    ldiv!(A, B, rcond)
    @deprecate A_ldiv_B!(A::QRPivoted{T}, B::StridedVector{T}) where {T<:BlasFloat}     ldiv!(A, B)
    @deprecate A_ldiv_B!(A::QRPivoted{T}, B::StridedVecOrMat{T}) where {T<:BlasFloat}   ldiv!(A, B)
    @deprecate A_ldiv_B!(A::QR{T}, B::StridedMatrix{T}) where {T}   ldiv!(A, B)
    @deprecate A_ldiv_B!(A::QR, B::StridedVector)   ldiv!(A, B)
    @deprecate A_ldiv_B!(A::QRPivoted, b::StridedVector)    ldiv!(A, b)
    @deprecate A_ldiv_B!(A::QRPivoted, B::StridedMatrix)    ldiv!(A, B)
end

# A[ct]_(mul|ldiv|rdiv)_B[ct][!] methods from base/linalg/matmul.jl, to deprecate
@eval Base.LinAlg begin
    @deprecate Ac_mul_Bc(A::AbstractMatrix{T}, B::AbstractMatrix{S}) where {T,S}    (*)(adjoint(A), adjoint(B))
    @deprecate Ac_mul_Bc!(C::StridedMatrix{T}, A::StridedVecOrMat{T}, B::StridedVecOrMat{T}) where {T<:BlasFloat}   mul!(C, adjoint(A), adjoint(B))
    @deprecate Ac_mul_Bc!(C::AbstractMatrix, A::AbstractVecOrMat, B::AbstractVecOrMat)  mul!(C, adjoint(A), adjoint(B))
    @deprecate Ac_mul_Bt!(C::AbstractMatrix, A::AbstractVecOrMat, B::AbstractVecOrMat)  mul!(C, adjoint(A), transpose(B))
    @deprecate A_mul_Bc!(C::StridedMatrix{T}, A::StridedVecOrMat{T}, B::StridedVecOrMat{T}) where {T<:BlasComplex}  mul!(C, A, adjoint(B))
    @deprecate A_mul_Bc!(C::AbstractMatrix, A::AbstractVecOrMat, B::AbstractVecOrMat)   mul!(C, A, adjoint(B))
    @deprecate A_mul_Bc(A::AbstractMatrix{T}, B::AbstractMatrix{S}) where {T,S}     (*)(A, adjoint(B))
    @deprecate A_mul_Bc(A::StridedMatrix{<:BlasFloat}, B::StridedMatrix{<:BlasReal})    (*)(A, adjoint(B))
    @deprecate A_mul_Bc!(C::StridedMatrix{T}, A::StridedVecOrMat{T}, B::StridedVecOrMat{<:BlasReal}) where {T<:BlasFloat}   mul!(C, A, adjoint(B))
    @deprecate Ac_mul_B!(C::StridedMatrix{T}, A::StridedVecOrMat{T}, B::StridedVecOrMat{T}) where {T<:BlasComplex}  mul!(C, adjoint(A), B)
    @deprecate Ac_mul_B!(C::AbstractMatrix, A::AbstractVecOrMat, B::AbstractVecOrMat)   mul!(C, adjoint(A), B)
    @deprecate Ac_mul_B(A::AbstractMatrix{T}, B::AbstractMatrix{S}) where {T,S}         (*)(adjoint(A), B)
    @deprecate Ac_mul_B(A::StridedMatrix{T}, B::StridedMatrix{T}) where {T<:BlasReal}   (*)(adjoint(A), B)
    @deprecate Ac_mul_B!(C::StridedMatrix{T}, A::StridedVecOrMat{T}, B::StridedVecOrMat{T}) where {T<:BlasReal}     mul!(C, adjoint(A), B)
    @deprecate At_mul_Bt!(C::StridedMatrix{T}, A::StridedVecOrMat{T}, B::StridedVecOrMat{T}) where {T<:BlasFloat}   mul!(C, transpose(A), transpose(B))
    @deprecate At_mul_Bt!(C::AbstractMatrix, A::AbstractVecOrMat, B::AbstractVecOrMat)  mul!(C, transpose(A), transpose(B))
    @deprecate At_mul_Bt(A::AbstractMatrix{T}, B::AbstractVecOrMat{S}) where {T,S}      (*)(transpose(A), transpose(B))
    @deprecate A_mul_Bt!(C::AbstractVecOrMat, A::AbstractVecOrMat, B::AbstractVecOrMat) mul!(C, A, transpose(B))
    @deprecate A_mul_Bt!(C::StridedMatrix{Complex{Float32}}, A::StridedVecOrMat{Complex{Float32}}, B::StridedVecOrMat{Float32})     mul!(C, A, transpose(B))
    @deprecate A_mul_Bt!(C::StridedMatrix{Complex{Float64}}, A::StridedVecOrMat{Complex{Float64}}, B::StridedVecOrMat{Float64})     mul!(C, A, transpose(B))
    @deprecate A_mul_Bt!(C::StridedMatrix{T}, A::StridedVecOrMat{T}, B::StridedVecOrMat{T}) where {T<:BlasFloat}    mul!(C, A, transpose(B))
    @deprecate A_mul_Bt(A::AbstractMatrix{T}, B::AbstractMatrix{S}) where {T,S}     (*)(A, transpose(B))
    @deprecate At_mul_B!(C::StridedMatrix{T}, A::StridedVecOrMat{T}, B::StridedVecOrMat{T}) where {T<:BlasFloat}    mul!(C, transpose(A), B)
    @deprecate At_mul_B!(C::AbstractMatrix, A::AbstractVecOrMat, B::AbstractVecOrMat)   mul!(C, transpose(A), B)
    @deprecate At_mul_B(A::AbstractMatrix{T}, B::AbstractMatrix{S}) where {T,S}     (*)(transpose(A), B)
    @deprecate A_mul_B!(C::AbstractMatrix, A::AbstractVecOrMat, B::AbstractVecOrMat)    mul!(C, A, B)
    @deprecate A_mul_B!(C::StridedMatrix{Complex{Float32}}, A::StridedVecOrMat{Complex{Float32}}, B::StridedVecOrMat{Float32})  mul!(C, A, B)
    @deprecate A_mul_B!(C::StridedMatrix{Complex{Float64}}, A::StridedVecOrMat{Complex{Float64}}, B::StridedVecOrMat{Float64})  mul!(C, A, B)
    @deprecate A_mul_B!(C::StridedMatrix{T}, A::StridedVecOrMat{T}, B::StridedVecOrMat{T}) where {T<:BlasFloat}     mul!(C, A, B)
    @deprecate Ac_mul_B!(y::StridedVector{T}, A::StridedVecOrMat{T}, x::StridedVector{T}) where {T<:BlasReal}       mul!(y, adjoint(A), x)
    @deprecate Ac_mul_B!(y::StridedVector{T}, A::StridedVecOrMat{T}, x::StridedVector{T}) where {T<:BlasComplex}    mul!(y, adjoint(A), x)
    @deprecate Ac_mul_B!(y::AbstractVector, A::AbstractVecOrMat, x::AbstractVector)     mul!(y, adjoint(A), x)
    @deprecate Ac_mul_B(A::StridedMatrix{T}, x::StridedVector{S}) where {T<:BlasFloat,S}    (*)(adjoint(A), x)
    @deprecate Ac_mul_B(A::AbstractMatrix{T}, x::AbstractVector{S}) where {T,S}     (*)(adjoint(A), x)
    @deprecate At_mul_B(A::StridedMatrix{T}, x::StridedVector{S}) where {T<:BlasFloat,S}    (*)(transpose(A), x)
    @deprecate At_mul_B(A::AbstractMatrix{T}, x::AbstractVector{S}) where {T,S}     (*)(transpose(A), x)
    @deprecate At_mul_B!(y::StridedVector{T}, A::StridedVecOrMat{T}, x::StridedVector{T}) where {T<:BlasFloat}  mul!(y, transpose(A), x)
    @deprecate At_mul_B!(y::AbstractVector, A::AbstractVecOrMat, x::AbstractVector) mul!(y, transpose(A), x)
    @deprecate A_mul_B!(y::AbstractVector, A::AbstractVecOrMat, x::AbstractVector)  mul!(y, A, x)
    @deprecate A_mul_B!(y::StridedVector{Complex{Float32}}, A::StridedVecOrMat{Complex{Float32}}, x::StridedVector{Float32})    mul!(y, A, x)
    @deprecate A_mul_B!(y::StridedVector{Complex{Float64}}, A::StridedVecOrMat{Complex{Float64}}, x::StridedVector{Float64})    mul!(y, A, x)
    @deprecate A_mul_B!(y::StridedVector{T}, A::StridedVecOrMat{T}, x::StridedVector{T}) where {T<:BlasFloat}   mul!(y, A, x)
    @deprecate A_mul_Bt(a::AbstractVector, B::AbstractMatrix)   (*)(a, transpose(B))
    @deprecate A_mul_Bt(A::AbstractMatrix, b::AbstractVector)   (*)(A, transpose(b))
    @deprecate A_mul_Bc(a::AbstractVector, B::AbstractMatrix)   (*)(a, adjoint(B))
    @deprecate A_mul_Bc(A::AbstractMatrix, b::AbstractVector)   (*)(A, adjoint(b))
    @deprecate At_mul_B(x::StridedVector{T}, y::StridedVector{T}) where {T<:BlasComplex}    (*)(transpose(x), y)
end

# A[ct]_(mul|ldiv|rdiv)_B[ct][!] methods from base/linalg/triangular.jl, to deprecate
@eval Base.LinAlg begin
    @deprecate A_mul_Bc(A::AbstractTriangular, B::AbstractTriangular)   (*)(A, adjoint(B))
    @deprecate A_mul_Bt(A::AbstractTriangular, B::AbstractTriangular)   (*)(A, transpose(B))
    @deprecate Ac_mul_B(A::AbstractTriangular, B::AbstractTriangular)   (*)(adjoint(A), B)
    @deprecate At_mul_B(A::AbstractTriangular, B::AbstractTriangular)   (*)(transpose(A), B)
    @deprecate Ac_ldiv_B(A::Union{UpperTriangular,LowerTriangular}, B::RowVector)           (\)(adjoint(A), B)
    @deprecate Ac_ldiv_B(A::Union{UnitUpperTriangular,UnitLowerTriangular}, B::RowVector)   (\)(adjoint(A), B)
    @deprecate At_ldiv_B(A::Union{UpperTriangular,LowerTriangular}, B::RowVector)           (\)(transpose(A), B)
    @deprecate At_ldiv_B(A::Union{UnitUpperTriangular,UnitLowerTriangular}, B::RowVector)       (\)(transpose(A), B)
    @deprecate A_rdiv_Bc(rowvec::RowVector, A::Union{UpperTriangular,LowerTriangular})          (/)(rowvec, adjoint(A))
    @deprecate A_rdiv_Bc(rowvec::RowVector, A::Union{UnitUpperTriangular,UnitLowerTriangular})  (/)(rowvec, adjoint(A))
    @deprecate A_rdiv_Bt(rowvec::RowVector, A::Union{UpperTriangular,LowerTriangular})          (/)(rowvec, transpose(A))
    @deprecate A_rdiv_Bt(rowvec::RowVector, A::Union{UnitUpperTriangular,UnitLowerTriangular})  (/)(rowvec, transpose(A))
    @deprecate A_mul_Bt(rowvec::RowVector, A::AbstractTriangular)       (*)(rowvec, transpose(A))
    @deprecate A_mul_Bt(A::AbstractTriangular, rowvec::RowVector)       (*)(A, transpose(rowvec))
    @deprecate At_mul_Bt(A::AbstractTriangular, rowvec::RowVector)      (*)(transpose(A), transpose(rowvec))
    @deprecate A_mul_Bc(rowvec::RowVector, A::AbstractTriangular)       (*)(rowvec, adjoint(A))
    @deprecate A_mul_Bc(A::AbstractTriangular, rowvec::RowVector)       (*)(A, adjoint(rowvec))
    @deprecate Ac_mul_Bc(A::AbstractTriangular, rowvec::RowVector)      (*)(adjoint(A), adjoint(rowvec))
    @deprecate Ac_mul_B(A::AbstractMatrix, B::AbstractTriangular)       (*)(adjoint(A), B)
    @deprecate At_mul_B(A::AbstractMatrix, B::AbstractTriangular)       (*)(transpose(A), B)
    @deprecate A_mul_Bc(A::AbstractTriangular, B::AbstractMatrix)       (*)(A, adjoint(B))
    @deprecate A_mul_Bt(A::AbstractTriangular, B::AbstractMatrix)       (*)(A, transpose(B))
    @deprecate Ac_mul_Bc(A::AbstractTriangular, B::AbstractTriangular)  (*)(adjoint(A), adjoint(B))
    @deprecate Ac_mul_Bc(A::AbstractTriangular, B::AbstractMatrix)      (*)(adjoint(A), adjoint(B))
    @deprecate Ac_mul_Bc(A::AbstractMatrix, B::AbstractTriangular)      (*)(adjoint(A), adjoint(B))
    @deprecate At_mul_Bt(A::AbstractTriangular, B::AbstractTriangular)  (*)(transpose(A), transpose(B))
    @deprecate At_mul_Bt(A::AbstractTriangular, B::AbstractMatrix)      (*)(transpose(A), transpose(B))
    @deprecate At_mul_Bt(A::AbstractMatrix, B::AbstractTriangular)      (*)(transpose(A), transpose(B))
    @deprecate A_mul_Bc!(A::UpperTriangular, B::Union{LowerTriangular,UnitLowerTriangular})     mul!(A, adjoint(B))
    @deprecate A_mul_Bc!(A::LowerTriangular, B::Union{UpperTriangular,UnitUpperTriangular})     mul!(A, adjoint(B))
    @deprecate A_mul_Bt!(A::UpperTriangular, B::Union{LowerTriangular,UnitLowerTriangular})     mul!(A, transpose(B))
    @deprecate A_mul_Bt!(A::LowerTriangular, B::Union{UpperTriangular,UnitUpperTriangular})     mul!(A, transpose(B))
    @deprecate A_rdiv_Bc!(A::UpperTriangular, B::Union{LowerTriangular,UnitLowerTriangular})    rdiv!(A, adjoint(B))
    @deprecate A_rdiv_Bc!(A::LowerTriangular, B::Union{UpperTriangular,UnitUpperTriangular})    rdiv!(A, adjoint(B))
    @deprecate A_rdiv_Bt!(A::UpperTriangular, B::Union{LowerTriangular,UnitLowerTriangular})    rdiv!(A, transpose(B))
    @deprecate A_rdiv_Bt!(A::LowerTriangular, B::Union{UpperTriangular,UnitUpperTriangular})    rdiv!(A, transpose(B))
    @deprecate A_rdiv_B!(A::UpperTriangular, B::Union{UpperTriangular,UnitUpperTriangular})     rdiv!(A, B)
    @deprecate A_rdiv_B!(A::LowerTriangular, B::Union{LowerTriangular,UnitLowerTriangular})     rdiv!(A, B)
    @deprecate Ac_mul_B!(A::Union{LowerTriangular,UnitLowerTriangular}, B::UpperTriangular)     mul!(adjoint(A), B)
    @deprecate Ac_mul_B!(A::Union{UpperTriangular,UnitUpperTriangular}, B::LowerTriangular)     mul!(adjoint(A), B)
    @deprecate At_mul_B!(A::Union{LowerTriangular,UnitLowerTriangular}, B::UpperTriangular)     mul!(transpose(A), B)
    @deprecate At_mul_B!(A::Union{UpperTriangular,UnitUpperTriangular}, B::LowerTriangular)     mul!(transpose(A), B)
    @deprecate Ac_ldiv_B!(A::Union{LowerTriangular,UnitLowerTriangular}, B::UpperTriangular)    ldiv!(adjoint(A), B)
    @deprecate Ac_ldiv_B!(A::Union{UpperTriangular,UnitUpperTriangular}, B::LowerTriangular)    ldiv!(adjoint(A), B)
    @deprecate At_ldiv_B!(A::Union{LowerTriangular,UnitLowerTriangular}, B::UpperTriangular)    ldiv!(transpose(A), B)
    @deprecate At_ldiv_B!(A::Union{UpperTriangular,UnitUpperTriangular}, B::LowerTriangular)    ldiv!(transpose(A), B)
    @deprecate A_rdiv_Bt!(A::StridedMatrix, B::UnitLowerTriangular) rdiv!(A, transpose(B))
    @deprecate A_rdiv_Bt!(A::StridedMatrix, B::LowerTriangular)     rdiv!(A, transpose(B))
    @deprecate A_rdiv_Bt!(A::StridedMatrix, B::UnitUpperTriangular) rdiv!(A, transpose(B))
    @deprecate A_rdiv_Bt!(A::StridedMatrix, B::UpperTriangular)     rdiv!(A, transpose(B))
    @deprecate A_rdiv_Bc!(A::StridedMatrix, B::UnitLowerTriangular) rdiv!(A, adjoint(B))
    @deprecate A_rdiv_Bc!(A::StridedMatrix, B::LowerTriangular)     rdiv!(A, adjoint(B))
    @deprecate A_rdiv_Bc!(A::StridedMatrix, B::UnitUpperTriangular) rdiv!(A, adjoint(B))
    @deprecate A_rdiv_Bc!(A::StridedMatrix, B::UpperTriangular)     rdiv!(A, adjoint(B))
    @deprecate A_rdiv_B!(A::StridedMatrix, B::UnitLowerTriangular)  rdiv!(A, B)
    @deprecate A_rdiv_B!(A::StridedMatrix, B::LowerTriangular)      rdiv!(A, B)
    @deprecate A_rdiv_B!(A::StridedMatrix, B::UnitUpperTriangular)  rdiv!(A, B)
    @deprecate A_rdiv_B!(A::StridedMatrix, B::UpperTriangular)      rdiv!(A, B)
    @deprecate Ac_ldiv_B!(A::UnitUpperTriangular, b::AbstractVector, x::AbstractVector = b) ldiv!(adjoint(A), b, x)
    @deprecate Ac_ldiv_B!(A::UpperTriangular, b::AbstractVector, x::AbstractVector = b)     ldiv!(adjoint(A), b, x)
    @deprecate Ac_ldiv_B!(A::UnitLowerTriangular, b::AbstractVector, x::AbstractVector = b) ldiv!(adjoint(A), b, x)
    @deprecate Ac_ldiv_B!(A::LowerTriangular, b::AbstractVector, x::AbstractVector = b)     ldiv!(adjoint(A), b, x)
    @deprecate At_ldiv_B!(A::UnitUpperTriangular, b::AbstractVector, x::AbstractVector = b) ldiv!(transpose(A), b, x)
    @deprecate At_ldiv_B!(A::UpperTriangular, b::AbstractVector, x::AbstractVector = b)     ldiv!(transpose(A), b, x)
    @deprecate At_ldiv_B!(A::UnitLowerTriangular, b::AbstractVector, x::AbstractVector = b) ldiv!(transpose(A), b, x)
    @deprecate At_ldiv_B!(A::LowerTriangular, b::AbstractVector, x::AbstractVector = b)     ldiv!(transpose(A), b, x)
    @deprecate A_mul_Bt!(A::StridedMatrix, B::UnitLowerTriangular)  mul!(A, transpose(B))
    @deprecate A_mul_Bt!(A::StridedMatrix, B::LowerTriangular)      mul!(A, transpose(B))
    @deprecate A_mul_Bt!(A::StridedMatrix, B::UnitUpperTriangular)  mul!(A, transpose(B))
    @deprecate A_mul_Bt!(A::StridedMatrix, B::UpperTriangular)      mul!(A, transpose(B))
    @deprecate A_mul_Bc!(A::StridedMatrix, B::UnitLowerTriangular)  mul!(A, adjoint(B))
    @deprecate A_mul_Bc!(A::StridedMatrix, B::LowerTriangular)      mul!(A, adjoint(B))
    @deprecate A_mul_Bc!(A::StridedMatrix, B::UnitUpperTriangular)  mul!(A, adjoint(B))
    @deprecate A_mul_Bc!(A::StridedMatrix, B::UpperTriangular)      mul!(A, adjoint(B))
    @deprecate A_mul_B!(A::StridedMatrix, B::UnitLowerTriangular)   mul!(A, B)
    @deprecate A_mul_B!(A::StridedMatrix, B::LowerTriangular)       mul!(A, B)
    @deprecate A_mul_B!(A::StridedMatrix, B::UnitUpperTriangular)   mul!(A, B)
    @deprecate A_mul_B!(A::StridedMatrix, B::UpperTriangular)       mul!(A, B)
    @deprecate At_mul_B!(A::UnitLowerTriangular, B::StridedVecOrMat)    mul!(transpose(A), B)
    @deprecate At_mul_B!(A::LowerTriangular, B::StridedVecOrMat)        mul!(transpose(A), B)
    @deprecate At_mul_B!(A::UnitUpperTriangular, B::StridedVecOrMat)    mul!(transpose(A), B)
    @deprecate At_mul_B!(A::UpperTriangular, B::StridedVecOrMat)        mul!(transpose(A), B)
    @deprecate Ac_mul_B!(A::UnitLowerTriangular, B::StridedVecOrMat)    mul!(adjoint(A), B)
    @deprecate Ac_mul_B!(A::LowerTriangular, B::StridedVecOrMat)        mul!(adjoint(A), B)
    @deprecate Ac_mul_B!(A::UnitUpperTriangular, B::StridedVecOrMat)    mul!(adjoint(A), B)
    @deprecate Ac_mul_B!(A::UpperTriangular, B::StridedVecOrMat)    mul!(adjoint(A), B)
    @deprecate A_mul_B!(A::UnitLowerTriangular, B::StridedVecOrMat) mul!(A, B)
    @deprecate A_mul_B!(A::LowerTriangular, B::StridedVecOrMat)     mul!(A, B)
    @deprecate A_mul_B!(A::UnitUpperTriangular, B::StridedVecOrMat) mul!(A, B)
    @deprecate A_mul_B!(A::UpperTriangular, B::StridedVecOrMat)     mul!(A, B)
    @deprecate A_mul_B!(C::AbstractVector  , A::AbstractTriangular, B::AbstractVector)      mul!(C, A, B)
    @deprecate A_mul_B!(C::AbstractMatrix  , A::AbstractTriangular, B::AbstractVecOrMat)    mul!(C, A, B)
    @deprecate A_mul_B!(C::AbstractVecOrMat, A::AbstractTriangular, B::AbstractVecOrMat)    mul!(C, A, B)
    @deprecate Ac_mul_B!(C::AbstractVector  , A::AbstractTriangular, B::AbstractVector)     mul!(C, adjoint(A), B)
    @deprecate Ac_mul_B!(C::AbstractMatrix  , A::AbstractTriangular, B::AbstractVecOrMat)   mul!(C, adjoint(A), B)
    @deprecate Ac_mul_B!(C::AbstractVecOrMat, A::AbstractTriangular, B::AbstractVecOrMat)   mul!(C, adjoint(A), B)
    @deprecate At_mul_B!(C::AbstractVector  , A::AbstractTriangular, B::AbstractVector)     mul!(C, transpose(A), B)
    @deprecate At_mul_B!(C::AbstractMatrix  , A::AbstractTriangular, B::AbstractVecOrMat)   mul!(C, transpose(A), B)
    @deprecate At_mul_B!(C::AbstractVecOrMat, A::AbstractTriangular, B::AbstractVecOrMat)   mul!(C, transpose(A), B)
    @deprecate A_mul_B!(A::Tridiagonal, B::AbstractTriangular)  mul!(A, B)
    @deprecate A_mul_B!(C::AbstractMatrix, A::AbstractTriangular, B::Tridiagonal)   mul!(C, A, B)
    @deprecate A_mul_B!(C::AbstractMatrix, A::Tridiagonal, B::AbstractTriangular)   mul!(C, A, B)
    @deprecate A_mul_Bt!(C::AbstractVecOrMat, A::AbstractTriangular, B::AbstractVecOrMat)   mul!(C, A, transpose(B))
    @deprecate A_mul_Bc!(C::AbstractMatrix, A::AbstractTriangular, B::AbstractVecOrMat)     mul!(C, A, adjoint(B))
    @deprecate A_mul_Bc!(C::AbstractVecOrMat, A::AbstractTriangular, B::AbstractVecOrMat)   mul!(C, A, adjoint(B))
end
for mat in (:AbstractVector, :AbstractMatrix)
    @eval Base.LinAlg begin
        @deprecate Ac_mul_B(A::AbstractTriangular, B::$mat)     (*)(adjoint(A), B)
        @deprecate At_mul_B(A::AbstractTriangular, B::$mat)     (*)(transpose(A), B)
        @deprecate Ac_ldiv_B(A::Union{UnitUpperTriangular,UnitLowerTriangular}, B::$mat)    (\)(adjoint(A), B)
        @deprecate At_ldiv_B(A::Union{UnitUpperTriangular,UnitLowerTriangular}, B::$mat)    (\)(transpose(A), B)
        @deprecate Ac_ldiv_B(A::Union{UpperTriangular,LowerTriangular}, B::$mat)    (\)(adjoint(A), B)
        @deprecate At_ldiv_B(A::Union{UpperTriangular,LowerTriangular}, B::$mat)    (\)(transpose(A), B)
        @deprecate A_rdiv_Bc(A::$mat, B::Union{UnitUpperTriangular, UnitLowerTriangular})   (/)(A, adjoint(B))
        @deprecate A_rdiv_Bt(A::$mat, B::Union{UnitUpperTriangular, UnitLowerTriangular})   (/)(A, transpose(B))
        @deprecate A_rdiv_Bc(A::$mat, B::Union{UpperTriangular,LowerTriangular})    (/)(A, adjoint(B))
        @deprecate A_rdiv_Bt(A::$mat, B::Union{UpperTriangular,LowerTriangular})    (/)(A, transpose(B))
    end
end
@eval Base.LinAlg begin
    @deprecate A_mul_Bc(A::AbstractMatrix, B::AbstractTriangular)  (*)(A, adjoint(B))
    @deprecate A_mul_Bt(A::AbstractMatrix, B::AbstractTriangular)  (*)(A, transpose(B))
end
for (f, op, transform) in (
        (:A_mul_Bc, :*, :adjoint),
        (:A_mul_Bt, :*, :transpose),
        (:A_rdiv_Bc, :/, :adjoint),
        (:A_rdiv_Bt, :/, :transpose))
    @eval Base.LinAlg begin
        @deprecate $f(A::LowerTriangular, B::UpperTriangular)       ($op)(A, ($transform)(B))
        @deprecate $f(A::LowerTriangular, B::UnitUpperTriangular)   ($op)(A, ($transform)(B))
        @deprecate $f(A::UpperTriangular, B::LowerTriangular)       ($op)(A, ($transform)(B))
        @deprecate $f(A::UpperTriangular, B::UnitLowerTriangular)   ($op)(A, ($transform)(B))
    end
end
for (f, op, transform) in (
        (:Ac_mul_B, :*, :adjoint),
        (:At_mul_B, :*, :transpose),
        (:Ac_ldiv_B, :\, :adjoint),
        (:At_ldiv_B, :\, :transpose))
    @eval Base.LinAlg begin
        @deprecate ($f)(A::UpperTriangular, B::LowerTriangular)     ($op)(($transform)(A), B)
        @deprecate ($f)(A::UnitUpperTriangular, B::LowerTriangular) ($op)(($transform)(A), B)
        @deprecate ($f)(A::LowerTriangular, B::UpperTriangular)     ($op)(($transform)(A), B)
        @deprecate ($f)(A::UnitLowerTriangular, B::UpperTriangular) ($op)(($transform)(A), B)
    end
end
for (t, uploc, isunitc) in ((:LowerTriangular, 'L', 'N'),
                            (:UnitLowerTriangular, 'L', 'U'),
                            (:UpperTriangular, 'U', 'N'),
                            (:UnitUpperTriangular, 'U', 'U'))
    @eval Base.LinAlg begin
        # Vector multiplication
        @deprecate A_mul_B!(A::$t{T,<:StridedMatrix}, b::StridedVector{T}) where {T<:BlasFloat}     mul!(A, b)
        @deprecate At_mul_B!(A::$t{T,<:StridedMatrix}, b::StridedVector{T}) where {T<:BlasFloat}    mul!(transpose(A), b)
        @deprecate Ac_mul_B!(A::$t{T,<:StridedMatrix}, b::StridedVector{T}) where {T<:BlasReal}     mul!(adjoint(A), b)
        @deprecate Ac_mul_B!(A::$t{T,<:StridedMatrix}, b::StridedVector{T}) where {T<:BlasComplex}  mul!(adjoint(A), b)

        # Matrix multiplication
        @deprecate A_mul_B!(A::$t{T,<:StridedMatrix}, B::StridedMatrix{T}) where {T<:BlasFloat}     mul!(A, B)
        @deprecate A_mul_B!(A::StridedMatrix{T}, B::$t{T,<:StridedMatrix}) where {T<:BlasFloat}     mul!(A, B)

        @deprecate At_mul_B!(A::$t{T,<:StridedMatrix}, B::StridedMatrix{T}) where {T<:BlasFloat}       mul!(transpose(A), B)
        @deprecate Ac_mul_B!(A::$t{T,<:StridedMatrix}, B::StridedMatrix{T}) where {T<:BlasComplex}     mul!(adjoint(A), B)
        @deprecate Ac_mul_B!(A::$t{T,<:StridedMatrix}, B::StridedMatrix{T}) where {T<:BlasReal}        mul!(adjoint(A), B)

        @deprecate A_mul_Bt!(A::StridedMatrix{T}, B::$t{T,<:StridedMatrix}) where {T<:BlasFloat}    mul!(A, transpose(B))
        @deprecate A_mul_Bc!(A::StridedMatrix{T}, B::$t{T,<:StridedMatrix}) where {T<:BlasComplex}  mul!(A, adjoint(B))
        @deprecate A_mul_Bc!(A::StridedMatrix{T}, B::$t{T,<:StridedMatrix}) where {T<:BlasReal}     mul!(A, adjoint(B))

        # Left division
        @deprecate A_ldiv_B!(A::$t{T,<:StridedMatrix}, B::StridedVecOrMat{T}) where {T<:BlasFloat}  ldiv!(A, B)
        @deprecate At_ldiv_B!(A::$t{T,<:StridedMatrix}, B::StridedVecOrMat{T}) where {T<:BlasFloat} ldiv!(transpose(A), B)
        @deprecate Ac_ldiv_B!(A::$t{T,<:StridedMatrix}, B::StridedVecOrMat{T}) where {T<:BlasReal}  ldiv!(adjoint(A), B)
        @deprecate Ac_ldiv_B!(A::$t{T,<:StridedMatrix}, B::StridedVecOrMat{T}) where {T<:BlasComplex}   ldiv!(adjoint(A), B)

        # Right division
        @deprecate A_rdiv_B!(A::StridedMatrix{T}, B::$t{T,<:StridedMatrix}) where {T<:BlasFloat}    rdiv!(A, B)
        @deprecate A_rdiv_Bt!(A::StridedMatrix{T}, B::$t{T,<:StridedMatrix}) where {T<:BlasFloat}   rdiv!(A, transpose(B))
        @deprecate A_rdiv_Bc!(A::StridedMatrix{T}, B::$t{T,<:StridedMatrix}) where {T<:BlasReal}    rdiv!(A, adjoint(B))
        @deprecate A_rdiv_Bc!(A::StridedMatrix{T}, B::$t{T,<:StridedMatrix}) where {T<:BlasComplex} rdiv!(A, adjoint(B))
    end
end

# A[ct]_(mul|ldiv|rdiv)_B[ct][!] methods from base/linalg/rowvector.jl, to deprecate
@eval Base.LinAlg begin
    @deprecate A_rdiv_Bt(rowvec::RowVector, mat::AbstractMatrix)    (/)(rowvec, transpose(mat))
    @deprecate A_rdiv_Bc(rowvec::RowVector, mat::AbstractMatrix)    (/)(rowvec, adjoint(mat))
    @deprecate At_ldiv_B(mat::AbstractMatrix, rowvec::RowVector)    (\)(transpose(mat), rowvec)
    @deprecate Ac_ldiv_B(mat::AbstractMatrix, rowvec::RowVector)    (\)(adjoint(mat), rowvec)
    @deprecate Ac_mul_B(u::RowVector, v::AbstractVector)        (*)(adjoint(u), v)
    @deprecate Ac_mul_B(vec::AbstractVector, mat::AbstractMatrix)   (*)(adjoint(vec), mat)
    @deprecate Ac_mul_B(rowvec1::RowVector, rowvec2::RowVector)     (*)(adjoint(rowvec1), rowvec2)
    @deprecate Ac_mul_B(vec::AbstractVector, rowvec::RowVector)     (*)(adjoint(vec), rowvec)
    @deprecate Ac_mul_B(vec1::AbstractVector, vec2::AbstractVector) (*)(adjoint(vec1), vec2)
    @deprecate Ac_mul_Bc(rowvec::RowVector, vec::AbstractVector)    (*)(adjoint(rowvec), adjoint(vec))
    @deprecate Ac_mul_Bc(vec::AbstractVector, mat::AbstractMatrix)  (*)(adjoint(vec), adjoint(mat))
    @deprecate Ac_mul_Bc(rowvec1::RowVector, rowvec2::RowVector)    (*)(adjoint(rowvec1), adjoint(rowvec2))
    @deprecate Ac_mul_Bc(vec::AbstractVector, rowvec::RowVector)    (*)(adjoint(vec), adjoint(rowvec))
    @deprecate Ac_mul_Bc(vec::AbstractVector, rowvec::AbstractVector)   (*)(adjoint(vec), adjoint(rowvec))
    @deprecate Ac_mul_Bc(mat::AbstractMatrix, rowvec::RowVector)        (*)(adjoint(mat), adjoint(rowvec))
    @deprecate A_mul_Bc(u::RowVector, v::AbstractVector)    (*)(u, adjoint(v))
    @deprecate A_mul_Bc(rowvec::RowVector, mat::AbstractMatrix) (*)(rowvec, adjoint(mat))
    @deprecate A_mul_Bc(rowvec1::RowVector, rowvec2::RowVector)     (*)(rowvec1, adjoint(rowvec2))
    @deprecate A_mul_Bc(vec::AbstractVector, rowvec::RowVector)     (*)(vec, adjoint(rowvec))
    @deprecate A_mul_Bc(vec1::AbstractVector, vec2::AbstractVector) (*)(vec1, adjoint(vec2))
    @deprecate A_mul_Bc(mat::AbstractMatrix, rowvec::RowVector)     (*)(mat, adjoint(rowvec))
    @deprecate At_mul_B(v::RowVector, u::AbstractVector)            (*)(transpose(v), u)
    @deprecate At_mul_B(vec::AbstractVector, mat::AbstractMatrix)   (*)(transpose(vec), mat)
    @deprecate At_mul_B(rowvec1::RowVector, rowvec2::RowVector)     (*)(transpose(rowvec1), rowvec2)
    @deprecate At_mul_B(vec::AbstractVector, rowvec::RowVector)     (*)(transpose(vec), rowvec)
    @deprecate At_mul_B(vec1::AbstractVector{T}, vec2::AbstractVector{T}) where {T<:Real}   (*)(transpose(vec1), vec2)
    @deprecate At_mul_B(vec1::AbstractVector, vec2::AbstractVector)     (*)(transpose(vec1), vec2)
    @deprecate At_mul_Bt(rowvec::RowVector, vec::AbstractVector)        (*)(transpose(rowvec), transpose(vec))
    @deprecate At_mul_Bt(vec::AbstractVector, mat::AbstractMatrix)      (*)(transpose(vec), transpose(mat))
    @deprecate At_mul_Bt(rowvec1::RowVector, rowvec2::RowVector)        (*)(transpose(rowvec1), transpose(rowvec2))
    @deprecate At_mul_Bt(vec::AbstractVector, rowvec::RowVector)        (*)(transpose(vec), transpose(rowvec))
    @deprecate At_mul_Bt(vec::AbstractVector, rowvec::AbstractVector)   (*)(transpose(vec), transpose(rowvec))
    @deprecate At_mul_Bt(mat::AbstractMatrix, rowvec::RowVector)    (*)(transpose(mat), transpose(rowvec))
    @deprecate A_mul_Bt(v::RowVector, A::AbstractVector)            (*)(v, transpose(A))
    @deprecate A_mul_Bt(rowvec::RowVector, mat::AbstractMatrix)     (*)(rowvec, transpose(mat))
    @deprecate A_mul_Bt(rowvec1::RowVector, rowvec2::RowVector)     (*)(rowvec1, transpose(rowvec2))
    @deprecate A_mul_Bt(vec::AbstractVector, rowvec::RowVector)     (*)(vec, transpose(rowvec))
    @deprecate A_mul_Bt(vec1::AbstractVector, vec2::AbstractVector) (*)(vec1, transpose(vec2))
    @deprecate A_mul_Bt(mat::AbstractMatrix, rowvec::RowVector)     (*)(mat, transpose(rowvec))
end

# A[ct]_(mul|ldiv|rdiv)_B[ct][!] methods from base/linalg/givens.jl, to deprecate
@eval Base.LinAlg begin
    @deprecate A_mul_Bc!(A::AbstractMatrix, R::Rotation)    mul!(A, adjoint(R))
    @deprecate A_mul_B!(R::Rotation, A::AbstractMatrix)     mul!(R, A)
    @deprecate A_mul_B!(G::Givens, R::Rotation)             mul!(G, R)
    @deprecate A_mul_Bc!(A::AbstractMatrix, G::Givens)      mul!(A, adjoint(G))
    @deprecate A_mul_B!(G::Givens, A::AbstractVecOrMat)     mul!(G, A)
    @deprecate A_mul_B!(G1::Givens, G2::Givens)             mul!(G1, G2)
    @deprecate A_mul_Bc(A::AbstractVecOrMat{T}, R::AbstractRotation{S}) where {T,S}     (*)(A, adjoint(R))
end


# methods involving RowVector from base/linalg/bidiag.jl, to deprecate
@eval Base.LinAlg begin
    \(::Diagonal, ::RowVector) = _mat_ldiv_rowvec_error()
    \(::Bidiagonal, ::RowVector) = _mat_ldiv_rowvec_error()
    \(::Bidiagonal{<:Number}, ::RowVector{<:Number}) = _mat_ldiv_rowvec_error()
    \(::Adjoint{<:Any,<:Bidiagonal}, ::RowVector) = _mat_ldiv_rowvec_error()
    \(::Transpose{<:Any,<:Bidiagonal}, ::RowVector) = _mat_ldiv_rowvec_error()
    \(::Adjoint{<:Number,<:Bidiagonal{<:Number}}, ::RowVector{<:Number}) = _mat_ldiv_rowvec_error()
    \(::Transpose{<:Number,<:Bidiagonal{<:Number}}, ::RowVector{<:Number}) = _mat_ldiv_rowvec_error()
    _mat_ldiv_rowvec_error() = throw(DimensionMismatch("Cannot left-divide matrix by transposed vector"))
end

# methods involving RowVector from base/linalg/diagonal.jl, to deprecate
@eval Base.LinAlg begin
    *(rowvec::RowVector, D::Diagonal) = rvtranspose(D * rvtranspose(rowvec)) # seems potentially incorrect without also transposing D?
    *(D::Diagonal, transrowvec::Transpose{<:Any,<:RowVector}) = (rowvec = transrowvec.parent; D*rvtranspose(rowvec))
    *(D::Diagonal, adjrowvec::Adjoint{<:Any,<:RowVector}) = (rowvec = adjrowvec.parent; D*rvadjoint(rowvec))
end

# methods involving RowVector from base/linalg/qr.jl, to deprecate
@eval Base.LinAlg begin
    *(rowvec::RowVector, adjB::Adjoint{<:Any,<:AbstractQ}) = (B = adjB.parent; rvadjoint(B*rvadjoint(rowvec)))
end

# methods involving RowVector from base/linalg/qr.jl, to deprecate
@eval Base.LinAlg begin
    *(A::RowVector, B::Adjoint{<:Any,<:AbstractRotation}) = A * adjoint(B.parent)
end

# methods involving RowVector from base/linalg/generic.jl, to deprecate
@eval Base.LinAlg begin
    """
        norm(A::RowVector, q::Real=2)

    For row vectors, return the ``q``-norm of `A`, which is equivalent to the p-norm with
    value `p = q/(q-1)`. They coincide at `p = q = 2`.

    The difference in norm between a vector space and its dual arises to preserve
    the relationship between duality and the inner product, and the result is
    consistent with the p-norm of `1 × n` matrix.

    # Examples
    ```jldoctest
    julia> v = [1; im];

    julia> vc = RowVector(v);

    julia> norm(vc, 1)
    1.0

    julia> norm(v, 1)
    2.0

    julia> norm(vc, 2)
    1.4142135623730951

    julia> norm(v, 2)
    1.4142135623730951

    julia> norm(vc, Inf)
    2.0

    julia> norm(v, Inf)
    1.0
    ```
    """
    norm(tv::RowVector, q::Real) = q == Inf ? norm(rvtranspose(tv), 1) : norm(rvtranspose(tv), q/(q-1))
    norm(tv::RowVector) = norm(rvtranspose(tv))
end

# methods involving RowVector from base/linalg/factorization.jl, to deprecate
@eval Base.LinAlg begin
    \(A::Adjoint{<:Any,<:Factorization}, B::RowVector) = adjoint(A.parent) \ B
    \(A::Transpose{<:Any,<:Factorization}, B::RowVector) = transpose(A.parent) \ B
    \(A::Transpose{<:Any,<:Factorization{<:Real}}, B::RowVector) = transpose(A.parent) \ B
end

# methods involving RowVector from base/linalg/symmetric.jl, to deprecate
@eval Base.LinAlg begin
    *(A::RowVector, transB::Transpose{<:Any,<:RealHermSymComplexSym}) = A * transB.parent
    *(A::RowVector, adjB::Adjoint{<:Any,<:RealHermSymComplexHerm}) = A * adjB.parent
    \(A::HermOrSym{<:Any,<:StridedMatrix}, B::RowVector) = invoke(\, Tuple{AbstractMatrix, RowVector}, A, B)
    *(A::Adjoint{<:Any,<:RealHermSymComplexHerm}, B::Adjoint{<:Any,<:RowVector}) = A.parent * B
    *(A::Adjoint{<:Any,<:RealHermSymComplexHerm}, B::Transpose{<:Any,<:RowVector}) = A.parent * B
    *(A::Transpose{<:Any,<:RealHermSymComplexSym}, B::Adjoint{<:Any,<:RowVector}) = A.parent * B
    *(A::Transpose{<:Any,<:RealHermSymComplexSym}, B::Transpose{<:Any,<:RowVector}) = A.parent * B
end

# methods involving RowVector from base/linalg/triangular.jl, to deprecate
@eval Base.LinAlg begin
    *(rowvec::RowVector, A::AbstractTriangular) = rvtranspose(transpose(A) * rvtranspose(rowvec))
    *(rowvec::RowVector, transA::Transpose{<:Any,<:AbstractTriangular}) = rvtranspose(transA.parent * rvtranspose(rowvec))
    *(A::AbstractTriangular, transrowvec::Transpose{<:Any,<:RowVector}) = A * rvtranspose(transrowvec.parent)
    *(transA::Transpose{<:Any,<:AbstractTriangular}, transrowvec::Transpose{<:Any,<:RowVector}) = transA * rvtranspose(transrowvec.parent)
    *(rowvec::RowVector, adjA::Adjoint{<:Any,<:AbstractTriangular}) = rvadjoint(adjA.parent * rvadjoint(rowvec))
    *(A::AbstractTriangular, adjrowvec::Adjoint{<:Any,<:RowVector}) = A * rvadjoint(adjrowvec.parent)
    *(adjA::Adjoint{<:Any,<:AbstractTriangular}, adjrowvec::Adjoint{<:Any,<:RowVector}) = adjA * rvadjoint(adjrowvec.parent)
    \(::Union{UpperTriangular,LowerTriangular}, ::RowVector) = throw(DimensionMismatch("Cannot left-divide matrix by transposed vector"))
    \(::Union{UnitUpperTriangular,UnitLowerTriangular}, ::RowVector) = throw(DimensionMismatch("Cannot left-divide matrix by transposed vector"))
    \(::Adjoint{<:Any,<:Union{UpperTriangular,LowerTriangular}}, ::RowVector) = throw(DimensionMismatch("Cannot left-divide matrix by transposed vector"))
    \(::Adjoint{<:Any,<:Union{UnitUpperTriangular,UnitLowerTriangular}}, ::RowVector) = throw(DimensionMismatch("Cannot left-divide matrix by transposed vector"))
    \(::Transpose{<:Any,<:Union{UpperTriangular,LowerTriangular}}, ::RowVector) = throw(DimensionMismatch("Cannot left-divide matrix by transposed vector"))
    \(::Transpose{<:Any,<:Union{UnitUpperTriangular,UnitLowerTriangular}}, ::RowVector) = throw(DimensionMismatch("Cannot left-divide matrix by transposed vector"))
    /(rowvec::RowVector, A::Union{UpperTriangular,LowerTriangular}) = rvtranspose(transpose(A) \ rvtranspose(rowvec))
    /(rowvec::RowVector, A::Union{UnitUpperTriangular,UnitLowerTriangular}) = rvtranspose(transpose(A) \ rvtranspose(rowvec))
    /(rowvec::RowVector, transA::Transpose{<:Any,<:Union{UpperTriangular,LowerTriangular}}) = rvtranspose(transA.parent \ rvtranspose(rowvec))
    /(rowvec::RowVector, transA::Transpose{<:Any,<:Union{UnitUpperTriangular,UnitLowerTriangular}}) = rvtranspose(transA.parent \ rvtranspose(rowvec))
    /(rowvec::RowVector, adjA::Adjoint{<:Any,<:Union{UpperTriangular,LowerTriangular}}) = /(rowvec, adjoint(adjA.parent))
    /(rowvec::RowVector, adjA::Adjoint{<:Any,<:Union{UnitUpperTriangular,UnitLowerTriangular}}) = /(rowvec, adjoint(adjA.parent))
    *(A::Adjoint{<:Any,<:AbstractTriangular}, B::Transpose{<:Any,<:RowVector}) = A * rvtranspose(B.parent)
    *(A::Transpose{<:Any,<:AbstractTriangular}, B::Adjoint{<:Any,<:RowVector}) = A * rvadjoint(B.parent)
end

# issue #24822
@deprecate_binding Display AbstractDisplay

# PR #24874
@deprecate_moved rand! "Random" true true
@deprecate_moved srand "Random" true true
@deprecate_moved AbstractRNG "Random" true true
@deprecate_moved randcycle  "Random" true true
@deprecate_moved randcycle!  "Random" true true
@deprecate_moved randperm  "Random" true true
@deprecate_moved randperm! "Random" true true
@deprecate_moved shuffle  "Random" true true
@deprecate_moved shuffle! "Random" true true
@deprecate_moved randsubseq "Random" true true
@deprecate_moved randsubseq! "Random" true true
@deprecate_moved randstring "Random" true true
@deprecate_moved MersenneTwister  "Random" true true
@deprecate_moved RandomDevice  "Random" true true
@deprecate_moved randn! "Random" true true
@deprecate_moved randexp "Random" true true
@deprecate_moved randexp! "Random" true true
@deprecate_moved bitrand "Random" true true
@deprecate_moved randjump "Random" true true
@deprecate_moved GLOBAL_RNG "Random" false true

# 24595
@deprecate falses(A::AbstractArray) falses(size(A))
@deprecate trues(A::AbstractArray) trues(size(A))

# issue #24794
@deprecate linspace(start, stop)     linspace(start, stop, 50)
@deprecate logspace(start, stop)     logspace(start, stop, 50)

@deprecate merge!(repo::LibGit2.GitRepo, args...; kwargs...) LibGit2.merge!(repo, args...; kwargs...)

# 24490 - warnings and messages
const log_info_to = Dict{Tuple{Union{Module,Nothing},Union{Symbol,Nothing}},IO}()
const log_warn_to = Dict{Tuple{Union{Module,Nothing},Union{Symbol,Nothing}},IO}()
const log_error_to = Dict{Tuple{Union{Module,Nothing},Union{Symbol,Nothing}},IO}()

function _redirect(io::IO, log_to::Dict, sf::StackTraces.StackFrame)
    (sf.linfo isa Core.MethodInstance) || return io
    mod = sf.linfo.def
    isa(mod, Method) && (mod = mod.module)
    fun = sf.func
    if haskey(log_to, (mod,fun))
        return log_to[(mod,fun)]
    elseif haskey(log_to, (mod,nothing))
        return log_to[(mod,nothing)]
    elseif haskey(log_to, (nothing,nothing))
        return log_to[(nothing,nothing)]
    else
        return io
    end
end

function _redirect(io::IO, log_to::Dict, fun::Symbol)
    clos = string("#",fun,"#")
    kw = string("kw##",fun)
    local sf
    break_next_frame = false
    for trace in backtrace()
        stack::Vector{StackFrame} = StackTraces.lookup(trace)
        filter!(frame -> !frame.from_c, stack)
        for frame in stack
            (frame.linfo isa Core.MethodInstance) || continue
            sf = frame
            break_next_frame && (@goto skip)
            mod = frame.linfo.def
            isa(mod, Method) && (mod = mod.module)
            mod === Base || continue
            sff = string(frame.func)
            if frame.func == fun || startswith(sff, clos) || startswith(sff, kw)
                break_next_frame = true
            end
        end
    end
    @label skip
    _redirect(io, log_to, sf)
end

@inline function redirect(io::IO, log_to::Dict, arg::Union{Symbol,StackTraces.StackFrame})
    if isempty(log_to)
        return io
    else
        if length(log_to)==1 && haskey(log_to,(nothing,nothing))
            return log_to[(nothing,nothing)]
        else
            return _redirect(io, log_to, arg)
        end
    end
end

"""
    logging(io [, m [, f]][; kind=:all])
    logging([; kind=:all])

Stream output of informational, warning, and/or error messages to `io`,
overriding what was otherwise specified.  Optionally, divert stream only for
module `m`, or specifically function `f` within `m`.  `kind` can be `:all` (the
default), `:info`, `:warn`, or `:error`.  See `Base.log_{info,warn,error}_to`
for the current set of redirections.  Call `logging` with no arguments (or just
the `kind`) to reset everything.
"""
function logging(io::IO, m::Union{Module,Nothing}=nothing, f::Union{Symbol,Nothing}=nothing;
                 kind::Symbol=:all)
    depwarn("""`logging()` is deprecated, use `with_logger` instead to capture
               messages from `Base`.""", :logging)
    (kind==:all || kind==:info)  && (log_info_to[(m,f)] = io)
    (kind==:all || kind==:warn)  && (log_warn_to[(m,f)] = io)
    (kind==:all || kind==:error) && (log_error_to[(m,f)] = io)
    nothing
end

function logging(;  kind::Symbol=:all)
    depwarn("""`logging()` is deprecated, use `with_logger` instead to capture
               messages from `Base`.""", :logging)
    (kind==:all || kind==:info)  && empty!(log_info_to)
    (kind==:all || kind==:warn)  && empty!(log_warn_to)
    (kind==:all || kind==:error) && empty!(log_error_to)
    nothing
end

"""
    info([io, ] msg..., [prefix="INFO: "])

Display an informational message.
Argument `msg` is a string describing the information to be displayed.
The `prefix` keyword argument can be used to override the default
prepending of `msg`.

# Examples
```jldoctest
julia> info("hello world")
INFO: hello world

julia> info("hello world"; prefix="MY INFO: ")
MY INFO: hello world
```

See also [`logging`](@ref).
"""
function info(io::IO, msg...; prefix="INFO: ")
    depwarn("`info()` is deprecated, use `@info` instead.", :info)
    buf = IOBuffer()
    iob = redirect(IOContext(buf, io), log_info_to, :info)
    print_with_color(info_color(), iob, prefix; bold = true)
    println_with_color(info_color(), iob, chomp(string(msg...)))
    print(io, String(take!(buf)))
    return
end
info(msg...; prefix="INFO: ") = info(STDERR, msg..., prefix=prefix)

# print a warning only once

const have_warned = Set()

warn_once(io::IO, msg...) = warn(io, msg..., once=true)
warn_once(msg...) = warn(STDERR, msg..., once=true)

"""
    warn([io, ] msg..., [prefix="WARNING: ", once=false, key=nothing, bt=nothing, filename=nothing, lineno::Int=0])

Display a warning. Argument `msg` is a string describing the warning to be
displayed.  Set `once` to true and specify a `key` to only display `msg` the
first time `warn` is called.  If `bt` is not `nothing` a backtrace is displayed.
If `filename` is not `nothing` both it and `lineno` are displayed.

See also [`logging`](@ref).
"""
function warn(io::IO, msg...;
              prefix="WARNING: ", once=false, key=nothing, bt=nothing,
              filename=nothing, lineno::Int=0)
    depwarn("`warn()` is deprecated, use `@warn` instead.", :warn)
    str = chomp(string(msg...))
    if once
        if key === nothing
            key = str
        end
        (key in have_warned) && return
        push!(have_warned, key)
    end
    buf = IOBuffer()
    iob = redirect(IOContext(buf, io), log_warn_to, :warn)
    print_with_color(warn_color(), iob, prefix; bold = true)
    print_with_color(warn_color(), iob, str)
    if bt !== nothing
        show_backtrace(iob, bt)
    end
    if filename !== nothing
        print(iob, "\nin expression starting at $filename:$lineno")
    end
    println(iob)
    print(io, String(take!(buf)))
    return
end

"""
    warn(msg)

Display a warning. Argument `msg` is a string describing the warning to be displayed.

# Examples
```jldoctest
julia> warn("Beep Beep")
WARNING: Beep Beep
```
"""
warn(msg...; kw...) = warn(STDERR, msg...; kw...)

warn(io::IO, err::Exception; prefix="ERROR: ", kw...) =
    warn(io, sprint(showerror, err), prefix=prefix; kw...)

warn(err::Exception; prefix="ERROR: ", kw...) =
    warn(STDERR, err, prefix=prefix; kw...)

info(io::IO, err::Exception; prefix="ERROR: ", kw...) =
    info(io, sprint(showerror, err), prefix=prefix; kw...)

info(err::Exception; prefix="ERROR: ", kw...) =
    info(STDERR, err, prefix=prefix; kw...)

# issue #25082
@deprecate_binding Void Nothing

# #24844
@deprecate copy!(dest::AbstractSet, src) union!(dest, src)

function copy!(dest::AbstractSet, src::AbstractSet)
    depwarn("`copy!(dst::AbstractSet, src::AbstractSet)` is deprecated. " *
            "You can either use `union!(dst, src)` or `Future.copy!(dst, src)` instead.", :copy!)
    union!(dest, src)
end

@deprecate copy!(dest::AbstractDict, src) foldl(push!, dest, src)

function copy!(dest::AbstractDict, src::AbstractDict)
    depwarn("`copy!(dst::AbstractDict, src::AbstractDict)` is deprecated. " *
            "You can either use `merge!(dst, src)` or `Future.copy!(dst, src)` instead.", :copy!)
    foldl(push!, dest, src)
end

# 24808
@deprecate copy!(dest::Union{AbstractArray,IndexStyle}, args...) copyto!(dest, args...)

function copy!(dest::AbstractArray, src::AbstractArray)
    depwarn("`copy!(dst::AbstractArray, src::AbstractArray)` is deprecated. " *
            "You can either use `copyto!(dst, src)` or `Future.copy!(dst, src)` instead.", :copy!)
    copyto!(dest, src)
end

@deprecate unsafe_copy!(dest, args...) unsafe_copyto!(dest, args...)

# issue #24019
@deprecate similar(a::AbstractDict) empty(a)
@deprecate similar(a::AbstractDict, ::Type{Pair{K,V}}) where {K, V} empty(a, K, V)

# 25224
@deprecate similar(s::AbstractSet) empty(s)
@deprecate similar(s::AbstractSet, ::Type{T}) where {T} empty(s, T)

# PR #24594
@eval LibGit2 begin
    @deprecate AbstractCredentials AbstractCredential false
    @deprecate UserPasswordCredentials UserPasswordCredential false
    @deprecate SSHCredentials SSHCredential false
end

# issue #24804
@deprecate_moved sum_kbn "KahanSummation"
@deprecate_moved cumsum_kbn "KahanSummation"

# PR #25249: SparseArrays to stdlib
## the Base.SparseArrays module itself and exported types are deprecated in base/sysimg.jl
## functions that were re-exported from Base
@deprecate_moved nonzeros   "SparseArrays" true true
@deprecate_moved permute    "SparseArrays" true true
@deprecate_moved blkdiag    "SparseArrays" true true
@deprecate_moved dropzeros  "SparseArrays" true true
@deprecate_moved dropzeros! "SparseArrays" true true
@deprecate_moved issparse   "SparseArrays" true true
@deprecate_moved sparse     "SparseArrays" true true
@deprecate_moved sparsevec  "SparseArrays" true true
@deprecate_moved spdiagm    "SparseArrays" true true
@deprecate_moved sprand     "SparseArrays" true true
@deprecate_moved sprandn    "SparseArrays" true true
@deprecate_moved spzeros    "SparseArrays" true true
@deprecate_moved rowvals    "SparseArrays" true true
@deprecate_moved nzrange    "SparseArrays" true true
@deprecate_moved nnz        "SparseArrays" true true
## functions that were exported from Base.SparseArrays but not from Base
@deprecate_moved droptol!   "SparseArrays" false true
## deprecated functions that are moved to stdlib/SparseArrays/src/deprecated.jl
@deprecate_moved spones     "SparseArrays" true true
@deprecate_moved speye      "SparseArrays" true true


# PR #25021
@deprecate_moved normalize_string "Unicode" true true
@deprecate_moved graphemes "Unicode" true true
@deprecate_moved is_assigned_char "Unicode" true true

@deprecate isalnum(c::Char) isalpha(c) || isnumeric(c)
@deprecate isgraph(c::Char) isprint(c) && !isspace(c)
@deprecate isnumber(c::Char) isnumeric(c)

# PR #24647
@deprecate_binding Complex32  ComplexF16
@deprecate_binding Complex64  ComplexF32
@deprecate_binding Complex128 ComplexF64

# PR #24999
@deprecate ind2chr(s::AbstractString, i::Integer) length(s, 1, i)
@deprecate chr2ind(s::AbstractString, n::Integer) nextind(s, 0, n)

# Associative -> AbstractDict (#25012)
@deprecate_binding Associative AbstractDict

# issue #25016
@deprecate lpad(s, n::Integer, p) lpad(string(s), n, string(p))
@deprecate rpad(s, n::Integer, p) rpad(string(s), n, string(p))

# PR #25011
@deprecate push!(env::EnvDict, k::AbstractString, v) push!(env, k=>v)

# issue #24868
@deprecate sprint(size::Integer, f::Function, args...; env=nothing) sprint(f, args...; context=env, sizehint=size)

# PR #25057
@deprecate indices(a) axes(a)
@deprecate indices(a, d) axes(a, d)

# PR #25046
export reload, workspace
reload(name::AbstractString) = error("`reload($(repr(name)))` is discontinued, consider Revise.jl for an alternative workflow.")
workspace() = error("`workspace()` is discontinued, consider Revise.jl for an alternative workflow.")

# Issue #12902
@deprecate parentindexes parentindices

# Issue #23902
@deprecate unshift! pushfirst!
@deprecate shift! popfirst!

# Issue #23642
@deprecate_moved Nullable "Nullables"
@deprecate_moved NullException "Nullables"
@deprecate_moved isnull "Nullables"
@deprecate_moved unsafe_get "Nullables"

# sub2ind and ind2sub deprecation (PR #24715)
@deprecate ind2sub(A::AbstractArray, ind) CartesianIndices(A)[ind]
@deprecate ind2sub(::Tuple{}, ind::Integer) CartesianIndices()[ind]
@deprecate ind2sub(dims::Tuple{Vararg{Integer,N}} where N, ind::Integer) CartesianIndices(dims)[ind]
@deprecate ind2sub(inds::Tuple{Base.OneTo}, ind::Integer) CartesianIndices(inds)[ind]
@deprecate ind2sub(inds::Tuple{AbstractUnitRange}, ind::Integer) CartesianIndices(inds)[ind]
@deprecate ind2sub(inds::Tuple{Vararg{AbstractUnitRange,N}} where N, ind::Integer) CartesianIndices(inds)[ind]
@deprecate ind2sub(inds::Union{DimsInteger{N},Indices{N}}  where N, ind::AbstractVector{<:Integer}) CartesianIndices(inds)[ind]

@deprecate sub2ind(A::AbstractArray, I...) LinearIndices(A)[I...]
@deprecate sub2ind(dims::Tuple{}) LinearIndices(dims)[]
@deprecate sub2ind(dims::DimsInteger) LinearIndices(dims)[]
@deprecate sub2ind(dims::Indices) LinearIndices(dims)[]
@deprecate sub2ind(dims::Tuple{}, I::Integer...) LinearIndices(dims)[I...]
@deprecate sub2ind(dims::DimsInteger, I::Integer...) LinearIndices(dims)[I...]
@deprecate sub2ind(inds::Indices, I::Integer...) LinearIndices(inds)[I...]
@deprecate sub2ind(inds::Tuple{OneTo}, I::Integer...) LinearIndices(inds)[I...]
@deprecate sub2ind(inds::Tuple{OneTo}, i::Integer) LinearIndices(inds)[i]
@deprecate sub2ind(inds::Tuple{OneTo}, I1::AbstractVector{T}, I::AbstractVector{T}...) where {T<:Integer} LinearIndices(inds)[CartesianIndex.(I1, I...)]
@deprecate sub2ind(inds::Union{DimsInteger,Indices}, I1::AbstractVector{T}, I::AbstractVector{T}...) where {T<:Integer} LinearIndices(inds)[CartesianIndex.(I1, I...)]

# PR #25113
@deprecate_binding CartesianRange CartesianIndices

# PR 21527
@deprecate Ref(x::AbstractArray) Ref(x, 1)
@deprecate Ref(x::Ptr) Ref(x, 1)
@deprecate Ref(x::Ref) x # or perhaps, `convert(Ref, x)`

# PR #25184. Use getproperty instead of getindex for Factorizations
function getindex(F::Factorization, s::Symbol)
    depwarn("`F[:$s]` is deprecated, use `F.$s` instead.", :getindex)
    return getproperty(F, s)
end
@eval Base.LinAlg begin
    @deprecate getq(F::Factorization) F.Q
end

# Issues #17812 Remove default stride implementation
function strides(a::AbstractArray)
    depwarn("""
    `strides(a::AbstractArray)` is deprecated for general arrays.
    Specialize `strides` for custom array types that have the appropriate representation in memory.
    Warning: inappropriately implementing this method for an array type that does not use strided
    storage may lead to incorrect results or segfaults.
    """, :strides)
    size_to_strides(1, size(a)...)
end

@deprecate substrides(s, parent, dim, I::Tuple) substrides(parent, strides(parent), I)

@deprecate lexcmp(x::AbstractArray, y::AbstractArray) cmp(x, y)
@deprecate lexcmp(x::Real, y::Real)                   cmp(isless, x, y)
@deprecate lexcmp(x::Complex, y::Complex)             cmp((real(x),imag(x)), (real(y),imag(y)))
@deprecate lexcmp(x, y)                               cmp(x, y)

@deprecate lexless isless

@deprecate_binding iteratorsize IteratorSize
@deprecate_binding iteratoreltype IteratorEltype

# issue #25440
@deprecate_binding TypeOrder           OrderStyle
@deprecate_binding TypeArithmetic      ArithmeticStyle
@deprecate_binding TypeRangeStep       RangeStepStyle
@deprecate_binding HasOrder            Ordered
@deprecate_binding ArithmeticOverflows ArithmeticWraps

@deprecate search(str::Union{String,SubString}, re::Regex, idx::Integer) findnext(re, str, idx)
@deprecate search(s::AbstractString, r::Regex, idx::Integer) findnext(r, s, idx)
@deprecate search(s::AbstractString, r::Regex) findfirst(r, s)
@deprecate search(s::AbstractString, c::Char, i::Integer) findnext(equalto(c), s, i)
@deprecate search(s::AbstractString, c::Char) findfirst(equalto(c), s)
@deprecate search(a::ByteArray, b::Union{Int8,UInt8}, i::Integer) findnext(equalto(b), a, i)
@deprecate search(a::ByteArray, b::Union{Int8,UInt8}) findfirst(equalto(b), a)
@deprecate search(a::String, b::Union{Int8,UInt8}, i::Integer) findnext(equalto(b), unsafe_wrap(Vector{UInt8}, a), i)
@deprecate search(a::String, b::Union{Int8,UInt8}) findfirst(equalto(b), unsafe_wrap(Vector{UInt8}, a))
@deprecate search(a::ByteArray, b::Char, i::Integer) findnext(equalto(UInt8(b)), a, i)
@deprecate search(a::ByteArray, b::Char) findfirst(equalto(UInt8(b)), a)

@deprecate search(s::AbstractString, c::Union{Tuple{Vararg{Char}},AbstractVector{Char},Set{Char}}, i::Integer) findnext(occursin(c), s, i)
@deprecate search(s::AbstractString, c::Union{Tuple{Vararg{Char}},AbstractVector{Char},Set{Char}}) findfirst(occursin(c), s)
@deprecate search(s::AbstractString, t::AbstractString, i::Integer) findnext(t, s, i)
@deprecate search(s::AbstractString, t::AbstractString) findfirst(t, s)

@deprecate search(buf::IOBuffer, delim::UInt8) findfirst(equalto(delim), buf)
@deprecate search(buf::Base.GenericIOBuffer, delim::UInt8) findfirst(equalto(delim), buf)

@deprecate rsearch(s::AbstractString, c::Union{Tuple{Vararg{Char}},AbstractVector{Char},Set{Char}}, i::Integer) findprev(occursin(c), s, i)
@deprecate rsearch(s::AbstractString, c::Union{Tuple{Vararg{Char}},AbstractVector{Char},Set{Char}}) findlast(occursin(c), s)
@deprecate rsearch(s::AbstractString, t::AbstractString, i::Integer) findprev(t, s, i)
@deprecate rsearch(s::AbstractString, t::AbstractString) findlast(t, s)
@deprecate rsearch(s::ByteArray, t::ByteArray, i::Integer) findprev(t, s, i)
@deprecate rsearch(s::ByteArray, t::ByteArray) findlast(t, s)

@deprecate rsearch(str::Union{String,SubString}, re::Regex, idx::Integer) findprev(re, str, idx)
@deprecate rsearch(str::Union{String,SubString}, re::Regex) findlast(re, str)
@deprecate rsearch(s::AbstractString, r::Regex, idx::Integer) findprev(r, s, idx)
@deprecate rsearch(s::AbstractString, r::Regex) findlast(r, s)
@deprecate rsearch(s::AbstractString, c::Char, i::Integer) findprev(equalto(c), s, i)
@deprecate rsearch(s::AbstractString, c::Char) findlast(equalto(c), s)
@deprecate rsearch(a::Union{String,ByteArray}, b::Union{Int8,UInt8}, i::Integer = endof(a)) findprev(equalto(b), a, i)
@deprecate rsearch(a::String, b::Union{Int8,UInt8}, i::Integer = endof(a)) findprev(equalto(Char(b)), a, i)
@deprecate rsearch(a::ByteArray, b::Char, i::Integer = endof(a)) findprev(equalto(UInt8(b)), a, i)

@deprecate searchindex(s::AbstractString, t::AbstractString) first(findfirst(t, s))
@deprecate searchindex(s::AbstractString, t::AbstractString, i::Integer) first(findnext(t, s, i))
@deprecate rsearchindex(s::AbstractString, t::AbstractString) first(findlast(t, s))
@deprecate rsearchindex(s::AbstractString, t::AbstractString, i::Integer) first(findprev(t, s, i))

@deprecate searchindex(s::AbstractString, c::Char) findfirst(equalto(c), s)
@deprecate searchindex(s::AbstractString, c::Char, i::Integer) findnext(equalto(c), s, i)
@deprecate rsearchindex(s::AbstractString, c::Char) findlast(equalto(c), s)
@deprecate rsearchindex(s::AbstractString, c::Char, i::Integer) findprev(equalto(c), s, i)

@deprecate ismatch(r::Regex, s::AbstractString) contains(s, r)

@deprecate findin(a, b) findall(occursin(b), a)

@deprecate find findall

@deprecate findn(x::AbstractVector) (findall(!iszero, x),)
@deprecate findn(x::AbstractMatrix) (I = findall(!iszero, x); (getindex.(I, 1), getindex.(I, 2)))
@deprecate findn(x::AbstractArray{T, N}) where {T, N} (I = findall(!iszero, x); ntuple(i -> getindex.(I, i), N))

# issue #9053
if Sys.iswindows()
function Filesystem.tempname(uunique::UInt32)
    error("`tempname(::UInt32)` is discontinued.")
end
end

"""
    readandwrite(command)

Starts running a command asynchronously, and returns a tuple (stdout,stdin,process) of the
output stream and input stream of the process, and the process object itself.
"""
function readandwrite(cmds::AbstractCmd)
    depwarn("""`readandwrite(::Cmd)` is deprecated in favor of `open(::Cmd, \"r+\").
               You may read/write the returned process object for access to stdio.""",
            :readandwrite)
    processes = open(cmds, "r+")
    return (processes.out, processes.in, processes)
end
export readandwrite

<<<<<<< HEAD
#25395 keywords unlocked
@deprecate method_exists(f, t, world) method_exists(f, t, world = world)
@deprecate Timer(timeout, repeat) Timer(timeout, interval = repeat)
@deprecate Timer(callback, delay, repeat) Time(callback, delay, interval = repeat)
@deprecate names(m, all) names(m, all = all)
@deprecate names(m, all, imported) names(m, all = all, imported = imported)
@deprecate code_native(io, f, types, syntax) code_native(io, f, types, syntax = syntax)
@deprecate code_native(f, types, syntax) code_native(f, types, syntax = syntax)
@deprecate eachmatch(re, str, overlap) eachmatch(re, str, overlap = overlap)
@deprecate matchall(re, str, overlap) matchall(re, str, overlap = overlap)
@deprecate chop(s, head) chop(s, head = head)
@deprecate chop(s, head, tail) chop(s, head = head, tail = tail)
@deprecate tryparse(T::Type{<:Integer}, s, base) tryparse(T, s, base = base)
@deprecate parse(T::Type{<:Integer}, s, base) parse(T, s, base = base)
@deprecate mkdir(path, mode) mkdir(path, mode = mode)
@deprecate mkpath(path, mode) mkpath(path, mode = mode)
@deprecate countlines(x, eol) countlines(x, eol = eol)
@deprecate PipeBuffer(data, maxsize) PipeBuffer(data, maxsize = maxsize)
@deprecate unsafe_wrap(T, pointer, dims, own) unsafe_wrap(T, pointer, dims, own = own)
=======
# PR #25196
@deprecate_binding ObjectIdDict IdDict{Any,Any}
>>>>>>> 3d84bbbf

# END 0.7 deprecations

# BEGIN 1.0 deprecations

# END 1.0 deprecations<|MERGE_RESOLUTION|>--- conflicted
+++ resolved
@@ -2816,7 +2816,9 @@
 end
 export readandwrite
 
-<<<<<<< HEAD
+# PR #25196
+@deprecate_binding ObjectIdDict IdDict{Any,Any}
+
 #25395 keywords unlocked
 @deprecate method_exists(f, t, world) method_exists(f, t, world = world)
 @deprecate Timer(timeout, repeat) Timer(timeout, interval = repeat)
@@ -2836,10 +2838,6 @@
 @deprecate countlines(x, eol) countlines(x, eol = eol)
 @deprecate PipeBuffer(data, maxsize) PipeBuffer(data, maxsize = maxsize)
 @deprecate unsafe_wrap(T, pointer, dims, own) unsafe_wrap(T, pointer, dims, own = own)
-=======
-# PR #25196
-@deprecate_binding ObjectIdDict IdDict{Any,Any}
->>>>>>> 3d84bbbf
 
 # END 0.7 deprecations
 
