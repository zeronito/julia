--- conflicted
+++ resolved
@@ -735,15 +735,9 @@
 end
 
 function edit_yank_pop(s::MIState, require_previous_yank=true)
-<<<<<<< HEAD
-    if require_previous_yank && !(s.last_action in [:edit_yank, :edit_yank_pop]) ||
-            isempty(s.kill_ring)
-        beep(s)
-=======
     repeat = s.last_action ∈ (:edit_yank, :edit_yank_pop)
     if require_previous_yank && !repeat || isempty(s.kill_ring)
-        beep(terminal(s))
->>>>>>> e16f4dce
+        beep(s)
         :ignore
     else
         require_previous_yank || repeat || setmark(s)
