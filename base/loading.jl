--- conflicted
+++ resolved
@@ -2300,19 +2300,9 @@
         insert_extension_triggers(uuidkey)
         # After successfully loading, notify downstream consumers
         run_package_callbacks(uuidkey)
-<<<<<<< HEAD
-    else
-        m = get(loaded_modules, uuidkey, nothing)
-        if m !== nothing && !haskey(explicit_loaded_modules, uuidkey)
-            explicit_loaded_modules[uuidkey] = m
-            run_package_callbacks(uuidkey)
-        end
-        newm = root_module(uuidkey)
-=======
     elseif !haskey(explicit_loaded_modules, uuidkey)
         explicit_loaded_modules[uuidkey] = m
         run_package_callbacks(uuidkey)
->>>>>>> 59074fa7
     end
     return m
 end
