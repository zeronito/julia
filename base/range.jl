--- conflicted
+++ resolved
@@ -56,15 +56,11 @@
 Mathematically a range is uniquely determined by any three of `start`, `step`, `stop` and `length`.
 Valid invocations of range are:
 * Call `range` with any three of `start`, `step`, `stop`, `length`.
-<<<<<<< HEAD
-* Call `range` with two of `start`, `stop`, `length`. In this case `step` will be assumed to be one.
-* Call `range` with one of `stop` or `length`. `start` and `step` will be assumed to be one.
-
-See Extended Help for additional details on the returned type.
-=======
 * Call `range` with two of `start`, `stop`, `length`. In this case `step` will be assumed
   to be one. If both arguments are Integers, a [`UnitRange`](@ref) will be returned.
->>>>>>> cb30aa7a
+* Call `range` with one of `stop` or `length`. `start` and `step` will be assumed to be one.
+
+See Extended Help for additional details on the returned type.
 
 # Examples
 ```jldoctest
@@ -118,8 +114,12 @@
 
 !!! compat "Julia 1.7"
     The versions without keyword arguments, `start` as a keyword argument,
-    `stop` as a sole keyword argument, or length as a sole keyword argument
     requires at least Julia 1.7.
+
+!!! compat "Julia 1.8"
+    The versions with `stop` as a sole keyword argument,
+    or `length` as a sole keyword argument require at least Julia 1.8.
+
 
 # Extended Help
 
