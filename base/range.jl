--- conflicted
+++ resolved
@@ -173,22 +173,12 @@
 
 function range_start_step_length(a::T, step, len::Integer) where {T}
     _rangestyle(OrderStyle(T), ArithmeticStyle(T), a, step, len)
-<<<<<<< HEAD
-end
-
-function _rangestyle(::Ordered, ::ArithmeticWraps, a::T, step::S, len::Integer) where {T,S}
-    StepRange{T,S}(a, step, convert(T, a+step*(len-1)))
-end
-
-function _rangestyle(::Any, ::Any, a::T, step::S, len::Integer) where {T,S}
-    StepRangeLen{typeof(a+0*step),T,S}(a, step, len)
-end
-=======
+end
+
 _rangestyle(::Ordered, ::ArithmeticWraps, a::T, step::S, len::Integer) where {T,S} =
     StepRange{typeof(a+zero(step)),S}(a, step, a+step*(len-1))
 _rangestyle(::Any, ::Any, a::T, step::S, len::Integer) where {T,S} =
     StepRangeLen{typeof(a+zero(step)),T,S}(a, step, len)
->>>>>>> b36338a0
 
 range_start_step_stop(start, step, stop) = start:step:stop
 
