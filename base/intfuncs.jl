# This file is a part of Julia. License is MIT: https://julialang.org/license

## number-theoretic functions ##

"""
    gcd(x, y...)

Greatest common (positive) divisor (or zero if all arguments are zero).
The arguments may be integer and rational numbers.

!!! compat "Julia 1.4"
    Rational arguments require Julia 1.4 or later.

# Examples
```jldoctest
julia> gcd(6, 9)
3

julia> gcd(6, -9)
3

julia> gcd(6, 0)
6

julia> gcd(0, 0)
0

julia> gcd(1//3, 2//3)
1//3

julia> gcd(1//3, -2//3)
1//3

julia> gcd(1//3, 2)
1//3

julia> gcd(0, 0, 10, 15)
5
```
"""
function gcd(a::T, b::T) where T<:Integer
    while b != 0
        t = b
        b = rem(a, b)
        a = t
    end
    checked_abs(a)
end

function gcd(a::T, b::T) where T<:BitInteger
    a == 0 && return checked_abs(b)
    b == 0 && return checked_abs(a)
    r = _gcd(a, b)
    signbit(r) && __throw_gcd_overflow(a, b)
    return r
end
@noinline __throw_gcd_overflow(a, b) =
    throw(OverflowError(LazyString("gcd(", a, ", ", b, ") overflows")))

# binary GCD (aka Stein's) algorithm
# about 1.7x (2.1x) faster for random Int64s (Int128s)
# Unfortunately, we need to manually annotate this as `@assume_effects :terminates_locally` to work around #41694.
# Since this is used in the Rational constructor, constant folding is something we do care about here.
@assume_effects :terminates_locally function _gcd(a::T, b::T) where T<:BitInteger
    za = trailing_zeros(a)
    zb = trailing_zeros(b)
    k = min(za, zb)
    u = unsigned(abs(a >> za))
    v = unsigned(abs(b >> zb))
    while u != v
        if u > v
            u, v = v, u
        end
        v -= u
        v >>= trailing_zeros(v)
    end
    r = u << k
    return r % T
end

"""
    lcm(x, y...)

Least common (positive) multiple (or zero if any argument is zero).
The arguments may be integer and rational numbers.

!!! compat "Julia 1.4"
    Rational arguments require Julia 1.4 or later.

# Examples
```jldoctest
julia> lcm(2, 3)
6

julia> lcm(-2, 3)
6

julia> lcm(0, 3)
0

julia> lcm(0, 0)
0

julia> lcm(1//3, 2//3)
2//3

julia> lcm(1//3, -2//3)
2//3

julia> lcm(1//3, 2)
2//1

julia> lcm(1, 3, 5, 7)
105
```
"""
function lcm(a::T, b::T) where T<:Integer
    # explicit a==0 test is to handle case of lcm(0, 0) correctly
    # explicit b==0 test is to handle case of lcm(typemin(T),0) correctly
    if a == 0 || b == 0
        return zero(a)
    else
        return checked_abs(checked_mul(a, div(b, gcd(b,a))))
    end
end

gcd(a::Integer) = checked_abs(a)
gcd(a::Rational) = checked_abs(a.num) // a.den
lcm(a::Union{Integer,Rational}) = gcd(a)
gcd(a::Unsigned, b::Signed) = gcd(promote(a, abs(b))...)
gcd(a::Signed, b::Unsigned) = gcd(promote(abs(a), b)...)
gcd(a::Real, b::Real) = gcd(promote(a,b)...)
lcm(a::Real, b::Real) = lcm(promote(a,b)...)
gcd(a::Real, b::Real, c::Real...) = gcd(a, gcd(b, c...))
lcm(a::Real, b::Real, c::Real...) = lcm(a, lcm(b, c...))
gcd(a::T, b::T) where T<:Real = throw(MethodError(gcd, (a,b)))
lcm(a::T, b::T) where T<:Real = throw(MethodError(lcm, (a,b)))

gcd(abc::AbstractArray{<:Real}) = reduce(gcd, abc; init=zero(eltype(abc)))
lcm(abc::AbstractArray{<:Real}) = reduce(lcm, abc; init=one(eltype(abc)))

function gcd(abc::AbstractArray{<:Integer})
    a = zero(eltype(abc))
    for b in abc
        a = gcd(a, b)
        if a == 1
            return a
        end
    end
    return a
end

# return (gcd(a, b), x, y) such that ax+by == gcd(a, b)
"""
    gcdx(a, b)

Computes the greatest common (positive) divisor of `a` and `b` and their Bézout
coefficients, i.e. the integer coefficients `u` and `v` that satisfy
``ua+vb = d = gcd(a, b)``. ``gcdx(a, b)`` returns ``(d, u, v)``.

The arguments may be integer and rational numbers.

!!! compat "Julia 1.4"
    Rational arguments require Julia 1.4 or later.

# Examples
```jldoctest
julia> gcdx(12, 42)
(6, -3, 1)

julia> gcdx(240, 46)
(2, -9, 47)
```

!!! note
    Bézout coefficients are *not* uniquely defined. `gcdx` returns the minimal
    Bézout coefficients that are computed by the extended Euclidean algorithm.
    (Ref: D. Knuth, TAoCP, 2/e, p. 325, Algorithm X.)
    For signed integers, these coefficients `u` and `v` are minimal in
    the sense that ``|u| < |b/d|`` and ``|v| < |a/d|``. Furthermore,
    the signs of `u` and `v` are chosen so that `d` is positive.
    For unsigned integers, the coefficients `u` and `v` might be near
    their `typemax`, and the identity then holds only via the unsigned
    integers' modulo arithmetic.
"""
Base.@assume_effects :terminates_locally function gcdx(a::Integer, b::Integer)
    T = promote_type(typeof(a), typeof(b))
    # a0, b0 = a, b
    s0, s1 = oneunit(T), zero(T)
    t0, t1 = s1, s0
    # The loop invariant is: s0*a0 + t0*b0 == a && s1*a0 + t1*b0 == b
    x = a % T
    y = b % T
    while y != 0
        q, r = divrem(x, y)
        x, y = y, r
        s0, s1 = s1, s0 - q*s1
        t0, t1 = t1, t0 - q*t1
    end
    x < 0 ? (-x, -s0, -t0) : (x, s0, t0)
end
gcdx(a::Real, b::Real) = gcdx(promote(a,b)...)
gcdx(a::T, b::T) where T<:Real = throw(MethodError(gcdx, (a,b)))

# multiplicative inverse of n mod m, error if none

"""
    invmod(n, m)

Take the inverse of `n` modulo `m`: `y` such that ``n y = 1 \\pmod m``,
and ``div(y,m) = 0``. This will throw an error if ``m = 0``, or if
``gcd(n,m) \\neq 1``.

# Examples
```jldoctest
julia> invmod(2, 5)
3

julia> invmod(2, 3)
2

julia> invmod(5, 6)
5
```
"""
function invmod(n::Integer, m::Integer)
    iszero(m) && throw(DomainError(m, "`m` must not be 0."))
    if n isa Signed && hastypemax(typeof(n))
        # work around inconsistencies in gcdx
        # https://github.com/JuliaLang/julia/issues/33781
        T = promote_type(typeof(n), typeof(m))
        n == typemin(typeof(n)) && m == typeof(n)(-1) && return T(0)
        n == typeof(n)(-1) && m == typemin(typeof(n)) && return T(-1)
    end
    g, x, y = gcdx(n, m)
    g != 1 && throw(DomainError((n, m), LazyString("Greatest common divisor is ", g, ".")))
    # Note that m might be negative here.
    if n isa Unsigned && hastypemax(typeof(n)) && x > typemax(n)>>1
        # x might have wrapped if it would have been negative
        # adding back m forces a correction
        x += m
    end
    # The postcondition is: mod(result * n, m) == mod(T(1), m) && div(result, m) == 0
    return mod(x, m)
end

# ^ for any x supporting *
to_power_type(x) = convert(Base._return_type(*, Tuple{typeof(x), typeof(x)}), x)
@noinline throw_domerr_powbysq(::Any, p) = throw(DomainError(p, LazyString(
    "Cannot raise an integer x to a negative power ", p, ".",
    "\nConvert input to float.")))
@noinline throw_domerr_powbysq(::Integer, p) = throw(DomainError(p, LazyString(
    "Cannot raise an integer x to a negative power ", p, ".",
    "\nMake x or ", p, " a float by adding a zero decimal ",
    "(e.g., 2.0^", p, " or 2^", float(p), " instead of 2^", p, ")",
    "or write 1/x^", -p, ", float(x)^", p, ", x^float(", p, ") or (x//1)^", p, ".")))
@noinline throw_domerr_powbysq(::AbstractMatrix, p) = throw(DomainError(p, LazyString(
    "Cannot raise an integer matrix x to a negative power ", p, ".",
    "\nMake x a float matrix by adding a zero decimal ",
    "(e.g., [2.0 1.0;1.0 0.0]^", p, " instead of [2 1;1 0]^", p, ")",
    "or write float(x)^", p, " or Rational.(x)^", p, ".")))
@assume_effects :terminates_locally function power_by_squaring(x_, p::Integer)
    x = to_power_type(x_)
    if p == 1
        return copy(x)
    elseif p == 0
        return one(x)
    elseif p == 2
        return x*x
    elseif p < 0
        isone(x) && return copy(x)
        isone(-x) && return iseven(p) ? one(x) : copy(x)
        throw_domerr_powbysq(x, p)
    end
    t = trailing_zeros(p) + 1
    p >>= t
    while (t -= 1) > 0
        x *= x
    end
    y = x
    while p > 0
        t = trailing_zeros(p) + 1
        p >>= t
        while (t -= 1) >= 0
            x *= x
        end
        y *= x
    end
    return y
end
power_by_squaring(x::Bool, p::Unsigned) = ((p==0) | x)
function power_by_squaring(x::Bool, p::Integer)
    p < 0 && !x && throw_domerr_powbysq(x, p)
    return (p==0) | x
end

^(x::T, p::T) where {T<:Integer} = power_by_squaring(x,p)
^(x::Number, p::Integer)  = power_by_squaring(x,p)

# x^p for any literal integer p is lowered to Base.literal_pow(^, x, Val(p))
# to enable compile-time optimizations specialized to p.
# However, we still need a fallback that calls the function ^ which may either
# mean Base.^ or something else, depending on context.
# We mark these @inline since if the target is marked @inline,
# we want to make sure that gets propagated,
# even if it is over the inlining threshold.
@inline literal_pow(f, x, ::Val{p}) where {p} = f(x,p)

# Restrict inlining to hardware-supported arithmetic types, which
# are fast enough to benefit from inlining.
const HWReal = Union{Int8,Int16,Int32,Int64,UInt8,UInt16,UInt32,UInt64,Float32,Float64}
const HWNumber = Union{HWReal, Complex{<:HWReal}, Rational{<:HWReal}}

# Inline x^2 and x^3 for Val
# (The first argument prevents unexpected behavior if a function ^
# is defined that is not equal to Base.^)
@inline literal_pow(::typeof(^), x::HWNumber, ::Val{0}) = one(x)
@inline literal_pow(::typeof(^), x::HWNumber, ::Val{1}) = x
@inline literal_pow(::typeof(^), x::HWNumber, ::Val{2}) = x*x
@inline literal_pow(::typeof(^), x::HWNumber, ::Val{3}) = x*x*x
@inline literal_pow(::typeof(^), x::HWNumber, ::Val{-1}) = inv(x)
@inline literal_pow(::typeof(^), x::HWNumber, ::Val{-2}) = (i=inv(x); i*i)

# don't use the inv(x) transformation here since float^p is slightly more accurate
@inline literal_pow(::typeof(^), x::AbstractFloat, ::Val{p}) where {p} = x^p
@inline literal_pow(::typeof(^), x::AbstractFloat, ::Val{-1}) = inv(x)

# for other types, define x^-n as inv(x)^n so that negative literal powers can
# be computed in a type-stable way even for e.g. integers.
@inline function literal_pow(f::typeof(^), x, ::Val{p}) where {p}
    if p < 0
        if x isa BitInteger64
            f(Float64(x), p) # inv would cause rounding, while Float64^Integer is able to compensate the inverse
        else
            f(inv(x), -p)
        end
    else
        f(x, p)
    end
end

# note: it is tempting to add optimized literal_pow(::typeof(^), x, ::Val{n})
#       methods here for various n, but this easily leads to method ambiguities
#       if anyone has defined literal_pow(::typeof(^), x::T, ::Val).

# b^p mod m

"""
    powermod(x::Integer, p::Integer, m)

Compute ``x^p \\pmod m``.

# Examples
```jldoctest
julia> powermod(2, 6, 5)
4

julia> mod(2^6, 5)
4

julia> powermod(5, 2, 20)
5

julia> powermod(5, 2, 19)
6

julia> powermod(5, 3, 19)
11
```
"""
function powermod(x::Integer, p::Integer, m::T) where T<:Integer
    p == 0 && return mod(one(m),m)
    # When the concrete type of p is sigened and has the lowerst value,
<<<<<<< HEAD
    # `p != 0 && p == -p` is equivalent to `p == typemin(typeof(p))` for 2's complement repretation.
=======
    # `p != 0 && p == -p` is equivalent to `p == typemin(typeof(p))` for 2's complement representation.
    # but will work for integer types like `BigInt` that don't have `typemin` defined
>>>>>>> 1c4302ae
    # It needs special handling otherwise will cause overflow problem.
    if p == -p
        t = powermod(invmod(x, m), -(p÷2), m)
        t = mod(widemul(t, t), m)
        iseven(p) && return t
        #else odd
        return mod(widemul(t, invmod(x, m)), m)
    end
    p < 0 && return powermod(invmod(x, m), -p, m)
    (m == 1 || m == -1) && return zero(m)
    b = oftype(m,mod(x,m))  # this also checks for divide by zero

    t = prevpow(2, p)
    r::T = 1
    while true
        if p >= t
            r = mod(widemul(r,b),m)
            p -= t
        end
        t >>>= 1
        t <= 0 && break
        r = mod(widemul(r,r),m)
    end
    return r
end

# optimization: promote the modulus m to BigInt only once (cf. widemul in generic powermod above)
powermod(x::Integer, p::Integer, m::Union{Int128,UInt128}) = oftype(m, powermod(x, p, big(m)))

_nextpow2(x::Unsigned) = oneunit(x)<<(top_set_bit(x-oneunit(x)))
_nextpow2(x::Integer) = reinterpret(typeof(x),x < 0 ? -_nextpow2(unsigned(-x)) : _nextpow2(unsigned(x)))
_prevpow2(x::Unsigned) = one(x) << unsigned(top_set_bit(x)-1)
_prevpow2(x::Integer) = reinterpret(typeof(x),x < 0 ? -_prevpow2(unsigned(-x)) : _prevpow2(unsigned(x)))

"""
    ispow2(n::Number) -> Bool

Test whether `n` is an integer power of two.

See also [`count_ones`](@ref), [`prevpow`](@ref), [`nextpow`](@ref).

# Examples
```jldoctest
julia> ispow2(4)
true

julia> ispow2(5)
false

julia> ispow2(4.5)
false

julia> ispow2(0.25)
true

julia> ispow2(1//8)
true
```

!!! compat "Julia 1.6"
    Support for non-`Integer` arguments was added in Julia 1.6.
"""
ispow2(x::Number) = isreal(x) && ispow2(real(x))

ispow2(x::Integer) = x > 0 && count_ones(x) == 1

"""
    nextpow(a, x)

The smallest `a^n` not less than `x`, where `n` is a non-negative integer. `a` must be
greater than 1, and `x` must be greater than 0.

See also [`prevpow`](@ref).

# Examples
```jldoctest
julia> nextpow(2, 7)
8

julia> nextpow(2, 9)
16

julia> nextpow(5, 20)
25

julia> nextpow(4, 16)
16
```
"""
function nextpow(a::Real, x::Real)
    x <= 0 && throw(DomainError(x, "`x` must be positive."))
    # Special case fast path for x::Integer, a == 2.
    # This is a very common case. Constant prop will make sure that a call site
    # specified as `nextpow(2, x)` will get this special case inlined.
    a == 2 && isa(x, Integer) && return _nextpow2(x)
    a <= 1 && throw(DomainError(a, "`a` must be greater than 1."))
    x <= 1 && return one(a)
    n = ceil(Integer,log(a, x))
    # round-off error of log can go either direction, so need some checks
    p = a^(n-1)
    x > typemax(p) && throw(DomainError(x,"argument is beyond the range of type of the base"))
    p >= x && return p
    wp = a^n
    wp > p || throw(OverflowError("result is beyond the range of type of the base"))
    wp >= x && return wp
    wwp = a^(n+1)
    wwp > wp || throw(OverflowError("result is beyond the range of type of the base"))
    return wwp
end

"""
    prevpow(a, x)

The largest `a^n` not greater than `x`, where `n` is a non-negative integer.
`a` must be greater than 1, and `x` must not be less than 1.

See also [`nextpow`](@ref), [`isqrt`](@ref).

# Examples
```jldoctest
julia> prevpow(2, 7)
4

julia> prevpow(2, 9)
8

julia> prevpow(5, 20)
5

julia> prevpow(4, 16)
16
```
"""
function prevpow(a::T, x::Real) where T <: Real
    x < 1 && throw(DomainError(x, "`x` must be ≥ 1."))
    # See comment in nextpos() for a == special case.
    a == 2 && isa(x, Integer) && return _prevpow2(x)
    a <= 1 && throw(DomainError(a, "`a` must be greater than 1."))
    n = floor(Integer,log(a, x))
    # round-off error of log can go either direction, so need some checks
    p = a^n
    x > typemax(p) && throw(DomainError(x,"argument is beyond the range of type of the base"))
    if a isa Integer
        wp, overflow = mul_with_overflow(a, p)
        wp <= x && !overflow && return wp
    else
        wp = a^(n+1)
        wp <= x && return wp
    end
    p <= x && return p
    return a^(n-1)
end

## ndigits (number of digits) in base 10 ##

# decimal digits in an unsigned integer
const powers_of_ten = [
    0x0000000000000001, 0x000000000000000a, 0x0000000000000064, 0x00000000000003e8,
    0x0000000000002710, 0x00000000000186a0, 0x00000000000f4240, 0x0000000000989680,
    0x0000000005f5e100, 0x000000003b9aca00, 0x00000002540be400, 0x000000174876e800,
    0x000000e8d4a51000, 0x000009184e72a000, 0x00005af3107a4000, 0x00038d7ea4c68000,
    0x002386f26fc10000, 0x016345785d8a0000, 0x0de0b6b3a7640000, 0x8ac7230489e80000,
]
function bit_ndigits0z(x::Base.BitUnsigned64)
    lz = top_set_bit(x)
    nd = (1233*lz)>>12+1
    nd -= x < powers_of_ten[nd]
end
function bit_ndigits0z(x::UInt128)
    n = 0
    while x > 0x8ac7230489e80000
        x = div(x,0x8ac7230489e80000)
        n += 19
    end
    return n + ndigits0z(UInt64(x))
end

ndigits0z(x::BitSigned) = bit_ndigits0z(unsigned(abs(x)))
ndigits0z(x::BitUnsigned) = bit_ndigits0z(x)
ndigits0z(x::Integer) = ndigits0zpb(x, 10)

## ndigits with specified base ##

# The suffix "nb" stands for "negative base"
function ndigits0znb(x::Integer, b::Integer)
    d = 0
    if x isa Unsigned
        d += (x != 0)::Bool
        x = -signed(fld(x, -b))
    end
    # precondition: b < -1 && !(typeof(x) <: Unsigned)
    while x != 0
        x = cld(x,b)
        d += 1
    end
    return d
end

# do first division before conversion with signed here, which can otherwise overflow
ndigits0znb(x::Bool, b::Integer) = x % Int

# The suffix "pb" stands for "positive base"
function ndigits0zpb(x::Integer, b::Integer)
    # precondition: b > 1
    x == 0 && return 0
    b = Int(b)
    x = abs(x)
    if x isa Base.BitInteger
        x = unsigned(x)::Unsigned
        b == 2  && return top_set_bit(x)
        b == 8  && return (top_set_bit(x) + 2) ÷ 3
        b == 16 && return sizeof(x)<<1 - leading_zeros(x)>>2
        b == 10 && return bit_ndigits0z(x)
        if ispow2(b)
            dv, rm = divrem(top_set_bit(x), trailing_zeros(b))
            return iszero(rm) ? dv : dv + 1
        end
    end

    d = 0
    while x > typemax(Int)
        x = div(x,b)
        d += 1
    end
    x = div(x,b)
    d += 1

    m = 1
    while m <= x
        m *= b
        d += 1
    end
    return d
end

ndigits0zpb(x::Bool, b::Integer) = x % Int

# The suffix "0z" means that the output is 0 on input zero (cf. #16841)
"""
    ndigits0z(n::Integer, b::Integer=10)

Return 0 if `n == 0`, otherwise compute the number of digits in
integer `n` written in base `b` (i.e. equal to `ndigits(n, base=b)`
in this case).
The base `b` must not be in `[-1, 0, 1]`.

# Examples
```jldoctest
julia> Base.ndigits0z(0, 16)
0

julia> Base.ndigits(0, base=16)
1

julia> Base.ndigits0z(0)
0

julia> Base.ndigits0z(10, 2)
4

julia> Base.ndigits0z(10)
2
```

See also [`ndigits`](@ref).
"""
function ndigits0z(x::Integer, b::Integer)
    if b < -1
        ndigits0znb(x, b)
    elseif b > 1
        ndigits0zpb(x, b)
    else
        throw(DomainError(b, "The base must not be in `[-1, 0, 1]`."))
    end
end

# Extends the definition in base/int.jl
top_set_bit(x::Integer) = ceil(Integer, log2(x + oneunit(x)))

"""
    ndigits(n::Integer; base::Integer=10, pad::Integer=1)

Compute the number of digits in integer `n` written in base `base`
(`base` must not be in `[-1, 0, 1]`), optionally padded with zeros
to a specified size (the result will never be less than `pad`).

See also [`digits`](@ref), [`count_ones`](@ref).

# Examples
```jldoctest
julia> ndigits(0)
1

julia> ndigits(12345)
5

julia> ndigits(1022, base=16)
3

julia> string(1022, base=16)
"3fe"

julia> ndigits(123, pad=5)
5

julia> ndigits(-123)
3
```
"""
ndigits(x::Integer; base::Integer=10, pad::Integer=1) = max(pad, ndigits0z(x, base))

## integer to string functions ##

function bin(x::Unsigned, pad::Int, neg::Bool)
    m = top_set_bit(x)
    n = neg + max(pad, m)
    a = StringVector(n)
    # for i in 0x0:UInt(n-1) # automatic vectorization produces redundant codes
    #     @inbounds a[n - i] = 0x30 + (((x >> i) % UInt8)::UInt8 & 0x1)
    # end
    i = n
    @inbounds while i >= 4
        b = UInt32((x % UInt8)::UInt8)
        d = 0x30303030 + ((b * 0x08040201) >> 0x3) & 0x01010101
        a[i-3] = (d >> 0x00) % UInt8
        a[i-2] = (d >> 0x08) % UInt8
        a[i-1] = (d >> 0x10) % UInt8
        a[i]   = (d >> 0x18) % UInt8
        x >>= 0x4
        i -= 4
    end
    while i > neg
        @inbounds a[i] = 0x30 + ((x % UInt8)::UInt8 & 0x1)
        x >>= 0x1
        i -= 1
    end
    if neg; @inbounds a[1]=0x2d; end
    String(a)
end

function oct(x::Unsigned, pad::Int, neg::Bool)
    m = div(top_set_bit(x) + 2, 3)
    n = neg + max(pad, m)
    a = StringVector(n)
    i = n
    while i > neg
        @inbounds a[i] = 0x30 + ((x % UInt8)::UInt8 & 0x7)
        x >>= 0x3
        i -= 1
    end
    if neg; @inbounds a[1]=0x2d; end
    String(a)
end

# 2-digit decimal characters ("00":"99")
const _dec_d100 = UInt16[(0x30 + i % 10) << 0x8 + (0x30 + i ÷ 10) for i = 0:99]

function dec(x::Unsigned, pad::Int, neg::Bool)
    n = neg + ndigits(x, pad=pad)
    a = StringVector(n)
    i = n
    @inbounds while i >= 2
        d, r = divrem(x, 0x64)
        d100 = _dec_d100[(r % Int)::Int + 1]
        a[i-1] = d100 % UInt8
        a[i] = (d100 >> 0x8) % UInt8
        x = oftype(x, d)
        i -= 2
    end
    if i > neg
        @inbounds a[i] = 0x30 + (rem(x, 0xa) % UInt8)::UInt8
    end
    if neg; @inbounds a[1]=0x2d; end
    String(a)
end

function hex(x::Unsigned, pad::Int, neg::Bool)
    m = 2 * sizeof(x) - (leading_zeros(x) >> 2)
    n = neg + max(pad, m)
    a = StringVector(n)
    i = n
    while i >= 2
        b = (x % UInt8)::UInt8
        d1, d2 = b >> 0x4, b & 0xf
        @inbounds a[i-1] = d1 + ifelse(d1 > 0x9, 0x57, 0x30)
        @inbounds a[i]   = d2 + ifelse(d2 > 0x9, 0x57, 0x30)
        x >>= 0x8
        i -= 2
    end
    if i > neg
        d = (x % UInt8)::UInt8 & 0xf
        @inbounds a[i] = d + ifelse(d > 0x9, 0x57, 0x30)
    end
    if neg; @inbounds a[1]=0x2d; end
    String(a)
end

const base36digits = UInt8['0':'9';'a':'z']
const base62digits = UInt8['0':'9';'A':'Z';'a':'z']

function _base(base::Integer, x::Integer, pad::Int, neg::Bool)
    (x >= 0) | (base < 0) || throw(DomainError(x, "For negative `x`, `base` must be negative."))
    2 <= abs(base) <= 62 || throw(DomainError(base, "base must satisfy 2 ≤ abs(base) ≤ 62"))
    b = (base % Int)::Int
    digits = abs(b) <= 36 ? base36digits : base62digits
    n = neg + ndigits(x, base=b, pad=pad)
    a = StringVector(n)
    i = n
    @inbounds while i > neg
        if b > 0
            a[i] = digits[1 + (rem(x, b) % Int)::Int]
            x = div(x,b)
        else
            a[i] = digits[1 + (mod(x, -b) % Int)::Int]
            x = cld(x,b)
        end
        i -= 1
    end
    if neg; @inbounds a[1]=0x2d; end
    String(a)
end

split_sign(n::Integer) = unsigned(abs(n)), n < 0
split_sign(n::Unsigned) = n, false

"""
    string(n::Integer; base::Integer = 10, pad::Integer = 1)

Convert an integer `n` to a string in the given `base`,
optionally specifying a number of digits to pad to.

See also [`digits`](@ref), [`bitstring`](@ref), [`count_zeros`](@ref).

# Examples
```jldoctest
julia> string(5, base = 13, pad = 4)
"0005"

julia> string(-13, base = 5, pad = 4)
"-0023"
```
"""
function string(n::Integer; base::Integer = 10, pad::Integer = 1)
    pad = (min(max(pad, typemin(Int)), typemax(Int)) % Int)::Int
    if base == 2
        (n_positive, neg) = split_sign(n)
        bin(n_positive, pad, neg)
    elseif base == 8
        (n_positive, neg) = split_sign(n)
        oct(n_positive, pad, neg)
    elseif base == 10
        (n_positive, neg) = split_sign(n)
        dec(n_positive, pad, neg)
    elseif base == 16
        (n_positive, neg) = split_sign(n)
        hex(n_positive, pad, neg)
    else
        _base(base, base > 0 ? unsigned(abs(n)) : convert(Signed, n), pad, (base>0) & (n<0))
    end
end

string(b::Bool) = b ? "true" : "false"

"""
    bitstring(n)

A string giving the literal bit representation of a primitive type.

See also [`count_ones`](@ref), [`count_zeros`](@ref), [`digits`](@ref).

# Examples
```jldoctest
julia> bitstring(Int32(4))
"00000000000000000000000000000100"

julia> bitstring(2.2)
"0100000000000001100110011001100110011001100110011001100110011010"
```
"""
function bitstring(x::T) where {T}
    isprimitivetype(T) || throw(ArgumentError("$T not a primitive type"))
    sz = sizeof(T) * 8
    str = StringVector(sz)
    i = sz
    @inbounds while i >= 4
        b = UInt32(sizeof(T) == 1 ? bitcast(UInt8, x) : trunc_int(UInt8, x))
        d = 0x30303030 + ((b * 0x08040201) >> 0x3) & 0x01010101
        str[i-3] = (d >> 0x00) % UInt8
        str[i-2] = (d >> 0x08) % UInt8
        str[i-1] = (d >> 0x10) % UInt8
        str[i]   = (d >> 0x18) % UInt8
        x = lshr_int(x, 4)
        i -= 4
    end
    return String(str)
end

"""
    digits([T<:Integer], n::Integer; base::T = 10, pad::Integer = 1)

Return an array with element type `T` (default `Int`) of the digits of `n` in the given
base, optionally padded with zeros to a specified size. More significant digits are at
higher indices, such that `n == sum(digits[k]*base^(k-1) for k=1:length(digits))`.

See also [`ndigits`](@ref), [`digits!`](@ref),
and for base 2 also [`bitstring`](@ref), [`count_ones`](@ref).

# Examples
```jldoctest
julia> digits(10)
2-element Vector{Int64}:
 0
 1

julia> digits(10, base = 2)
4-element Vector{Int64}:
 0
 1
 0
 1

julia> digits(-256, base = 10, pad = 5)
5-element Vector{Int64}:
 -6
 -5
 -2
  0
  0

julia> n = rand(-999:999);

julia> n == evalpoly(13, digits(n, base = 13))
true
```
"""
digits(n::Integer; base::Integer = 10, pad::Integer = 1) =
    digits(typeof(base), n, base = base, pad = pad)

function digits(T::Type{<:Integer}, n::Integer; base::Integer = 10, pad::Integer = 1)
    digits!(zeros(T, ndigits(n, base=base, pad=pad)), n, base=base)
end

"""
    hastypemax(T::Type) -> Bool

Return `true` if and only if the extrema `typemax(T)` and `typemin(T)` are defined.
"""
hastypemax(::Base.BitIntegerType) = true
hastypemax(::Type{Bool}) = true
hastypemax(::Type{T}) where {T} = applicable(typemax, T) && applicable(typemin, T)

"""
    digits!(array, n::Integer; base::Integer = 10)

Fills an array of the digits of `n` in the given base. More significant digits are at higher
indices. If the array length is insufficient, the least significant digits are filled up to
the array length. If the array length is excessive, the excess portion is filled with zeros.

# Examples
```jldoctest
julia> digits!([2, 2, 2, 2], 10, base = 2)
4-element Vector{Int64}:
 0
 1
 0
 1

julia> digits!([2, 2, 2, 2, 2, 2], 10, base = 2)
6-element Vector{Int64}:
 0
 1
 0
 1
 0
 0
```
"""
function digits!(a::AbstractVector{T}, n::Integer; base::Integer = 10) where T<:Integer
    2 <= abs(base) || throw(DomainError(base, "base must be ≥ 2 or ≤ -2"))
    hastypemax(T) && abs(base) - 1 > typemax(T) &&
        throw(ArgumentError("type $T too small for base $base"))
    isempty(a) && return a

    if base > 0
        if ispow2(base) && n >= 0 && n isa Base.BitInteger && base <= typemax(Int)
            base = Int(base)
            k = trailing_zeros(base)
            c = base - 1
            for i in eachindex(a)
                a[i] = (n >> (k * (i - firstindex(a)))) & c
            end
        else
            for i in eachindex(a)
                n, d = divrem(n, base)
                a[i] = d
            end
        end
    else
        # manually peel one loop iteration for type stability
        n, d = fldmod(n, -base)
        a[firstindex(a)] = d
        n = -signed(n)
        for i in firstindex(a)+1:lastindex(a)
            n, d = fldmod(n, -base)
            a[i] = d
            n = -n
        end
    end
    return a
end

"""
    isqrt(n::Integer)

Integer square root: the largest integer `m` such that `m*m <= n`.

```jldoctest
julia> isqrt(5)
2
```
"""
isqrt(x::Integer) = oftype(x, trunc(sqrt(x)))

function isqrt(x::Union{Int64,UInt64,Int128,UInt128})
    x==0 && return x
    s = oftype(x, trunc(sqrt(x)))
    # fix with a Newton iteration, since conversion to float discards
    # too many bits.
    s = (s + div(x,s)) >> 1
    s*s > x ? s-1 : s
end

"""
    factorial(n::Integer)

Factorial of `n`. If `n` is an [`Integer`](@ref), the factorial is computed as an
integer (promoted to at least 64 bits). Note that this may overflow if `n` is not small,
but you can use `factorial(big(n))` to compute the result exactly in arbitrary precision.

See also [`binomial`](@ref).

# Examples
```jldoctest
julia> factorial(6)
720

julia> factorial(21)
ERROR: OverflowError: 21 is too large to look up in the table; consider using `factorial(big(21))` instead
Stacktrace:
[...]

julia> factorial(big(21))
51090942171709440000
```

# External links
* [Factorial](https://en.wikipedia.org/wiki/Factorial) on Wikipedia.
"""
function factorial(n::Integer)
    n < 0 && throw(DomainError(n, "`n` must be nonnegative."))
    f::typeof(n*n) = 1
    for i::typeof(n*n) = 2:n
        f *= i
    end
    return f
end

"""
    binomial(n::Integer, k::Integer)

The _binomial coefficient_ ``\\binom{n}{k}``, being the coefficient of the ``k``th term in
the polynomial expansion of ``(1+x)^n``.

If ``n`` is non-negative, then it is the number of ways to choose `k` out of `n` items:
```math
\\binom{n}{k} = \\frac{n!}{k! (n-k)!}
```
where ``n!`` is the [`factorial`](@ref) function.

If ``n`` is negative, then it is defined in terms of the identity
```math
\\binom{n}{k} = (-1)^k \\binom{k-n-1}{k}
```

See also [`factorial`](@ref).

# Examples
```jldoctest
julia> binomial(5, 3)
10

julia> factorial(5) ÷ (factorial(5-3) * factorial(3))
10

julia> binomial(-5, 3)
-35
```

# External links
* [Binomial coefficient](https://en.wikipedia.org/wiki/Binomial_coefficient) on Wikipedia.
"""
Base.@assume_effects :terminates_locally function binomial(n::T, k::T) where T<:Integer
    n0, k0 = n, k
    k < 0 && return zero(T)
    sgn = one(T)
    if n < 0
        n = -n + k - one(T)
        if isodd(k)
            sgn = -sgn
        end
    end
    k > n && return zero(T)
    (k == 0 || k == n) && return sgn
    k == 1 && return sgn*n
    if k > (n>>1)
        k = (n - k)
    end
    x = nn = n - k + one(T)
    nn += one(T)
    rr = T(2)
    while rr <= k
        xt = div(widemul(x, nn), rr)
        x = xt % T
        x == xt || throw(OverflowError(LazyString("binomial(", n0, ", ", k0, " overflows")))
        rr += one(T)
        nn += one(T)
    end
    copysign(x, sgn)
end<|MERGE_RESOLUTION|>--- conflicted
+++ resolved
@@ -371,12 +371,8 @@
 function powermod(x::Integer, p::Integer, m::T) where T<:Integer
     p == 0 && return mod(one(m),m)
     # When the concrete type of p is sigened and has the lowerst value,
-<<<<<<< HEAD
-    # `p != 0 && p == -p` is equivalent to `p == typemin(typeof(p))` for 2's complement repretation.
-=======
     # `p != 0 && p == -p` is equivalent to `p == typemin(typeof(p))` for 2's complement representation.
     # but will work for integer types like `BigInt` that don't have `typemin` defined
->>>>>>> 1c4302ae
     # It needs special handling otherwise will cause overflow problem.
     if p == -p
         t = powermod(invmod(x, m), -(p÷2), m)
