# This file is a part of Julia. License is MIT: https://julialang.org/license

## number-theoretic functions ##

"""
    gcd(x,y)

Greatest common (positive) divisor (or zero if `x` and `y` are both zero).
The arguments may be integer and rational numbers.

!!! compat "Julia 1.4"
    Rational arguments require Julia 1.4 or later.

# Examples
```jldoctest
julia> gcd(6,9)
3

julia> gcd(6,-9)
3

julia> gcd(6,0)
6

julia> gcd(0,0)
0

julia> gcd(1//3,2//3)
1//3

julia> gcd(1//3,-2//3)
1//3

julia> gcd(1//3,2)
1//3
```
"""
function gcd(a::T, b::T) where T<:Integer
    while b != 0
        t = b
        b = rem(a, b)
        a = t
    end
    checked_abs(a)
end

# binary GCD (aka Stein's) algorithm
# about 1.7x (2.1x) faster for random Int64s (Int128s)
<<<<<<< HEAD
function gcd(a::T, b::T) where T<:BitInteger
    a == 0 && return abs(b)
    b == 0 && return abs(a)
=======
function gcd(a::T, b::T) where T<:Union{Int8,UInt8,Int16,UInt16,Int32,UInt32,Int64,UInt64,Int128,UInt128}
    a == 0 && return checked_abs(b)
    b == 0 && return checked_abs(a)
>>>>>>> dd738f9e
    za = trailing_zeros(a)
    zb = trailing_zeros(b)
    k = min(za, zb)
    u = unsigned(abs(a >> za))
    v = unsigned(abs(b >> zb))
    while u != v
        if u > v
            u, v = v, u
        end
        v -= u
        v >>= trailing_zeros(v)
    end
    r = u << k
    # T(r) would throw InexactError; we want OverflowError instead
    r > typemax(T) && __throw_gcd_overflow(a, b)
    r % T
end
@noinline __throw_gcd_overflow(a, b) = throw(OverflowError("gcd($a, $b) overflows"))

"""
    lcm(x,y)

Least common (non-negative) multiple.
The arguments may be integer and rational numbers.

!!! compat "Julia 1.4"
    Rational arguments require Julia 1.4 or later.

# Examples
```jldoctest
julia> lcm(2,3)
6

julia> lcm(-2,3)
6

julia> lcm(0,3)
0

julia> lcm(0,0)
0

julia> lcm(1//3,2//3)
2//3

julia> lcm(1//3,-2//3)
2//3

julia> lcm(1//3,2)
2//1
```
"""
function lcm(a::T, b::T) where T<:Integer
    # explicit a==0 test is to handle case of lcm(0,0) correctly
    # explicit b==0 test is to handle case of lcm(typemin(T),0) correctly
    if a == 0 || b == 0
        return zero(a)
    else
        return checked_abs(checked_mul(a, div(b, gcd(b,a))))
    end
end

gcd(a::Union{Integer,Rational}) = a
lcm(a::Union{Integer,Rational}) = a
gcd(a::Unsigned, b::Signed) = gcd(promote(a, abs(b))...)
gcd(a::Signed, b::Unsigned) = gcd(promote(abs(a), b)...)
gcd(a::Real, b::Real) = gcd(promote(a,b)...)
lcm(a::Real, b::Real) = lcm(promote(a,b)...)
gcd(a::Real, b::Real, c::Real...) = gcd(a, gcd(b, c...))
lcm(a::Real, b::Real, c::Real...) = lcm(a, lcm(b, c...))
gcd(a::T, b::T) where T<:Real = throw(MethodError(gcd, (a,b)))
lcm(a::T, b::T) where T<:Real = throw(MethodError(lcm, (a,b)))

gcd(abc::AbstractArray{<:Real}) = reduce(gcd, abc; init=zero(eltype(abc)))
lcm(abc::AbstractArray{<:Real}) = reduce(lcm, abc; init=one(eltype(abc)))

function gcd(abc::AbstractArray{<:Integer})
    a = zero(eltype(abc))
    for b in abc
        a = gcd(a,b)
        if a == 1
            return a
        end
    end
    return a
end

# return (gcd(a,b),x,y) such that ax+by == gcd(a,b)
"""
    gcdx(x,y)

Computes the greatest common (positive) divisor of `x` and `y` and their Bézout
coefficients, i.e. the integer coefficients `u` and `v` that satisfy
``ux+vy = d = gcd(x,y)``. ``gcdx(x,y)`` returns ``(d,u,v)``.

The arguments may be integer and rational numbers.

!!! compat "Julia 1.4"
    Rational arguments require Julia 1.4 or later.

# Examples
```jldoctest
julia> gcdx(12, 42)
(6, -3, 1)

julia> gcdx(240, 46)
(2, -9, 47)
```

!!! note
    Bézout coefficients are *not* uniquely defined. `gcdx` returns the minimal
    Bézout coefficients that are computed by the extended Euclidean algorithm.
    (Ref: D. Knuth, TAoCP, 2/e, p. 325, Algorithm X.)
    For signed integers, these coefficients `u` and `v` are minimal in
    the sense that ``|u| < |y/d|`` and ``|v| < |x/d|``. Furthermore,
    the signs of `u` and `v` are chosen so that `d` is positive.
    For unsigned integers, the coefficients `u` and `v` might be near
    their `typemax`, and the identity then holds only via the unsigned
    integers' modulo arithmetic.
"""
function gcdx(a::U, b::V) where {U<:Integer, V<:Integer}
    T = promote_type(U, V)
    # a0, b0 = a, b
    s0, s1 = oneunit(T), zero(T)
    t0, t1 = s1, s0
    # The loop invariant is: s0*a0 + t0*b0 == a
    x = a % T
    y = b % T
    while y != 0
        q = div(x, y)
        x, y = y, rem(x, y)
        s0, s1 = s1, s0 - q*s1
        t0, t1 = t1, t0 - q*t1
    end
    x < 0 ? (-x, -s0, -t0) : (x, s0, t0)
end
gcdx(a::Real, b::Real) = gcdx(promote(a,b)...)
gcdx(a::T, b::T) where T<:Real = throw(MethodError(gcdx, (a,b)))

# multiplicative inverse of n mod m, error if none

"""
    invmod(x,m)

Take the inverse of `x` modulo `m`: `y` such that ``x y = 1 \\pmod m``,
with ``div(x,y) = 0``. This is undefined for ``m = 0``, or if
``gcd(x,m) \\neq 1``.

# Examples
```jldoctest
julia> invmod(2,5)
3

julia> invmod(2,3)
2

julia> invmod(5,6)
5
```
"""
function invmod(n::Integer, m::Integer)
    g, x, y = gcdx(n, m)
    g != 1 && throw(DomainError((n, m), "Greatest common divisor is $g."))
    m == 0 && throw(DomainError(m, "`m` must not be 0."))
    # Note that m might be negative here.
    # For unsigned T, x might be close to typemax; add m to force a wrap-around.
    r = mod(x + m, m)
    # The postcondition is: mod(r * n, m) == mod(T(1), m) && div(r, m) == 0
    r
end

# ^ for any x supporting *
to_power_type(x) = convert(Base._return_type(*, Tuple{typeof(x), typeof(x)}), x)
@noinline throw_domerr_powbysq(::Any, p) = throw(DomainError(p,
    string("Cannot raise an integer x to a negative power ", p, '.',
           "\nConvert input to float.")))
@noinline throw_domerr_powbysq(::Integer, p) = throw(DomainError(p,
   string("Cannot raise an integer x to a negative power ", p, '.',
          "\nMake x or $p a float by adding a zero decimal ",
          "(e.g., 2.0^$p or 2^$(float(p)) instead of 2^$p), ",
          "or write 1/x^$(-p), float(x)^$p, x^float($p) or (x//1)^$p")))
@noinline throw_domerr_powbysq(::AbstractMatrix, p) = throw(DomainError(p,
   string("Cannot raise an integer matrix x to a negative power ", p, '.',
          "\nMake x a float matrix by adding a zero decimal ",
          "(e.g., [2.0 1.0;1.0 0.0]^$p instead ",
          "of [2 1;1 0]^$p), or write float(x)^$p or Rational.(x)^$p")))
function power_by_squaring(x_, p::Integer)
    x = to_power_type(x_)
    if p == 1
        return copy(x)
    elseif p == 0
        return one(x)
    elseif p == 2
        return x*x
    elseif p < 0
        isone(x) && return copy(x)
        isone(-x) && return iseven(p) ? one(x) : copy(x)
        throw_domerr_powbysq(x, p)
    end
    t = trailing_zeros(p) + 1
    p >>= t
    while (t -= 1) > 0
        x *= x
    end
    y = x
    while p > 0
        t = trailing_zeros(p) + 1
        p >>= t
        while (t -= 1) >= 0
            x *= x
        end
        y *= x
    end
    return y
end
power_by_squaring(x::Bool, p::Unsigned) = ((p==0) | x)
function power_by_squaring(x::Bool, p::Integer)
    p < 0 && !x && throw_domerr_powbysq(x, p)
    return (p==0) | x
end

^(x::T, p::T) where {T<:Integer} = power_by_squaring(x,p)
^(x::Number, p::Integer)  = power_by_squaring(x,p)

# x^p for any literal integer p is lowered to Base.literal_pow(^, x, Val(p))
# to enable compile-time optimizations specialized to p.
# However, we still need a fallback that calls the function ^ which may either
# mean Base.^ or something else, depending on context.
# We mark these @inline since if the target is marked @inline,
# we want to make sure that gets propagated,
# even if it is over the inlining threshold.
@inline literal_pow(f, x, ::Val{p}) where {p} = f(x,p)

# Restrict inlining to hardware-supported arithmetic types, which
# are fast enough to benefit from inlining.
const HWReal = Union{Int8,Int16,Int32,Int64,UInt8,UInt16,UInt32,UInt64,Float32,Float64}
const HWNumber = Union{HWReal, Complex{<:HWReal}, Rational{<:HWReal}}

# Core.Compiler has complicated logic to inline x^2 and x^3 for
# numeric types.  In terms of Val we can do it much more simply.
# (The first argument prevents unexpected behavior if a function ^
# is defined that is not equal to Base.^)
@inline literal_pow(::typeof(^), x::HWNumber, ::Val{0}) = one(x)
@inline literal_pow(::typeof(^), x::HWNumber, ::Val{1}) = x
@inline literal_pow(::typeof(^), x::HWNumber, ::Val{2}) = x*x
@inline literal_pow(::typeof(^), x::HWNumber, ::Val{3}) = x*x*x

# don't use the inv(x) transformation here since float^p is slightly more accurate
@inline literal_pow(::typeof(^), x::AbstractFloat, ::Val{p}) where {p} = x^p
@inline literal_pow(::typeof(^), x::AbstractFloat, ::Val{-1}) = inv(x)

# for other types, define x^-n as inv(x)^n so that negative literal powers can
# be computed in a type-stable way even for e.g. integers.
@inline @generated function literal_pow(f::typeof(^), x, ::Val{p}) where {p}
    if p < 0
        :(literal_pow(^, inv(x), $(Val{-p}())))
    else
        :(f(x,$p))
    end
end

# note: it is tempting to add optimized literal_pow(::typeof(^), x, ::Val{n})
#       methods here for various n, but this easily leads to method ambiguities
#       if anyone has defined literal_pow(::typeof(^), x::T, ::Val).

# b^p mod m

"""
    powermod(x::Integer, p::Integer, m)

Compute ``x^p \\pmod m``.

# Examples
```jldoctest
julia> powermod(2, 6, 5)
4

julia> mod(2^6, 5)
4

julia> powermod(5, 2, 20)
5

julia> powermod(5, 2, 19)
6

julia> powermod(5, 3, 19)
11
```
"""
function powermod(x::Integer, p::Integer, m::T) where T<:Integer
    p < 0 && return powermod(invmod(x, m), -p, m)
    p == 0 && return mod(one(m),m)
    (m == 1 || m == -1) && return zero(m)
    b = oftype(m,mod(x,m))  # this also checks for divide by zero

    t = prevpow(2, p)
    r::T = 1
    while true
        if p >= t
            r = mod(widemul(r,b),m)
            p -= t
        end
        t >>>= 1
        t <= 0 && break
        r = mod(widemul(r,r),m)
    end
    return r
end

# optimization: promote the modulus m to BigInt only once (cf. widemul in generic powermod above)
powermod(x::Integer, p::Integer, m::Union{Int128,UInt128}) = oftype(m, powermod(x, p, big(m)))

_nextpow2(x::Unsigned) = oneunit(x)<<((sizeof(x)<<3)-leading_zeros(x-oneunit(x)))
_nextpow2(x::Integer) = reinterpret(typeof(x),x < 0 ? -_nextpow2(unsigned(-x)) : _nextpow2(unsigned(x)))
_prevpow2(x::Unsigned) = one(x) << unsigned((sizeof(x)<<3)-leading_zeros(x)-1)
_prevpow2(x::Integer) = reinterpret(typeof(x),x < 0 ? -_prevpow2(unsigned(-x)) : _prevpow2(unsigned(x)))

"""
    ispow2(n::Integer) -> Bool

Test whether `n` is a power of two.

# Examples
```jldoctest
julia> ispow2(4)
true

julia> ispow2(5)
false
```
"""
ispow2(x::Integer) = x > 0 && count_ones(x) == 1

"""
    nextpow(a, x)

The smallest `a^n` not less than `x`, where `n` is a non-negative integer. `a` must be
greater than 1, and `x` must be greater than 0.

# Examples
```jldoctest
julia> nextpow(2, 7)
8

julia> nextpow(2, 9)
16

julia> nextpow(5, 20)
25

julia> nextpow(4, 16)
16
```

See also [`prevpow`](@ref).
"""
function nextpow(a::Real, x::Real)
    x <= 0 && throw(DomainError(x, "`x` must be positive."))
    # Special case fast path for x::Integer, a == 2.
    # This is a very common case. Constant prop will make sure that a call site
    # specified as `nextpow(2, x)` will get this special case inlined.
    a == 2 && isa(x, Integer) && return _nextpow2(x)
    a <= 1 && throw(DomainError(a, "`a` must be greater than 1."))
    x <= 1 && return one(a)
    n = ceil(Integer,log(a, x))
    p = a^(n-1)
    # guard against roundoff error, e.g., with a=5 and x=125
    p >= x ? p : a^n
end

"""
    prevpow(a, x)

The largest `a^n` not greater than `x`, where `n` is a non-negative integer.
`a` must be greater than 1, and `x` must not be less than 1.

# Examples
```jldoctest
julia> prevpow(2, 7)
4

julia> prevpow(2, 9)
8

julia> prevpow(5, 20)
5

julia> prevpow(4, 16)
16
```
See also [`nextpow`](@ref).
"""
function prevpow(a::Real, x::Real)
    x < 1 && throw(DomainError(x, "`x` must be ≥ 1."))
    # See comment in nextpos() for a == special case.
    a == 2 && isa(x, Integer) && return _prevpow2(x)
    a <= 1 && throw(DomainError(a, "`a` must be greater than 1."))
    n = floor(Integer,log(a, x))
    p = a^(n+1)
    p <= x ? p : a^n
end

## ndigits (number of digits) in base 10 ##

# decimal digits in an unsigned integer
const powers_of_ten = [
    0x0000000000000001, 0x000000000000000a, 0x0000000000000064, 0x00000000000003e8,
    0x0000000000002710, 0x00000000000186a0, 0x00000000000f4240, 0x0000000000989680,
    0x0000000005f5e100, 0x000000003b9aca00, 0x00000002540be400, 0x000000174876e800,
    0x000000e8d4a51000, 0x000009184e72a000, 0x00005af3107a4000, 0x00038d7ea4c68000,
    0x002386f26fc10000, 0x016345785d8a0000, 0x0de0b6b3a7640000, 0x8ac7230489e80000,
]
function bit_ndigits0z(x::Base.BitUnsigned64)
    lz = (sizeof(x)<<3)-leading_zeros(x)
    nd = (1233*lz)>>12+1
    nd -= x < powers_of_ten[nd]
end
function bit_ndigits0z(x::UInt128)
    n = 0
    while x > 0x8ac7230489e80000
        x = div(x,0x8ac7230489e80000)
        n += 19
    end
    return n + ndigits0z(UInt64(x))
end

ndigits0z(x::BitSigned) = bit_ndigits0z(unsigned(abs(x)))
ndigits0z(x::BitUnsigned) = bit_ndigits0z(x)
ndigits0z(x::Integer) = ndigits0zpb(x, 10)

## ndigits with specified base ##

# The suffix "nb" stands for "negative base"
function ndigits0znb(x::Integer, b::Integer)
    d = 0
    if x isa Unsigned
        d += (x != 0)::Bool
        x = -signed(fld(x, -b))
    end
    # precondition: b < -1 && !(typeof(x) <: Unsigned)
    while x != 0
        x = cld(x,b)
        d += 1
    end
    return d
end

# do first division before conversion with signed here, which can otherwise overflow
ndigits0znb(x::Bool, b::Integer) = x % Int

# The suffix "pb" stands for "positive base"
function ndigits0zpb(x::Integer, b::Integer)
    # precondition: b > 1
    x == 0 && return 0
    b = Int(b)
    x = abs(x)
    if x isa Base.BitInteger
        x = unsigned(x)::Unsigned
        b == 2  && return sizeof(x)<<3 - leading_zeros(x)
        b == 8  && return (sizeof(x)<<3 - leading_zeros(x) + 2) ÷ 3
        b == 16 && return sizeof(x)<<1 - leading_zeros(x)>>2
        b == 10 && return bit_ndigits0z(x)
        if ispow2(b)
            dv, rm = divrem(sizeof(x)<<3 - leading_zeros(x), trailing_zeros(b))
            return iszero(rm) ? dv : dv + 1
        end
    end

    d = 0
    while x > typemax(Int)
        x = div(x,b)
        d += 1
    end
    x = div(x,b)
    d += 1

    m = 1
    while m <= x
        m *= b
        d += 1
    end
    return d
end

ndigits0zpb(x::Bool, b::Integer) = x % Int

# The suffix "0z" means that the output is 0 on input zero (cf. #16841)
"""
    ndigits0z(n::Integer, b::Integer=10)

Return 0 if `n == 0`, otherwise compute the number of digits in
integer `n` written in base `b` (i.e. equal to `ndigits(n, base=b)`
in this case).
The base `b` must not be in `[-1, 0, 1]`.

# Examples
```jldoctest
julia> Base.ndigits0z(0, 16)
0

julia> Base.ndigits(0, base=16)
1

julia> Base.ndigits0z(0)
0

julia> Base.ndigits0z(10, 2)
4

julia> Base.ndigits0z(10)
2
```

See also [`ndigits`](@ref).
"""
function ndigits0z(x::Integer, b::Integer)
    if b < -1
        ndigits0znb(x, b)
    elseif b > 1
        ndigits0zpb(x, b)
    else
        throw(DomainError(b, "The base must not be in `[-1, 0, 1]`."))
    end
end

"""
    ndigits(n::Integer; base::Integer=10, pad::Integer=1)

Compute the number of digits in integer `n` written in base `base`
(`base` must not be in `[-1, 0, 1]`), optionally padded with zeros
to a specified size (the result will never be less than `pad`).

# Examples
```jldoctest
julia> ndigits(12345)
5

julia> ndigits(1022, base=16)
3

julia> string(1022, base=16)
"3fe"

julia> ndigits(123, pad=5)
5
```
"""
ndigits(x::Integer; base::Integer=10, pad::Integer=1) = max(pad, ndigits0z(x, base))

## integer to string functions ##

function bin(x::Unsigned, pad::Integer, neg::Bool)
    i = neg + max(pad,sizeof(x)<<3-leading_zeros(x))
    a = StringVector(i)
    while i > neg
        @inbounds a[i] = 48+(x&0x1)
        x >>= 1
        i -= 1
    end
    if neg; @inbounds a[1]=0x2d; end
    String(a)
end

function oct(x::Unsigned, pad::Integer, neg::Bool)
    i = neg + max(pad,div((sizeof(x)<<3)-leading_zeros(x)+2,3))
    a = StringVector(i)
    while i > neg
        @inbounds a[i] = 48+(x&0x7)
        x >>= 3
        i -= 1
    end
    if neg; @inbounds a[1]=0x2d; end
    String(a)
end

function dec(x::Unsigned, pad::Integer, neg::Bool)
    i = neg + ndigits(x, base=10, pad=pad)
    a = StringVector(i)
    while i > neg
        @inbounds a[i] = 48+rem(x,10)
        x = oftype(x,div(x,10))
        i -= 1
    end
    if neg; @inbounds a[1]=0x2d; end
    String(a)
end

function hex(x::Unsigned, pad::Integer, neg::Bool)
    i = neg + max(pad,(sizeof(x)<<1)-(leading_zeros(x)>>2))
    a = StringVector(i)
    while i > neg
        d = x & 0xf
        @inbounds a[i] = 48+d+39*(d>9)
        x >>= 4
        i -= 1
    end
    if neg; @inbounds a[1]=0x2d; end
    String(a)
end

const base36digits = ['0':'9';'a':'z']
const base62digits = ['0':'9';'A':'Z';'a':'z']

function _base(b::Integer, x::Integer, pad::Integer, neg::Bool)
    (x >= 0) | (b < 0) || throw(DomainError(x, "For negative `x`, `b` must be negative."))
    2 <= abs(b) <= 62 || throw(DomainError(b, "base must satisfy 2 ≤ abs(base) ≤ 62"))
    digits = abs(b) <= 36 ? base36digits : base62digits
    i = neg + ndigits(x, base=b, pad=pad)
    a = StringVector(i)
    @inbounds while i > neg
        if b > 0
            a[i] = digits[1+rem(x,b)]
            x = div(x,b)
        else
            a[i] = digits[1+mod(x,-b)]
            x = cld(x,b)
        end
        i -= 1
    end
    if neg; a[1]='-'; end
    String(a)
end

split_sign(n::Integer) = unsigned(abs(n)), n < 0
split_sign(n::Unsigned) = n, false

"""
    string(n::Integer; base::Integer = 10, pad::Integer = 1)

Convert an integer `n` to a string in the given `base`,
optionally specifying a number of digits to pad to.

```jldoctest
julia> string(5, base = 13, pad = 4)
"0005"

julia> string(13, base = 5, pad = 4)
"0023"
```
"""
function string(n::Integer; base::Integer = 10, pad::Integer = 1)
    if base == 2
        (n_positive, neg) = split_sign(n)
        bin(n_positive, pad, neg)
    elseif base == 8
        (n_positive, neg) = split_sign(n)
        oct(n_positive, pad, neg)
    elseif base == 10
        (n_positive, neg) = split_sign(n)
        dec(n_positive, pad, neg)
    elseif base == 16
        (n_positive, neg) = split_sign(n)
        hex(n_positive, pad, neg)
    else
        _base(base, base > 0 ? unsigned(abs(n)) : convert(Signed, n), pad, (base>0) & (n<0))
    end
end

string(b::Bool) = b ? "true" : "false"

"""
    bitstring(n)

A string giving the literal bit representation of a number.

# Examples
```jldoctest
julia> bitstring(4)
"0000000000000000000000000000000000000000000000000000000000000100"

julia> bitstring(2.2)
"0100000000000001100110011001100110011001100110011001100110011010"
```
"""
function bitstring end

bitstring(x::Union{Bool,Int8,UInt8})           = string(reinterpret(UInt8,x), pad = 8, base = 2)
bitstring(x::Union{Int16,UInt16,Float16})      = string(reinterpret(UInt16,x), pad = 16, base = 2)
bitstring(x::Union{Char,Int32,UInt32,Float32}) = string(reinterpret(UInt32,x), pad = 32, base = 2)
bitstring(x::Union{Int64,UInt64,Float64})      = string(reinterpret(UInt64,x), pad = 64, base = 2)
bitstring(x::Union{Int128,UInt128})            = string(reinterpret(UInt128,x), pad = 128, base = 2)

"""
    digits([T<:Integer], n::Integer; base::T = 10, pad::Integer = 1)

Return an array with element type `T` (default `Int`) of the digits of `n` in the given
base, optionally padded with zeros to a specified size. More significant digits are at
higher indices, such that `n == sum([digits[k]*base^(k-1) for k=1:length(digits)])`.

# Examples
```jldoctest
julia> digits(10, base = 10)
2-element Array{Int64,1}:
 0
 1

julia> digits(10, base = 2)
4-element Array{Int64,1}:
 0
 1
 0
 1

julia> digits(10, base = 2, pad = 6)
6-element Array{Int64,1}:
 0
 1
 0
 1
 0
 0
```
"""
digits(n::Integer; base::Integer = 10, pad::Integer = 1) =
    digits(typeof(base), n, base = base, pad = pad)

function digits(T::Type{<:Integer}, n::Integer; base::Integer = 10, pad::Integer = 1)
    digits!(zeros(T, ndigits(n, base=base, pad=pad)), n, base=base)
end

"""
    hastypemax(T::Type) -> Bool

Return `true` if and only if `typemax(T)` is defined.
"""
hastypemax(::Base.BitIntegerType) = true
hastypemax(::Type{T}) where {T} = applicable(typemax, T)

"""
    digits!(array, n::Integer; base::Integer = 10)

Fills an array of the digits of `n` in the given base. More significant digits are at higher
indices. If the array length is insufficient, the least significant digits are filled up to
the array length. If the array length is excessive, the excess portion is filled with zeros.

# Examples
```jldoctest
julia> digits!([2,2,2,2], 10, base = 2)
4-element Array{Int64,1}:
 0
 1
 0
 1

julia> digits!([2,2,2,2,2,2], 10, base = 2)
6-element Array{Int64,1}:
 0
 1
 0
 1
 0
 0
```
"""
function digits!(a::AbstractVector{T}, n::Integer; base::Integer = 10) where T<:Integer
    2 <= abs(base) || throw(DomainError(base, "base must be ≥ 2 or ≤ -2"))
    hastypemax(T) && abs(base) - 1 > typemax(T) &&
        throw(ArgumentError("type $T too small for base $base"))
    isempty(a) && return a

    if base > 0
        if ispow2(base) && n >= 0 && n isa Base.BitInteger && base <= typemax(Int)
            base = Int(base)
            k = trailing_zeros(base)
            c = base - 1
            for i in eachindex(a)
                a[i] = (n >> (k * (i - firstindex(a)))) & c
            end
        else
            for i in eachindex(a)
                n, d = divrem(n, base)
                a[i] = d
            end
        end
    else
        # manually peel one loop iteration for type stability
        n, d = fldmod(n, -base)
        a[firstindex(a)] = d
        n = -signed(n)
        for i in firstindex(a)+1:lastindex(a)
            n, d = fldmod(n, -base)
            a[i] = d
            n = -n
        end
    end
    return a
end

"""
    isqrt(n::Integer)

Integer square root: the largest integer `m` such that `m*m <= n`.

```jldoctest
julia> isqrt(5)
2
```
"""
isqrt(x::Integer) = oftype(x, trunc(sqrt(x)))

function isqrt(x::Union{Int64,UInt64,Int128,UInt128})
    x==0 && return x
    s = oftype(x, trunc(sqrt(x)))
    # fix with a Newton iteration, since conversion to float discards
    # too many bits.
    s = (s + div(x,s)) >> 1
    s*s > x ? s-1 : s
end

"""
    factorial(n::Integer)

Factorial of `n`. If `n` is an [`Integer`](@ref), the factorial is computed as an
integer (promoted to at least 64 bits). Note that this may overflow if `n` is not small,
but you can use `factorial(big(n))` to compute the result exactly in arbitrary precision.

# Examples
```jldoctest
julia> factorial(6)
720

julia> factorial(21)
ERROR: OverflowError: 21 is too large to look up in the table; consider using `factorial(big(21))` instead
Stacktrace:
[...]

julia> factorial(big(21))
51090942171709440000
```

# See also
* [`binomial`](@ref)

# External links
* [Factorial](https://en.wikipedia.org/wiki/Factorial) on Wikipedia.
"""
function factorial(n::Integer)
    n < 0 && throw(DomainError(n, "`n` must be nonnegative."))
    f::typeof(n*n) = 1
    for i::typeof(n*n) = 2:n
        f *= i
    end
    return f
end

"""
    binomial(n::Integer, k::Integer)

The _binomial coefficient_ ``\\binom{n}{k}``, being the coefficient of the ``k``th term in
the polynomial expansion of ``(1+x)^n``.

If ``n`` is non-negative, then it is the number of ways to choose `k` out of `n` items:
```math
\\binom{n}{k} = \\frac{n!}{k! (n-k)!}
```
where ``n!`` is the [`factorial`](@ref) function.

If ``n`` is negative, then it is defined in terms of the identity
```math
\\binom{n}{k} = (-1)^k \\binom{k-n-1}{k}
```

# Examples
```jldoctest
julia> binomial(5, 3)
10

julia> factorial(5) ÷ (factorial(5-3) * factorial(3))
10

julia> binomial(-5, 3)
-35
```

# See also
* [`factorial`](@ref)

# External links
* [Binomial coefficient](https://en.wikipedia.org/wiki/Binomial_coefficient) on Wikipedia.
"""
function binomial(n::T, k::T) where T<:Integer
    n0, k0 = n, k
    k < 0 && return zero(T)
    sgn = one(T)
    if n < 0
        n = -n + k -1
        if isodd(k)
            sgn = -sgn
        end
    end
    k > n && return zero(T)
    (k == 0 || k == n) && return sgn
    k == 1 && return sgn*n
    if k > (n>>1)
        k = (n - k)
    end
    x::T = nn = n - k + 1
    nn += 1
    rr = 2
    while rr <= k
        xt = div(widemul(x, nn), rr)
        x = xt % T
        x == xt || throw(OverflowError("binomial($n0, $k0) overflows"))
        rr += 1
        nn += 1
    end
    convert(T, copysign(x, sgn))
end<|MERGE_RESOLUTION|>--- conflicted
+++ resolved
@@ -46,15 +46,9 @@
 
 # binary GCD (aka Stein's) algorithm
 # about 1.7x (2.1x) faster for random Int64s (Int128s)
-<<<<<<< HEAD
 function gcd(a::T, b::T) where T<:BitInteger
-    a == 0 && return abs(b)
-    b == 0 && return abs(a)
-=======
-function gcd(a::T, b::T) where T<:Union{Int8,UInt8,Int16,UInt16,Int32,UInt32,Int64,UInt64,Int128,UInt128}
     a == 0 && return checked_abs(b)
     b == 0 && return checked_abs(a)
->>>>>>> dd738f9e
     za = trailing_zeros(a)
     zb = trailing_zeros(b)
     k = min(za, zb)
