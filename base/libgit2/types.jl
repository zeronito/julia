# This file is a part of Julia. License is MIT: http://julialang.org/license
import Base.@kwdef
import .Consts: GIT_SUBMODULE_IGNORE, GIT_MERGE_FILE_FAVOR, GIT_MERGE_FILE

const OID_RAWSZ = 20
const OID_HEXSZ = OID_RAWSZ * 2
const OID_MINPREFIXLEN = 4

abstract AbstractGitHash

"""
    GitHash

A git object identifier, based on the sha-1 hash. It is a $OID_RAWSZ byte string
($OID_HEXSZ hex digits) used to identify a `GitObject` in a repository.
"""
immutable GitHash <: AbstractGitHash
    val::NTuple{OID_RAWSZ, UInt8}
    GitHash(val::NTuple{OID_RAWSZ, UInt8}) = new(val)
end
GitHash() = GitHash(ntuple(i->zero(UInt8), OID_RAWSZ))

"""
    GitShortHash

This is a shortened form of `GitHash`, which can be used to identify a git object when it
is unique.

Internally it is stored as two fields: a full-size `GitHash` (`hash`) and a length
(`len`). Only the initial `len` hex digits of `hash` are used.
"""
immutable GitShortHash <: AbstractGitHash
    hash::GitHash   # underlying hash: unused digits are ignored
    len::Csize_t    # length in hex digits
end


"""
    LibGit2.TimeStruct

Time in a signature.
Matches the [`git_time`](https://libgit2.github.com/libgit2/#HEAD/type/git_time) struct.
"""
immutable TimeStruct
    time::Int64     # time in seconds from epoch
    offset::Cint    # timezone offset in minutes
end

"""
    LibGit2.SignatureStruct

An action signature (e.g. for committers, taggers, etc).
Matches the [`git_signature`](https://libgit2.github.com/libgit2/#HEAD/type/git_signature) struct.
"""
immutable SignatureStruct
    name::Ptr{UInt8}  # full name of the author
    email::Ptr{UInt8} # email of the author
    when::TimeStruct  # time when the action happened
end

"""
    LibGit2.StrArrayStruct

A LibGit2 representation of an array of strings.
Matches the [`git_strarray`](https://libgit2.github.com/libgit2/#HEAD/type/git_strarray) struct.

When fetching data from LibGit2, a typical usage would look like:
```julia
sa_ref = Ref(StrArrayStruct())
@check ccall(..., (Ptr{StrArrayStruct},), sa_ref)
res = convert(Vector{String}, sa_ref[])
free(sa_ref)
```
In particular, note that `LibGit2.free` should be called afterward on the `Ref` object.

Conversely, when passing a vector of strings to LibGit2, it is generally simplest to rely
on implicit conversion:
```julia
strs = String[...]
@check ccall(..., (Ptr{StrArrayStruct},), strs)
```
Note that no call to `free` is required as the data is allocated by Julia.
"""
immutable StrArrayStruct
   strings::Ptr{Cstring}
   count::Csize_t
end
StrArrayStruct() = StrArrayStruct(C_NULL, 0)

function free(sa_ref::Base.Ref{StrArrayStruct})
    ccall((:git_strarray_free, :libgit2), Void, (Ptr{StrArrayStruct},), sa_ref)
end

"""
    LibGit2.Buffer

A data buffer for exporting data from libgit2.
Matches the [`git_buf`](https://libgit2.github.com/libgit2/#HEAD/type/git_buf) struct.

When fetching data from LibGit2, a typical usage would look like:
```julia
buf_ref = Ref(Buffer())
@check ccall(..., (Ptr{Buffer},), buf_ref)
# operation on buf_ref
free(buf_ref)
```
In particular, note that `LibGit2.free` should be called afterward on the `Ref` object.

"""
immutable Buffer
    ptr::Ptr{Cchar}
    asize::Csize_t
    size::Csize_t
end
Buffer() = Buffer(C_NULL, 0, 0)

function free(buf_ref::Base.Ref{Buffer})
    ccall((:git_buf_free, :libgit2), Void, (Ptr{Buffer},), buf_ref)
end

"Abstract credentials payload"
abstract AbstractCredentials

"Checks if credentials were used"
checkused!(p::AbstractCredentials) = true
checkused!(p::Void) = false
"Resets credentials for another use"
reset!(p::AbstractCredentials, cnt::Int=3) = nothing

"""
    LibGit2.CheckoutOptions

Matches the [`git_checkout_options`](https://libgit2.github.com/libgit2/#HEAD/type/git_checkout_options) struct.
"""
@kwdef immutable CheckoutOptions
    version::Cuint = 1

    checkout_strategy::Cuint    = Consts.CHECKOUT_SAFE

    disable_filters::Cint
    dir_mode::Cuint
    file_mode::Cuint
    file_open_flags::Cint

    notify_flags::Cuint         = Consts.CHECKOUT_NOTIFY_NONE
    notify_cb::Ptr{Void}
    notify_payload::Ptr{Void}

    progress_cb::Ptr{Void}
    progress_payload::Ptr{Void}

    paths::StrArrayStruct

    baseline::Ptr{Void}
    baseline_index::Ptr{Void}

    target_directory::Cstring
    ancestor_label::Cstring
    our_label::Cstring
    their_label::Cstring

    perfdata_cb::Ptr{Void}
    perfdata_payload::Ptr{Void}
end

"""
    LibGit2.RemoteCallbacks

Callback settings.
Matches the [`git_remote_callbacks`](https://libgit2.github.com/libgit2/#HEAD/type/git_remote_callbacks) struct.
"""
@kwdef immutable RemoteCallbacks
    version::Cuint                    = 1
    sideband_progress::Ptr{Void}
    completion::Ptr{Void}
    credentials::Ptr{Void}
    certificate_check::Ptr{Void}
    transfer_progress::Ptr{Void}
    update_tips::Ptr{Void}
    pack_progress::Ptr{Void}
    push_transfer_progress::Ptr{Void}
    push_update_reference::Ptr{Void}
    push_negotiation::Ptr{Void}
    transport::Ptr{Void}
    payload::Ptr{Void}
end

function RemoteCallbacks(credentials::Ptr{Void}, payload::Ref{Nullable{AbstractCredentials}})
    RemoteCallbacks(credentials=credentials_cb(), payload=pointer_from_objref(payload))
end

"""
    LibGit2.ProxyOptions

Options for connecting through a proxy.

Matches the [`git_proxy_options`](https://libgit2.github.com/libgit2/#HEAD/type/git_proxy_options) struct.
"""
@kwdef immutable ProxyOptions
    version::Cuint             = 1
    proxytype::Cint
    url::Cstring
    credential_cb::Ptr{Void}
    certificate_cb::Ptr{Void}
    payload::Ptr{Void}
end


"""
    LibGit2.FetchOptions

Matches the [`git_fetch_options`](https://libgit2.github.com/libgit2/#HEAD/type/git_fetch_options) struct.
"""
@kwdef immutable FetchOptions
    version::Cuint                  = 1
    callbacks::RemoteCallbacks
    prune::Cint                     = Consts.FETCH_PRUNE_UNSPECIFIED
    update_fetchhead::Cint          = 1
    download_tags::Cint             = Consts.REMOTE_DOWNLOAD_TAGS_AUTO
    @static if LibGit2.VERSION >= v"0.25.0"
        proxy_opts::ProxyOptions
    end
    @static if LibGit2.VERSION >= v"0.24.0"
        custom_headers::StrArrayStruct
    end
end

"""
    LibGit2.CloneOptions

Matches the [`git_clone_options`](https://libgit2.github.com/libgit2/#HEAD/type/git_clone_options) struct.
"""
@kwdef immutable CloneOptions
    version::Cuint                      = 1
    checkout_opts::CheckoutOptions
    fetch_opts::FetchOptions
    bare::Cint
    localclone::Cint                    = Consts.CLONE_LOCAL_AUTO
    checkout_branch::Cstring
    repository_cb::Ptr{Void}
    repository_cb_payload::Ptr{Void}
    remote_cb::Ptr{Void}
    remote_cb_payload::Ptr{Void}
end

"""
    LibGit2.DiffOptionsStruct

Matches the [`git_diff_options`](https://libgit2.github.com/libgit2/#HEAD/type/git_diff_options) struct.
"""
@kwdef immutable DiffOptionsStruct
    version::Cuint                           = Consts.DIFF_OPTIONS_VERSION
    flags::UInt32                            = Consts.DIFF_NORMAL

    # options controlling which files are in the diff
    ignore_submodules::GIT_SUBMODULE_IGNORE  = Consts.SUBMODULE_IGNORE_UNSPECIFIED
    pathspec::StrArrayStruct
    notify_cb::Ptr{Void}
    @static if LibGit2.VERSION >= v"0.24.0"
        progress_cb::Ptr{Void}
    end
    payload::Ptr{Void}

    # options controlling how the diff text is generated
    context_lines::UInt32                    = UInt32(3)
    interhunk_lines::UInt32
    id_abbrev::UInt16                        = UInt16(7)
    max_size::Int64                          = Int64(512*1024*1024) #512Mb
    old_prefix::Cstring
    new_prefix::Cstring
end

"""
    LibGit2.DiffFile

Description of one side of a delta.
Matches the [`git_diff_file`](https://libgit2.github.com/libgit2/#HEAD/type/git_diff_file) struct.
"""
immutable DiffFile
    id::GitHash
    path::Cstring
    size::Int64
    flags::UInt32
    mode::UInt16
    @static if LibGit2.VERSION >= v"0.25.0"
        id_abbrev::UInt16
    end
end

"""
    LibGit2.DiffDelta

Description of changes to one entry.
Matches the [`git_diff_file`](https://libgit2.github.com/libgit2/#HEAD/type/git_diff_file) struct.
"""
immutable DiffDelta
    status::Cint
    flags::UInt32
    similarity::UInt16
    nfiles::UInt16
    old_file::DiffFile
    new_file::DiffFile
end

"""
    LibGit2.MergeOptions

Matches the [`git_merge_options`](https://libgit2.github.com/libgit2/#HEAD/type/git_merge_options) struct.
"""
@kwdef immutable MergeOptions
    version::Cuint                    = 1
    flags::Cint
    rename_threshold::Cuint           = 50
    target_limit::Cuint               = 200
    metric::Ptr{Void}
    @static if LibGit2.VERSION >= v"0.24.0"
        recursion_limit::Cuint
    end
    @static if LibGit2.VERSION >= v"0.25.0"
        default_driver::Cstring
    end
    file_favor::GIT_MERGE_FILE_FAVOR  = Consts.MERGE_FILE_FAVOR_NORMAL
    file_flags::GIT_MERGE_FILE        = Consts.MERGE_FILE_DEFAULT
end

"""
    LibGit2.PushOptions

Matches the [`git_push_options`](https://libgit2.github.com/libgit2/#HEAD/type/git_push_options) struct.
"""
@kwdef immutable PushOptions
    version::Cuint                     = 1
    parallelism::Cint                  = 1
    callbacks::RemoteCallbacks
    @static if LibGit2.VERSION >= v"0.25.0"
        proxy_opts::ProxyOptions
    end
    @static if LibGit2.VERSION >= v"0.24.0"
        custom_headers::StrArrayStruct
    end
end

"""
    LibGit2.IndexTime

Matches the [`git_index_time`](https://libgit2.github.com/libgit2/#HEAD/type/git_index_time) struct.
"""
immutable IndexTime
    seconds::Int64
    nanoseconds::Cuint
end

"""
    LibGit2.IndexEntry

In-memory representation of a file entry in the index.
Matches the [`git_index_entry`](https://libgit2.github.com/libgit2/#HEAD/type/git_index_entry) struct.
"""
immutable IndexEntry
    ctime::IndexTime
    mtime::IndexTime

    dev::UInt32
    ino::UInt32
    mode::UInt32
    uid::UInt32
    gid::UInt32
    file_size::Int64

    id::GitHash

    flags::UInt16
    flags_extended::UInt16

    path::Ptr{UInt8}
end
Base.show(io::IO, ie::IndexEntry) = print(io, "IndexEntry($(string(ie.id)))")

"""
    LibGit2.RebaseOptions

Matches the `git_rebase_options` struct.
"""
@kwdef immutable RebaseOptions
    version::Cuint                 = 1
    quiet::Cint                    = 1
    @static if LibGit2.VERSION >= v"0.24.0"
        inmemory::Cint
    end
    rewrite_notes_ref::Cstring
    @static if LibGit2.VERSION >= v"0.24.0"
        merge_opts::MergeOptions
    end
    checkout_opts::CheckoutOptions
end

"""
    LibGit2.RebaseOperation

Describes a single instruction/operation to be performed during the rebase.
Matches the [`git_rebase_operation`](https://libgit2.github.com/libgit2/#HEAD/type/git_rebase_operation_t) struct.
"""
immutable RebaseOperation
    optype::Cint
    id::GitHash
    exec::Cstring
end
Base.show(io::IO, rbo::RebaseOperation) = print(io, "RebaseOperation($(string(rbo.id)))")

"""
    LibGit2.StatusOptions

Options to control how `git_status_foreach_ext()` will issue callbacks.
Matches the [`git_status_opt_t`](https://libgit2.github.com/libgit2/#HEAD/type/git_status_opt_t) struct.
"""
@kwdef immutable StatusOptions
    version::Cuint           = 1
    show::Cint               = Consts.STATUS_SHOW_INDEX_AND_WORKDIR
    flags::Cuint             = Consts.STATUS_OPT_INCLUDE_UNTRACKED |
                               Consts.STATUS_OPT_RECURSE_UNTRACKED_DIRS |
                               Consts.STATUS_OPT_RENAMES_HEAD_TO_INDEX |
                               Consts.STATUS_OPT_SORT_CASE_SENSITIVELY
    pathspec::StrArrayStruct
end

"""
    LibGit2.StatusEntry

Providing the differences between the file as it exists in HEAD and the index, and
providing the differences between the index and the working directory.
Matches the `git_status_entry` struct.
"""
immutable StatusEntry
    status::Cuint
    head_to_index::Ptr{DiffDelta}
    index_to_workdir::Ptr{DiffDelta}
end

"""
    LibGit2.FetchHead

Contains the information about HEAD during a fetch, including the name and URL
of the branch fetched from, the oid of the HEAD, and whether the fetched HEAD
has been merged locally.
"""
immutable FetchHead
    name::String
    url::String
    oid::GitHash
    ismerge::Bool
end

# Abstract object types
abstract AbstractGitObject
Base.isempty(obj::AbstractGitObject) = (obj.ptr == C_NULL)

abstract GitObject <: AbstractGitObject

for (typ, reporef, sup, cname) in [
    (:GitRepo,       nothing,   :AbstractGitObject, :git_repository),
    (:GitTreeEntry,  nothing,   :AbstractGitObject, :git_tree_entry),
    (:GitConfig,     :Nullable, :AbstractGitObject, :git_config),
    (:GitIndex,      :Nullable, :AbstractGitObject, :git_index),
    (:GitRemote,     :GitRepo,  :AbstractGitObject, :git_remote),
    (:GitRevWalker,  :GitRepo,  :AbstractGitObject, :git_revwalk),
    (:GitReference,  :GitRepo,  :AbstractGitObject, :git_reference),
    (:GitDiff,       :GitRepo,  :AbstractGitObject, :git_diff),
    (:GitAnnotated,  :GitRepo,  :AbstractGitObject, :git_annotated_commit),
    (:GitRebase,     :GitRepo,  :AbstractGitObject, :git_rebase),
    (:GitStatus,     :GitRepo,  :AbstractGitObject, :git_status_list),
    (:GitBranchIter, :GitRepo,  :AbstractGitObject, :git_branch_iterator),
    (:GitUnknownObject,  :GitRepo,  :GitObject,         :git_object),
    (:GitCommit,     :GitRepo,  :GitObject,         :git_commit),
    (:GitBlob,       :GitRepo,  :GitObject,         :git_blob),
    (:GitTree,       :GitRepo,  :GitObject,         :git_tree),
    (:GitTag,        :GitRepo,  :GitObject,         :git_tag)]

    if reporef === nothing
        @eval type $typ <: $sup
            ptr::Ptr{Void}
            function $typ(ptr::Ptr{Void},fin=true)
                # fin=false should only be used when the pointer should not be free'd
                # e.g. from within callback functions which are passed a pointer
                @assert ptr != C_NULL
                obj = new(ptr)
                if fin
                    Threads.atomic_add!(REFCOUNT, UInt(1))
                    finalizer(obj, Base.close)
                end
                return obj
            end
        end
    elseif reporef == :Nullable
        @eval type $typ <: $sup
            nrepo::Nullable{GitRepo}
            ptr::Ptr{Void}
            function $typ(repo::GitRepo, ptr::Ptr{Void})
                @assert ptr != C_NULL
                obj = new(Nullable(repo), ptr)
                Threads.atomic_add!(REFCOUNT, UInt(1))
                finalizer(obj, Base.close)
                return obj
            end
            function $typ(ptr::Ptr{Void})
                @assert ptr != C_NULL
                obj = new(Nullable{GitRepo}(), ptr)
                Threads.atomic_add!(REFCOUNT, UInt(1))
                finalizer(obj, Base.close)
                return obj
            end
        end
    elseif reporef == :GitRepo
        @eval type $typ <: $sup
            repo::GitRepo
            ptr::Ptr{Void}
            function $typ(repo::GitRepo, ptr::Ptr{Void})
                @assert ptr != C_NULL
                obj = new(repo, ptr)
                Threads.atomic_add!(REFCOUNT, UInt(1))
                finalizer(obj, Base.close)
                return obj
            end
        end
    end
    @eval function Base.close(obj::$typ)
        if obj.ptr != C_NULL
            ccall(($(string(cname, :_free)), :libgit2), Void, (Ptr{Void},), obj.ptr)
            obj.ptr = C_NULL
            if Threads.atomic_sub!(REFCOUNT, UInt(1)) == 1
                # will the last finalizer please turn out the lights?
                ccall((:git_libgit2_shutdown, :libgit2), Cint, ())
            end
        end
    end
end

## Calling `GitObject(repo, ...)` will automatically resolve to the appropriate type.
function GitObject(repo::GitRepo, ptr::Ptr{Void})
    T = objtype(ccall((:git_object_type, :libgit2), Consts.OBJECT, (Ptr{Void},), ptr))
    T(repo, ptr)
end

"""
    LibGit2.GitSignature

This is a Julia wrapper around a pointer to a
[`git_signature`](https://libgit2.github.com/libgit2/#HEAD/type/git_signature) object.
"""
type GitSignature <: AbstractGitObject
    ptr::Ptr{SignatureStruct}
    function GitSignature(ptr::Ptr{SignatureStruct})
        @assert ptr != C_NULL
        obj = new(ptr)
        finalizer(obj, Base.close)
        return obj
    end
end
function Base.close(obj::GitSignature)
    if obj.ptr != C_NULL
        ccall((:git_signature_free, :libgit2), Void, (Ptr{SignatureStruct},), obj.ptr)
        obj.ptr = C_NULL
    end
end

# Structure has the same layout as SignatureStruct
type Signature
    name::String
    email::String
    time::Int64
    time_offset::Cint
end

""" Resource management helper function
"""
function with(f::Function, obj)
    try
        f(obj)
    finally
        close(obj)
    end
end

with{T}(f::Function, ::Type{T}, args...) = with(f, T(args...))

function with_warn{T}(f::Function, ::Type{T}, args...)
    obj = T(args...)
    try
        with(f, obj)
    catch err
        warn("$(string(T)) thrown exception: $err")
    end
end

"""
    getobjecttype{T<:GitObject}(::Type{T})

<<<<<<< HEAD
Consts.OBJECT(::Type{GitCommit})        = Consts.OBJ_COMMIT
Consts.OBJECT(::Type{GitTree})          = Consts.OBJ_TREE
Consts.OBJECT(::Type{GitBlob})          = Consts.OBJ_BLOB
Consts.OBJECT(::Type{GitTag})           = Consts.OBJ_TAG
Consts.OBJECT(::Type{GitUnknownObject}) = Consts.OBJ_ANY
Consts.OBJECT(::Type{GitObject})        = Consts.OBJ_ANY

function objtype(obj_type::Consts.OBJECT)
    if obj_type == Consts.OBJ_COMMIT
=======
Convert between the Julia `Type` of a git object and
the constant integer id code for that object type.
"""
function getobjecttype{T<:GitObject}(::Type{T})
    return if T == GitCommit
        Consts.OBJ_COMMIT
    elseif T == GitTree
        Consts.OBJ_TREE
    elseif T == GitBlob
        Consts.OBJ_BLOB
    elseif T == GitTag
        Consts.OBJ_TAG
    elseif T == GitUnknownObject
        Consts.OBJ_ANY # this name comes from the header
    else
        throw(GitError(Error.Object, Error.ENOTFOUND, "Type $T is not supported"))
    end
end

"""
    getobjecttype(obj_type::Cint)

Convert between the constant integer id code for a git object
and the corresponding Julia type.
"""
function getobjecttype(obj_type::Cint)
    return if obj_type == Consts.OBJ_COMMIT
>>>>>>> 49764855
        GitCommit
    elseif obj_type == Consts.OBJ_TREE
        GitTree
    elseif obj_type == Consts.OBJ_BLOB
        GitBlob
    elseif obj_type == Consts.OBJ_TAG
        GitTag
    elseif obj_type == Consts.OBJ_ANY #this name comes from the header
        GitUnknownObject
    else
        throw(GitError(Error.Object, Error.ENOTFOUND, "Object type $obj_type is not supported"))
    end
end

import Base.securezero!

"Credentials that support only `user` and `password` parameters"
type UserPasswordCredentials <: AbstractCredentials
    user::String
    pass::String
    prompt_if_incorrect::Bool    # Whether to allow interactive prompting if the credentials are incorrect
    count::Int                   # authentication failure protection count
    function UserPasswordCredentials(u::AbstractString,p::AbstractString,prompt_if_incorrect::Bool=false)
        c = new(u,p,prompt_if_incorrect,3)
        finalizer(c, securezero!)
        return c
    end
    UserPasswordCredentials(prompt_if_incorrect::Bool=false) = UserPasswordCredentials("","",prompt_if_incorrect)
end

function securezero!(cred::UserPasswordCredentials)
    securezero!(cred.user)
    securezero!(cred.pass)
    cred.count = 0
    return cred
end

"SSH credentials type"
type SSHCredentials <: AbstractCredentials
    user::String
    pass::String
    pubkey::String
    prvkey::String
    usesshagent::String  # used for ssh-agent authentication
    prompt_if_incorrect::Bool    # Whether to allow interactive prompting if the credentials are incorrect
    count::Int

    function SSHCredentials(u::AbstractString,p::AbstractString,prompt_if_incorrect::Bool=false)
        c = new(u,p,"","","Y",prompt_if_incorrect,3)
        finalizer(c, securezero!)
        return c
    end
    SSHCredentials(prompt_if_incorrect::Bool=false) = SSHCredentials("","",prompt_if_incorrect)
end
function securezero!(cred::SSHCredentials)
    securezero!(cred.user)
    securezero!(cred.pass)
    securezero!(cred.pubkey)
    securezero!(cred.prvkey)
    cred.count = 0
    return cred
end

"Credentials that support caching"
type CachedCredentials <: AbstractCredentials
    cred::Dict{String,AbstractCredentials}
    count::Int            # authentication failure protection count
    CachedCredentials() = new(Dict{String,AbstractCredentials}(),3)
end

"Checks if credentials were used or failed authentication, see `LibGit2.credentials_callback`"
function checkused!(p::Union{UserPasswordCredentials, SSHCredentials})
    p.count <= 0 && return true
    p.count -= 1
    return false
end
reset!(p::Union{UserPasswordCredentials, SSHCredentials}, cnt::Int=3) = (p.count = cnt; p)
reset!(p::CachedCredentials) = (foreach(reset!, values(p.cred)); p)

"Obtain the cached credentials for the given host+protocol (credid), or return and store the default if not found"
get_creds!(collection::CachedCredentials, credid, default) = get!(collection.cred, credid, default)
get_creds!(creds::AbstractCredentials, credid, default) = creds
get_creds!(creds::Void, credid, default) = default
function get_creds!(creds::Ref{Nullable{AbstractCredentials}}, credid, default)
    if isnull(creds[])
        creds[] = Nullable{AbstractCredentials}(default)
        return default
    else
        get_creds!(Base.get(creds[]), credid, default)
    end
end

function securezero!(p::CachedCredentials)
    foreach(securezero!, values(p.cred))
    return p
end<|MERGE_RESOLUTION|>--- conflicted
+++ resolved
@@ -592,9 +592,10 @@
 end
 
 """
-    getobjecttype{T<:GitObject}(::Type{T})
-
-<<<<<<< HEAD
+    LibGit2.Const.OBJECT{T<:GitObject}(::Type{T})
+
+The `OBJECT` enum value corresponding to type `T`.
+"""
 Consts.OBJECT(::Type{GitCommit})        = Consts.OBJ_COMMIT
 Consts.OBJECT(::Type{GitTree})          = Consts.OBJ_TREE
 Consts.OBJECT(::Type{GitBlob})          = Consts.OBJ_BLOB
@@ -602,37 +603,13 @@
 Consts.OBJECT(::Type{GitUnknownObject}) = Consts.OBJ_ANY
 Consts.OBJECT(::Type{GitObject})        = Consts.OBJ_ANY
 
+"""
+    objtype(obj_type::Consts.OBJECT)
+
+Returns the type corresponding to the enum value.
+"""
 function objtype(obj_type::Consts.OBJECT)
     if obj_type == Consts.OBJ_COMMIT
-=======
-Convert between the Julia `Type` of a git object and
-the constant integer id code for that object type.
-"""
-function getobjecttype{T<:GitObject}(::Type{T})
-    return if T == GitCommit
-        Consts.OBJ_COMMIT
-    elseif T == GitTree
-        Consts.OBJ_TREE
-    elseif T == GitBlob
-        Consts.OBJ_BLOB
-    elseif T == GitTag
-        Consts.OBJ_TAG
-    elseif T == GitUnknownObject
-        Consts.OBJ_ANY # this name comes from the header
-    else
-        throw(GitError(Error.Object, Error.ENOTFOUND, "Type $T is not supported"))
-    end
-end
-
-"""
-    getobjecttype(obj_type::Cint)
-
-Convert between the constant integer id code for a git object
-and the corresponding Julia type.
-"""
-function getobjecttype(obj_type::Cint)
-    return if obj_type == Consts.OBJ_COMMIT
->>>>>>> 49764855
         GitCommit
     elseif obj_type == Consts.OBJ_TREE
         GitTree
