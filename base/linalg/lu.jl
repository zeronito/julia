# This file is a part of Julia. License is MIT: http://julialang.org/license

####################
# LU Factorization #
####################
immutable LU{T,S<:AbstractMatrix} <: Factorization{T}
    factors::S
    ipiv::Vector{BlasInt}
    info::BlasInt
    LU(factors::AbstractMatrix{T}, ipiv::Vector{BlasInt}, info::BlasInt) = new(factors, ipiv, info)
end
LU{T}(factors::AbstractMatrix{T}, ipiv::Vector{BlasInt}, info::BlasInt) = LU{T,typeof(factors)}(factors, ipiv, info)

# StridedMatrix
function lufact!{T<:BlasFloat}(A::StridedMatrix{T}, pivot::Union{Type{Val{false}}, Type{Val{true}}} = Val{true})
    if pivot === Val{false}
        return generic_lufact!(A, pivot)
    end
    lpt = LAPACK.getrf!(A)
    return LU{T,typeof(A)}(lpt[1], lpt[2], lpt[3])
end

"""
    lufact!(A, pivot=Val{true}) -> LU

`lufact!` is the same as [`lufact`](@ref), but saves space by overwriting the
input `A`, instead of creating a copy. An [`InexactError`](@ref)
exception is thrown if the factorization produces a number not representable by the
element type of `A`, e.g. for integer types.
"""
lufact!(A::StridedMatrix, pivot::Union{Type{Val{false}}, Type{Val{true}}} = Val{true}) = generic_lufact!(A, pivot)
function generic_lufact!{T,Pivot}(A::StridedMatrix{T}, ::Type{Val{Pivot}} = Val{true})
    m, n = size(A)
    minmn = min(m,n)
    info = 0
    ipiv = Array{BlasInt}(minmn)
    @inbounds begin
        for k = 1:minmn
            # find index max
            kp = k
            if Pivot
                amax = real(zero(T))
                for i = k:m
                    absi = abs(A[i,k])
                    if absi > amax
                        kp = i
                        amax = absi
                    end
                end
            end
            ipiv[k] = kp
            if A[kp,k] != 0
                if k != kp
                    # Interchange
                    for i = 1:n
                        tmp = A[k,i]
                        A[k,i] = A[kp,i]
                        A[kp,i] = tmp
                    end
                end
                # Scale first column
                Akkinv = inv(A[k,k])
                for i = k+1:m
                    A[i,k] *= Akkinv
                end
            elseif info == 0
                info = k
            end
            # Update the rest
            for j = k+1:n
                for i = k+1:m
                    A[i,j] -= A[i,k]*A[k,j]
                end
            end
        end
    end
    LU{T,typeof(A)}(A, ipiv, convert(BlasInt, info))
end

# floating point types doesn't have to be promoted for LU, but should default to pivoting
lufact{T<:AbstractFloat}(A::Union{AbstractMatrix{T},AbstractMatrix{Complex{T}}}, pivot::Union{Type{Val{false}}, Type{Val{true}}} = Val{true}) = lufact!(copy(A), pivot)

# for all other types we must promote to a type which is stable under division
"""
    lufact(A [,pivot=Val{true}]) -> F::LU

Compute the LU factorization of `A`.

In most cases, if `A` is a subtype `S` of `AbstractMatrix{T}` with an element
type `T` supporting `+`, `-`, `*` and `/`, the return type is `LU{T,S{T}}`. If
pivoting is chosen (default) the element type should also support `abs` and
`<`.

The individual components of the factorization `F` can be accessed by indexing:

| Component | Description                         |
|:----------|:------------------------------------|
| `F[:L]`   | `L` (lower triangular) part of `LU` |
| `F[:U]`   | `U` (upper triangular) part of `LU` |
| `F[:p]`   | (right) permutation `Vector`        |
| `F[:P]`   | (right) permutation `Matrix`        |

The relationship between `F` and `A` is

`F[:L]*F[:U] == A[F[:p], :]`

`F` further supports the following functions:

| Supported function               | `LU` | `LU{T,Tridiagonal{T}}` |
|:---------------------------------|:-----|:-----------------------|
| [`/`](@ref)                      | ✓    |                        |
| [`\\`](@ref)                     | ✓    | ✓                      |
| [`cond`](@ref)                   | ✓    |                        |
| [`det`](@ref)                    | ✓    | ✓                      |
| [`logdet`](@ref)                 | ✓    | ✓                      |
| [`logabsdet`](@ref)              | ✓    | ✓                      |
| [`size`](@ref)                   | ✓    | ✓                      |

# Example

```jldoctest
julia> A = [4 3; 6 3]
2×2 Array{Int64,2}:
 4  3
 6  3

julia> F = lufact(A)
Base.LinAlg.LU{Float64,Array{Float64,2}}([4.0 3.0; 1.5 -1.5],[1,2],0)

julia> F[:L] * F[:U] == A[F[:p], :]
true
```
"""
function lufact{T}(A::AbstractMatrix{T}, pivot::Union{Type{Val{false}}, Type{Val{true}}})
    S = typeof(zero(T)/one(T))
    AA = similar(A, S, size(A))
    copy!(AA, A)
    lufact!(AA, pivot)
end
# We can't assume an ordered field so we first try without pivoting
function lufact{T}(A::AbstractMatrix{T})
    S = typeof(zero(T)/one(T))
    AA = similar(A, S, size(A))
    copy!(AA, A)
    F = lufact!(AA, Val{false})
    if F.info == 0
        return F
    else
        AA = similar(A, S, size(A))
        copy!(AA, A)
        return lufact!(AA, Val{true})
    end
end

lufact(x::Number) = LU(fill(x, 1, 1), BlasInt[1], x == 0 ? one(BlasInt) : zero(BlasInt))
lufact(F::LU) = F

lu(x::Number) = (one(x), x, 1)

"""
    lu(A, pivot=Val{true}) -> L, U, p

Compute the LU factorization of `A`, such that `A[p,:] = L*U`.
By default, pivoting is used. This can be overridden by passing
`Val{false}` for the second argument.

See also [`lufact`](@ref).

# Example

```jldoctest
julia> A = [4. 3.; 6. 3.]
2×2 Array{Float64,2}:
 4.0  3.0
 6.0  3.0

julia> L, U, p = lu(A)
(
[1.0 0.0; 0.666667 1.0],

[6.0 3.0; 0.0 1.0],

[2,1])

julia> A[p, :] == L * U
true
```
"""
function lu(A::AbstractMatrix, pivot::Union{Type{Val{false}}, Type{Val{true}}} = Val{true})
    F = lufact(A, pivot)
    F[:L], F[:U], F[:p]
end

function convert{T}(::Type{LU{T}}, F::LU)
    M = convert(AbstractMatrix{T}, F.factors)
    LU{T,typeof(M)}(M, F.ipiv, F.info)
end
convert{T,S}(::Type{LU{T,S}}, F::LU) = LU{T,S}(convert(S, F.factors), F.ipiv, F.info)
convert{T}(::Type{Factorization{T}}, F::LU) = convert(LU{T}, F)


size(A::LU) = size(A.factors)
size(A::LU,n) = size(A.factors,n)

function ipiv2perm{T}(v::AbstractVector{T}, maxi::Integer)
    p = T[1:maxi;]
    @inbounds for i in 1:length(v)
        p[i], p[v[i]] = p[v[i]], p[i]
    end
    return p
end

function getindex{T,S<:StridedMatrix}(F::LU{T,S}, d::Symbol)
    m, n = size(F)
    if d == :L
        L = tril!(F.factors[1:m, 1:min(m,n)])
        for i = 1:min(m,n); L[i,i] = one(T); end
        return L
    elseif d == :U
        return triu!(F.factors[1:min(m,n), 1:n])
    elseif d == :p
        return ipiv2perm(F.ipiv, m)
    elseif d == :P
        return eye(T, m)[:,invperm(F[:p])]
    else
        throw(KeyError(d))
    end
end

A_ldiv_B!{T<:BlasFloat, S<:StridedMatrix}(A::LU{T, S}, B::StridedVecOrMat{T}) = @assertnonsingular LAPACK.getrs!('N', A.factors, A.ipiv, B) A.info
A_ldiv_B!{T,S<:StridedMatrix}(A::LU{T,S}, b::StridedVector) = A_ldiv_B!(UpperTriangular(A.factors), A_ldiv_B!(UnitLowerTriangular(A.factors), b[ipiv2perm(A.ipiv, length(b))]))
A_ldiv_B!{T,S<:StridedMatrix}(A::LU{T,S}, B::StridedMatrix) = A_ldiv_B!(UpperTriangular(A.factors), A_ldiv_B!(UnitLowerTriangular(A.factors), B[ipiv2perm(A.ipiv, size(B, 1)),:]))

At_ldiv_B!{T<:BlasFloat,S<:StridedMatrix}(A::LU{T,S}, B::StridedVecOrMat{T}) = @assertnonsingular LAPACK.getrs!('T', A.factors, A.ipiv, B) A.info
At_ldiv_B!{T,S<:StridedMatrix}(A::LU{T,S}, b::StridedVector) = At_ldiv_B!(UnitLowerTriangular(A.factors), At_ldiv_B!(UpperTriangular(A.factors), b))[invperm(ipiv2perm(A.ipiv, length(b)))]
At_ldiv_B!{T,S<:StridedMatrix}(A::LU{T,S}, B::StridedMatrix) = At_ldiv_B!(UnitLowerTriangular(A.factors), At_ldiv_B!(UpperTriangular(A.factors), B))[invperm(ipiv2perm(A.ipiv, size(B,1))),:]

Ac_ldiv_B!{T<:Real,S<:StridedMatrix}(F::LU{T,S}, B::StridedVecOrMat{T}) = At_ldiv_B!(F, B)
Ac_ldiv_B!{T<:BlasComplex,S<:StridedMatrix}(A::LU{T,S}, B::StridedVecOrMat{T}) = @assertnonsingular LAPACK.getrs!('C', A.factors, A.ipiv, B) A.info
Ac_ldiv_B!{T,S<:StridedMatrix}(A::LU{T,S}, b::StridedVector) = Ac_ldiv_B!(UnitLowerTriangular(A.factors), Ac_ldiv_B!(UpperTriangular(A.factors), b))[invperm(ipiv2perm(A.ipiv, length(b)))]
Ac_ldiv_B!{T,S<:StridedMatrix}(A::LU{T,S}, B::StridedMatrix) = Ac_ldiv_B!(UnitLowerTriangular(A.factors), Ac_ldiv_B!(UpperTriangular(A.factors), B))[invperm(ipiv2perm(A.ipiv, size(B,1))),:]

At_ldiv_Bt{T<:BlasFloat,S<:StridedMatrix}(A::LU{T,S}, B::StridedVecOrMat{T}) = @assertnonsingular LAPACK.getrs!('T', A.factors, A.ipiv, transpose(B)) A.info
At_ldiv_Bt(A::LU, B::StridedVecOrMat) = At_ldiv_B(A, transpose(B))

Ac_ldiv_Bc{T<:BlasComplex,S<:StridedMatrix}(A::LU{T,S}, B::StridedVecOrMat{T}) = @assertnonsingular LAPACK.getrs!('C', A.factors, A.ipiv, ctranspose(B)) A.info
Ac_ldiv_Bc(A::LU, B::StridedVecOrMat) = Ac_ldiv_B(A, ctranspose(B))

function det{T}(A::LU{T})
    n = checksquare(A)
    A.info > 0 && return zero(T)
    P = one(T)
    c = 0
    @inbounds for i = 1:n
        P *= A.factors[i,i]
        if A.ipiv[i] != i
                c += 1
        end
    end
    s = (isodd(c) ? -one(T) : one(T))
    return P * s
end

function logabsdet{T}(A::LU{T})  # return log(abs(det)) and sign(det)
    n = checksquare(A)
    A.info > 0 && return log(zero(real(T))), log(one(T))
    c = 0
    P = one(T)
    abs_det = zero(real(T))
    @inbounds for i = 1:n
        dg_ii = A.factors[i,i]
        P *= sign(dg_ii)
        if A.ipiv[i] != i
            c += 1
        end
        abs_det += log(abs(dg_ii))
    end
<<<<<<< HEAD
    complex(real(s),rem2pi(imag(s),RoundNearest))
=======
    s = ifelse(isodd(c), -one(real(T)), one(real(T))) * P
    abs_det, s
>>>>>>> c5c417c4
end

inv!{T<:BlasFloat,S<:StridedMatrix}(A::LU{T,S}) = @assertnonsingular LAPACK.getri!(A.factors, A.ipiv) A.info
inv{T<:BlasFloat,S<:StridedMatrix}(A::LU{T,S}) = inv!(LU(copy(A.factors), copy(A.ipiv), copy(A.info)))

cond{T<:BlasFloat,S<:StridedMatrix}(A::LU{T,S}, p::Number) = inv(LAPACK.gecon!(p == 1 ? '1' : 'I', A.factors, norm((A[:L]*A[:U])[A[:p],:], p)))
cond(A::LU, p::Number) = norm(A[:L]*A[:U],p)*norm(inv(A),p)

# Tridiagonal

# See dgttrf.f
function lufact!{T}(A::Tridiagonal{T}, pivot::Union{Type{Val{false}}, Type{Val{true}}} = Val{true})
    n = size(A, 1)
    info = 0
    ipiv = Array{BlasInt}(n)
    dl = A.dl
    d = A.d
    du = A.du
    du2 = A.du2

    @inbounds begin
        for i = 1:n
            ipiv[i] = i
        end
        for i = 1:n-2
            # pivot or not?
            if pivot === Val{false} || abs(d[i]) >= abs(dl[i])
                # No interchange
                if d[i] != 0
                    fact = dl[i]/d[i]
                    dl[i] = fact
                    d[i+1] -= fact*du[i]
                    du2[i] = 0
                end
            else
                # Interchange
                fact = d[i]/dl[i]
                d[i] = dl[i]
                dl[i] = fact
                tmp = du[i]
                du[i] = d[i+1]
                d[i+1] = tmp - fact*d[i+1]
                du2[i] = du[i+1]
                du[i+1] = -fact*du[i+1]
                ipiv[i] = i+1
            end
        end
        if n > 1
            i = n-1
            if pivot === Val{false} || abs(d[i]) >= abs(dl[i])
                if d[i] != 0
                    fact = dl[i]/d[i]
                    dl[i] = fact
                    d[i+1] -= fact*du[i]
                end
            else
                fact = d[i]/dl[i]
                d[i] = dl[i]
                dl[i] = fact
                tmp = du[i]
                du[i] = d[i+1]
                d[i+1] = tmp - fact*d[i+1]
                ipiv[i] = i+1
            end
        end
        # check for a zero on the diagonal of U
        for i = 1:n
            if d[i] == 0
                info = i
                break
            end
        end
    end
    LU{T,Tridiagonal{T}}(A, ipiv, convert(BlasInt, info))
end

factorize(A::Tridiagonal) = lufact(A)

function getindex{T}(F::Base.LinAlg.LU{T,Tridiagonal{T}}, d::Symbol)
    m, n = size(F)
    if d == :L
        L = Array(Bidiagonal(ones(T, n), F.factors.dl, false))
        for i = 2:n
            tmp = L[F.ipiv[i], 1:i - 1]
            L[F.ipiv[i], 1:i - 1] = L[i, 1:i - 1]
            L[i, 1:i - 1] = tmp
        end
        return L
    elseif d == :U
        U = Array(Bidiagonal(F.factors.d, F.factors.du, true))
        for i = 1:n - 2
            U[i,i + 2] = F.factors.du2[i]
        end
        return U
    elseif d == :p
        return ipiv2perm(F.ipiv, m)
    elseif d == :P
        return eye(T, m)[:,invperm(F[:p])]
    end
    throw(KeyError(d))
end

# See dgtts2.f
function A_ldiv_B!{T}(A::LU{T,Tridiagonal{T}}, B::AbstractVecOrMat)
    n = size(A,1)
    if n != size(B,1)
        throw(DimensionMismatch("matrix has dimensions ($n,$n) but right hand side has $(size(B,1)) rows"))
    end
    nrhs = size(B,2)
    dl = A.factors.dl
    d = A.factors.d
    du = A.factors.du
    du2 = A.factors.du2
    ipiv = A.ipiv
    @inbounds begin
        for j = 1:nrhs
            for i = 1:n-1
                ip = ipiv[i]
                tmp = B[i+1-ip+i,j] - dl[i]*B[ip,j]
                B[i,j] = B[ip,j]
                B[i+1,j] = tmp
            end
            B[n,j] /= d[n]
            if n > 1
                B[n-1,j] = (B[n-1,j] - du[n-1]*B[n,j])/d[n-1]
            end
            for i = n-2:-1:1
                B[i,j] = (B[i,j] - du[i]*B[i+1,j] - du2[i]*B[i+2,j])/d[i]
            end
        end
    end
    return B
end

function At_ldiv_B!{T}(A::LU{T,Tridiagonal{T}}, B::AbstractVecOrMat)
    n = size(A,1)
    if n != size(B,1)
        throw(DimensionMismatch("matrix has dimensions ($n,$n) but right hand side has $(size(B,1)) rows"))
    end
    nrhs = size(B,2)
    dl = A.factors.dl
    d = A.factors.d
    du = A.factors.du
    du2 = A.factors.du2
    ipiv = A.ipiv
    @inbounds begin
        for j = 1:nrhs
            B[1,j] /= d[1]
            if n > 1
                B[2,j] = (B[2,j] - du[1]*B[1,j])/d[2]
            end
            for i = 3:n
                B[i,j] = (B[i,j] - du[i-1]*B[i-1,j] - du2[i-2]*B[i-2,j])/d[i]
            end
            for i = n-1:-1:1
                if ipiv[i] == i
                    B[i,j] = B[i,j] - dl[i]*B[i+1,j]
                else
                    tmp = B[i+1,j]
                    B[i+1,j] = B[i,j] - dl[i]*tmp
                    B[i,j] = tmp
                end
            end
        end
    end
    return B
end

# Ac_ldiv_B!{T<:Real}(A::LU{T,Tridiagonal{T}}, B::AbstractVecOrMat) = At_ldiv_B!(A,B)
function Ac_ldiv_B!{T}(A::LU{T,Tridiagonal{T}}, B::AbstractVecOrMat)
    n = size(A,1)
    if n != size(B,1)
        throw(DimensionMismatch("matrix has dimensions ($n,$n) but right hand side has $(size(B,1)) rows"))
    end
    nrhs = size(B,2)
    dl = A.factors.dl
    d = A.factors.d
    du = A.factors.du
    du2 = A.factors.du2
    ipiv = A.ipiv
    @inbounds begin
        for j = 1:nrhs
            B[1,j] /= conj(d[1])
            if n > 1
                B[2,j] = (B[2,j] - conj(du[1])*B[1,j])/conj(d[2])
            end
            for i = 3:n
                B[i,j] = (B[i,j] - conj(du[i-1])*B[i-1,j] - conj(du2[i-2])*B[i-2,j])/conj(d[i])
            end
            for i = n-1:-1:1
                if ipiv[i] == i
                    B[i,j] = B[i,j] - conj(dl[i])*B[i+1,j]
                else
                    tmp = B[i+1,j]
                    B[i+1,j] = B[i,j] - conj(dl[i])*tmp
                    B[i,j] = tmp
                end
            end
        end
    end
    return B
end

/(B::AbstractMatrix,A::LU) = At_ldiv_Bt(A,B).'

# Conversions
convert(::Type{AbstractMatrix}, F::LU) = (F[:L] * F[:U])[invperm(F[:p]),:]
convert(::Type{AbstractArray}, F::LU) = convert(AbstractMatrix, F)
convert(::Type{Matrix}, F::LU) = convert(Array, convert(AbstractArray, F))
convert(::Type{Array}, F::LU) = convert(Matrix, F)
full(F::LU) = convert(AbstractArray, F)

function convert{T}(::Type{Tridiagonal}, F::Base.LinAlg.LU{T,Tridiagonal{T}})
    n = size(F, 1)

    dl     = copy(F.factors.dl)
    d      = copy(F.factors.d)
    du     = copy(F.factors.du)
    du2    = copy(F.factors.du2)

    for i = n - 1:-1:1
        li         = dl[i]
        dl[i]      = li*d[i]
        d[i + 1]  += li*du[i]
        if i < n - 1
            du[i + 1] += li*du2[i]
        end

        if F.ipiv[i] != i
            tmp   = dl[i]
            dl[i] = d[i]
            d[i]  = tmp

            tmp      = d[i + 1]
            d[i + 1] = du[i]
            du[i]    = tmp

            if i < n - 1
                tmp       = du[i + 1]
                du[i + 1] = du2[i]
                du2[i]    = tmp
            end
        end
    end
    return Tridiagonal(dl, d, du)
end
convert{T}(::Type{AbstractMatrix}, F::Base.LinAlg.LU{T,Tridiagonal{T}}) = convert(Tridiagonal, F)
convert{T}(::Type{AbstractArray}, F::Base.LinAlg.LU{T,Tridiagonal{T}}) = convert(AbstractMatrix, F)
convert{T}(::Type{Matrix}, F::Base.LinAlg.LU{T,Tridiagonal{T}}) = convert(Array, convert(AbstractArray, F))
convert{T}(::Type{Array}, F::Base.LinAlg.LU{T,Tridiagonal{T}}) = convert(Matrix, F)
full{T}(F::Base.LinAlg.LU{T,Tridiagonal{T}}) = convert(AbstractArray, F)<|MERGE_RESOLUTION|>--- conflicted
+++ resolved
@@ -275,12 +275,8 @@
         end
         abs_det += log(abs(dg_ii))
     end
-<<<<<<< HEAD
-    complex(real(s),rem2pi(imag(s),RoundNearest))
-=======
     s = ifelse(isodd(c), -one(real(T)), one(real(T))) * P
     abs_det, s
->>>>>>> c5c417c4
 end
 
 inv!{T<:BlasFloat,S<:StridedMatrix}(A::LU{T,S}) = @assertnonsingular LAPACK.getri!(A.factors, A.ipiv) A.info
