--- conflicted
+++ resolved
@@ -1741,7 +1741,6 @@
 # Based on the code available at http://eprints.ma.man.ac.uk/1851/02/logm.zip,
 # Copyright (c) 2011, Awad H. Al-Mohy and Nicholas J. Higham
 # Julia version relicensed with permission from original authors
-<<<<<<< HEAD
 function logm{T<:Union{Float64,Complex{Float64}}}(A0::UpperTriangular{T})
     theta = [1.586970738772063e-005
          2.313807884242979e-003
@@ -1759,27 +1758,11 @@
          6.888477797186464e-001
          7.208340678820352e-001
          7.485977242539218e-001]
-=======
-function logm(A0::UpperTriangular{T}) where T<:Union{Float64,Complex{Float64}}
-    maxsqrt = 100
-    theta = [1.586970738772063e-005,
-         2.313807884242979e-003,
-         1.938179313533253e-002,
-         6.209171588994762e-002,
-         1.276404810806775e-001,
-         2.060962623452836e-001,
-         2.879093714241194e-001]
->>>>>>> 7eefa45b
+
     tmax = size(theta, 1)
     n = size(A0, 1)
     A = copy(A0)
 
-<<<<<<< HEAD
-=======
-    # Compute repeated roots
-    d = diag(A)
-    dm1 = Vector{T}(n)
->>>>>>> 7eefa45b
     s = 0
     its = 5
     k = 0
@@ -1874,13 +1857,10 @@
         v[i, i+1] = i / sqrt((2 * i)^2 - 1)
         v[i+1, i] = v[i, i+1]
     end
-<<<<<<< HEAD
+
     x, V = eig(v)
     w = Vector(m)
-=======
-    x,V = eig(R)
-    w = Vector{Float64}(m)
->>>>>>> 7eefa45b
+
     for i = 1:m
         x[i] = (x[i] + 1) / 2
         w[i] = V[1, i]^2
