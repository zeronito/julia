# This file is a part of Julia. License is MIT: http://julialang.org/license

## linalg.jl: Some generic Linear Algebra definitions

# For better performance when input and output are the same array
# See https://github.com/JuliaLang/julia/issues/8415#issuecomment-56608729
function generic_scale!(X::AbstractArray, s::Number)
    @simd for I in eachindex(X)
        @inbounds X[I] *= s
    end
    X
end

function generic_scale!(s::Number, X::AbstractArray)
    @simd for I in eachindex(X)
        @inbounds X[I] = s*X[I]
    end
    X
end

function generic_scale!(C::AbstractArray, X::AbstractArray, s::Number)
    if _length(C) != _length(X)
        throw(DimensionMismatch("first array has length $(_length(C)) which does not match the length of the second, $(_length(X))."))
    end
    for (IC, IX) in zip(eachindex(C), eachindex(X))
        @inbounds C[IC] = X[IX]*s
    end
    C
end

function generic_scale!(C::AbstractArray, s::Number, X::AbstractArray)
    if _length(C) != _length(X)
        throw(DimensionMismatch("first array has length $(_length(C)) which does not
match the length of the second, $(_length(X))."))
    end
    for (IC, IX) in zip(eachindex(C), eachindex(X))
        @inbounds C[IC] = s*X[IX]
    end
    C
end

scale!(C::AbstractArray, s::Number, X::AbstractArray) = generic_scale!(C, X, s)
scale!(C::AbstractArray, X::AbstractArray, s::Number) = generic_scale!(C, s, X)

"""
    scale!(A, b)
    scale!(b, A)

Scale an array `A` by a scalar `b` overwriting `A` in-place.

If `A` is a matrix and `b` is a vector, then `scale!(A,b)` scales each column `i` of `A` by
`b[i]` (similar to `A*Diagonal(b)`), while `scale!(b,A)` scales each row `i` of `A` by `b[i]`
(similar to `Diagonal(b)*A`), again operating in-place on `A`. An `InexactError` exception is
thrown if the scaling produces a number not representable by the element type of `A`,
e.g. for integer types.

# Example

```jldoctest
julia> a = [1 2; 3 4]
2×2 Array{Int64,2}:
 1  2
 3  4

julia> b = [1; 2]
2-element Array{Int64,1}:
 1
 2

julia> scale!(a,b)
2×2 Array{Int64,2}:
 1  4
 3  8

julia> a = [1 2; 3 4];

julia> b = [1; 2];

julia> scale!(b,a)
2×2 Array{Int64,2}:
 1  2
 6  8
```
"""
scale!(X::AbstractArray, s::Number) = generic_scale!(X, s)
scale!(s::Number, X::AbstractArray) = generic_scale!(s, X)

"""
    cross(x, y)
    ×(x,y)

Compute the cross product of two 3-vectors.

# Example

```jldoctest
julia> a = [0;1;0]
3-element Array{Int64,1}:
 0
 1
 0

julia> b = [0;0;1]
3-element Array{Int64,1}:
 0
 0
 1

julia> cross(a,b)
3-element Array{Int64,1}:
 1
 0
 0
```
"""
cross(a::AbstractVector, b::AbstractVector) =
    [a[2]*b[3]-a[3]*b[2], a[3]*b[1]-a[1]*b[3], a[1]*b[2]-a[2]*b[1]]

"""
    triu(M)

Upper triangle of a matrix.

# Example

```jldoctest
julia> a = ones(4,4)
4×4 Array{Float64,2}:
 1.0  1.0  1.0  1.0
 1.0  1.0  1.0  1.0
 1.0  1.0  1.0  1.0
 1.0  1.0  1.0  1.0

julia> triu(a)
4×4 Array{Float64,2}:
 1.0  1.0  1.0  1.0
 0.0  1.0  1.0  1.0
 0.0  0.0  1.0  1.0
 0.0  0.0  0.0  1.0
```
"""
triu(M::AbstractMatrix) = triu!(copy(M))

"""
    tril(M)

Lower triangle of a matrix.

# Example

```jldoctest
julia> a = ones(4,4)
4×4 Array{Float64,2}:
 1.0  1.0  1.0  1.0
 1.0  1.0  1.0  1.0
 1.0  1.0  1.0  1.0
 1.0  1.0  1.0  1.0

julia> tril(a)
4×4 Array{Float64,2}:
 1.0  0.0  0.0  0.0
 1.0  1.0  0.0  0.0
 1.0  1.0  1.0  0.0
 1.0  1.0  1.0  1.0
```
"""
tril(M::AbstractMatrix) = tril!(copy(M))

"""
    triu(M, k::Integer)

Returns the upper triangle of `M` starting from the `k`th superdiagonal.

# Example

```jldoctest
julia> a = ones(4,4)
4×4 Array{Float64,2}:
 1.0  1.0  1.0  1.0
 1.0  1.0  1.0  1.0
 1.0  1.0  1.0  1.0
 1.0  1.0  1.0  1.0

julia> triu(a,3)
4×4 Array{Float64,2}:
 0.0  0.0  0.0  1.0
 0.0  0.0  0.0  0.0
 0.0  0.0  0.0  0.0
 0.0  0.0  0.0  0.0

julia> triu(a,-3)
4×4 Array{Float64,2}:
 1.0  1.0  1.0  1.0
 1.0  1.0  1.0  1.0
 1.0  1.0  1.0  1.0
 1.0  1.0  1.0  1.0
```
"""
triu(M::AbstractMatrix,k::Integer) = triu!(copy(M),k)

"""
    tril(M, k::Integer)

Returns the lower triangle of `M` starting from the `k`th superdiagonal.

# Example

```jldoctest
julia> a = ones(4,4)
4×4 Array{Float64,2}:
 1.0  1.0  1.0  1.0
 1.0  1.0  1.0  1.0
 1.0  1.0  1.0  1.0
 1.0  1.0  1.0  1.0

julia> tril(a,3)
4×4 Array{Float64,2}:
 1.0  1.0  1.0  1.0
 1.0  1.0  1.0  1.0
 1.0  1.0  1.0  1.0
 1.0  1.0  1.0  1.0

julia> tril(a,-3)
4×4 Array{Float64,2}:
 0.0  0.0  0.0  0.0
 0.0  0.0  0.0  0.0
 0.0  0.0  0.0  0.0
 1.0  0.0  0.0  0.0
```
"""
tril(M::AbstractMatrix,k::Integer) = tril!(copy(M),k)

"""
    triu!(M)

Upper triangle of a matrix, overwriting `M` in the process.
See also [`triu`](@ref).
"""
triu!(M::AbstractMatrix) = triu!(M,0)

"""
    tril!(M)

Lower triangle of a matrix, overwriting `M` in the process.
See also [`tril`](@ref).
"""
tril!(M::AbstractMatrix) = tril!(M,0)

diff(a::AbstractVector) = [ a[i+1] - a[i] for i=1:length(a)-1 ]

"""
    diff(A, [dim::Integer=1])

Finite difference operator of matrix or vector `A`. If `A` is a matrix,
compute the finite difference over a dimension `dim` (default `1`).

# Example

```jldoctest
julia> a = [2 4; 6 16]
2×2 Array{Int64,2}:
 2   4
 6  16

julia> diff(a,2)
2×1 Array{Int64,2}:
  2
 10
```
"""
function diff(A::AbstractMatrix, dim::Integer=1)
    if dim == 1
        [A[i+1,j] - A[i,j] for i=1:size(A,1)-1, j=1:size(A,2)]
    elseif dim == 2
        [A[i,j+1] - A[i,j] for i=1:size(A,1), j=1:size(A,2)-1]
    else
        throw(ArgumentError("dimension dim must be 1 or 2, got $dim"))
    end
end


gradient(F::AbstractVector) = gradient(F, [1:length(F);])

"""
    gradient(F::AbstractVector, [h::Real])

Compute differences along vector `F`, using `h` as the spacing between points. The default
spacing is one.

# Example

```jldoctest
julia> a = [2,4,6,8];

julia> gradient(a)
4-element Array{Float64,1}:
 2.0
 2.0
 2.0
 2.0
```
"""
gradient(F::AbstractVector, h::Real) = gradient(F, [h*(1:length(F));])

diag(A::AbstractVector) = throw(ArgumentError("use diagm instead of diag to construct a diagonal matrix"))

#diagm{T}(v::AbstractVecOrMat{T})

###########################################################################################
# Inner products and norms

# special cases of vecnorm; note that they don't need to handle isempty(x)
function generic_vecnormMinusInf(x)
    s = start(x)
    (v, s) = next(x, s)
    minabs = norm(v)
    while !done(x, s)
        (v, s) = next(x, s)
        vnorm = norm(v)
        minabs = ifelse(isnan(minabs) | (minabs < vnorm), minabs, vnorm)
    end
    return float(minabs)
end

function generic_vecnormInf(x)
    s = start(x)
    (v, s) = next(x, s)
    maxabs = norm(v)
    while !done(x, s)
        (v, s) = next(x, s)
        vnorm = norm(v)
        maxabs = ifelse(isnan(maxabs) | (maxabs > vnorm), maxabs, vnorm)
    end
    return float(maxabs)
end

function generic_vecnorm1(x)
    s = start(x)
    (v, s) = next(x, s)
    av = float(norm(v))
    T = typeof(av)
    sum::promote_type(Float64, T) = av
    while !done(x, s)
        (v, s) = next(x, s)
        sum += norm(v)
    end
    return convert(T, sum)
end

# faster computation of norm(x)^2, avoiding overflow for integers
norm_sqr(x) = norm(x)^2
norm_sqr(x::Number) = abs2(x)
norm_sqr{T<:Integer}(x::Union{T,Complex{T},Rational{T}}) = abs2(float(x))

function generic_vecnorm2(x)
    maxabs = vecnormInf(x)
    (maxabs == 0 || isinf(maxabs)) && return maxabs
    s = start(x)
    (v, s) = next(x, s)
    T = typeof(maxabs)
    if isfinite(_length(x)*maxabs*maxabs) && maxabs*maxabs != 0 # Scaling not necessary
        sum::promote_type(Float64, T) = norm_sqr(v)
        while !done(x, s)
            (v, s) = next(x, s)
            sum += norm_sqr(v)
        end
        return convert(T, sqrt(sum))
    else
        sum = abs2(norm(v)/maxabs)
        while !done(x, s)
            (v, s) = next(x, s)
            sum += (norm(v)/maxabs)^2
        end
        return convert(T, maxabs*sqrt(sum))
    end
end

# Compute L_p norm ‖x‖ₚ = sum(abs(x).^p)^(1/p)
# (Not technically a "norm" for p < 1.)
function generic_vecnormp(x, p)
    s = start(x)
    (v, s) = next(x, s)
    if p > 1 || p < -1 # might need to rescale to avoid overflow
        maxabs = p > 1 ? vecnormInf(x) : vecnormMinusInf(x)
        (maxabs == 0 || isinf(maxabs)) && return maxabs
        T = typeof(maxabs)
    else
        T = typeof(float(norm(v)))
    end
    spp::promote_type(Float64, T) = p
    if -1 <= p <= 1 || (isfinite(_length(x)*maxabs^spp) && maxabs^spp != 0) # scaling not necessary
        sum::promote_type(Float64, T) = norm(v)^spp
        while !done(x, s)
            (v, s) = next(x, s)
            sum += norm(v)^spp
        end
        return convert(T, sum^inv(spp))
    else # rescaling
        sum = (norm(v)/maxabs)^spp
        while !done(x, s)
            (v, s) = next(x, s)
            sum += (norm(v)/maxabs)^spp
        end
        return convert(T, maxabs*sum^inv(spp))
    end
end

vecnormMinusInf(x) = generic_vecnormMinusInf(x)
vecnormInf(x) = generic_vecnormInf(x)
vecnorm1(x) = generic_vecnorm1(x)
vecnorm2(x) = generic_vecnorm2(x)
vecnormp(x, p) = generic_vecnormp(x, p)

"""
    vecnorm(A, [p::Real=2])

For any iterable container `A` (including arrays of any dimension) of numbers (or any
element type for which `norm` is defined), compute the `p`-norm (defaulting to `p=2`) as if
`A` were a vector of the corresponding length.

For example, if `A` is a matrix and `p=2`, then this is equivalent to the Frobenius norm.

# Example

```jldoctest
julia> vecnorm([1 2 3; 4 5 6; 7 8 9])
16.881943016134134

julia> vecnorm([1 2 3 4 5 6 7 8 9])
16.881943016134134
```
"""
function vecnorm(itr, p::Real=2)
    isempty(itr) && return float(real(zero(eltype(itr))))
    if p == 2
        return vecnorm2(itr)
    elseif p == 1
        return vecnorm1(itr)
    elseif p == Inf
        return vecnormInf(itr)
    elseif p == 0
        return convert(typeof(float(real(zero(eltype(itr))))),
               countnz(itr))
    elseif p == -Inf
        return vecnormMinusInf(itr)
    else
        vecnormp(itr,p)
    end
end
@inline vecnorm(x::Number, p::Real=2) = p == 0 ? (x==0 ? zero(abs(x)) : oneunit(abs(x))) : abs(x)

norm(x::AbstractVector, p::Real=2) = vecnorm(x, p)

function norm1{T}(A::AbstractMatrix{T})
    m, n = size(A)
    Tnorm = typeof(float(real(zero(T))))
    Tsum = promote_type(Float64,Tnorm)
    nrm::Tsum = 0
    @inbounds begin
        for j = 1:n
            nrmj::Tsum = 0
            for i = 1:m
                nrmj += norm(A[i,j])
            end
            nrm = max(nrm,nrmj)
        end
    end
    return convert(Tnorm, nrm)
end
function norm2{T}(A::AbstractMatrix{T})
    m,n = size(A)
    if m == 1 || n == 1 return vecnorm2(A) end
    Tnorm = typeof(float(real(zero(T))))
    (m == 0 || n == 0) ? zero(Tnorm) : convert(Tnorm, svdvals(A)[1])
end
function normInf{T}(A::AbstractMatrix{T})
    m,n = size(A)
    Tnorm = typeof(float(real(zero(T))))
    Tsum = promote_type(Float64,Tnorm)
    nrm::Tsum = 0
    @inbounds begin
        for i = 1:m
            nrmi::Tsum = 0
            for j = 1:n
                nrmi += norm(A[i,j])
            end
            nrm = max(nrm,nrmi)
        end
    end
    return convert(Tnorm, nrm)
end

"""
    norm(A, [p::Real=2])

Compute the `p`-norm of a vector or the operator norm of a matrix `A`, defaulting to the `p=2`-norm.

For vectors, `p` can assume any numeric value (even though not all values produce a
mathematically valid vector norm). In particular, `norm(A, Inf)` returns the largest value
in `abs(A)`, whereas `norm(A, -Inf)` returns the smallest.

# Example

```jldoctest
julia> v = [3;-2;6]
3-element Array{Int64,1}:
  3
 -2
  6

julia> norm(v)
7.0

julia> norm(v, Inf)
6.0
```

For matrices, the matrix norm induced by the vector `p`-norm is used, where valid values of
`p` are `1`, `2`, or `Inf`. (Note that for sparse matrices, `p=2` is currently not
implemented.) Use [`vecnorm`](@ref) to compute the Frobenius norm.

# Example

```jldoctest
julia> A = [1 -2 -3; 2 3 -1]
2×3 Array{Int64,2}:
 1  -2  -3
 2   3  -1

julia> norm(A, Inf)
6.0
```
"""
function norm(A::AbstractMatrix, p::Real=2)
    if p == 2
        return norm2(A)
    elseif p == 1
        return norm1(A)
    elseif p == Inf
        return normInf(A)
    else
        throw(ArgumentError("invalid p-norm p=$p. Valid: 1, 2, Inf"))
    end
end

@inline norm(x::Number, p::Real=2) = vecnorm(x, p)

@inline norm(tv::RowVector) = norm(transpose(tv))

"""
    norm(rowvector, [q = 2])

Takes the q-norm of a `RowVector`, which is equivalent to the p-norm with
value `p = q/(q-1)`. They coincide at `p = q = 2`.

The difference in norm between a vector space and its dual arises to preserve
the relationship between duality and the inner product, and the result is
consistent with the p-norm of `1 × n` matrix.
"""
@inline norm(tv::RowVector, q::Real) = q == Inf ? norm(transpose(tv), 1) : norm(transpose(tv), q/(q-1))

function vecdot(x::AbstractArray, y::AbstractArray)
    lx = _length(x)
    if lx != _length(y)
        throw(DimensionMismatch("first array has length $(lx) which does not match the length of the second, $(_length(y))."))
    end
    if lx == 0
        return dot(zero(eltype(x)), zero(eltype(y)))
    end
    s = zero(dot(first(x), first(y)))
    for (Ix, Iy) in zip(eachindex(x), eachindex(y))
        @inbounds  s += dot(x[Ix], y[Iy])
    end
    s
end

"""
    vecdot(x, y)

For any iterable containers `x` and `y` (including arrays of any dimension) of numbers (or
any element type for which `dot` is defined), compute the Euclidean dot product (the sum of
`dot(x[i],y[i])`) as if they were vectors.

# Examples
```jldoctest
julia> vecdot(1:5, 2:6)
70

julia> x = fill(2., (5,5));

julia> y = fill(3., (5,5));

julia> vecdot(x, y)
150.0
```
"""
function vecdot(x, y) # arbitrary iterables
    ix = start(x)
    if done(x, ix)
        if !isempty(y)
            throw(DimensionMismatch("x and y are of different lengths!"))
        end
        return dot(zero(eltype(x)), zero(eltype(y)))
    end
    iy = start(y)
    if done(y, iy)
        throw(DimensionMismatch("x and y are of different lengths!"))
    end
    (vx, ix) = next(x, ix)
    (vy, iy) = next(y, iy)
    s = dot(vx, vy)
    while !done(x, ix)
        if done(y, iy)
            throw(DimensionMismatch("x and y are of different lengths!"))
        end
        (vx, ix) = next(x, ix)
        (vy, iy) = next(y, iy)
        s += dot(vx, vy)
    end
    if !done(y, iy)
            throw(DimensionMismatch("x and y are of different lengths!"))
    end
    return s
end

vecdot(x::Number, y::Number) = conj(x) * y

dot(x::Number, y::Number) = vecdot(x, y)

"""
    dot(x, y)
    ⋅(x,y)

Compute the dot product. For complex vectors, the first vector is conjugated.

# Example

```jldoctest
julia> dot([1; 1], [2; 3])
5

julia> dot([im; im], [1; 1])
0 - 2im
```
"""
dot(x::AbstractVector, y::AbstractVector) = vecdot(x, y)

###########################################################################################

"""
    rank(M[, abstol::Real,reltol::Real])

Compute the rank of a matrix by counting how many singular
values of `M` have magnitude greater than `tol`.
By default, the value of `tol` is the largest
<<<<<<< HEAD
dimension of `M` multiplied by the [`eps`](:func:`eps`)
of the [`eltype`](:func:`eltype`) of `M`. This function also accepts
`reltol` as the weighted tolerance.
"""
function rank(A::AbstractMatrix; abstol=0., reltol=0.)
    values = svdvals(A)
    thresh = abstol + reltol * maximum(values)
    sum(values .> thresh )
end

=======
dimension of `M` multiplied by the [`eps`](@ref)
of the [`eltype`](@ref) of `M`.
"""
rank(A::AbstractMatrix, tol::Real) = mapreduce(x -> x > tol, +, 0, svdvals(A))
>>>>>>> 13ac9df0
function rank(A::AbstractMatrix)
    m,n = size(A)
    (m == 0 || n == 0) && return 0
    sv = svdvals(A)
    return sum(sv .> maximum(size(A))*eps(sv[1]))
end
rank(x::Number) = x==0 ? 0 : 1

"""
    trace(M)

Matrix trace. Sums the diagonal elements of `M`.

# Example

```jldoctest
julia> A = [1 2; 3 4]
2×2 Array{Int64,2}:
 1  2
 3  4

julia> trace(A)
5
```
"""
function trace(A::AbstractMatrix)
    checksquare(A)
    sum(diag(A))
end
trace(x::Number) = x

#kron(a::AbstractVector, b::AbstractVector)
#kron{T,S}(a::AbstractMatrix{T}, b::AbstractMatrix{S})

#det(a::AbstractMatrix)

"""
    inv(M)

Matrix inverse. Computes matrix `N` such that
`M * N = I`, where `I` is the identity matrix.
Computed by solving the left-division
`N = M \\ I`.

# Example

```jldoctest
julia> M = [2 5; 1 3]
2×2 Array{Int64,2}:
 2  5
 1  3

julia> N = inv(M)
2×2 Array{Float64,2}:
  3.0  -5.0
 -1.0   2.0

julia> M*N == N*M == eye(2)
true
```
"""
function inv{T}(A::AbstractMatrix{T})
    S = typeof(zero(T)/one(T))      # dimensionful
    S0 = typeof(zero(T)/oneunit(T)) # dimensionless
    A_ldiv_B!(factorize(convert(AbstractMatrix{S}, A)), eye(S0, checksquare(A)))
end

"""
    \\(A, B)

Matrix division using a polyalgorithm. For input matrices `A` and `B`, the result `X` is
such that `A*X == B` when `A` is square. The solver that is used depends upon the structure
of `A`.  If `A` is upper or lower triangular (or diagonal), no factorization of `A` is
required and the system is solved with either forward or backward substitution.
For non-triangular square matrices, an LU factorization is used.

For rectangular `A` the result is the minimum-norm least squares solution computed by a
pivoted QR factorization of `A` and a rank estimate of `A` based on the R factor.

When `A` is sparse, a similar polyalgorithm is used. For indefinite matrices, the `LDLt`
factorization does not use pivoting during the numerical factorization and therefore the
procedure can fail even for invertible matrices.

# Example

```jldoctest
julia> A = [1 0; 1 -2]; B = [32; -4];

julia> X = A \\ B
2-element Array{Float64,1}:
 32.0
 18.0

julia> A * X == B
true
```
"""
function (\)(A::AbstractMatrix, B::AbstractVecOrMat)
    m, n = size(A)
    if m == n
        if istril(A)
            if istriu(A)
                return Diagonal(A) \ B
            else
                return LowerTriangular(A) \ B
            end
        end
        if istriu(A)
            return UpperTriangular(A) \ B
        end
        return lufact(A) \ B
    end
    return qrfact(A,Val{true}) \ B
end

(\)(a::AbstractVector, b::AbstractArray) = reshape(a, length(a), 1) \ b
(/)(A::AbstractVecOrMat, B::AbstractVecOrMat) = (B' \ A')'
# \(A::StridedMatrix,x::Number) = inv(A)*x Should be added at some point when the old elementwise version has been deprecated long enough
# /(x::Number,A::StridedMatrix) = x*inv(A)

cond(x::Number) = x == 0 ? Inf : 1.0
cond(x::Number, p) = cond(x)

#Skeel condition numbers
condskeel(A::AbstractMatrix, p::Real=Inf) = norm(abs.(inv(A))*abs.(A), p)

"""
    condskeel(M, [x, p::Real=Inf])

```math
\\kappa_S(M, p) & = \\left\\Vert \\left\\vert M \\right\\vert \\left\\vert M^{-1} \\right\\vert  \\right\\Vert_p \\\\
\\kappa_S(M, x, p) & = \\left\\Vert \\left\\vert M \\right\\vert \\left\\vert M^{-1} \\right\\vert \\left\\vert x \\right\\vert \\right\\Vert_p
```

Skeel condition number ``\\kappa_S`` of the matrix `M`, optionally with respect to the
vector `x`, as computed using the operator `p`-norm.
`p` is `Inf` by default, if not provided. Valid values for `p` are `1`, `2`, or `Inf`.

This quantity is also known in the literature as the Bauer condition number, relative
condition number, or componentwise relative condition number.
"""
condskeel(A::AbstractMatrix, x::AbstractVector, p::Real=Inf) = norm(abs.(inv(A))*(abs.(A)*abs.(x)), p)

"""
    issymmetric(A) -> Bool

Test whether a matrix is symmetric.

# Example

```jldoctest
julia> a = [1 2; 2 -1]
2×2 Array{Int64,2}:
 1   2
 2  -1

julia> issymmetric(a)
true

julia> b = [1 im; -im 1]
2×2 Array{Complex{Int64},2}:
 1+0im  0+1im
 0-1im  1+0im

julia> issymmetric(b)
false
```
"""
function issymmetric(A::AbstractMatrix)
    indsm, indsn = indices(A)
    if indsm != indsn
        return false
    end
    for i = first(indsn):last(indsn), j = (i):last(indsn)
        if A[i,j] != transpose(A[j,i])
            return false
        end
    end
    return true
end

issymmetric(x::Number) = x == x

"""
    ishermitian(A) -> Bool

Test whether a matrix is Hermitian.

# Example

```jldoctest
julia> a = [1 2; 2 -1]
2×2 Array{Int64,2}:
 1   2
 2  -1

julia> ishermitian(a)
true

julia> b = [1 im; -im 1]
2×2 Array{Complex{Int64},2}:
 1+0im  0+1im
 0-1im  1+0im

julia> ishermitian(b)
true
```
"""
function ishermitian(A::AbstractMatrix)
    indsm, indsn = indices(A)
    if indsm != indsn
        return false
    end
    for i = indsn, j = i:last(indsn)
        if A[i,j] != ctranspose(A[j,i])
            return false
        end
    end
    return true
end

ishermitian(x::Number) = (x == conj(x))

"""
    istriu(A) -> Bool

Test whether a matrix is upper triangular.

# Example

```jldoctest
julia> a = [1 2; 2 -1]
2×2 Array{Int64,2}:
 1   2
 2  -1

julia> istriu(a)
false

julia> b = [1 im; 0 -1]
2×2 Array{Complex{Int64},2}:
 1+0im   0+1im
 0+0im  -1+0im

julia> istriu(b)
true
```
"""
function istriu(A::AbstractMatrix)
    m, n = size(A)
    for j = 1:min(n,m-1), i = j+1:m
        if A[i,j] != 0
            return false
        end
    end
    return true
end

"""
    istril(A) -> Bool

Test whether a matrix is lower triangular.

# Example

```jldoctest
julia> a = [1 2; 2 -1]
2×2 Array{Int64,2}:
 1   2
 2  -1

julia> istril(a)
false

julia> b = [1 0; -im -1]
2×2 Array{Complex{Int64},2}:
 1+0im   0+0im
 0-1im  -1+0im

julia> istril(b)
true
```
"""
function istril(A::AbstractMatrix)
    m, n = size(A)
    for j = 2:n, i = 1:min(j-1,m)
        if A[i,j] != 0
            return false
        end
    end
    return true
end

"""
    isdiag(A) -> Bool

Test whether a matrix is diagonal.

# Example

```jldoctest
julia> a = [1 2; 2 -1]
2×2 Array{Int64,2}:
 1   2
 2  -1

julia> isdiag(a)
false

julia> b = [im 0; 0 -im]
2×2 Array{Complex{Int64},2}:
 0+1im  0+0im
 0+0im  0-1im

julia> isdiag(b)
true
```
"""
isdiag(A::AbstractMatrix) = istril(A) && istriu(A)

istriu(x::Number) = true
istril(x::Number) = true
isdiag(x::Number) = true

"""
    linreg(x, y)

Perform simple linear regression using Ordinary Least Squares. Returns `a` and `b` such
that `a + b*x` is the closest straight line to the given points `(x, y)`, i.e., such that
the squared error between `y` and `a + b*x` is minimized.

**Examples:**

    using PyPlot
    x = 1.0:12.0
    y = [5.5, 6.3, 7.6, 8.8, 10.9, 11.79, 13.48, 15.02, 17.77, 20.81, 22.0, 22.99]
    a, b = linreg(x, y)          # Linear regression
    plot(x, y, "o")              # Plot (x, y) points
    plot(x, a + b*x)             # Plot line determined by linear regression

See also:

`\\`, [`cov`](@ref), [`std`](@ref), [`mean`](@ref).

"""
function linreg(x::AbstractVector, y::AbstractVector)
    # Least squares given
    # Y = a + b*X
    # where
    # b = cov(X, Y)/var(X)
    # a = mean(Y) - b*mean(X)
    if size(x) != size(y)
        throw(DimensionMismatch("x has size $(size(x)) and y has size $(size(y)), " *
            "but these must be the same size"))
    end
    mx = mean(x)
    my = mean(y)
    # don't need to worry about the scaling (n vs n - 1) since they cancel in the ratio
    b = Base.covm(x, mx, y, my)/Base.varm(x, mx)
    a = my - b*mx
    return (a, b)
end

# multiply by diagonal matrix as vector
#diagmm!(C::AbstractMatrix, A::AbstractMatrix, b::AbstractVector)

#diagmm!(C::AbstractMatrix, b::AbstractVector, A::AbstractMatrix)

scale!(A::AbstractMatrix, b::AbstractVector) = scale!(A,A,b)
scale!(b::AbstractVector, A::AbstractMatrix) = scale!(A,b,A)

#diagmm(A::AbstractMatrix, b::AbstractVector)
#diagmm(b::AbstractVector, A::AbstractMatrix)

#^(A::AbstractMatrix, p::Number)

#findmax(a::AbstractArray)
#findmin(a::AbstractArray)

"""
    peakflops(n::Integer=2000; parallel::Bool=false)

`peakflops` computes the peak flop rate of the computer by using double precision
[`gemm!`](@ref Base.LinAlg.BLAS.gemm!). By default, if no arguments are specified, it
multiplies a matrix of size `n x n`, where `n = 2000`. If the underlying BLAS is using
multiple threads, higher flop rates are realized. The number of BLAS threads can be set with
[`BLAS.set_num_threads(n)`](@ref).

If the keyword argument `parallel` is set to `true`, `peakflops` is run in parallel on all
the worker processors. The flop rate of the entire parallel computer is returned. When
running in parallel, only 1 BLAS thread is used. The argument `n` still refers to the size
of the problem that is solved on each processor.
"""
function peakflops(n::Integer=2000; parallel::Bool=false)
    a = ones(Float64,100,100)
    t = @elapsed a2 = a*a
    a = ones(Float64,n,n)
    t = @elapsed a2 = a*a
    @assert a2[1,1] == n
    parallel ? sum(pmap(peakflops, [ n for i in 1:nworkers()])) : (2*Float64(n)^3/t)
end

# BLAS-like in-place y = x*α+y function (see also the version in blas.jl
#                                          for BlasFloat Arrays)
function axpy!(α, x::AbstractArray, y::AbstractArray)
    n = _length(x)
    if n != _length(y)
        throw(DimensionMismatch("x has length $n, but y has length $(_length(y))"))
    end
    for (IY, IX) in zip(eachindex(y), eachindex(x))
        @inbounds y[IY] += x[IX]*α
    end
    y
end

function axpy!(α, x::AbstractArray, rx::AbstractArray{<:Integer}, y::AbstractArray, ry::AbstractArray{<:Integer})
    if _length(rx) != _length(ry)
        throw(DimensionMismatch("rx has length $(_length(rx)), but ry has length $(_length(ry))"))
    elseif !checkindex(Bool, linearindices(x), rx)
        throw(BoundsError(x, rx))
    elseif !checkindex(Bool, linearindices(y), ry)
        throw(BoundsError(y, ry))
    end
    for (IY, IX) in zip(eachindex(ry), eachindex(rx))
        @inbounds y[ry[IY]] += x[rx[IX]]*α
    end
    y
end


# Elementary reflection similar to LAPACK. The reflector is not Hermitian but
# ensures that tridiagonalization of Hermitian matrices become real. See lawn72
@inline function reflector!(x::AbstractVector)
    n = length(x)
    @inbounds begin
        ξ1 = x[1]
        normu = abs2(ξ1)
        for i = 2:n
            normu += abs2(x[i])
        end
        if normu == zero(normu)
            return zero(ξ1/normu)
        end
        normu = sqrt(normu)
        ν = copysign(normu, real(ξ1))
        ξ1 += ν
        x[1] = -ν
        for i = 2:n
            x[i] /= ξ1
        end
    end
    ξ1/ν
end

# apply reflector from left
@inline function reflectorApply!(x::AbstractVector, τ::Number, A::StridedMatrix)
    m, n = size(A)
    if length(x) != m
        throw(DimensionMismatch("reflector has length $(length(x)), which must match the first dimension of matrix A, $m"))
    end
    @inbounds begin
        for j = 1:n
            # dot
            vAj = A[1, j]
            for i = 2:m
                vAj += x[i]'*A[i, j]
            end

            vAj = τ'*vAj

            # ger
            A[1, j] -= vAj
            for i = 2:m
                A[i, j] -= x[i]*vAj
            end
        end
    end
    return A
end

"""
    det(M)

Matrix determinant.

# Example

```jldoctest
julia> M = [1 0; 2 2]
2×2 Array{Int64,2}:
 1  0
 2  2

julia> det(M)
2.0
```
"""
function det{T}(A::AbstractMatrix{T})
    if istriu(A) || istril(A)
        S = typeof((one(T)*zero(T) + zero(T))/one(T))
        return convert(S, det(UpperTriangular(A)))
    end
    return det(lufact(A))
end
det(x::Number) = x

"""
    logabsdet(M)

Log of absolute value of determinant of real matrix. Equivalent to
`(log(abs(det(M))), sign(det(M)))`, but may provide increased accuracy and/or speed.
"""
logabsdet(A::AbstractMatrix) = logabsdet(lufact(A))

"""
    logdet(M)

Log of matrix determinant. Equivalent to `log(det(M))`, but may provide
increased accuracy and/or speed.

# Example

```jldoctest
julia> M = [1 0; 2 2]
2×2 Array{Int64,2}:
 1  0
 2  2

julia> logdet(M)
0.6931471805599453

julia> logdet(eye(3))
0.0
```
"""
function logdet(A::AbstractMatrix)
    d,s = logabsdet(A)
    return d + log(s)
end

NumberArray{T<:Number} = AbstractArray{T}

"""
    promote_leaf_eltypes(itr)

For an (possibly nested) iterable object `itr`, promote the types of leaf
elements.  Equivalent to `promote_type(typeof(leaf1), typeof(leaf2), ...)`.
Currently supports only numeric leaf elements.

# Example

```jldoctest
julia> a = [[1,2, [3,4]], 5.0, [6im, [7.0, 8.0]]]
3-element Array{Any,1}:
  Any[1,2,[3,4]]
 5.0
  Any[0+6im,[7.0,8.0]]

julia> promote_leaf_eltypes(a)
Complex{Float64}
```
"""
promote_leaf_eltypes{T<:Number}(x::Union{AbstractArray{T},Tuple{Vararg{T}}}) = T
promote_leaf_eltypes{T<:NumberArray}(x::Union{AbstractArray{T},Tuple{Vararg{T}}}) = eltype(T)
promote_leaf_eltypes{T}(x::T) = T
promote_leaf_eltypes(x::Union{AbstractArray,Tuple}) = mapreduce(promote_leaf_eltypes, promote_type, Bool, x)

# isapprox: approximate equality of arrays [like isapprox(Number,Number)]
# Supports nested arrays; e.g., for `a = [[1,2, [3,4]], 5.0, [6im, [7.0, 8.0]]]`
# `a ≈ a` is `true`.
function isapprox(x::AbstractArray, y::AbstractArray;
    rtol::Real=Base.rtoldefault(promote_leaf_eltypes(x),promote_leaf_eltypes(y)),
    atol::Real=0, nans::Bool=false, norm::Function=vecnorm)
    d = norm(x - y)
    if isfinite(d)
        return d <= atol + rtol*max(norm(x), norm(y))
    else
        # Fall back to a component-wise approximate comparison
        return all(ab -> isapprox(ab[1], ab[2]; rtol=rtol, atol=atol, nans=nans), zip(x, y))
    end
end

"""
    normalize!(v, [p::Real=2])

Normalize the vector `v` in-place with respect to the `p`-norm.
See also [`vecnorm`](@ref) and [`normalize`](@ref).
"""
function normalize!(v::AbstractVector, p::Real=2)
    nrm = norm(v, p)
    __normalize!(v, nrm)
end

@inline function __normalize!(v::AbstractVector, nrm::AbstractFloat)
    # The largest positive floating point number whose inverse is less than infinity
    δ = inv(prevfloat(typemax(nrm)))

    if nrm ≥ δ # Safe to multiply with inverse
        invnrm = inv(nrm)
        scale!(v, invnrm)

    else # scale elements to avoid overflow
        εδ = eps(one(nrm))/δ
        scale!(v, εδ)
        scale!(v, inv(nrm*εδ))
    end

    v
end

"""
    normalize(v, [p::Real=2])

Normalize the vector `v` with respect to the `p`-norm.
See also [`normalize!`](@ref) and [`vecnorm`](@ref).

# Example

```jldoctest
julia> a = [1,2,4];

julia> normalize(a)
3-element Array{Float64,1}:
 0.218218
 0.436436
 0.872872

julia> normalize(a,1)
3-element Array{Float64,1}:
 0.142857
 0.285714
 0.571429
```
"""
function normalize(v::AbstractVector, p::Real = 2)
    nrm = norm(v, p)
    if !isempty(v)
        vv = copy_oftype(v, typeof(v[1]/nrm))
        return __normalize!(vv, nrm)
    else
        T = typeof(zero(eltype(v))/nrm)
        return T[]
    end
end<|MERGE_RESOLUTION|>--- conflicted
+++ resolved
@@ -653,23 +653,7 @@
 Compute the rank of a matrix by counting how many singular
 values of `M` have magnitude greater than `tol`.
 By default, the value of `tol` is the largest
-<<<<<<< HEAD
-dimension of `M` multiplied by the [`eps`](:func:`eps`)
-of the [`eltype`](:func:`eltype`) of `M`. This function also accepts
-`reltol` as the weighted tolerance.
-"""
-function rank(A::AbstractMatrix; abstol=0., reltol=0.)
-    values = svdvals(A)
-    thresh = abstol + reltol * maximum(values)
-    sum(values .> thresh )
-end
-
-=======
-dimension of `M` multiplied by the [`eps`](@ref)
-of the [`eltype`](@ref) of `M`.
-"""
-rank(A::AbstractMatrix, tol::Real) = mapreduce(x -> x > tol, +, 0, svdvals(A))
->>>>>>> 13ac9df0
+
 function rank(A::AbstractMatrix)
     m,n = size(A)
     (m == 0 || n == 0) && return 0
