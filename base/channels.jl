# This file is a part of Julia. License is MIT: https://julialang.org/license

"""
    AbstractChannel{T}

Representation of a channel passing objects of type `T`.
"""
abstract type AbstractChannel{T} end

push!(c::AbstractChannel, v) = (put!(c, v); c)
popfirst!(c::AbstractChannel) = take!(c)

"""
    Channel{T=Any}(size::Int=0)

Constructs a `Channel` with an internal buffer that can hold a maximum of `size` objects
of type `T`.
[`put!`](@ref) calls on a full channel block until an object is removed with [`take!`](@ref).

`Channel(0)` constructs an unbuffered channel. `put!` blocks until a matching `take!` is called.
And vice-versa.

Other constructors:

* `Channel()`: default constructor, equivalent to `Channel{Any}(0)`
* `Channel(Inf)`: equivalent to `Channel{Any}(typemax(Int))`
* `Channel(sz)`: equivalent to `Channel{Any}(sz)`

!!! compat "Julia 1.3"
    The default constructor `Channel()` and default `size=0` were added in Julia 1.3.
"""
mutable struct Channel{T} <: AbstractChannel{T}
    cond_take::Threads.Condition                 # waiting for data to become available
    cond_wait::Threads.Condition                 # waiting for data to become maybe available
    cond_put::Threads.Condition                  # waiting for a writeable slot
    @atomic state::Symbol
    excp::Union{Exception, Nothing}      # exception to be thrown when state !== :open

    data::Vector{T}
    @atomic n_avail_items::Int           # Available items for taking, can be read without lock
    sz_max::Int                          # maximum size of channel

    function Channel{T}(sz::Integer = 0) where T
        if sz < 0
            throw(ArgumentError("Channel size must be either 0, a positive integer or Inf"))
        end
        lock = ReentrantLock()
        cond_put, cond_take = Threads.Condition(lock), Threads.Condition(lock)
        cond_wait = (sz == 0 ? Threads.Condition(lock) : cond_take) # wait is distinct from take iff unbuffered
        return new(cond_take, cond_wait, cond_put, :open, nothing, Vector{T}(), 0, sz)
    end
end

function Channel{T}(sz::Float64) where T
    sz = (sz == Inf ? typemax(Int) : convert(Int, sz))
    return Channel{T}(sz)
end
Channel(sz=0) = Channel{Any}(sz)

# special constructors
"""
    Channel{T=Any}(func::Function, size=0; taskref=nothing, spawn=false, threadpool=nothing)

Create a new task from `func`, bind it to a new channel of type
`T` and size `size`, and schedule the task, all in a single call.
The channel is automatically closed when the task terminates.

`func` must accept the bound channel as its only argument.

If you need a reference to the created task, pass a `Ref{Task}` object via
the keyword argument `taskref`.

If `spawn=true`, the `Task` created for `func` may be scheduled on another thread
in parallel, equivalent to creating a task via [`Threads.@spawn`](@ref).

If `spawn=true` and the `threadpool` argument is not set, it defaults to `:default`.

If the `threadpool` argument is set (to `:default` or `:interactive`), this implies
that `spawn=true` and the new Task is spawned to the specified threadpool.

Return a `Channel`.

# Examples
```jldoctest
julia> chnl = Channel() do ch
           foreach(i -> put!(ch, i), 1:4)
       end;

julia> typeof(chnl)
Channel{Any}

julia> for i in chnl
           @show i
       end;
i = 1
i = 2
i = 3
i = 4
```

Referencing the created task:

```jldoctest
julia> taskref = Ref{Task}();

julia> chnl = Channel(taskref=taskref) do ch
           println(take!(ch))
       end;

julia> istaskdone(taskref[])
false

julia> put!(chnl, "Hello");
Hello

julia> istaskdone(taskref[])
true
```

!!! compat "Julia 1.3"
    The `spawn=` parameter was added in Julia 1.3. This constructor was added in Julia 1.3.
    In earlier versions of Julia, Channel used keyword arguments to set `size` and `T`, but
    those constructors are deprecated.

!!! compat "Julia 1.9"
    The `threadpool=` argument was added in Julia 1.9.

```jldoctest
julia> chnl = Channel{Char}(1, spawn=true) do ch
           for c in "hello world"
               put!(ch, c)
           end
       end
Channel{Char}(1) (2 items available)

julia> String(collect(chnl))
"hello world"
```
"""
function Channel{T}(func::Function, size=0; taskref=nothing, spawn=false, threadpool=nothing) where T
    chnl = Channel{T}(size)
    task = Task(() -> func(chnl))
    if threadpool === nothing
        threadpool = :default
    else
        spawn = true
    end
    task.sticky = !spawn
    bind(chnl, task)
    if spawn
        Threads._spawn_set_thrpool(task, threadpool)
        schedule(task) # start it on (potentially) another thread
    else
        yield(task) # immediately start it, yielding the current thread
    end
    isa(taskref, Ref{Task}) && (taskref[] = task)
    return chnl
end
Channel(func::Function, args...; kwargs...) = Channel{Any}(func, args...; kwargs...)

# This constructor is deprecated as of Julia v1.3, and should not be used.
# (Note that this constructor also matches `Channel(::Function)` w/out any kwargs, which is
# of course not deprecated.)
# We use `nothing` default values to check which arguments were set in order to throw the
# deprecation warning if users try to use `spawn=` with `ctype=` or `csize=`.
function Channel(func::Function; ctype=nothing, csize=nothing, taskref=nothing, spawn=nothing, threadpool=nothing)
    # The spawn= keyword argument was added in Julia v1.3, and cannot be used with the
    # deprecated keyword arguments `ctype=` or `csize=`.
    if (ctype !== nothing || csize !== nothing) && (spawn !== nothing || threadpool !== nothing)
        throw(ArgumentError("Cannot set `spawn=` or `threadpool=` in the deprecated constructor `Channel(f; ctype=Any, csize=0)`. Please use `Channel{T=Any}(f, size=0; taskref=nothing, spawn=false, threadpool=nothing)` instead!"))
    end
    # Set the actual default values for the arguments.
    ctype === nothing && (ctype = Any)
    csize === nothing && (csize = 0)
    spawn === nothing && (spawn = false)
    return Channel{ctype}(func, csize; taskref=taskref, spawn=spawn, threadpool=threadpool)
end

closed_exception() = InvalidStateException("Channel is closed.", :closed)

isbuffered(c::Channel) = c.sz_max==0 ? false : true

function check_channel_state(c::Channel)
    if !isopen(c)
        # if the monotonic load succeed, now do an acquire fence
        (@atomic :acquire c.state) === :open && concurrency_violation()
        excp = c.excp
        excp !== nothing && throw(excp)
        throw(closed_exception())
    end
end
"""
    close(c::Channel[, excp::Exception])

Close a channel. An exception (optionally given by `excp`), is thrown by:

* [`put!`](@ref) on a closed channel.
* [`take!`](@ref) and [`fetch`](@ref) on an empty, closed channel.
"""
close(c::Channel) = close(c, closed_exception()) # nospecialize on default arg seems to confuse makedocs
function close(c::Channel, @nospecialize(excp::Exception))
    lock(c)
    try
        c.excp = excp
        @atomic :release c.state = :closed
        notify_error(c.cond_take, excp)
        notify_error(c.cond_wait, excp)
        notify_error(c.cond_put, excp)
    finally
        unlock(c)
    end
    nothing
end

# Use acquire here to pair with release store in `close`, so that subsequent `isready` calls
# are forced to see `isready == true` if they see `isopen == false`. This means users must
# call `isopen` before `isready` if you are using the race-y APIs (or call `iterate`, which
# does this right for you).
isopen(c::Channel) = ((@atomic :acquire c.state) === :open)
<<<<<<< HEAD
=======

"""
    empty!(c::Channel)

Empty a Channel `c` by calling `empty!` on the internal buffer.
Return the empty channel.
"""
function Base.empty!(c::Channel)
    @lock c begin
        ndrop = length(c.data)
        empty!(c.data)
        _increment_n_avail(c, -ndrop)
        notify(c.cond_put)
    end
    return c
end
>>>>>>> 28db6c7a

"""
    bind(chnl::Channel, task::Task)

Associate the lifetime of `chnl` with a task.
`Channel` `chnl` is automatically closed when the task terminates.
Any uncaught exception in the task is propagated to all waiters on `chnl`.

The `chnl` object can be explicitly closed independent of task termination.
Terminating tasks have no effect on already closed `Channel` objects.

When a channel is bound to multiple tasks, the first task to terminate will
close the channel. When multiple channels are bound to the same task,
termination of the task will close all of the bound channels.

# Examples
```jldoctest
julia> c = Channel(0);

julia> task = @async foreach(i->put!(c, i), 1:4);

julia> bind(c,task);

julia> for i in c
           @show i
       end;
i = 1
i = 2
i = 3
i = 4

julia> isopen(c)
false
```

```jldoctest
julia> c = Channel(0);

julia> task = @async (put!(c, 1); error("foo"));

julia> bind(c, task);

julia> take!(c)
1

julia> put!(c, 1);
ERROR: TaskFailedException
Stacktrace:
[...]
    nested task error: foo
[...]
```
"""
function bind(c::Channel, task::Task)
    T = Task(() -> close_chnl_on_taskdone(task, c))
    T.sticky = false
    _wait2(task, T)
    return c
end

"""
    channeled_tasks(n::Int, funcs...; ctypes=fill(Any,n), csizes=fill(0,n))

A convenience method to create `n` channels and bind them to tasks started
from the provided functions in a single call. Each `func` must accept `n` arguments
which are the created channels. Channel types and sizes may be specified via
keyword arguments `ctypes` and `csizes` respectively. If unspecified, all channels are
of type `Channel{Any}(0)`.

Returns a tuple, `(Array{Channel}, Array{Task})`, of the created channels and tasks.
"""
function channeled_tasks(n::Int, funcs...; ctypes=fill(Any,n), csizes=fill(0,n))
    @assert length(csizes) == n
    @assert length(ctypes) == n

    chnls = map(i -> Channel{ctypes[i]}(csizes[i]), 1:n)
    tasks = Task[ Task(() -> f(chnls...)) for f in funcs ]

    # bind all tasks to all channels and schedule them
    foreach(t -> foreach(c -> bind(c, t), chnls), tasks)
    foreach(schedule, tasks)
    yield() # Allow scheduled tasks to run

    return (chnls, tasks)
end

function close_chnl_on_taskdone(t::Task, c::Channel)
    isopen(c) || return
    lock(c)
    try
        isopen(c) || return
        if istaskfailed(t)
            close(c, TaskFailedException(t))
            return
        end
        close(c)
    finally
        unlock(c)
    end
    nothing
end

struct InvalidStateException <: Exception
    msg::String
    state::Symbol
end
showerror(io::IO, ex::InvalidStateException) = print(io, "InvalidStateException: ", ex.msg)

"""
    put!(c::Channel, v)

Append an item `v` to the channel `c`. Blocks if the channel is full.

For unbuffered channels, blocks until a [`take!`](@ref) is performed by a different
task.

!!! compat "Julia 1.1"
    `v` now gets converted to the channel's type with [`convert`](@ref) as `put!` is called.
"""
function put!(c::Channel{T}, v) where T
    check_channel_state(c)
    v = convert(T, v)
    return isbuffered(c) ? put_buffered(c, v) : put_unbuffered(c, v)
end

# Atomically update channel n_avail, *assuming* we hold the channel lock.
function _increment_n_avail(c, inc)
    # We hold the channel lock so it's safe to non-atomically read and
    # increment c.n_avail_items
    newlen = c.n_avail_items + inc
    # Atomically store c.n_avail_items to prevent data races with other threads
    # reading this outside the lock.
    @atomic :monotonic c.n_avail_items = newlen
end

function put_buffered(c::Channel, v)
    lock(c)
    did_buffer = false
    try
        # Increment channel n_avail eagerly (before push!) to count data in the
        # buffer as well as offers from tasks which are blocked in wait().
        _increment_n_avail(c, 1)
        while length(c.data) == c.sz_max
            check_channel_state(c)
            wait(c.cond_put)
        end
        check_channel_state(c)
        push!(c.data, v)
        did_buffer = true
        # notify all, since some of the waiters may be on a "fetch" call.
        notify(c.cond_take, nothing, true, false)
    finally
        # Decrement the available items if this task had an exception before pushing the
        # item to the buffer (e.g., during `wait(c.cond_put)`):
        did_buffer || _increment_n_avail(c, -1)
        unlock(c)
    end
    return v
end

function put_unbuffered(c::Channel, v)
    lock(c)
    taker = try
        _increment_n_avail(c, 1)
        while isempty(c.cond_take.waitq)
            check_channel_state(c)
            notify(c.cond_wait)
            wait(c.cond_put)
        end
        check_channel_state(c)
        # unfair scheduled version of: notify(c.cond_take, v, false, false); yield()
        popfirst!(c.cond_take.waitq)
    finally
        _increment_n_avail(c, -1)
        unlock(c)
    end
    schedule(taker, v)
    yield()  # immediately give taker a chance to run, but don't block the current task
    return v
end

"""
    fetch(c::Channel)

Waits for and returns (without removing) the first available item from the `Channel`.
Note: `fetch` is unsupported on an unbuffered (0-size) `Channel`.

# Examples

Buffered channel:
```jldoctest
julia> c = Channel(3) do ch
           foreach(i -> put!(ch, i), 1:3)
       end;

julia> fetch(c)
1

julia> collect(c)  # item is not removed
3-element Vector{Any}:
 1
 2
 3
```
"""
fetch(c::Channel) = isbuffered(c) ? fetch_buffered(c) : fetch_unbuffered(c)
function fetch_buffered(c::Channel)
    lock(c)
    try
        while isempty(c.data)
            check_channel_state(c)
            wait(c.cond_take)
        end
        return c.data[1]
    finally
        unlock(c)
    end
end
fetch_unbuffered(c::Channel) = throw(ErrorException("`fetch` is not supported on an unbuffered Channel."))


"""
    take!(c::Channel)

Removes and returns a value from a [`Channel`](@ref) in order. Blocks until data is available.
For unbuffered channels, blocks until a [`put!`](@ref) is performed by a different task.

# Examples

Buffered channel:
```jldoctest
julia> c = Channel(1);

julia> put!(c, 1);

julia> take!(c)
1
```

Unbuffered channel:
```jldoctest
julia> c = Channel(0);

julia> task = Task(() -> put!(c, 1));

julia> schedule(task);

julia> take!(c)
1
```
"""
take!(c::Channel) = isbuffered(c) ? take_buffered(c) : take_unbuffered(c)
function take_buffered(c::Channel)
    lock(c)
    try
        while isempty(c.data)
            check_channel_state(c)
            wait(c.cond_take)
        end
        v = popfirst!(c.data)
        _increment_n_avail(c, -1)
        notify(c.cond_put, nothing, false, false) # notify only one, since only one slot has become available for a put!.
        return v
    finally
        unlock(c)
    end
end

# 0-size channel
function take_unbuffered(c::Channel{T}) where T
    lock(c)
    try
        check_channel_state(c)
        notify(c.cond_put, nothing, false, false)
        return wait(c.cond_take)::T
    finally
        unlock(c)
    end
end

"""
    isready(c::Channel)

Determines whether a [`Channel`](@ref) has a value stored in it.
Returns immediately, does not block.

For unbuffered channels returns `true` if there are tasks waiting on a [`put!`](@ref).

# Examples

Buffered channel:
```jldoctest
julia> c = Channel(1);

julia> isready(c)
false

julia> put!(c, 1);

julia> isready(c)
true
```

Unbuffered channel:
```jldoctest
julia> c = Channel();

julia> isready(c)  # no tasks waiting to put!
false

julia> task = Task(() -> put!(c, 1));

julia> schedule(task);  # schedule a put! task

julia> isready(c)
true
```

"""
isready(c::Channel) = n_avail(c) > 0
isempty(c::Channel) = n_avail(c) == 0
function n_avail(c::Channel)
    # Lock-free equivalent to `length(c.data) + length(c.cond_put.waitq)`
    @atomic :monotonic c.n_avail_items
end

lock(c::Channel) = lock(c.cond_take)
lock(f, c::Channel) = lock(f, c.cond_take)
unlock(c::Channel) = unlock(c.cond_take)
trylock(c::Channel) = trylock(c.cond_take)

"""
    wait(c::Channel)

Blocks until the `Channel` [`isready`](@ref).

```jldoctest
julia> c = Channel(1);

julia> isready(c)
false

julia> task = Task(() -> wait(c));

julia> schedule(task);

julia> istaskdone(task)  # task is blocked because channel is not ready
false

julia> put!(c, 1);

julia> istaskdone(task)  # task is now unblocked
true
```
"""
function wait(c::Channel)
    isready(c) && return
    lock(c)
    try
        while !isready(c)
            check_channel_state(c)
            wait(c.cond_wait)
        end
    finally
        unlock(c)
    end
    nothing
end

eltype(::Type{Channel{T}}) where {T} = T

show(io::IO, c::Channel) = print(io, typeof(c), "(", c.sz_max, ")")

function show(io::IO, ::MIME"text/plain", c::Channel)
    show(io, c)
    if !(get(io, :compact, false)::Bool)
        if !isopen(c)
            print(io, " (closed)")
        else
            n = n_avail(c)
            if n == 0
                print(io, " (empty)")
            else
                s = n == 1 ? "" : "s"
                print(io, " (", n, " item$s available)")
            end
        end
    end
end

function iterate(c::Channel, state=nothing)
    if isopen(c) || isready(c)
        try
            return (take!(c), nothing)
        catch e
            if isa(e, InvalidStateException) && e.state === :closed
                return nothing
            else
                rethrow()
            end
        end
    else
        return nothing
    end
end

IteratorSize(::Type{<:Channel}) = SizeUnknown()<|MERGE_RESOLUTION|>--- conflicted
+++ resolved
@@ -217,8 +217,6 @@
 # call `isopen` before `isready` if you are using the race-y APIs (or call `iterate`, which
 # does this right for you).
 isopen(c::Channel) = ((@atomic :acquire c.state) === :open)
-<<<<<<< HEAD
-=======
 
 """
     empty!(c::Channel)
@@ -235,7 +233,6 @@
     end
     return c
 end
->>>>>>> 28db6c7a
 
 """
     bind(chnl::Channel, task::Task)
