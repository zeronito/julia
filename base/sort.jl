--- conflicted
+++ resolved
@@ -4,14 +4,9 @@
 
 using Base.Order
 
-<<<<<<< HEAD
-using Base: copymutable, midpoint, require_one_based_indexing,
-    sub_with_overflow, add_with_overflow, OneTo, BitSigned, BitIntegerType,
+using Base: copymutable, midpoint, require_one_based_indexing, uinttype,
+    sub_with_overflow, add_with_overflow, OneTo, BitSigned, BitIntegerType, top_set_bit,
     IteratorSize, HasShape, IsInfinite
-=======
-using Base: copymutable, midpoint, require_one_based_indexing, uinttype,
-    sub_with_overflow, add_with_overflow, OneTo, BitSigned, BitIntegerType, top_set_bit
->>>>>>> d6baad62
 
 import Base:
     sort,
