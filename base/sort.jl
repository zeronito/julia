# This file is a part of Julia. License is MIT: https://julialang.org/license

module Sort

import ..@__MODULE__, ..parentmodule
const Base = parentmodule(@__MODULE__)
using .Base.Order
using .Base: copymutable, LinearIndices, length, (:),
    eachindex, axes, first, last, similar, zip, OrdinalRange,
    AbstractVector, @inbounds, AbstractRange, @eval, @inline, Vector, @noinline,
    AbstractMatrix, AbstractUnitRange, isless, identity, eltype, >, <, <=, >=, |, +, -, *, !,
    extrema, sub_with_overflow, add_with_overflow, oneunit, div, getindex, setindex!,
    length, resize!, fill, Missing, require_one_based_indexing, keytype

using .Base: >>>, !==

import .Base:
    sort,
    sort!,
    issorted,
    sortperm,
    to_indices

export # also exported by Base
    # order-only:
    issorted,
    searchsorted,
    searchsortedfirst,
    searchsortedlast,
    insorted,
    # order & algorithm:
    sort,
    sort!,
    sortperm,
    sortperm!,
    partialsort,
    partialsort!,
    partialsortperm,
    partialsortperm!,
    # algorithms:
    InsertionSort,
    QuickSort,
    MergeSort,
    CombSort,
    PartialQuickSort

export # not exported by Base
    Algorithm,
    DEFAULT_UNSTABLE,
    DEFAULT_STABLE,
    SMALL_ALGORITHM,
    SMALL_THRESHOLD


## functions requiring only ordering ##

function issorted(itr, order::Ordering)
    y = iterate(itr)
    y === nothing && return true
    prev, state = y
    y = iterate(itr, state)
    while y !== nothing
        this, state = y
        lt(order, this, prev) && return false
        prev = this
        y = iterate(itr, state)
    end
    return true
end

"""
    issorted(v, lt=isless, by=identity, rev::Bool=false, order::Ordering=Forward)

Test whether a vector is in sorted order. The `lt`, `by` and `rev` keywords modify what
order is considered to be sorted just as they do for [`sort`](@ref).

# Examples
```jldoctest
julia> issorted([1, 2, 3])
true

julia> issorted([(1, "b"), (2, "a")], by = x -> x[1])
true

julia> issorted([(1, "b"), (2, "a")], by = x -> x[2])
false

julia> issorted([(1, "b"), (2, "a")], by = x -> x[2], rev=true)
true
```
"""
issorted(itr;
    lt=isless, by=identity, rev::Union{Bool,Nothing}=nothing, order::Ordering=Forward) =
    issorted(itr, ord(lt,by,rev,order))

function partialsort!(v::AbstractVector, k::Union{Integer,OrdinalRange}, o::Ordering)
    inds = axes(v, 1)
    sort!(v, first(inds), last(inds), PartialQuickSort(k), o)
    maybeview(v, k)
end

maybeview(v, k) = view(v, k)
maybeview(v, k::Integer) = v[k]

"""
    partialsort!(v, k; by=<transform>, lt=<comparison>, rev=false)

Partially sort the vector `v` in place, according to the order specified by `by`, `lt` and
`rev` so that the value at index `k` (or range of adjacent values if `k` is a range) occurs
at the position where it would appear if the array were fully sorted via a non-stable
algorithm. If `k` is a single index, that value is returned; if `k` is a range, an array of
values at those indices is returned. Note that `partialsort!` does not fully sort the input
array.

# Examples
```jldoctest
julia> a = [1, 2, 4, 3, 4]
5-element Vector{Int64}:
 1
 2
 4
 3
 4

julia> partialsort!(a, 4)
4

julia> a
5-element Vector{Int64}:
 1
 2
 3
 4
 4

julia> a = [1, 2, 4, 3, 4]
5-element Vector{Int64}:
 1
 2
 4
 3
 4

julia> partialsort!(a, 4, rev=true)
2

julia> a
5-element Vector{Int64}:
 4
 4
 3
 2
 1
```
"""
partialsort!(v::AbstractVector, k::Union{Integer,OrdinalRange};
             lt=isless, by=identity, rev::Union{Bool,Nothing}=nothing, order::Ordering=Forward) =
    partialsort!(v, k, ord(lt,by,rev,order))

"""
    partialsort(v, k, by=<transform>, lt=<comparison>, rev=false)

Variant of [`partialsort!`](@ref) which copies `v` before partially sorting it, thereby returning the
same thing as `partialsort!` but leaving `v` unmodified.
"""
partialsort(v::AbstractVector, k::Union{Integer,OrdinalRange}; kws...) =
    partialsort!(copymutable(v), k; kws...)

# This implementation of `midpoint` is performance-optimized but safe
# only if `lo <= hi`.
midpoint(lo::T, hi::T) where T<:Integer = lo + ((hi - lo) >>> 0x01)
midpoint(lo::Integer, hi::Integer) = midpoint(promote(lo, hi)...)

# reference on sorted binary search:
#   http://www.tbray.org/ongoing/When/200x/2003/03/22/Binary

# index of the first value of vector a that is greater than or equal to x;
# returns length(v)+1 if x is greater than all values in v.
function searchsortedfirst(v::AbstractVector, x, lo::T, hi::T, o::Ordering)::keytype(v) where T<:Integer
    u = T(1)
    lo = lo - u
    hi = hi + u
    @inbounds while lo < hi - u
        m = midpoint(lo, hi)
        if lt(o, v[m], x)
            lo = m
        else
            hi = m
        end
    end
    return hi
end

# index of the last value of vector a that is less than or equal to x;
# returns 0 if x is less than all values of v.
function searchsortedlast(v::AbstractVector, x, lo::T, hi::T, o::Ordering)::keytype(v) where T<:Integer
    u = T(1)
    lo = lo - u
    hi = hi + u
    @inbounds while lo < hi - u
        m = midpoint(lo, hi)
        if lt(o, x, v[m])
            hi = m
        else
            lo = m
        end
    end
    return lo
end

# returns the range of indices of v equal to x
# if v does not contain x, returns a 0-length range
# indicating the insertion point of x
function searchsorted(v::AbstractVector, x, ilo::T, ihi::T, o::Ordering)::UnitRange{keytype(v)} where T<:Integer
    u = T(1)
    lo = ilo - u
    hi = ihi + u
    @inbounds while lo < hi - u
        m = midpoint(lo, hi)
        if lt(o, v[m], x)
            lo = m
        elseif lt(o, x, v[m])
            hi = m
        else
            a = searchsortedfirst(v, x, max(lo,ilo), m, o)
            b = searchsortedlast(v, x, m, min(hi,ihi), o)
            return a : b
        end
    end
    return (lo + 1) : (hi - 1)
end

function searchsortedlast(a::AbstractRange{<:Real}, x::Real, o::DirectOrdering)::keytype(a)
    require_one_based_indexing(a)
    f, h, l = first(a), step(a), last(a)
    if lt(o, x, f)
        0
    elseif h == 0 || !lt(o, x, l)
        length(a)
    else
        n = round(Integer, (x - f) / h + 1)
        lt(o, x, a[n]) ? n - 1 : n
    end
end

function searchsortedfirst(a::AbstractRange{<:Real}, x::Real, o::DirectOrdering)::keytype(a)
    require_one_based_indexing(a)
    f, h, l = first(a), step(a), last(a)
    if !lt(o, f, x)
        1
    elseif h == 0 || lt(o, l, x)
        length(a) + 1
    else
        n = round(Integer, (x - f) / h + 1)
        lt(o, a[n], x) ? n + 1 : n
    end
end

function searchsortedlast(a::AbstractRange{<:Integer}, x::Real, o::DirectOrdering)::keytype(a)
    require_one_based_indexing(a)
    f, h, l = first(a), step(a), last(a)
    if lt(o, x, f)
        0
    elseif h == 0 || !lt(o, x, l)
        length(a)
    else
        if o isa ForwardOrdering
            fld(floor(Integer, x) - f, h) + 1
        else
            fld(ceil(Integer, x) - f, h) + 1
        end
    end
end

function searchsortedfirst(a::AbstractRange{<:Integer}, x::Real, o::DirectOrdering)::keytype(a)
    require_one_based_indexing(a)
    f, h, l = first(a), step(a), last(a)
    if !lt(o, f, x)
        1
    elseif h == 0 || lt(o, l, x)
        length(a) + 1
    else
        if o isa ForwardOrdering
            cld(ceil(Integer, x) - f, h) + 1
        else
            cld(floor(Integer, x) - f, h) + 1
        end
    end
end

searchsorted(a::AbstractRange{<:Real}, x::Real, o::DirectOrdering) =
    searchsortedfirst(a, x, o) : searchsortedlast(a, x, o)

for s in [:searchsortedfirst, :searchsortedlast, :searchsorted]
    @eval begin
        $s(v::AbstractVector, x, o::Ordering) = (inds = axes(v, 1); $s(v,x,first(inds),last(inds),o))
        $s(v::AbstractVector, x;
           lt=isless, by=identity, rev::Union{Bool,Nothing}=nothing, order::Ordering=Forward) =
            $s(v,x,ord(lt,by,rev,order))
    end
end

"""
    searchsorted(a, x; by=<transform>, lt=<comparison>, rev=false)

Return the range of indices of `a` which compare as equal to `x` (using binary search)
according to the order specified by the `by`, `lt` and `rev` keywords, assuming that `a`
is already sorted in that order. Return an empty range located at the insertion point
if `a` does not contain values equal to `x`.

See also: [`insorted`](@ref), [`searchsortedfirst`](@ref), [`sort`](@ref), [`findall`](@ref).

# Examples
```jldoctest
julia> searchsorted([1, 2, 4, 5, 5, 7], 4) # single match
3:3

julia> searchsorted([1, 2, 4, 5, 5, 7], 5) # multiple matches
4:5

julia> searchsorted([1, 2, 4, 5, 5, 7], 3) # no match, insert in the middle
3:2

julia> searchsorted([1, 2, 4, 5, 5, 7], 9) # no match, insert at end
7:6

julia> searchsorted([1, 2, 4, 5, 5, 7], 0) # no match, insert at start
1:0
```
""" searchsorted

"""
    searchsortedfirst(a, x; by=<transform>, lt=<comparison>, rev=false)

Return the index of the first value in `a` greater than or equal to `x`, according to the
specified order. Return `lastindex(a) + 1` if `x` is greater than all values in `a`.
`a` is assumed to be sorted.

See also: [`searchsortedlast`](@ref), [`searchsorted`](@ref), [`findfirst`](@ref).

# Examples
```jldoctest
julia> searchsortedfirst([1, 2, 4, 5, 5, 7], 4) # single match
3

julia> searchsortedfirst([1, 2, 4, 5, 5, 7], 5) # multiple matches
4

julia> searchsortedfirst([1, 2, 4, 5, 5, 7], 3) # no match, insert in the middle
3

julia> searchsortedfirst([1, 2, 4, 5, 5, 7], 9) # no match, insert at end
7

julia> searchsortedfirst([1, 2, 4, 5, 5, 7], 0) # no match, insert at start
1
```
""" searchsortedfirst

"""
    searchsortedlast(a, x; by=<transform>, lt=<comparison>, rev=false)

Return the index of the last value in `a` less than or equal to `x`, according to the
specified order. Return `firstindex(a) - 1` if `x` is less than all values in `a`. `a` is
assumed to be sorted.

# Examples
```jldoctest
julia> searchsortedlast([1, 2, 4, 5, 5, 7], 4) # single match
3

julia> searchsortedlast([1, 2, 4, 5, 5, 7], 5) # multiple matches
5

julia> searchsortedlast([1, 2, 4, 5, 5, 7], 3) # no match, insert in the middle
2

julia> searchsortedlast([1, 2, 4, 5, 5, 7], 9) # no match, insert at end
6

julia> searchsortedlast([1, 2, 4, 5, 5, 7], 0) # no match, insert at start
0
```
""" searchsortedlast

"""
    insorted(a, x; by=<transform>, lt=<comparison>, rev=false) -> Bool

Determine whether an item is in the given sorted collection, in the sense that
it is [`==`](@ref) to one of the values of the collection according to the order
specified by the `by`, `lt` and `rev` keywords, assuming that `a` is already
sorted in that order, see [`sort`](@ref) for the keywords.

See also [`in`](@ref).

# Examples
```jldoctest
julia> insorted(4, [1, 2, 4, 5, 5, 7]) # single match
true

julia> insorted(5, [1, 2, 4, 5, 5, 7]) # multiple matches
true

julia> insorted(3, [1, 2, 4, 5, 5, 7]) # no match
false

julia> insorted(9, [1, 2, 4, 5, 5, 7]) # no match
false

julia> insorted(0, [1, 2, 4, 5, 5, 7]) # no match
false
```

!!! compat "Julia 1.6"
     `insorted` was added in Julia 1.6.
"""
function insorted end
insorted(x, v::AbstractVector; kw...) = !isempty(searchsorted(v, x; kw...))
insorted(x, r::AbstractRange) = in(x, r)

## sorting algorithms ##

abstract type Algorithm end

struct InsertionSortAlg <: Algorithm end
struct QuickSortAlg     <: Algorithm end
struct MergeSortAlg     <: Algorithm end
struct CombSortAlg      <: Algorithm end

"""
    PartialQuickSort{T <: Union{Integer,OrdinalRange}}

Indicate that a sorting function should use the partial quick sort
algorithm. Partial quick sort returns the smallest `k` elements sorted from smallest
to largest, finding them and sorting them using [`QuickSort`](@ref).

Characteristics:
  * *not stable*: does not preserve the ordering of elements which
    compare equal (e.g. "a" and "A" in a sort of letters which
    ignores case).
  * *in-place* in memory.
  * *divide-and-conquer*: sort strategy similar to [`MergeSort`](@ref).
"""
struct PartialQuickSort{T <: Union{Integer,OrdinalRange}} <: Algorithm
    k::T
end


"""
    InsertionSort

Indicate that a sorting function should use the insertion sort
algorithm. Insertion sort traverses the collection one element
at a time, inserting each element into its correct, sorted position in
the output list.

Characteristics:
  * *stable*: preserves the ordering of elements which
    compare equal (e.g. "a" and "A" in a sort of letters
    which ignores case).
  * *in-place* in memory.
  * *quadratic performance* in the number of elements to be sorted:
    it is well-suited to small collections but should not be used for large ones.
"""
const InsertionSort = InsertionSortAlg()
"""
    QuickSort

Indicate that a sorting function should use the quick sort
algorithm, which is *not* stable.

Characteristics:
  * *not stable*: does not preserve the ordering of elements which
    compare equal (e.g. "a" and "A" in a sort of letters which
    ignores case).
  * *in-place* in memory.
  * *divide-and-conquer*: sort strategy similar to [`MergeSort`](@ref).
  * *good performance* for large collections.
"""
const QuickSort     = QuickSortAlg()
"""
    MergeSort

Indicate that a sorting function should use the merge sort
algorithm. Merge sort divides the collection into
subcollections and repeatedly merges them, sorting each
subcollection at each step, until the entire
collection has been recombined in sorted form.

Characteristics:
  * *stable*: preserves the ordering of elements which compare
    equal (e.g. "a" and "A" in a sort of letters which ignores
    case).
  * *not in-place* in memory.
  * *divide-and-conquer* sort strategy.
"""
const MergeSort     = MergeSortAlg()
"""
    CombSort

Indicate that a sorting function should use the comb sort
algorithm. Comb sort traverses the collection multiple times
ordering pairs of elements with a given interval between them.
The interval decreases exponentially until it becomes 1, then
it switches to insertion sort on the whole input.

Characteristics:
  * *not stable*: does not preserve the ordering of elements which
    compare equal (e.g. "a" and "A" in a sort of letters which
    ignores case).
  * *in-place* in memory.
  * *parallelizable* this algorithm is suitable for vectorization
    because it performs many independent comparisons.
"""
const CombSort      = CombSortAlg()

const DEFAULT_UNSTABLE = QuickSort
const DEFAULT_STABLE   = MergeSort
const SMALL_ALGORITHM  = InsertionSort
const SMALL_THRESHOLD  = 20

function sort!(v::AbstractVector, lo::Integer, hi::Integer, ::InsertionSortAlg, o::Ordering)
    @inbounds for i = lo+1:hi
        j = i
        x = v[i]
        while j > lo
            if lt(o, x, v[j-1])
                v[j] = v[j-1]
                j -= 1
                continue
            end
            break
        end
        v[j] = x
    end
    return v
end

# selectpivot!
#
# Given 3 locations in an array (lo, mi, and hi), sort v[lo], v[mi], v[hi]) and
# choose the middle value as a pivot
#
# Upon return, the pivot is in v[lo], and v[hi] is guaranteed to be
# greater than the pivot

@inline function selectpivot!(v::AbstractVector, lo::Integer, hi::Integer, o::Ordering)
    @inbounds begin
        mi = midpoint(lo, hi)

        # sort v[mi] <= v[lo] <= v[hi] such that the pivot is immediately in place
        if lt(o, v[lo], v[mi])
            v[mi], v[lo] = v[lo], v[mi]
        end

        if lt(o, v[hi], v[lo])
            if lt(o, v[hi], v[mi])
                v[hi], v[lo], v[mi] = v[lo], v[mi], v[hi]
            else
                v[hi], v[lo] = v[lo], v[hi]
            end
        end

        # return the pivot
        return v[lo]
    end
end

# partition!
#
# select a pivot, and partition v according to the pivot

function partition!(v::AbstractVector, lo::Integer, hi::Integer, o::Ordering)
    pivot = selectpivot!(v, lo, hi, o)
    # pivot == v[lo], v[hi] > pivot
    i, j = lo, hi
    @inbounds while true
        i += 1; j -= 1
        while lt(o, v[i], pivot); i += 1; end;
        while lt(o, pivot, v[j]); j -= 1; end;
        i >= j && break
        v[i], v[j] = v[j], v[i]
    end
    v[j], v[lo] = pivot, v[j]

    # v[j] == pivot
    # v[k] >= pivot for k > j
    # v[i] <= pivot for i < j
    return j
end

function sort!(v::AbstractVector, lo::Integer, hi::Integer, a::QuickSortAlg, o::Ordering)
    @inbounds while lo < hi
        hi-lo <= SMALL_THRESHOLD && return sort!(v, lo, hi, SMALL_ALGORITHM, o)
        j = partition!(v, lo, hi, o)
        if j-lo < hi-j
            # recurse on the smaller chunk
            # this is necessary to preserve O(log(n))
            # stack space in the worst case (rather than O(n))
            lo < (j-1) && sort!(v, lo, j-1, a, o)
            lo = j+1
        else
            j+1 < hi && sort!(v, j+1, hi, a, o)
            hi = j-1
        end
    end
    return v
end

function sort!(v::AbstractVector, lo::Integer, hi::Integer, a::MergeSortAlg, o::Ordering, t=similar(v,0))
    @inbounds if lo < hi
        hi-lo <= SMALL_THRESHOLD && return sort!(v, lo, hi, SMALL_ALGORITHM, o)

        m = midpoint(lo, hi)
        (length(t) < m-lo+1) && resize!(t, m-lo+1)

        sort!(v, lo,  m,  a, o, t)
        sort!(v, m+1, hi, a, o, t)

        i, j = 1, lo
        while j <= m
            t[i] = v[j]
            i += 1
            j += 1
        end

        i, k = 1, lo
        while k < j <= hi
            if lt(o, v[j], t[i])
                v[k] = v[j]
                j += 1
            else
                v[k] = t[i]
                i += 1
            end
            k += 1
        end
        while k < j
            v[k] = t[i]
            k += 1
            i += 1
        end
    end

    return v
end

function sort!(v::AbstractVector, lo::Integer, hi::Integer, a::PartialQuickSort,
               o::Ordering)
    @inbounds while lo < hi
        hi-lo <= SMALL_THRESHOLD && return sort!(v, lo, hi, SMALL_ALGORITHM, o)
        j = partition!(v, lo, hi, o)
<<<<<<< HEAD
        if j >= a.k
            # we don't need to sort anything bigger than j
            hi = j-1
        elseif j-lo < hi-j
            # recurse on the smaller chunk
            # this is necessary to preserve O(log(n))
            # stack space in the worst case (rather than O(n))
            lo < (j-1) && sort!(v, lo, j-1, a, o)
            lo = j+1
        else
            (j+1) < hi && sort!(v, j+1, hi, a, o)
            hi = j-1
        end
    end
    return v
end

function sort!(v::AbstractVector, lo::Int, hi::Int, a::PartialQuickSort{T},
               o::Ordering) where T<:OrdinalRange
    @inbounds while lo < hi
        hi-lo <= SMALL_THRESHOLD && return sort!(v, lo, hi, SMALL_ALGORITHM, o)
        j = partition!(v, lo, hi, o)
=======
>>>>>>> 7a4b43f9

        if j <= first(a.k)
            lo = j+1
        elseif j >= last(a.k)
            hi = j-1
        else
            # recurse on the smaller chunk
            # this is necessary to preserve O(log(n))
            # stack space in the worst case (rather than O(n))
            if j-lo < hi-j
                lo < (j-1) && sort!(v, lo, j-1, a, o)
                lo = j+1
            else
                hi > (j+1) && sort!(v, j+1, hi, a, o)
                hi = j-1
            end
        end
    end
    return v
end

function sort!(v::AbstractVector, lo::Int, hi::Int, ::CombSortAlg, o::Ordering)
    interval = (3 * (hi-lo+1)) >> 2

    @inbounds while interval > 1
        for j in lo:hi-interval
            v[j], v[j+interval] = ltminmax(o, v[j], v[j+interval])
        end
        interval = (3 * interval) >> 2
    end

    return sort!(v, lo, hi, InsertionSort, o)
end


## generic sorting methods ##

defalg(v::AbstractArray) = DEFAULT_STABLE
defalg(v::AbstractArray{<:Union{Number, Missing}}) = DEFAULT_UNSTABLE

function sort!(v::AbstractVector, alg::Algorithm, order::Ordering)
    inds = axes(v,1)
    sort!(v,first(inds),last(inds),alg,order)
end

"""
    sort!(v; alg::Algorithm=defalg(v), lt=isless, by=identity, rev::Bool=false, order::Ordering=Forward)

Sort the vector `v` in place. [`QuickSort`](@ref) is used by default for numeric arrays while
[`MergeSort`](@ref) is used for other arrays. You can specify an algorithm to use via the `alg`
keyword (see [Sorting Algorithms](@ref) for available algorithms). The `by` keyword lets you provide
a function that will be applied to each element before comparison; the `lt` keyword allows
providing a custom "less than" function (note that for every `x` and `y`, only one of `lt(x,y)`
and `lt(y,x)` can return `true`); use `rev=true` to reverse the sorting order. These
options are independent and can be used together in all possible combinations: if both `by`
and `lt` are specified, the `lt` function is applied to the result of the `by` function;
`rev=true` reverses whatever ordering specified via the `by` and `lt` keywords.

# Examples
```jldoctest
julia> v = [3, 1, 2]; sort!(v); v
3-element Vector{Int64}:
 1
 2
 3

julia> v = [3, 1, 2]; sort!(v, rev = true); v
3-element Vector{Int64}:
 3
 2
 1

julia> v = [(1, "c"), (3, "a"), (2, "b")]; sort!(v, by = x -> x[1]); v
3-element Vector{Tuple{Int64, String}}:
 (1, "c")
 (2, "b")
 (3, "a")

julia> v = [(1, "c"), (3, "a"), (2, "b")]; sort!(v, by = x -> x[2]); v
3-element Vector{Tuple{Int64, String}}:
 (3, "a")
 (2, "b")
 (1, "c")
```
"""
function sort!(v::AbstractVector;
               alg::Algorithm=defalg(v),
               lt=isless,
               by=identity,
               rev::Union{Bool,Nothing}=nothing,
               order::Ordering=Forward)
    ordr = ord(lt,by,rev,order)
    if (ordr === Forward || ordr === Reverse) && eltype(v)<:Integer
        n = length(v)
        if n > 1
            min, max = extrema(v)
            (diff, o1) = sub_with_overflow(max, min)
            (rangelen, o2) = add_with_overflow(diff, oneunit(diff))
            if !o1 && !o2 && rangelen < div(n,2)
                return sort_int_range!(v, rangelen, min, ordr === Reverse ? reverse : identity)
            end
        end
    end
    sort!(v, alg, ordr)
end

# sort! for vectors of few unique integers
function sort_int_range!(x::AbstractVector{<:Integer}, rangelen, minval, maybereverse)
    offs = 1 - minval

    counts = fill(0, rangelen)
    @inbounds for i = eachindex(x)
        counts[x[i] + offs] += 1
    end

    idx = firstindex(x)
    @inbounds for i = maybereverse(1:rangelen)
        lastidx = idx + counts[i] - 1
        val = i-offs
        for j = idx:lastidx
            x[j] = val
        end
        idx = lastidx + 1
    end

    return x
end

"""
    sort(v; alg::Algorithm=defalg(v), lt=isless, by=identity, rev::Bool=false, order::Ordering=Forward)

Variant of [`sort!`](@ref) that returns a sorted copy of `v` leaving `v` itself unmodified.

# Examples
```jldoctest
julia> v = [3, 1, 2];

julia> sort(v)
3-element Vector{Int64}:
 1
 2
 3

julia> v
3-element Vector{Int64}:
 3
 1
 2
```
"""
sort(v::AbstractVector; kws...) = sort!(copymutable(v); kws...)

## partialsortperm: the permutation to sort the first k elements of an array ##

"""
    partialsortperm(v, k; by=<transform>, lt=<comparison>, rev=false)

Return a partial permutation `I` of the vector `v`, so that `v[I]` returns values of a fully
sorted version of `v` at index `k`. If `k` is a range, a vector of indices is returned; if
`k` is an integer, a single index is returned. The order is specified using the same
keywords as `sort!`. The permutation is stable, meaning that indices of equal elements
appear in ascending order.

Note that this function is equivalent to, but more efficient than, calling `sortperm(...)[k]`.

# Examples
```jldoctest
julia> v = [3, 1, 2, 1];

julia> v[partialsortperm(v, 1)]
1

julia> p = partialsortperm(v, 1:3)
3-element view(::Vector{Int64}, 1:3) with eltype Int64:
 2
 4
 3

julia> v[p]
3-element Vector{Int64}:
 1
 1
 2
```
"""
partialsortperm(v::AbstractVector, k::Union{Integer,OrdinalRange}; kwargs...) =
    partialsortperm!(similar(Vector{eltype(k)}, axes(v,1)), v, k; kwargs..., initialized=false)

"""
    partialsortperm!(ix, v, k; by=<transform>, lt=<comparison>, rev=false, initialized=false)

Like [`partialsortperm`](@ref), but accepts a preallocated index vector `ix` the same size as
`v`, which is used to store (a permutation of) the indices of `v`.

If the index vector `ix` is initialized with the indices of `v` (or a permutation thereof), `initialized` should be set to
`true`.

If `initialized` is `false` (the default), then `ix` is initialized to contain the indices of `v`.

If `initialized` is `true`, but `ix` does not contain (a permutation of) the indices of `v`, the behavior of
`partialsortperm!` is undefined.

(Typically, the indices of `v` will be `1:length(v)`, although if `v` has an alternative array type
with non-one-based indices, such as an `OffsetArray`, `ix` must also be an `OffsetArray` with the same
indices, and must contain as values (a permutation of) these same indices.)

Upon return, `ix` is guaranteed to have the indices `k` in their sorted positions, such that

```julia
partialsortperm!(ix, v, k);
v[ix[k]] == partialsort(v, k)
```

The return value is the `k`th element of `ix` if `k` is an integer, or view into `ix` if `k` is
a range.

# Examples
```jldoctest
julia> v = [3, 1, 2, 1];

julia> ix = Vector{Int}(undef, 4);

julia> partialsortperm!(ix, v, 1)
2

julia> ix = [1:4;];

julia> partialsortperm!(ix, v, 2:3, initialized=true)
2-element view(::Vector{Int64}, 2:3) with eltype Int64:
 4
 3
```
 """
function partialsortperm!(ix::AbstractVector{<:Integer}, v::AbstractVector,
                          k::Union{Integer, OrdinalRange};
                          lt::Function=isless,
                          by::Function=identity,
                          rev::Union{Bool,Nothing}=nothing,
                          order::Ordering=Forward,
                          initialized::Bool=false)
    if axes(ix,1) != axes(v,1)
        throw(ArgumentError("The index vector is used as a workspace and must have the " *
                            "same length/indices as the source vector, $(axes(ix,1)) != $(axes(v,1))"))
    end
    if !initialized
        @inbounds for i = axes(ix,1)
            ix[i] = i
        end
    end

    # do partial quicksort
    sort!(ix, PartialQuickSort(k), Perm(ord(lt, by, rev, order), v))

    maybeview(ix, k)
end

## sortperm: the permutation to sort an array ##

"""
    sortperm(v; alg::Algorithm=DEFAULT_UNSTABLE, lt=isless, by=identity, rev::Bool=false, order::Ordering=Forward)

Return a permutation vector `I` that puts `v[I]` in sorted order. The order is specified
using the same keywords as [`sort!`](@ref). The permutation is guaranteed to be stable even
if the sorting algorithm is unstable, meaning that indices of equal elements appear in
ascending order.

See also [`sortperm!`](@ref), [`partialsortperm`](@ref), [`invperm`](@ref), [`indexin`](@ref).

# Examples
```jldoctest
julia> v = [3, 1, 2];

julia> p = sortperm(v)
3-element Vector{Int64}:
 2
 3
 1

julia> v[p]
3-element Vector{Int64}:
 1
 2
 3
```
"""
function sortperm(v::AbstractVector;
                  alg::Algorithm=DEFAULT_UNSTABLE,
                  lt=isless,
                  by=identity,
                  rev::Union{Bool,Nothing}=nothing,
                  order::Ordering=Forward)
    ordr = ord(lt,by,rev,order)
    if ordr === Forward && isa(v,Vector) && eltype(v)<:Integer
        n = length(v)
        if n > 1
            min, max = extrema(v)
            (diff, o1) = sub_with_overflow(max, min)
            (rangelen, o2) = add_with_overflow(diff, oneunit(diff))
            if !o1 && !o2 && rangelen < div(n,2)
                return sortperm_int_range(v, rangelen, min)
            end
        end
    end
    ax = axes(v, 1)
    p = similar(Vector{eltype(ax)}, ax)
    for (i,ind) in zip(eachindex(p), ax)
        p[i] = ind
    end
    sort!(p, alg, Perm(ordr,v))
end


"""
    sortperm!(ix, v; alg::Algorithm=DEFAULT_UNSTABLE, lt=isless, by=identity, rev::Bool=false, order::Ordering=Forward, initialized::Bool=false)

Like [`sortperm`](@ref), but accepts a preallocated index vector `ix`.  If `initialized` is `false`
(the default), `ix` is initialized to contain the values `1:length(v)`.

# Examples
```jldoctest
julia> v = [3, 1, 2]; p = zeros(Int, 3);

julia> sortperm!(p, v); p
3-element Vector{Int64}:
 2
 3
 1

julia> v[p]
3-element Vector{Int64}:
 1
 2
 3
```
"""
function sortperm!(x::AbstractVector{<:Integer}, v::AbstractVector;
                   alg::Algorithm=DEFAULT_UNSTABLE,
                   lt=isless,
                   by=identity,
                   rev::Union{Bool,Nothing}=nothing,
                   order::Ordering=Forward,
                   initialized::Bool=false)
    if axes(x,1) != axes(v,1)
        throw(ArgumentError("index vector must have the same length/indices as the source vector, $(axes(x,1)) != $(axes(v,1))"))
    end
    if !initialized
        @inbounds for i = axes(v,1)
            x[i] = i
        end
    end
    sort!(x, alg, Perm(ord(lt,by,rev,order),v))
end

# sortperm for vectors of few unique integers
function sortperm_int_range(x::Vector{<:Integer}, rangelen, minval)
    offs = 1 - minval
    n = length(x)

    counts = fill(0, rangelen+1)
    counts[1] = 1
    @inbounds for i = 1:n
        counts[x[i] + offs + 1] += 1
    end

    #cumsum!(counts, counts)
    @inbounds for i = 2:length(counts)
        counts[i] += counts[i-1]
    end

    P = Vector{Int}(undef, n)
    @inbounds for i = 1:n
        label = x[i] + offs
        P[counts[label]] = i
        counts[label] += 1
    end

    return P
end

## sorting multi-dimensional arrays ##

"""
    sort(A; dims::Integer, alg::Algorithm=DEFAULT_UNSTABLE, lt=isless, by=identity, rev::Bool=false, order::Ordering=Forward)

Sort a multidimensional array `A` along the given dimension.
See [`sort!`](@ref) for a description of possible
keyword arguments.

To sort slices of an array, refer to [`sortslices`](@ref).

# Examples
```jldoctest
julia> A = [4 3; 1 2]
2×2 Matrix{Int64}:
 4  3
 1  2

julia> sort(A, dims = 1)
2×2 Matrix{Int64}:
 1  2
 4  3

julia> sort(A, dims = 2)
2×2 Matrix{Int64}:
 3  4
 1  2
```
"""
function sort(A::AbstractArray;
              dims::Integer,
              alg::Algorithm=DEFAULT_UNSTABLE,
              lt=isless,
              by=identity,
              rev::Union{Bool,Nothing}=nothing,
              order::Ordering=Forward)
    dim = dims
    order = ord(lt,by,rev,order)
    n = length(axes(A, dim))
    if dim != 1
        pdims = (dim, setdiff(1:ndims(A), dim)...)  # put the selected dimension first
        Ap = permutedims(A, pdims)
        Av = vec(Ap)
        sort_chunks!(Av, n, alg, order)
        permutedims(Ap, invperm(pdims))
    else
        Av = A[:]
        sort_chunks!(Av, n, alg, order)
        reshape(Av, axes(A))
    end
end

@noinline function sort_chunks!(Av, n, alg, order)
    inds = LinearIndices(Av)
    for s = first(inds):n:last(inds)
        sort!(Av, s, s+n-1, alg, order)
    end
    Av
end

"""
    sort!(A; dims::Integer, alg::Algorithm=defalg(A), lt=isless, by=identity, rev::Bool=false, order::Ordering=Forward)

Sort the multidimensional array `A` along dimension `dims`.
See [`sort!`](@ref) for a description of possible keyword arguments.

To sort slices of an array, refer to [`sortslices`](@ref).

!!! compat "Julia 1.1"
    This function requires at least Julia 1.1.

# Examples
```jldoctest
julia> A = [4 3; 1 2]
2×2 Matrix{Int64}:
 4  3
 1  2

julia> sort!(A, dims = 1); A
2×2 Matrix{Int64}:
 1  2
 4  3

julia> sort!(A, dims = 2); A
2×2 Matrix{Int64}:
 1  2
 3  4
```
"""
function sort!(A::AbstractArray;
               dims::Integer,
               alg::Algorithm=defalg(A),
               lt=isless,
               by=identity,
               rev::Union{Bool,Nothing}=nothing,
               order::Ordering=Forward)
    ordr = ord(lt, by, rev, order)
    nd = ndims(A)
    k = dims

    1 <= k <= nd || throw(ArgumentError("dimension out of range"))

    remdims = ntuple(i -> i == k ? 1 : axes(A, i), nd)
    for idx in CartesianIndices(remdims)
        Av = view(A, ntuple(i -> i == k ? Colon() : idx[i], nd)...)
        sort!(Av, alg, ordr)
    end
    A
end

## fast clever sorting for floats ##

module Float
using ..Sort
using ...Order
using ..Base: @inbounds, AbstractVector, Vector, last, axes, Missing

import Core.Intrinsics: slt_int
import ..Sort: sort!
import ...Order: lt, DirectOrdering

const Floats = Union{Float32,Float64}
const FPSortable = Union{ # Mixed Float32 and Float64 are not allowed.
    AbstractVector{Union{Float32, Missing}},
    AbstractVector{Union{Float64, Missing}},
    AbstractVector{Float32},
    AbstractVector{Float64},
    AbstractVector{Missing}}

struct Left <: Ordering end
struct Right <: Ordering end

left(::DirectOrdering) = Left()
right(::DirectOrdering) = Right()

left(o::Perm) = Perm(left(o.order), o.data)
right(o::Perm) = Perm(right(o.order), o.data)

lt(::Left, x::T, y::T) where {T<:Floats} = slt_int(y, x)
lt(::Right, x::T, y::T) where {T<:Floats} = slt_int(x, y)

isnan(o::DirectOrdering, x::Floats) = (x!=x)
isnan(o::DirectOrdering, x::Missing) = false
isnan(o::Perm, i::Integer) = isnan(o.order,o.data[i])

ismissing(o::DirectOrdering, x::Floats) = false
ismissing(o::DirectOrdering, x::Missing) = true
ismissing(o::Perm, i::Int) = ismissing(o.order,o.data[i])

allowsmissing(::AbstractVector{T}, ::DirectOrdering) where {T} = T >: Missing
allowsmissing(::AbstractVector{Int},
              ::Perm{<:DirectOrdering,<:AbstractVector{T}}) where {T} =
    T >: Missing

function specials2left!(testf::Function, v::AbstractVector, o::Ordering,
                        lo::Integer=first(axes(v,1)), hi::Integer=last(axes(v,1)))
    i = lo
    @inbounds while i <= hi && testf(o,v[i])
        i += 1
    end
    j = i + 1
    @inbounds while j <= hi
        if testf(o,v[j])
            v[i], v[j] = v[j], v[i]
            i += 1
        end
        j += 1
    end
    return i, hi
end
function specials2right!(testf::Function, v::AbstractVector, o::Ordering,
                         lo::Integer=first(axes(v,1)), hi::Integer=last(axes(v,1)))
    i = hi
    @inbounds while lo <= i && testf(o,v[i])
        i -= 1
    end
    j = i - 1
    @inbounds while lo <= j
        if testf(o,v[j])
            v[i], v[j] = v[j], v[i]
            i -= 1
        end
        j -= 1
    end
    return lo, i
end

function specials2left!(v::AbstractVector, a::Algorithm, o::Ordering)
    lo, hi = first(axes(v,1)), last(axes(v,1))
    if allowsmissing(v, o)
        i, _ = specials2left!((v, o) -> ismissing(v, o) || isnan(v, o), v, o, lo, hi)
        sort!(v, lo, i-1, a, o)
        return i, hi
    else
        return specials2left!(isnan, v, o, lo, hi)
    end
end
function specials2right!(v::AbstractVector, a::Algorithm, o::Ordering)
    lo, hi = first(axes(v,1)), last(axes(v,1))
    if allowsmissing(v, o)
        _, i = specials2right!((v, o) -> ismissing(v, o) || isnan(v, o), v, o, lo, hi)
        sort!(v, i+1, hi, a, o)
        return lo, i
    else
        return specials2right!(isnan, v, o, lo, hi)
    end
end

specials2end!(v::AbstractVector, a::Algorithm, o::ForwardOrdering) =
    specials2right!(v, a, o)
specials2end!(v::AbstractVector, a::Algorithm, o::ReverseOrdering) =
    specials2left!(v, a, o)
specials2end!(v::AbstractVector{<:Integer}, a::Algorithm, o::Perm{<:ForwardOrdering}) =
    specials2right!(v, a, o)
specials2end!(v::AbstractVector{<:Integer}, a::Algorithm, o::Perm{<:ReverseOrdering}) =
    specials2left!(v, a, o)

issignleft(o::ForwardOrdering, x::Floats) = lt(o, x, zero(x))
issignleft(o::ReverseOrdering, x::Floats) = lt(o, x, -zero(x))
issignleft(o::Perm, i::Integer) = issignleft(o.order, o.data[i])

function fpsort!(v::AbstractVector, a::Algorithm, o::Ordering)
    i, j = lo, hi = specials2end!(v,a,o)
    @inbounds while true
        while i <= j &&  issignleft(o,v[i]); i += 1; end
        while i <= j && !issignleft(o,v[j]); j -= 1; end
        i <= j || break
        v[i], v[j] = v[j], v[i]
        i += 1; j -= 1
    end
    sort!(v, lo, j,  a, left(o))
    sort!(v, i,  hi, a, right(o))
    return v
end


fpsort!(v::AbstractVector, a::Sort.PartialQuickSort, o::Ordering) =
    sort!(v, first(axes(v,1)), last(axes(v,1)), a, o)

sort!(v::FPSortable, a::Algorithm, o::DirectOrdering) =
    fpsort!(v, a, o)
sort!(v::AbstractVector{<:Integer}, a::Algorithm, o::Perm{<:DirectOrdering,<:FPSortable}) =
    fpsort!(v, a, o)

end # module Sort.Float

end # module Sort<|MERGE_RESOLUTION|>--- conflicted
+++ resolved
@@ -650,31 +650,6 @@
     @inbounds while lo < hi
         hi-lo <= SMALL_THRESHOLD && return sort!(v, lo, hi, SMALL_ALGORITHM, o)
         j = partition!(v, lo, hi, o)
-<<<<<<< HEAD
-        if j >= a.k
-            # we don't need to sort anything bigger than j
-            hi = j-1
-        elseif j-lo < hi-j
-            # recurse on the smaller chunk
-            # this is necessary to preserve O(log(n))
-            # stack space in the worst case (rather than O(n))
-            lo < (j-1) && sort!(v, lo, j-1, a, o)
-            lo = j+1
-        else
-            (j+1) < hi && sort!(v, j+1, hi, a, o)
-            hi = j-1
-        end
-    end
-    return v
-end
-
-function sort!(v::AbstractVector, lo::Int, hi::Int, a::PartialQuickSort{T},
-               o::Ordering) where T<:OrdinalRange
-    @inbounds while lo < hi
-        hi-lo <= SMALL_THRESHOLD && return sort!(v, lo, hi, SMALL_ALGORITHM, o)
-        j = partition!(v, lo, hi, o)
-=======
->>>>>>> 7a4b43f9
 
         if j <= first(a.k)
             lo = j+1
