--- conflicted
+++ resolved
@@ -11,13 +11,8 @@
     AbstractMatrix, AbstractUnitRange, isless, identity, eltype, >, <, <=, >=, |, +, -, *, !,
     extrema, sub_with_overflow, add_with_overflow, oneunit, div, getindex, setindex!,
     length, resize!, fill, Missing, require_one_based_indexing, keytype, UnitRange,
-<<<<<<< HEAD
-    min, max, reinterpret, signed, unsigned, Signed, Unsigned, typemin, xor, Type, BitSigned,
-    @boundscheck, checkbounds
-=======
     min, max, reinterpret, signed, unsigned, Signed, Unsigned, typemin, xor, Type, BitSigned, Val,
-    midpoint
->>>>>>> 29586ef3
+    midpoint, @boundscheck, checkbounds
 
 using .Base: >>>, !==
 
