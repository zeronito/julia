# This file is a part of Julia. License is MIT: https://julialang.org/license

module Sort

import ..@__MODULE__, ..parentmodule
const Base = parentmodule(@__MODULE__)
using .Base.Order
using .Base: copymutable, LinearIndices, length, (:),
    eachindex, axes, first, last, similar, zip, OrdinalRange,
    AbstractVector, @inbounds, AbstractRange, @eval, @inline, Vector, @noinline,
    AbstractMatrix, AbstractUnitRange, isless, identity, eltype, >, <, <=, >=, |, +, -, *, !,
    extrema, sub_with_overflow, add_with_overflow, oneunit, div, getindex, setindex!,
    length, resize!, fill, Missing, require_one_based_indexing, keytype

using .Base: >>>, !==

import .Base:
    sort,
    sort!,
    issorted,
    sortperm,
    to_indices

export # also exported by Base
    # order-only:
    issorted,
    searchsorted,
    searchsortedfirst,
    searchsortedlast,
    # order & algorithm:
    sort,
    sort!,
    sortperm,
    sortperm!,
    partialsort,
    partialsort!,
    partialsortperm,
    partialsortperm!,
    # algorithms:
    InsertionSort,
    QuickSort,
    MergeSort,
    PartialQuickSort

export # not exported by Base
    Algorithm,
    DEFAULT_UNSTABLE,
    DEFAULT_STABLE,
    SMALL_ALGORITHM,
    SMALL_THRESHOLD


## functions requiring only ordering ##

function issorted(itr, order::Ordering)
    y = iterate(itr)
    y === nothing && return true
    prev, state = y
    y = iterate(itr, state)
    while y !== nothing
        this, state = y
        lt(order, this, prev) && return false
        prev = this
        y = iterate(itr, state)
    end
    return true
end

"""
    issorted(v, lt=isless, by=identity, rev:Bool=false, order::Ordering=Forward)

Test whether a vector is in sorted order. The `lt`, `by` and `rev` keywords modify what
order is considered to be sorted just as they do for [`sort`](@ref).

# Examples
```jldoctest
julia> issorted([1, 2, 3])
true

julia> issorted([(1, "b"), (2, "a")], by = x -> x[1])
true

julia> issorted([(1, "b"), (2, "a")], by = x -> x[2])
false

julia> issorted([(1, "b"), (2, "a")], by = x -> x[2], rev=true)
true
```
"""
issorted(itr;
    lt=isless, by=identity, rev::Union{Bool,Nothing}=nothing, order::Ordering=Forward) =
    issorted(itr, ord(lt,by,rev,order))

function partialsort!(v::AbstractVector, k::Union{Integer,OrdinalRange}, o::Ordering)
    inds = axes(v, 1)
    sort!(v, first(inds), last(inds), PartialQuickSort(k), o)
    maybeview(v, k)
end

maybeview(v, k) = view(v, k)
maybeview(v, k::Integer) = v[k]

"""
    partialsort!(v, k; by=<transform>, lt=<comparison>, rev=false)

Partially sort the vector `v` in place, according to the order specified by `by`, `lt` and
`rev` so that the value at index `k` (or range of adjacent values if `k` is a range) occurs
at the position where it would appear if the array were fully sorted via a non-stable
algorithm. If `k` is a single index, that value is returned; if `k` is a range, an array of
values at those indices is returned. Note that `partialsort!` does not fully sort the input
array.

# Examples
```jldoctest
julia> a = [1, 2, 4, 3, 4]
5-element Array{Int64,1}:
 1
 2
 4
 3
 4

julia> partialsort!(a, 4)
4

julia> a
5-element Array{Int64,1}:
 1
 2
 3
 4
 4

julia> a = [1, 2, 4, 3, 4]
5-element Array{Int64,1}:
 1
 2
 4
 3
 4

julia> partialsort!(a, 4, rev=true)
2

julia> a
5-element Array{Int64,1}:
 4
 4
 3
 2
 1
```
"""
partialsort!(v::AbstractVector, k::Union{Integer,OrdinalRange};
             lt=isless, by=identity, rev::Union{Bool,Nothing}=nothing, order::Ordering=Forward) =
    partialsort!(v, k, ord(lt,by,rev,order))

"""
    partialsort(v, k, by=<transform>, lt=<comparison>, rev=false)

Variant of [`partialsort!`](@ref) which copies `v` before partially sorting it, thereby returning the
same thing as `partialsort!` but leaving `v` unmodified.
"""
partialsort(v::AbstractVector, k::Union{Integer,OrdinalRange}; kws...) =
    partialsort!(copymutable(v), k; kws...)

# This implementation of `midpoint` is performance-optimized but safe
# only if `lo <= hi`.
midpoint(lo::T, hi::T) where T<:Integer = lo + ((hi - lo) >>> 0x01)
midpoint(lo::Integer, hi::Integer) = midpoint(promote(lo, hi)...)

# reference on sorted binary search:
#   http://www.tbray.org/ongoing/When/200x/2003/03/22/Binary

# index of the first value of vector a that is greater than or equal to x;
# returns length(v)+1 if x is greater than all values in v.
<<<<<<< HEAD
function searchsortedfirst(v::AbstractVector, x, lo::T, hi::T, o::Ordering, aby=identity) where T<:Integer
=======
function searchsortedfirst(v::AbstractVector, x, lo::T, hi::T, o::Ordering)::keytype(v) where T<:Integer
>>>>>>> a6e27b38
    u = T(1)
    lo = lo - u
    hi = hi + u
    @inbounds while lo < hi - u
        m = midpoint(lo, hi)
        if lt(o, aby(v[m]), x)
            lo = m
        else
            hi = m
        end
    end
    return hi
end

# index of the last value of vector a that is less than or equal to x;
# returns 0 if x is less than all values of v.
<<<<<<< HEAD
function searchsortedlast(v::AbstractVector, x, lo::T, hi::T, o::Ordering, aby=identity) where T<:Integer
=======
function searchsortedlast(v::AbstractVector, x, lo::T, hi::T, o::Ordering)::keytype(v) where T<:Integer
>>>>>>> a6e27b38
    u = T(1)
    lo = lo - u
    hi = hi + u
    @inbounds while lo < hi - u
        m = midpoint(lo, hi)
        if lt(o, x, aby(v[m]))
            hi = m
        else
            lo = m
        end
    end
    return lo
end

# returns the range of indices of v equal to x
# if v does not contain x, returns a 0-length range
# indicating the insertion point of x
<<<<<<< HEAD
function searchsorted(v::AbstractVector, x, ilo::T, ihi::T, o::Ordering, aby=identity) where T<:Integer
=======
function searchsorted(v::AbstractVector, x, ilo::T, ihi::T, o::Ordering)::UnitRange{keytype(v)} where T<:Integer
>>>>>>> a6e27b38
    u = T(1)
    lo = ilo - u
    hi = ihi + u
    @inbounds while lo < hi - u
        m = midpoint(lo, hi)
        vm = aby(v[m])
        if lt(o, vm, x)
            lo = m
        elseif lt(o, x, vm)
            hi = m
        else
            a = searchsortedfirst(v, x, max(lo,ilo), m, o, aby)
            b = searchsortedlast(v, x, m, min(hi,ihi), o, aby)
            return a : b
        end
    end
    return (lo + 1) : (hi - 1)
end

<<<<<<< HEAD
function searchsortedlast(a::AbstractRange{<:Real}, x::Real, o::DirectOrdering, ::typeof(identity))
=======
function searchsortedlast(a::AbstractRange{<:Real}, x::Real, o::DirectOrdering)::keytype(a)
>>>>>>> a6e27b38
    require_one_based_indexing(a)
    if step(a) == 0
        lt(o, x, first(a)) ? 0 : length(a)
    else
        n = round(Integer, clamp((x - first(a)) / step(a) + 1, 1, length(a)))
        lt(o, x, a[n]) ? n - 1 : n
    end
end

<<<<<<< HEAD
function searchsortedfirst(a::AbstractRange{<:Real}, x::Real, o::DirectOrdering, ::typeof(identity))
=======
function searchsortedfirst(a::AbstractRange{<:Real}, x::Real, o::DirectOrdering)::keytype(a)
>>>>>>> a6e27b38
    require_one_based_indexing(a)
    if step(a) == 0
        lt(o, first(a), x) ? length(a) + 1 : 1
    else
        n = round(Integer, clamp((x - first(a)) / step(a) + 1, 1, length(a)))
        lt(o, a[n] ,x) ? n + 1 : n
    end
end

<<<<<<< HEAD
function searchsortedlast(a::AbstractRange{<:Integer}, x::Real, o::DirectOrdering, ::typeof(identity))
=======
function searchsortedlast(a::AbstractRange{<:Integer}, x::Real, o::DirectOrdering)::keytype(a)
>>>>>>> a6e27b38
    require_one_based_indexing(a)
    h = step(a)
    if h == 0
        lt(o, x, first(a)) ? 0 : length(a)
    elseif h > 0 && x < first(a)
        firstindex(a) - 1
    elseif h > 0 && x >= last(a)
        lastindex(a)
    elseif h < 0 && x > first(a)
        firstindex(a) - 1
    elseif h < 0 && x <= last(a)
        lastindex(a)
    else
        if o isa ForwardOrdering
            fld(floor(Integer, x) - first(a), h) + 1
        else
            fld(ceil(Integer, x) - first(a), h) + 1
        end
    end
end

<<<<<<< HEAD
function searchsortedfirst(a::AbstractRange{<:Integer}, x::Real, o::DirectOrdering, ::typeof(identity))
=======
function searchsortedfirst(a::AbstractRange{<:Integer}, x::Real, o::DirectOrdering)::keytype(a)
>>>>>>> a6e27b38
    require_one_based_indexing(a)
    h = step(a)
    if h == 0
        lt(o, first(a), x) ? length(a)+1 : 1
    elseif h > 0 && x <= first(a)
        firstindex(a)
    elseif h > 0 && x > last(a)
        lastindex(a) + 1
    elseif h < 0 && x >= first(a)
        firstindex(a)
    elseif h < 0 && x < last(a)
        lastindex(a) + 1
    else
        if o isa ForwardOrdering
            -fld(floor(Integer, -x) + Signed(first(a)), h) + 1
        else
            -fld(ceil(Integer, -x) + Signed(first(a)), h) + 1
        end
    end
end

<<<<<<< HEAD
function searchsortedfirst(a::AbstractRange{<:Integer}, x::Unsigned, o::DirectOrdering, ::typeof(identity))
=======
function searchsortedfirst(a::AbstractRange{<:Integer}, x::Unsigned, o::DirectOrdering)::keytype(a)
>>>>>>> a6e27b38
    require_one_based_indexing(a)
    if lt(o, first(a), x)
        if step(a) == 0
            length(a) + 1
        else
            min(cld(x - first(a), step(a)), length(a)) + 1
        end
    else
        1
    end
end

<<<<<<< HEAD
function searchsortedlast(a::AbstractRange{<:Integer}, x::Unsigned, o::DirectOrdering, ::typeof(identity))
=======
function searchsortedlast(a::AbstractRange{<:Integer}, x::Unsigned, o::DirectOrdering)::keytype(a)
>>>>>>> a6e27b38
    require_one_based_indexing(a)
    if lt(o, x, first(a))
        0
    elseif step(a) == 0
        length(a)
    else
        min(fld(x - first(a), step(a)) + 1, length(a))
    end
end

searchsorted(a::AbstractRange{<:Real}, x::Real, o::DirectOrdering, aby) =
    searchsortedfirst(a, x, o, aby) : searchsortedlast(a, x, o, aby)

for s in [:searchsortedfirst, :searchsortedlast, :searchsorted]
    @eval begin
        $s(v::AbstractVector, x, o::Ordering, xform=identity) = (inds = axes(v, 1); $s(v,x,first(inds),last(inds),o, xform))
        function $s(v::AbstractVector, x;
           lt=isless, by=identity, arrayby=identity, rev::Union{Bool,Nothing}=nothing, order::Ordering=Forward)
            if by !== identity && arrayby !== identity
                throw(ArgumentError("only one of keyword arguments 'by' and 'arrayby' allowed"))
            end
            $s(v,x,ord(lt,by,rev,order), arrayby)
        end
    end
end

"""
    searchsorted(a, x; {by|arrayby}=<transform>, lt=<comparison>, rev=false)

Return the range of indices of `a` which yield `x <= arrayby(a[i]) <= x`
(using binary search)
according to the order specified by the `by`, `lt` and `rev` keywords,
assuming that `arrayby.(a)` is already sorted in that order.
Only one of `by` and `arrayby` may be different from the default value `identity`.

Return an empty range located at the insertion point
if `arrayby.(by.(a))` does not contain values equal to `by(x)`.

# Examples
```jldoctest
julia> searchsorted([1, 2, 4, 5, 5, 7], 4) # single match
3:3

julia> searchsorted([1, 2, 4, 5, 5, 7], 5) # multiple matches
4:5

julia> searchsorted([1, 2, 4, 5, 5, 7], 3) # no match, insert in the middle
3:2

julia> searchsorted([1, 2, 4, 5, 5, 7], 9) # no match, insert at end
7:6

julia> searchsorted([1, 2, 4, 5, 5, 7], 0) # no match, insert at start
1:0
```
""" searchsorted

"""
    searchsortedfirst(a, x; {by|arrayby}=<transform>, lt=<comparison>, rev=false)

Return the index of the first value in `a` greater than or equal to `x`,
according to the order specified by the `by`, `lt` and `rev` keywords,
assuming that `arrayby.(a)` is already sorted in that order.
Only one of `by` and `arrayby` may be different from the default value `identity`.

Return `length(a) + 1` if `x` is greater than all values in `arrayby.(a)`.

# Examples
```jldoctest
julia> searchsortedfirst([1, 2, 4, 5, 5, 7], 4) # single match
3

julia> searchsortedfirst([1, 2, 4, 5, 5, 7], 5) # multiple matches
4

julia> searchsortedfirst([1, 2, 4, 5, 5, 7], 3) # no match, insert in the middle
3

julia> searchsortedfirst([1, 2, 4, 5, 5, 7], 9) # no match, insert at end
7

julia> searchsortedfirst([1, 2, 4, 5, 5, 7], 0) # no match, insert at start
1
```
""" searchsortedfirst

"""
    searchsortedlast(a, x; {by|arrayby}=<transform>, lt=<comparison>, rev=false)

Return the index of the last value in `a` less than or equal to `x`,
according to the order specified by the `by`, `lt` and `rev` keywords,
assuming that `arrayby.(a)` is already sorted in that order.
Only one of `by` and `arrayby` may be different from the default value `identity`.

Return `0` if `x` is less than all values in `arrayby.(a)`.

# Examples
```jldoctest
julia> searchsortedlast([1, 2, 4, 5, 5, 7], 4) # single match
3

julia> searchsortedlast([1, 2, 4, 5, 5, 7], 5) # multiple matches
5

julia> searchsortedlast([1, 2, 4, 5, 5, 7], 3) # no match, insert in the middle
2

julia> searchsortedlast([1, 2, 4, 5, 5, 7], 9) # no match, insert at end
6

julia> searchsortedlast([1, 2, 4, 5, 5, 7], 0) # no match, insert at start
0
```
""" searchsortedlast


## sorting algorithms ##

abstract type Algorithm end

struct InsertionSortAlg <: Algorithm end
struct QuickSortAlg     <: Algorithm end
struct MergeSortAlg     <: Algorithm end

"""
    PartialQuickSort{T <: Union{Integer,OrdinalRange}}

Indicate that a sorting function should use the partial quick sort
algorithm. Partial quick sort returns the smallest `k` elements sorted from smallest
to largest, finding them and sorting them using [`QuickSort`](@ref).

Characteristics:
  * *not stable*: does not preserve the ordering of elements which
    compare equal (e.g. "a" and "A" in a sort of letters which
    ignores case).
  * *in-place* in memory.
  * *divide-and-conquer*: sort strategy similar to [`MergeSort`](@ref).
"""
struct PartialQuickSort{T <: Union{Integer,OrdinalRange}} <: Algorithm
    k::T
end


"""
    InsertionSort

Indicate that a sorting function should use the insertion sort
algorithm. Insertion sort traverses the collection one element
at a time, inserting each element into its correct, sorted position in
the output list.

Characteristics:
  * *stable*: preserves the ordering of elements which
    compare equal (e.g. "a" and "A" in a sort of letters
    which ignores case).
  * *in-place* in memory.
  * *quadratic performance* in the number of elements to be sorted:
    it is well-suited to small collections but should not be used for large ones.
"""
const InsertionSort = InsertionSortAlg()
"""
    QuickSort

Indicate that a sorting function should use the quick sort
algorithm, which is *not* stable.

Characteristics:
  * *not stable*: does not preserve the ordering of elements which
    compare equal (e.g. "a" and "A" in a sort of letters which
    ignores case).
  * *in-place* in memory.
  * *divide-and-conquer*: sort strategy similar to [`MergeSort`](@ref).
  * *good performance* for large collections.
"""
const QuickSort     = QuickSortAlg()
"""
    MergeSort

Indicate that a sorting function should use the merge sort
algorithm. Merge sort divides the collection into
subcollections and repeatedly merges them, sorting each
subcollection at each step, until the entire
collection has been recombined in sorted form.

Characteristics:
  * *stable*: preserves the ordering of elements which compare
    equal (e.g. "a" and "A" in a sort of letters which ignores
    case).
  * *not in-place* in memory.
  * *divide-and-conquer* sort strategy.
"""
const MergeSort     = MergeSortAlg()

const DEFAULT_UNSTABLE = QuickSort
const DEFAULT_STABLE   = MergeSort
const SMALL_ALGORITHM  = InsertionSort
const SMALL_THRESHOLD  = 20

function sort!(v::AbstractVector, lo::Integer, hi::Integer, ::InsertionSortAlg, o::Ordering)
    @inbounds for i = lo+1:hi
        j = i
        x = v[i]
        while j > lo
            if lt(o, x, v[j-1])
                v[j] = v[j-1]
                j -= 1
                continue
            end
            break
        end
        v[j] = x
    end
    return v
end

# selectpivot!
#
# Given 3 locations in an array (lo, mi, and hi), sort v[lo], v[mi], v[hi]) and
# choose the middle value as a pivot
#
# Upon return, the pivot is in v[lo], and v[hi] is guaranteed to be
# greater than the pivot

@inline function selectpivot!(v::AbstractVector, lo::Integer, hi::Integer, o::Ordering)
    @inbounds begin
        mi = midpoint(lo, hi)

        # sort v[mi] <= v[lo] <= v[hi] such that the pivot is immediately in place
        if lt(o, v[lo], v[mi])
            v[mi], v[lo] = v[lo], v[mi]
        end

        if lt(o, v[hi], v[lo])
            if lt(o, v[hi], v[mi])
                v[hi], v[lo], v[mi] = v[lo], v[mi], v[hi]
            else
                v[hi], v[lo] = v[lo], v[hi]
            end
        end

        # return the pivot
        return v[lo]
    end
end

# partition!
#
# select a pivot, and partition v according to the pivot

function partition!(v::AbstractVector, lo::Integer, hi::Integer, o::Ordering)
    pivot = selectpivot!(v, lo, hi, o)
    # pivot == v[lo], v[hi] > pivot
    i, j = lo, hi
    @inbounds while true
        i += 1; j -= 1
        while lt(o, v[i], pivot); i += 1; end;
        while lt(o, pivot, v[j]); j -= 1; end;
        i >= j && break
        v[i], v[j] = v[j], v[i]
    end
    v[j], v[lo] = pivot, v[j]

    # v[j] == pivot
    # v[k] >= pivot for k > j
    # v[i] <= pivot for i < j
    return j
end

function sort!(v::AbstractVector, lo::Integer, hi::Integer, a::QuickSortAlg, o::Ordering)
    @inbounds while lo < hi
        hi-lo <= SMALL_THRESHOLD && return sort!(v, lo, hi, SMALL_ALGORITHM, o)
        j = partition!(v, lo, hi, o)
        if j-lo < hi-j
            # recurse on the smaller chunk
            # this is necessary to preserve O(log(n))
            # stack space in the worst case (rather than O(n))
            lo < (j-1) && sort!(v, lo, j-1, a, o)
            lo = j+1
        else
            j+1 < hi && sort!(v, j+1, hi, a, o)
            hi = j-1
        end
    end
    return v
end

function sort!(v::AbstractVector, lo::Integer, hi::Integer, a::MergeSortAlg, o::Ordering, t=similar(v,0))
    @inbounds if lo < hi
        hi-lo <= SMALL_THRESHOLD && return sort!(v, lo, hi, SMALL_ALGORITHM, o)

        m = midpoint(lo, hi)
        (length(t) < m-lo+1) && resize!(t, m-lo+1)

        sort!(v, lo,  m,  a, o, t)
        sort!(v, m+1, hi, a, o, t)

        i, j = 1, lo
        while j <= m
            t[i] = v[j]
            i += 1
            j += 1
        end

        i, k = 1, lo
        while k < j <= hi
            if lt(o, v[j], t[i])
                v[k] = v[j]
                j += 1
            else
                v[k] = t[i]
                i += 1
            end
            k += 1
        end
        while k < j
            v[k] = t[i]
            k += 1
            i += 1
        end
    end

    return v
end

function sort!(v::AbstractVector, lo::Integer, hi::Integer, a::PartialQuickSort{<:Integer},
               o::Ordering)
    @inbounds while lo < hi
        hi-lo <= SMALL_THRESHOLD && return sort!(v, lo, hi, SMALL_ALGORITHM, o)
        j = partition!(v, lo, hi, o)
        if j >= a.k
            # we don't need to sort anything bigger than j
            hi = j-1
        elseif j-lo < hi-j
            # recurse on the smaller chunk
            # this is necessary to preserve O(log(n))
            # stack space in the worst case (rather than O(n))
            lo < (j-1) && sort!(v, lo, j-1, a, o)
            lo = j+1
        else
            (j+1) < hi && sort!(v, j+1, hi, a, o)
            hi = j-1
        end
    end
    return v
end


function sort!(v::AbstractVector, lo::Integer, hi::Integer, a::PartialQuickSort{T},
               o::Ordering) where T<:OrdinalRange
    @inbounds while lo < hi
        hi-lo <= SMALL_THRESHOLD && return sort!(v, lo, hi, SMALL_ALGORITHM, o)
        j = partition!(v, lo, hi, o)

        if j <= first(a.k)
            lo = j+1
        elseif j >= last(a.k)
            hi = j-1
        else
            if j-lo < hi-j
                lo < (j-1) && sort!(v, lo, j-1, a, o)
                lo = j+1
            else
                hi > (j+1) && sort!(v, j+1, hi, a, o)
                hi = j-1
            end
        end
    end
    return v
end


## generic sorting methods ##

defalg(v::AbstractArray) = DEFAULT_STABLE
defalg(v::AbstractArray{<:Union{Number, Missing}}) = DEFAULT_UNSTABLE

function sort!(v::AbstractVector, alg::Algorithm, order::Ordering)
    inds = axes(v,1)
    sort!(v,first(inds),last(inds),alg,order)
end

"""
    sort!(v; alg::Algorithm=defalg(v), lt=isless, by=identity, rev::Bool=false, order::Ordering=Forward)

Sort the vector `v` in place. [`QuickSort`](@ref) is used by default for numeric arrays while
[`MergeSort`](@ref) is used for other arrays. You can specify an algorithm to use via the `alg`
keyword (see [Sorting Algorithms](@ref) for available algorithms). The `by` keyword lets you provide
a function that will be applied to each element before comparison; the `lt` keyword allows
providing a custom "less than" function; use `rev=true` to reverse the sorting order. These
options are independent and can be used together in all possible combinations: if both `by`
and `lt` are specified, the `lt` function is applied to the result of the `by` function;
`rev=true` reverses whatever ordering specified via the `by` and `lt` keywords.

# Examples
```jldoctest
julia> v = [3, 1, 2]; sort!(v); v
3-element Array{Int64,1}:
 1
 2
 3

julia> v = [3, 1, 2]; sort!(v, rev = true); v
3-element Array{Int64,1}:
 3
 2
 1

julia> v = [(1, "c"), (3, "a"), (2, "b")]; sort!(v, by = x -> x[1]); v
3-element Array{Tuple{Int64,String},1}:
 (1, "c")
 (2, "b")
 (3, "a")

julia> v = [(1, "c"), (3, "a"), (2, "b")]; sort!(v, by = x -> x[2]); v
3-element Array{Tuple{Int64,String},1}:
 (3, "a")
 (2, "b")
 (1, "c")
```
"""
function sort!(v::AbstractVector;
               alg::Algorithm=defalg(v),
               lt=isless,
               by=identity,
               rev::Union{Bool,Nothing}=nothing,
               order::Ordering=Forward)
    ordr = ord(lt,by,rev,order)
    if (ordr === Forward || ordr === Reverse) && eltype(v)<:Integer
        n = length(v)
        if n > 1
            min, max = extrema(v)
            (diff, o1) = sub_with_overflow(max, min)
            (rangelen, o2) = add_with_overflow(diff, oneunit(diff))
            if !o1 && !o2 && rangelen < div(n,2)
                return sort_int_range!(v, rangelen, min, ordr === Reverse ? reverse : identity)
            end
        end
    end
    sort!(v, alg, ordr)
end

# sort! for vectors of few unique integers
function sort_int_range!(x::AbstractVector{<:Integer}, rangelen, minval, maybereverse)
    offs = 1 - minval

    where = fill(0, rangelen)
    @inbounds for i = eachindex(x)
        where[x[i] + offs] += 1
    end

    idx = firstindex(x)
    @inbounds for i = maybereverse(1:rangelen)
        lastidx = idx + where[i] - 1
        val = i-offs
        for j = idx:lastidx
            x[j] = val
        end
        idx = lastidx + 1
    end

    return x
end

"""
    sort(v; alg::Algorithm=defalg(v), lt=isless, by=identity, rev::Bool=false, order::Ordering=Forward)

Variant of [`sort!`](@ref) that returns a sorted copy of `v` leaving `v` itself unmodified.

# Examples
```jldoctest
julia> v = [3, 1, 2];

julia> sort(v)
3-element Array{Int64,1}:
 1
 2
 3

julia> v
3-element Array{Int64,1}:
 3
 1
 2
```
"""
sort(v::AbstractVector; kws...) = sort!(copymutable(v); kws...)

## partialsortperm: the permutation to sort the first k elements of an array ##

"""
    partialsortperm(v, k; by=<transform>, lt=<comparison>, rev=false)

Return a partial permutation `I` of the vector `v`, so that `v[I]` returns values of a fully
sorted version of `v` at index `k`. If `k` is a range, a vector of indices is returned; if
`k` is an integer, a single index is returned. The order is specified using the same
keywords as `sort!`. The permutation is stable, meaning that indices of equal elements
appear in ascending order.

Note that this function is equivalent to, but more efficient than, calling `sortperm(...)[k]`.

# Examples
```jldoctest
julia> v = [3, 1, 2, 1];

julia> v[partialsortperm(v, 1)]
1

julia> p = partialsortperm(v, 1:3)
3-element view(::Array{Int64,1}, 1:3) with eltype Int64:
 2
 4
 3

julia> v[p]
3-element Array{Int64,1}:
 1
 1
 2
```
"""
partialsortperm(v::AbstractVector, k::Union{Integer,OrdinalRange}; kwargs...) =
    partialsortperm!(similar(Vector{eltype(k)}, axes(v,1)), v, k; kwargs..., initialized=false)

"""
    partialsortperm!(ix, v, k; by=<transform>, lt=<comparison>, rev=false, initialized=false)

Like [`partialsortperm`](@ref), but accepts a preallocated index vector `ix` the same size as
`v`, which is used to store (a permutation of) the indices of `v`.

If the index vector `ix` is initialized with the indices of `v` (or a permutation thereof), `initialized` should be set to
`true`.

If `initialized` is `false` (the default), then `ix` is initialized to contain the indices of `v`.

If `initialized` is `true`, but `ix` does not contain (a permutation of) the indices of `v`, the behavior of
`partialsortperm!` is undefined.

(Typically, the indices of `v` will be `1:length(v)`, although if `v` has an alternative array type
with non-one-based indices, such as an `OffsetArray`, `ix` must also be an `OffsetArray` with the same
indices, and must contain as values (a permutation of) these same indices.)

Upon return, `ix` is guaranteed to have the indices `k` in their sorted positions, such that

```julia
partialsortperm!(ix, v, k);
v[ix[k]] == partialsort(v, k)
```

The return value is the `k`th element of `ix` if `k` is an integer, or view into `ix` if `k` is
a range.

# Examples
```jldoctest
julia> v = [3, 1, 2, 1];

julia> ix = Vector{Int}(undef, 4);

julia> partialsortperm!(ix, v, 1)
2

julia> ix = [1:4;];

julia> partialsortperm!(ix, v, 2:3, initialized=true)
2-element view(::Array{Int64,1}, 2:3) with eltype Int64:
 4
 3
```
 """
function partialsortperm!(ix::AbstractVector{<:Integer}, v::AbstractVector,
                          k::Union{Integer, OrdinalRange};
                          lt::Function=isless,
                          by::Function=identity,
                          rev::Union{Bool,Nothing}=nothing,
                          order::Ordering=Forward,
                          initialized::Bool=false)
    if axes(ix,1) != axes(v,1)
        throw(ArgumentError("The index vector is used as a workspace and must have the " *
                            "same length/indices as the source vector, $(axes(ix,1)) != $(axes(v,1))"))
    end
    if !initialized
        @inbounds for i = axes(ix,1)
            ix[i] = i
        end
    end

    # do partial quicksort
    sort!(ix, PartialQuickSort(k), Perm(ord(lt, by, rev, order), v))

    maybeview(ix, k)
end

## sortperm: the permutation to sort an array ##

"""
    sortperm(v; alg::Algorithm=DEFAULT_UNSTABLE, lt=isless, by=identity, rev::Bool=false, order::Ordering=Forward)

Return a permutation vector `I` that puts `v[I]` in sorted order. The order is specified
using the same keywords as [`sort!`](@ref). The permutation is guaranteed to be stable even
if the sorting algorithm is unstable, meaning that indices of equal elements appear in
ascending order.

See also [`sortperm!`](@ref).

# Examples
```jldoctest
julia> v = [3, 1, 2];

julia> p = sortperm(v)
3-element Array{Int64,1}:
 2
 3
 1

julia> v[p]
3-element Array{Int64,1}:
 1
 2
 3
```
"""
function sortperm(v::AbstractVector;
                  alg::Algorithm=DEFAULT_UNSTABLE,
                  lt=isless,
                  by=identity,
                  rev::Union{Bool,Nothing}=nothing,
                  order::Ordering=Forward)
    ordr = ord(lt,by,rev,order)
    if ordr === Forward && isa(v,Vector) && eltype(v)<:Integer
        n = length(v)
        if n > 1
            min, max = extrema(v)
            (diff, o1) = sub_with_overflow(max, min)
            (rangelen, o2) = add_with_overflow(diff, oneunit(diff))
            if !o1 && !o2 && rangelen < div(n,2)
                return sortperm_int_range(v, rangelen, min)
            end
        end
    end
    ax = axes(v, 1)
    p = similar(Vector{eltype(ax)}, ax)
    for (i,ind) in zip(eachindex(p), ax)
        p[i] = ind
    end
    sort!(p, alg, Perm(ordr,v))
end


"""
    sortperm!(ix, v; alg::Algorithm=DEFAULT_UNSTABLE, lt=isless, by=identity, rev::Bool=false, order::Ordering=Forward, initialized::Bool=false)

Like [`sortperm`](@ref), but accepts a preallocated index vector `ix`.  If `initialized` is `false`
(the default), `ix` is initialized to contain the values `1:length(v)`.

# Examples
```jldoctest
julia> v = [3, 1, 2]; p = zeros(Int, 3);

julia> sortperm!(p, v); p
3-element Array{Int64,1}:
 2
 3
 1

julia> v[p]
3-element Array{Int64,1}:
 1
 2
 3
```
"""
function sortperm!(x::AbstractVector{<:Integer}, v::AbstractVector;
                   alg::Algorithm=DEFAULT_UNSTABLE,
                   lt=isless,
                   by=identity,
                   rev::Union{Bool,Nothing}=nothing,
                   order::Ordering=Forward,
                   initialized::Bool=false)
    if axes(x,1) != axes(v,1)
        throw(ArgumentError("index vector must have the same length/indices as the source vector, $(axes(x,1)) != $(axes(v,1))"))
    end
    if !initialized
        @inbounds for i = axes(v,1)
            x[i] = i
        end
    end
    sort!(x, alg, Perm(ord(lt,by,rev,order),v))
end

# sortperm for vectors of few unique integers
function sortperm_int_range(x::Vector{<:Integer}, rangelen, minval)
    offs = 1 - minval
    n = length(x)

    where = fill(0, rangelen+1)
    where[1] = 1
    @inbounds for i = 1:n
        where[x[i] + offs + 1] += 1
    end

    #cumsum!(where, where)
    @inbounds for i = 2:length(where)
        where[i] += where[i-1]
    end

    P = Vector{Int}(undef, n)
    @inbounds for i = 1:n
        label = x[i] + offs
        P[where[label]] = i
        where[label] += 1
    end

    return P
end

## sorting multi-dimensional arrays ##

"""
    sort(A; dims::Integer, alg::Algorithm=DEFAULT_UNSTABLE, lt=isless, by=identity, rev::Bool=false, order::Ordering=Forward)

Sort a multidimensional array `A` along the given dimension.
See [`sort!`](@ref) for a description of possible
keyword arguments.

To sort slices of an array, refer to [`sortslices`](@ref).

# Examples
```jldoctest
julia> A = [4 3; 1 2]
2×2 Array{Int64,2}:
 4  3
 1  2

julia> sort(A, dims = 1)
2×2 Array{Int64,2}:
 1  2
 4  3

julia> sort(A, dims = 2)
2×2 Array{Int64,2}:
 3  4
 1  2
```
"""
function sort(A::AbstractArray;
              dims::Integer,
              alg::Algorithm=DEFAULT_UNSTABLE,
              lt=isless,
              by=identity,
              rev::Union{Bool,Nothing}=nothing,
              order::Ordering=Forward)
    dim = dims
    order = ord(lt,by,rev,order)
    n = length(axes(A, dim))
    if dim != 1
        pdims = (dim, setdiff(1:ndims(A), dim)...)  # put the selected dimension first
        Ap = permutedims(A, pdims)
        Av = vec(Ap)
        sort_chunks!(Av, n, alg, order)
        permutedims(Ap, invperm(pdims))
    else
        Av = A[:]
        sort_chunks!(Av, n, alg, order)
        reshape(Av, axes(A))
    end
end

@noinline function sort_chunks!(Av, n, alg, order)
    inds = LinearIndices(Av)
    for s = first(inds):n:last(inds)
        sort!(Av, s, s+n-1, alg, order)
    end
    Av
end

"""
    sort!(A; dims::Integer, alg::Algorithm=defalg(A), lt=isless, by=identity, rev::Bool=false, order::Ordering=Forward)

Sort the multidimensional array `A` along dimension `dims`.
See [`sort!`](@ref) for a description of possible keyword arguments.

To sort slices of an array, refer to [`sortslices`](@ref).

!!! compat "Julia 1.1"
    This function requires at least Julia 1.1.

# Examples
```jldoctest
julia> A = [4 3; 1 2]
2×2 Array{Int64,2}:
 4  3
 1  2

julia> sort!(A, dims = 1); A
2×2 Array{Int64,2}:
 1  2
 4  3

julia> sort!(A, dims = 2); A
2×2 Array{Int64,2}:
 1  2
 3  4
```
"""
function sort!(A::AbstractArray;
               dims::Integer,
               alg::Algorithm=defalg(A),
               lt=isless,
               by=identity,
               rev::Union{Bool,Nothing}=nothing,
               order::Ordering=Forward)
    ordr = ord(lt, by, rev, order)
    nd = ndims(A)
    k = dims

    1 <= k <= nd || throw(ArgumentError("dimension out of range"))

    remdims = ntuple(i -> i == k ? 1 : size(A, i), nd)
    for idx in CartesianIndices(remdims)
        Av = view(A, ntuple(i -> i == k ? Colon() : idx[i], nd)...)
        sort!(Av, alg, ordr)
    end
    A
end

## fast clever sorting for floats ##

module Float
using ..Sort
using ...Order
using ..Base: @inbounds, AbstractVector, Vector, last, axes

import Core.Intrinsics: slt_int
import ..Sort: sort!
import ...Order: lt, DirectOrdering

const Floats = Union{Float32,Float64}

struct Left <: Ordering end
struct Right <: Ordering end

left(::DirectOrdering) = Left()
right(::DirectOrdering) = Right()

left(o::Perm) = Perm(left(o.order), o.data)
right(o::Perm) = Perm(right(o.order), o.data)

lt(::Left, x::T, y::T) where {T<:Floats} = slt_int(y, x)
lt(::Right, x::T, y::T) where {T<:Floats} = slt_int(x, y)

isnan(o::DirectOrdering, x::Floats) = (x!=x)
isnan(o::Perm, i::Integer) = isnan(o.order,o.data[i])

function nans2left!(v::AbstractVector, o::Ordering, lo::Integer=first(axes(v,1)), hi::Integer=last(axes(v,1)))
    i = lo
    @inbounds while i <= hi && isnan(o,v[i])
        i += 1
    end
    j = i + 1
    @inbounds while j <= hi
        if isnan(o,v[j])
            v[i], v[j] = v[j], v[i]
            i += 1
        end
        j += 1
    end
    return i, hi
end
function nans2right!(v::AbstractVector, o::Ordering, lo::Integer=first(axes(v,1)), hi::Integer=last(axes(v,1)))
    i = hi
    @inbounds while lo <= i && isnan(o,v[i])
        i -= 1
    end
    j = i - 1
    @inbounds while lo <= j
        if isnan(o,v[j])
            v[i], v[j] = v[j], v[i]
            i -= 1
        end
        j -= 1
    end
    return lo, i
end

nans2end!(v::AbstractVector, o::ForwardOrdering) = nans2right!(v,o)
nans2end!(v::AbstractVector, o::ReverseOrdering) = nans2left!(v,o)
nans2end!(v::AbstractVector{<:Integer}, o::Perm{<:ForwardOrdering}) = nans2right!(v,o)
nans2end!(v::AbstractVector{<:Integer}, o::Perm{<:ReverseOrdering}) = nans2left!(v,o)

issignleft(o::ForwardOrdering, x::Floats) = lt(o, x, zero(x))
issignleft(o::ReverseOrdering, x::Floats) = lt(o, x, -zero(x))
issignleft(o::Perm, i::Integer) = issignleft(o.order, o.data[i])

function fpsort!(v::AbstractVector, a::Algorithm, o::Ordering)
    i, j = lo, hi = nans2end!(v,o)
    @inbounds while true
        while i <= j &&  issignleft(o,v[i]); i += 1; end
        while i <= j && !issignleft(o,v[j]); j -= 1; end
        i <= j || break
        v[i], v[j] = v[j], v[i]
        i += 1; j -= 1
    end
    sort!(v, lo, j,  a, left(o))
    sort!(v, i,  hi, a, right(o))
    return v
end


fpsort!(v::AbstractVector, a::Sort.PartialQuickSort, o::Ordering) =
    sort!(v, first(axes(v,1)), last(axes(v,1)), a, o)

sort!(v::AbstractVector{<:Floats}, a::Algorithm, o::DirectOrdering) = fpsort!(v,a,o)
sort!(v::Vector{Int}, a::Algorithm, o::Perm{<:DirectOrdering,<:Vector{<:Floats}}) = fpsort!(v,a,o)

end # module Sort.Float

end # module Sort<|MERGE_RESOLUTION|>--- conflicted
+++ resolved
@@ -174,11 +174,7 @@
 
 # index of the first value of vector a that is greater than or equal to x;
 # returns length(v)+1 if x is greater than all values in v.
-<<<<<<< HEAD
-function searchsortedfirst(v::AbstractVector, x, lo::T, hi::T, o::Ordering, aby=identity) where T<:Integer
-=======
-function searchsortedfirst(v::AbstractVector, x, lo::T, hi::T, o::Ordering)::keytype(v) where T<:Integer
->>>>>>> a6e27b38
+function searchsortedfirst(v::AbstractVector, x, lo::T, hi::T, o::Ordering, aby=identity)::keytype(v) where T<:Integer
     u = T(1)
     lo = lo - u
     hi = hi + u
@@ -195,11 +191,7 @@
 
 # index of the last value of vector a that is less than or equal to x;
 # returns 0 if x is less than all values of v.
-<<<<<<< HEAD
-function searchsortedlast(v::AbstractVector, x, lo::T, hi::T, o::Ordering, aby=identity) where T<:Integer
-=======
-function searchsortedlast(v::AbstractVector, x, lo::T, hi::T, o::Ordering)::keytype(v) where T<:Integer
->>>>>>> a6e27b38
+function searchsortedlast(v::AbstractVector, x, lo::T, hi::T, o::Ordering, aby=identity)::keytype(v) where T<:Integer
     u = T(1)
     lo = lo - u
     hi = hi + u
@@ -217,11 +209,7 @@
 # returns the range of indices of v equal to x
 # if v does not contain x, returns a 0-length range
 # indicating the insertion point of x
-<<<<<<< HEAD
-function searchsorted(v::AbstractVector, x, ilo::T, ihi::T, o::Ordering, aby=identity) where T<:Integer
-=======
-function searchsorted(v::AbstractVector, x, ilo::T, ihi::T, o::Ordering)::UnitRange{keytype(v)} where T<:Integer
->>>>>>> a6e27b38
+function searchsorted(v::AbstractVector, x, ilo::T, ihi::T, o::Ordering, aby=identity)::UnitRange{keytype(v)} where T<:Integer
     u = T(1)
     lo = ilo - u
     hi = ihi + u
@@ -241,11 +229,7 @@
     return (lo + 1) : (hi - 1)
 end
 
-<<<<<<< HEAD
-function searchsortedlast(a::AbstractRange{<:Real}, x::Real, o::DirectOrdering, ::typeof(identity))
-=======
-function searchsortedlast(a::AbstractRange{<:Real}, x::Real, o::DirectOrdering)::keytype(a)
->>>>>>> a6e27b38
+function searchsortedlast(a::AbstractRange{<:Real}, x::Real, o::DirectOrdering, ::typeof(identity))::keytype(a)
     require_one_based_indexing(a)
     if step(a) == 0
         lt(o, x, first(a)) ? 0 : length(a)
@@ -255,11 +239,7 @@
     end
 end
 
-<<<<<<< HEAD
-function searchsortedfirst(a::AbstractRange{<:Real}, x::Real, o::DirectOrdering, ::typeof(identity))
-=======
-function searchsortedfirst(a::AbstractRange{<:Real}, x::Real, o::DirectOrdering)::keytype(a)
->>>>>>> a6e27b38
+function searchsortedfirst(a::AbstractRange{<:Real}, x::Real, o::DirectOrdering, ::typeof(identity))::keytype(a)
     require_one_based_indexing(a)
     if step(a) == 0
         lt(o, first(a), x) ? length(a) + 1 : 1
@@ -269,11 +249,7 @@
     end
 end
 
-<<<<<<< HEAD
-function searchsortedlast(a::AbstractRange{<:Integer}, x::Real, o::DirectOrdering, ::typeof(identity))
-=======
-function searchsortedlast(a::AbstractRange{<:Integer}, x::Real, o::DirectOrdering)::keytype(a)
->>>>>>> a6e27b38
+function searchsortedlast(a::AbstractRange{<:Integer}, x::Real, o::DirectOrdering, ::typeof(identity))::keytype(a)
     require_one_based_indexing(a)
     h = step(a)
     if h == 0
@@ -295,11 +271,7 @@
     end
 end
 
-<<<<<<< HEAD
-function searchsortedfirst(a::AbstractRange{<:Integer}, x::Real, o::DirectOrdering, ::typeof(identity))
-=======
-function searchsortedfirst(a::AbstractRange{<:Integer}, x::Real, o::DirectOrdering)::keytype(a)
->>>>>>> a6e27b38
+function searchsortedfirst(a::AbstractRange{<:Integer}, x::Real, o::DirectOrdering, ::typeof(identity))::keytype(a)
     require_one_based_indexing(a)
     h = step(a)
     if h == 0
@@ -321,11 +293,7 @@
     end
 end
 
-<<<<<<< HEAD
-function searchsortedfirst(a::AbstractRange{<:Integer}, x::Unsigned, o::DirectOrdering, ::typeof(identity))
-=======
-function searchsortedfirst(a::AbstractRange{<:Integer}, x::Unsigned, o::DirectOrdering)::keytype(a)
->>>>>>> a6e27b38
+function searchsortedfirst(a::AbstractRange{<:Integer}, x::Unsigned, o::DirectOrdering, ::typeof(identity))::keytype(a)
     require_one_based_indexing(a)
     if lt(o, first(a), x)
         if step(a) == 0
@@ -338,11 +306,7 @@
     end
 end
 
-<<<<<<< HEAD
-function searchsortedlast(a::AbstractRange{<:Integer}, x::Unsigned, o::DirectOrdering, ::typeof(identity))
-=======
-function searchsortedlast(a::AbstractRange{<:Integer}, x::Unsigned, o::DirectOrdering)::keytype(a)
->>>>>>> a6e27b38
+function searchsortedlast(a::AbstractRange{<:Integer}, x::Unsigned, o::DirectOrdering, ::typeof(identity))::keytype(a)
     require_one_based_indexing(a)
     if lt(o, x, first(a))
         0
