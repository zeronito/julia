# This file is a part of Julia. License is MIT: https://julialang.org/license

module Math

export sin, cos, sincos, tan, sinh, cosh, tanh, asin, acos, atan,
       asinh, acosh, atanh, sec, csc, cot, asec, acsc, acot,
       sech, csch, coth, asech, acsch, acoth,
       sinpi, cospi, sinc, cosc,
       cosd, cotd, cscd, secd, sind, tand,
       acosd, acotd, acscd, asecd, asind, atand, atan2,
       rad2deg, deg2rad,
       log, log2, log10, log1p, exponent, exp, exp2, exp10, expm1,
       cbrt, sqrt, significand,
       lgamma, hypot, gamma, lfact, max, min, minmax, ldexp, frexp,
       clamp, clamp!, modf, ^, mod2pi, rem2pi,
       beta, lbeta, @evalpoly

import Base: log, exp, sin, cos, tan, sinh, cosh, tanh, asin,
             acos, atan, asinh, acosh, atanh, sqrt, log2, log10,
             max, min, minmax, ^, exp2, muladd, rem,
             exp10, expm1, log1p

using Base: sign_mask, exponent_mask, exponent_one,
            exponent_half, uinttype, significand_mask

using Core.Intrinsics: sqrt_llvm

using Base: IEEEFloat

@noinline function throw_complex_domainerror(f, x)
    throw(DomainError(x, string("$f will only return a complex result if called with a ",
                                "complex argument. Try $f(Complex(x)).")))
end
@noinline function throw_exp_domainerror(x)
    throw(DomainError(x, string("Exponentiation yielding a complex result requires a ",
                                "complex argument.\nReplace x^y with (x+0im)^y, ",
                                "Complex(x)^y, or similar.")))
end

for T in (Float16, Float32, Float64)
    @eval significand_bits(::Type{$T}) = $(trailing_ones(significand_mask(T)))
    @eval exponent_bits(::Type{$T}) = $(sizeof(T)*8 - significand_bits(T) - 1)
    @eval exponent_bias(::Type{$T}) = $(Int(exponent_one(T) >> significand_bits(T)))
    # maximum float exponent
    @eval exponent_max(::Type{$T}) = $(Int(exponent_mask(T) >> significand_bits(T)) - exponent_bias(T))
    # maximum float exponent without bias
    @eval exponent_raw_max(::Type{$T}) = $(Int(exponent_mask(T) >> significand_bits(T)))
end

# non-type specific math functions

"""
    clamp(x, lo, hi)

Return `x` if `lo <= x <= hi`. If `x < lo`, return `lo`. If `x > hi`, return `hi`. Arguments
are promoted to a common type.

```jldoctest
julia> clamp.([pi, 1.0, big(10.)], 2., 9.)
3-element Array{BigFloat,1}:
 3.141592653589793238462643383279502884197169399375105820974944592307816406286198
 2.0
 9.0
```
"""
clamp(x::X, lo::L, hi::H) where {X,L,H} =
    ifelse(x > hi, convert(promote_type(X,L,H), hi),
           ifelse(x < lo,
                  convert(promote_type(X,L,H), lo),
                  convert(promote_type(X,L,H), x)))

"""
    clamp!(array::AbstractArray, lo, hi)

Restrict values in `array` to the specified range, in-place.
See also [`clamp`](@ref).
"""
function clamp!(x::AbstractArray, lo, hi)
    @inbounds for i in eachindex(x)
        x[i] = clamp(x[i], lo, hi)
    end
    x
end

# evaluate p[1] + x * (p[2] + x * (....)), i.e. a polynomial via Horner's rule
macro horner(x, p...)
    ex = esc(p[end])
    for i = length(p)-1:-1:1
        ex = :(muladd(t, $ex, $(esc(p[i]))))
    end
    Expr(:block, :(t = $(esc(x))), ex)
end

# Evaluate p[1] + z*p[2] + z^2*p[3] + ... + z^(n-1)*p[n].  This uses
# Horner's method if z is real, but for complex z it uses a more
# efficient algorithm described in Knuth, TAOCP vol. 2, section 4.6.4,
# equation (3).

"""
    @evalpoly(z, c...)

Evaluate the polynomial ``\\sum_k c[k] z^{k-1}`` for the coefficients `c[1]`, `c[2]`, ...;
that is, the coefficients are given in ascending order by power of `z`.  This macro expands
to efficient inline code that uses either Horner's method or, for complex `z`, a more
efficient Goertzel-like algorithm.

```jldoctest
julia> @evalpoly(3, 1, 0, 1)
10

julia> @evalpoly(2, 1, 0, 1)
5

julia> @evalpoly(2, 1, 1, 1)
7
```
"""
macro evalpoly(z, p...)
    a = :($(esc(p[end])))
    b = :($(esc(p[end-1])))
    as = []
    for i = length(p)-2:-1:1
        ai = Symbol("a", i)
        push!(as, :($ai = $a))
        a = :(muladd(r, $ai, $b))
        b = :($(esc(p[i])) - s * $ai) # see issue #15985 on fused mul-subtract
    end
    ai = :a0
    push!(as, :($ai = $a))
    C = Expr(:block,
             :(x = real(tt)),
             :(y = imag(tt)),
             :(r = x + x),
             :(s = muladd(x, x, y*y)),
             as...,
             :(muladd($ai, tt, $b)))
    R = Expr(:macrocall, Symbol("@horner"), (), :tt, map(esc, p)...)
    :(let tt = $(esc(z))
          isa(tt, Complex) ? $C : $R
      end)
end

"""
    rad2deg(x)

Convert `x` from radians to degrees.

```jldoctest
julia> rad2deg(pi)
180.0
```
"""
rad2deg(z::AbstractFloat) = z * (180 / oftype(z, pi))

"""
    deg2rad(x)

Convert `x` from degrees to radians.

```jldoctest
julia> deg2rad(90)
1.5707963267948966
```
"""
deg2rad(z::AbstractFloat) = z * (oftype(z, pi) / 180)
rad2deg(z::Real) = rad2deg(float(z))
deg2rad(z::Real) = deg2rad(float(z))
rad2deg(z::Number) = (z/pi)*180
deg2rad(z::Number) = (z*pi)/180

log(b::T, x::T) where {T<:Number} = log(x)/log(b)

"""
    log(b,x)

Compute the base `b` logarithm of `x`. Throws [`DomainError`](@ref) for negative
[`Real`](@ref) arguments.

```jldoctest
julia> log(4,8)
1.5

julia> log(4,2)
0.5
```

!!! note
    If `b` is a power of 2 or 10, [`log2`](@ref) or [`log10`](@ref) should be used, as these will
    typically be faster and more accurate. For example,

    ```jldoctest
    julia> log(100,1000000)
    2.9999999999999996

    julia> log10(1000000)/2
    3.0
    ```
"""
log(b::Number, x::Number) = log(promote(b,x)...)

# type specific math functions

const libm = Base.libm_name

# functions with no domain error
"""
    sinh(x)

Compute hyperbolic sine of `x`.
"""
sinh(x::Number)

"""
    cosh(x)

Compute hyperbolic cosine of `x`.
"""
cosh(x::Number)

"""
    tanh(x)

Compute hyperbolic tangent of `x`.
"""
tanh(x::Number)

"""
    atan(x)

Compute the inverse tangent of `x`, where the output is in radians.
"""
atan(x::Number)

"""
    asinh(x)

Compute the inverse hyperbolic sine of `x`.
"""
asinh(x::Number)

"""
    expm1(x)

Accurately compute ``e^x-1``.
"""
expm1(x)
<<<<<<< HEAD
for f in (:cbrt, :atan, :exp2, :expm1)
=======
for f in (:cbrt, :sinh, :cosh, :tanh, :asinh, :exp2, :expm1)
>>>>>>> 787550e1
    @eval begin
        ($f)(x::Float64) = ccall(($(string(f)),libm), Float64, (Float64,), x)
        ($f)(x::Float32) = ccall(($(string(f,"f")),libm), Float32, (Float32,), x)
        ($f)(x::Real) = ($f)(float(x))
    end
end
exp(x::Real) = exp(float(x))
exp10(x::Real) = exp10(float(x))
atan(x::Real) = atan(float(x))
# fallback definitions to prevent infinite loop from $f(x::Real) def above

"""
    cbrt(x::Real)

Return the cube root of `x`, i.e. ``x^{1/3}``. Negative values are accepted
(returning the negative real root when ``x < 0``).

The prefix operator `∛` is equivalent to `cbrt`.

```jldoctest
julia> cbrt(big(27))
3.0
```
"""
cbrt(x::AbstractFloat) = x < 0 ? -(-x)^(1//3) : x^(1//3)

"""
    exp2(x)

Compute the base 2 exponential of `x`, in other words ``2^x``.

# Examples
```jldoctest
julia> exp2(5)
32.0
```
"""
exp2(x::AbstractFloat) = 2^x

"""
    exp10(x)

Compute the base 10 exponential of `x`, in other words ``10^x``.

# Examples
```jldoctest
julia> exp10(2)
100.0
```
"""
exp10(x::AbstractFloat) = 10^x

for f in (:sinh, :cosh, :tanh, :atan, :asinh, :exp, :expm1)
    @eval ($f)(x::AbstractFloat) = error("not implemented for ", typeof(x))
end

# functions with special cases for integer arguments
@inline function exp2(x::Base.BitInteger)
    if x > 1023
        Inf64
    elseif x <= -1023
        # if -1073 < x <= -1023 then Result will be a subnormal number
        # Hex literal with padding must be used to work on 32bit machine
        reinterpret(Float64, 0x0000_0000_0000_0001 << ((x + 1074)) % UInt)
    else
        # We will cast everything to Int64 to avoid errors in case of Int128
        # If x is a Int128, and is outside the range of Int64, then it is not -1023<x<=1023
        reinterpret(Float64, (exponent_bias(Float64) + (x % Int64)) << (significand_bits(Float64)) % UInt)
    end
end

# utility for converting NaN return to DomainError
# the branch in nan_dom_err prevents its callers from inlining, so be sure to force it
# until the heuristics can be improved
@inline nan_dom_err(out, x) = isnan(out) & !isnan(x) ? throw(DomainError(x, "NaN result for non-NaN input.")) : out

# functions that return NaN on non-NaN argument for domain error
"""
    sin(x)

Compute sine of `x`, where `x` is in radians.
"""
sin(x::Number)

"""
    cos(x)

Compute cosine of `x`, where `x` is in radians.
"""
cos(x::Number)

"""
    tan(x)

Compute tangent of `x`, where `x` is in radians.
"""
tan(x::Number)

"""
    asin(x)

Compute the inverse sine of `x`, where the output is in radians.
"""
asin(x::Number)

"""
    acos(x)

Compute the inverse cosine of `x`, where the output is in radians
"""
acos(x::Number)

"""
    acosh(x)

Compute the inverse hyperbolic cosine of `x`.
"""
acosh(x::Number)

"""
    atanh(x)

Compute the inverse hyperbolic tangent of `x`.
"""
atanh(x::Number)

"""
    log(x)

Compute the natural logarithm of `x`. Throws [`DomainError`](@ref) for negative
[`Real`](@ref) arguments. Use complex negative arguments to obtain complex results.

There is an experimental variant in the `Base.Math.JuliaLibm` module, which is typically
faster and more accurate.
"""
log(x::Number)

"""
    log2(x)

Compute the logarithm of `x` to base 2. Throws [`DomainError`](@ref) for negative
[`Real`](@ref) arguments.

# Examples
```jldoctest
julia> log2(4)
2.0

julia> log2(10)
3.321928094887362
```
"""
log2(x)

"""
    log10(x)

Compute the logarithm of `x` to base 10.
Throws [`DomainError`](@ref) for negative [`Real`](@ref) arguments.

# Examples
```jldoctest
julia> log10(100)
2.0

julia> log10(2)
0.3010299956639812
```
"""
log10(x)

"""
    log1p(x)

Accurate natural logarithm of `1+x`. Throws [`DomainError`](@ref) for [`Real`](@ref)
arguments less than -1.

There is an experimental variant in the `Base.Math.JuliaLibm` module, which is typically
faster and more accurate.

# Examples
```jldoctest
julia> log1p(-0.5)
-0.6931471805599453

julia> log1p(0)
0.0
```
"""
log1p(x)
for f in (:log, :log2, :log10, :lgamma, :log1p)
    @eval begin
        @inline ($f)(x::Float64) = nan_dom_err(ccall(($(string(f)), libm), Float64, (Float64,), x), x)
        @inline ($f)(x::Float32) = nan_dom_err(ccall(($(string(f, "f")), libm), Float32, (Float32,), x), x)
        @inline ($f)(x::Real) = ($f)(float(x))
    end
end

@inline function sqrt(x::Union{Float32,Float64})
    x < zero(x) && throw_complex_domainerror(:sqrt, x)
    sqrt_llvm(x)
end

"""
    sqrt(x)

Return ``\\sqrt{x}``. Throws [`DomainError`](@ref) for negative [`Real`](@ref) arguments.
Use complex negative arguments instead. The prefix operator `√` is equivalent to `sqrt`.
"""
sqrt(x::Real) = sqrt(float(x))

"""
    hypot(x, y)

Compute the hypotenuse ``\\sqrt{x^2+y^2}`` avoiding overflow and underflow.

# Examples
```jldoctest
julia> a = 10^10;

julia> hypot(a, a)
1.4142135623730951e10

julia> √(a^2 + a^2) # a^2 overflows
ERROR: DomainError with -2.914184810805068e18:
sqrt will only return a complex result if called with a complex argument. Try sqrt(Complex(x)).
Stacktrace:
[...]
```
"""
hypot(x::Number, y::Number) = hypot(promote(x, y)...)
function hypot(x::T, y::T) where T<:Number
    ax = abs(x)
    ay = abs(y)
    if ax < ay
        ax, ay = ay, ax
    end
    if ax == 0
        r = ay / one(ax)
    else
        r = ay / ax
    end

    rr = ax * sqrt(1 + r * r)

    # Use type of rr to make sure that return type is the same for
    # all branches
    if isnan(r)
        isinf(ax) && return oftype(rr, Inf)
        isinf(ay) && return oftype(rr, Inf)
        return oftype(rr, r)
    else
        return rr
    end
end

"""
    hypot(x...)

Compute the hypotenuse ``\\sqrt{\\sum x_i^2}`` avoiding overflow and underflow.
"""
hypot(x::Number...) = sqrt(sum(abs2(y) for y in x))

"""
    atan2(y, x)

Compute the inverse tangent of `y/x`, using the signs of both `x` and `y` to determine the
quadrant of the return value.
"""
atan2(y::Real, x::Real) = atan2(promote(float(y),float(x))...)
atan2(y::T, x::T) where {T<:AbstractFloat} = Base.no_op_err("atan2", T)

max(x::T, y::T) where {T<:AbstractFloat} = ifelse((y > x) | (signbit(y) < signbit(x)),
                                    ifelse(isnan(x), x, y), ifelse(isnan(y), y, x))


min(x::T, y::T) where {T<:AbstractFloat} = ifelse((y < x) | (signbit(y) > signbit(x)),
                                    ifelse(isnan(x), x, y), ifelse(isnan(y), y, x))

minmax(x::T, y::T) where {T<:AbstractFloat} =
    ifelse(isnan(x) | isnan(y), ifelse(isnan(x), (x,x), (y,y)),
           ifelse((y > x) | (signbit(x) > signbit(y)), (x,y), (y,x)))


"""
    ldexp(x, n)

Compute ``x \\times 2^n``.

# Examples
```jldoctest
julia> ldexp(5., 2)
20.0
```
"""
function ldexp(x::T, e::Integer) where T<:IEEEFloat
    xu = reinterpret(Unsigned, x)
    xs = xu & ~sign_mask(T)
    xs >= exponent_mask(T) && return x # NaN or Inf
    k = Int(xs >> significand_bits(T))
    if k == 0 # x is subnormal
        xs == 0 && return x # +-0
        m = leading_zeros(xs) - exponent_bits(T)
        ys = xs << unsigned(m)
        xu = ys | (xu & sign_mask(T))
        k = 1 - m
        # underflow, otherwise may have integer underflow in the following n + k
        e < -50000 && return flipsign(T(0.0), x)
    end
    # For cases where e of an Integer larger than Int make sure we properly
    # overflow/underflow; this is optimized away otherwise.
    if e > typemax(Int)
        return flipsign(T(Inf), x)
    elseif e < typemin(Int)
        return flipsign(T(0.0), x)
    end
    n = e % Int
    k += n
    # overflow, if k is larger than maximum posible exponent
    if k >= exponent_raw_max(T)
        return flipsign(T(Inf), x)
    end
    if k > 0 # normal case
        xu = (xu & ~exponent_mask(T)) | (rem(k, uinttype(T)) << significand_bits(T))
        return reinterpret(T, xu)
    else # subnormal case
        if k <= -significand_bits(T) # underflow
            # overflow, for the case of integer overflow in n + k
            e > 50000 && return flipsign(T(Inf), x)
            return flipsign(T(0.0), x)
        end
        k += significand_bits(T)
        z = T(2.0)^-significand_bits(T)
        xu = (xu & ~exponent_mask(T)) | (rem(k, uinttype(T)) << significand_bits(T))
        return z*reinterpret(T, xu)
    end
end
ldexp(x::Float16, q::Integer) = Float16(ldexp(Float32(x), q))

"""
    exponent(x) -> Int

Get the exponent of a normalized floating-point number.
"""
function exponent(x::T) where T<:IEEEFloat
    @noinline throw1(x) = throw(DomainError(x, "Cannot be NaN or Inf."))
    @noinline throw2(x) = throw(DomainError(x, "Cannot be subnormal converted to 0."))
    xs = reinterpret(Unsigned, x) & ~sign_mask(T)
    xs >= exponent_mask(T) && throw1(x)
    k = Int(xs >> significand_bits(T))
    if k == 0 # x is subnormal
        xs == 0 && throw2(x)
        m = leading_zeros(xs) - exponent_bits(T)
        k = 1 - m
    end
    return k - exponent_bias(T)
end

"""
    significand(x)

Extract the `significand(s)` (a.k.a. mantissa), in binary representation, of a
floating-point number. If `x` is a non-zero finite number, then the result will be
a number of the same type on the interval ``[1,2)``. Otherwise `x` is returned.

# Examples
```jldoctest
julia> significand(15.2)/15.2
0.125

julia> significand(15.2)*8
15.2
```
"""
function significand(x::T) where T<:IEEEFloat
    xu = reinterpret(Unsigned, x)
    xs = xu & ~sign_mask(T)
    xs >= exponent_mask(T) && return x # NaN or Inf
    if xs <= (~exponent_mask(T) & ~sign_mask(T)) # x is subnormal
        xs == 0 && return x # +-0
        m = unsigned(leading_zeros(xs) - exponent_bits(T))
        xs <<= m
        xu = xs | (xu & sign_mask(T))
    end
    xu = (xu & ~exponent_mask(T)) | exponent_one(T)
    return reinterpret(T, xu)
end

"""
    frexp(val)

Return `(x,exp)` such that `x` has a magnitude in the interval ``[1/2, 1)`` or 0,
and `val` is equal to ``x \\times 2^{exp}``.
"""
function frexp(x::T) where T<:IEEEFloat
    xu = reinterpret(Unsigned, x)
    xs = xu & ~sign_mask(T)
    xs >= exponent_mask(T) && return x, 0 # NaN or Inf
    k = Int(xs >> significand_bits(T))
    if k == 0 # x is subnormal
        xs == 0 && return x, 0 # +-0
        m = leading_zeros(xs) - exponent_bits(T)
        xs <<= unsigned(m)
        xu = xs | (xu & sign_mask(T))
        k = 1 - m
    end
    k -= (exponent_bias(T) - 1)
    xu = (xu & ~exponent_mask(T)) | exponent_half(T)
    return reinterpret(T, xu), k
end

"""
    rem(x, y, r::RoundingMode)

Compute the remainder of `x` after integer division by `y`, with the quotient rounded
according to the rounding mode `r`. In other words, the quantity

    x - y*round(x/y,r)

without any intermediate rounding.

- if `r == RoundNearest`, then the result is exact, and in the interval
  ``[-|y|/2, |y|/2]``.

- if `r == RoundToZero` (default), then the result is exact, and in the interval
  ``[0, |y|)`` if `x` is positive, or ``(-|y|, 0]`` otherwise.

- if `r == RoundDown`, then the result is in the interval ``[0, y)`` if `y` is positive, or
  ``(y, 0]`` otherwise. The result may not be exact if `x` and `y` have different signs, and
  `abs(x) < abs(y)`.

- if `r == RoundUp`, then the result is in the interval `(-y,0]` if `y` is positive, or
  `[0,-y)` otherwise. The result may not be exact if `x` and `y` have the same sign, and
  `abs(x) < abs(y)`.

"""
rem(x, y, ::RoundingMode{:ToZero}) = rem(x,y)
rem(x, y, ::RoundingMode{:Down}) = mod(x,y)
rem(x, y, ::RoundingMode{:Up}) = mod(x,-y)

rem(x::Float64, y::Float64, ::RoundingMode{:Nearest}) =
    ccall((:remainder, libm),Float64,(Float64,Float64),x,y)
rem(x::Float32, y::Float32, ::RoundingMode{:Nearest}) =
    ccall((:remainderf, libm),Float32,(Float32,Float32),x,y)
rem(x::Float16, y::Float16, r::RoundingMode{:Nearest}) = Float16(rem(Float32(x), Float32(y), r))


"""
    modf(x)

Return a tuple (fpart,ipart) of the fractional and integral parts of a number. Both parts
have the same sign as the argument.

# Examples
```jldoctest
julia> modf(3.5)
(0.5, 3.0)
```
"""
modf(x) = rem(x,one(x)), trunc(x)

function modf(x::Float32)
    temp = Ref{Float32}()
    f = ccall((:modff, libm), Float32, (Float32, Ptr{Float32}), x, temp)
    f, temp[]
end

function modf(x::Float64)
    temp = Ref{Float64}()
    f = ccall((:modf, libm), Float64, (Float64, Ptr{Float64}), x, temp)
    f, temp[]
end

@inline function ^(x::Float64, y::Float64)
    z = ccall("llvm.pow.f64", llvmcall, Float64, (Float64, Float64), x, y)
    if isnan(z) & !isnan(x+y)
        throw_exp_domainerror(x)
    end
    z
end
@inline function ^(x::Float32, y::Float32)
    z = ccall("llvm.pow.f32", llvmcall, Float32, (Float32, Float32), x, y)
    if isnan(z) & !isnan(x+y)
        throw_exp_domainerror(x)
    end
    z
end
@inline ^(x::Float64, y::Integer) = ccall("llvm.pow.f64", llvmcall, Float64, (Float64, Float64), x, Float64(y))
@inline ^(x::Float32, y::Integer) = ccall("llvm.pow.f32", llvmcall, Float32, (Float32, Float32), x, Float32(y))
@inline ^(x::Float16, y::Integer) = Float16(Float32(x) ^ y)
@inline literal_pow(::typeof(^), x::Float16, ::Val{p}) where {p} = Float16(literal_pow(^,Float32(x),Val(p)))

function angle_restrict_symm(theta)
    P1 = 4 * 7.8539812564849853515625e-01
    P2 = 4 * 3.7748947079307981766760e-08
    P3 = 4 * 2.6951514290790594840552e-15

    y = 2*floor(theta/(2*pi))
    r = ((theta - y*P1) - y*P2) - y*P3
    if (r > pi)
        r -= (2*pi)
    end
    return r
end

## rem2pi-related calculations ##

function add22condh(xh::Float64, xl::Float64, yh::Float64, yl::Float64)
    # This algorithm, due to Dekker, computes the sum of two
    # double-double numbers and returns the high double. References:
    # [1] http://www.digizeitschriften.de/en/dms/img/?PID=GDZPPN001170007
    # [2] https://dx.doi.org/10.1007/BF01397083
    r = xh+yh
    s = (abs(xh) > abs(yh)) ? (xh-r+yh+yl+xl) : (yh-r+xh+xl+yl)
    zh = r+s
    return zh
end

# multiples of pi/2, as double-double (ie with "tail")
const pi1o2_h  = 1.5707963267948966     # convert(Float64, pi * BigFloat(1/2))
const pi1o2_l  = 6.123233995736766e-17  # convert(Float64, pi * BigFloat(1/2) - pi1o2_h)

const pi2o2_h  = 3.141592653589793      # convert(Float64, pi * BigFloat(1))
const pi2o2_l  = 1.2246467991473532e-16 # convert(Float64, pi * BigFloat(1) - pi2o2_h)

const pi3o2_h  = 4.71238898038469       # convert(Float64, pi * BigFloat(3/2))
const pi3o2_l  = 1.8369701987210297e-16 # convert(Float64, pi * BigFloat(3/2) - pi3o2_h)

const pi4o2_h  = 6.283185307179586      # convert(Float64, pi * BigFloat(2))
const pi4o2_l  = 2.4492935982947064e-16 # convert(Float64, pi * BigFloat(2) - pi4o2_h)

"""
    rem2pi(x, r::RoundingMode)

Compute the remainder of `x` after integer division by `2π`, with the quotient rounded
according to the rounding mode `r`. In other words, the quantity

    x - 2π*round(x/(2π),r)

without any intermediate rounding. This internally uses a high precision approximation of
2π, and so will give a more accurate result than `rem(x,2π,r)`

- if `r == RoundNearest`, then the result is in the interval ``[-π, π]``. This will generally
  be the most accurate result.

- if `r == RoundToZero`, then the result is in the interval ``[0, 2π]`` if `x` is positive,.
  or ``[-2π, 0]`` otherwise.

- if `r == RoundDown`, then the result is in the interval ``[0, 2π]``.

- if `r == RoundUp`, then the result is in the interval ``[-2π, 0]``.

# Examples
```jldoctest
julia> rem2pi(7pi/4, RoundNearest)
-0.7853981633974485

julia> rem2pi(7pi/4, RoundDown)
5.497787143782138
```
"""
function rem2pi end
function rem2pi(x::Float64, ::RoundingMode{:Nearest})
    abs(x) < pi && return x

    n,y = rem_pio2_kernel(x)

    if iseven(n)
        if n & 2 == 2 # n % 4 == 2: add/subtract pi
            if y.hi <= 0
                return add22condh(y.hi,y.lo,pi2o2_h,pi2o2_l)
            else
                return add22condh(y.hi,y.lo,-pi2o2_h,-pi2o2_l)
            end
        else          # n % 4 == 0: add 0
            return y.hi+y.lo
        end
    else
        if n & 2 == 2 # n % 4 == 3: subtract pi/2
            return add22condh(y.hi,y.lo,-pi1o2_h,-pi1o2_l)
        else          # n % 4 == 1: add pi/2
            return add22condh(y.hi,y.lo,pi1o2_h,pi1o2_l)
        end
    end
end
function rem2pi(x::Float64, ::RoundingMode{:ToZero})
    ax = abs(x)
    ax <= 2*Float64(pi,RoundDown) && return x

    n,y = rem_pio2_kernel(x)

    if iseven(n)
        if n & 2 == 2 # n % 4 == 2: add pi
            z = add22condh(y.hi,y.lo,pi2o2_h,pi2o2_l)
        else          # n % 4 == 0: add 0 or 2pi
            if y.hi > 0
                z = y.hi+y.lo
            else      # negative: add 2pi
                z = add22condh(y.hi,y.lo,pi4o2_h,pi4o2_l)
            end
        end
    else
        if n & 2 == 2 # n % 4 == 3: add 3pi/2
            z = add22condh(y.hi,y.lo,pi3o2_h,pi3o2_l)
        else          # n % 4 == 1: add pi/2
            z = add22condh(y.hi,y.lo,pi1o2_h,pi1o2_l)
        end
    end
    copysign(z,x)
end
function rem2pi(x::Float64, ::RoundingMode{:Down})
    if x < pi4o2_h
        if x >= 0
            return x
        elseif x > -pi4o2_h
            return add22condh(x,0.0,pi4o2_h,pi4o2_l)
        end
    end

    n,y = rem_pio2_kernel(x)

    if iseven(n)
        if n & 2 == 2 # n % 4 == 2: add pi
            return add22condh(y.hi,y.lo,pi2o2_h,pi2o2_l)
        else          # n % 4 == 0: add 0 or 2pi
            if y.hi > 0
                return y.hi+y.lo
            else      # negative: add 2pi
                return add22condh(y.hi,y.lo,pi4o2_h,pi4o2_l)
            end
        end
    else
        if n & 2 == 2 # n % 4 == 3: add 3pi/2
            return add22condh(y.hi,y.lo,pi3o2_h,pi3o2_l)
        else          # n % 4 == 1: add pi/2
            return add22condh(y.hi,y.lo,pi1o2_h,pi1o2_l)
        end
    end
end
function rem2pi(x::Float64, ::RoundingMode{:Up})
    if x > -pi4o2_h
        if x <= 0
            return x
        elseif x < pi4o2_h
            return add22condh(x,0.0,-pi4o2_h,-pi4o2_l)
        end
    end

    n,y = rem_pio2_kernel(x)

    if iseven(n)
        if n & 2 == 2 # n % 4 == 2: sub pi
            return add22condh(y.hi,y.lo,-pi2o2_h,-pi2o2_l)
        else          # n % 4 == 0: sub 0 or 2pi
            if y.hi < 0
                return y.hi+y.lo
            else      # positive: sub 2pi
                return add22condh(y.hi,y.lo,-pi4o2_h,-pi4o2_l)
            end
        end
    else
        if n & 2 == 2 # n % 4 == 3: sub pi/2
            return add22condh(y.hi,y.lo,-pi1o2_h,-pi1o2_l)
        else          # n % 4 == 1: sub 3pi/2
            return add22condh(y.hi,y.lo,-pi3o2_h,-pi3o2_l)
        end
    end
end

rem2pi(x::Float32, r::RoundingMode) = Float32(rem2pi(Float64(x), r))
rem2pi(x::Float16, r::RoundingMode) = Float16(rem2pi(Float64(x), r))
rem2pi(x::Int32, r::RoundingMode) = rem2pi(Float64(x), r)
function rem2pi(x::Int64, r::RoundingMode)
    fx = Float64(x)
    fx == x || throw(ArgumentError("Int64 argument to rem2pi is too large: $x"))
    rem2pi(fx, r)
end

"""
    mod2pi(x)

Modulus after division by `2π`, returning in the range ``[0,2π)``.

This function computes a floating point representation of the modulus after division by
numerically exact `2π`, and is therefore not exactly the same as `mod(x,2π)`, which would
compute the modulus of `x` relative to division by the floating-point number `2π`.

# Examples
```jldoctest
julia> mod2pi(9*pi/4)
0.7853981633974481
```
"""
mod2pi(x) = rem2pi(x,RoundDown)

# generic fallback; for number types, promotion.jl does promotion

"""
    muladd(x, y, z)

Combined multiply-add, computes `x*y+z` allowing the add and multiply to be contracted with
each other or ones from other `muladd` and `@fastmath` to form `fma`
if the transformation can improve performance.
The result can be different on different machines and can also be different on the same machine
due to constant propagation or other optimizations.
See [`fma`](@ref).

# Examples
```jldoctest
julia> muladd(3, 2, 1)
7

julia> 3 * 2 + 1
7
```
"""
muladd(x,y,z) = x*y+z

# Float16 definitions

for func in (:sin,:cos,:tan,:asin,:acos,:atan,:sinh,:cosh,:tanh,:asinh,:acosh,
             :atanh,:exp,:exp2,:exp10,:log,:log2,:log10,:sqrt,:lgamma,:log1p)
    @eval begin
        $func(a::Float16) = Float16($func(Float32(a)))
        $func(a::ComplexF16) = ComplexF16($func(ComplexF32(a)))
    end
end

for func in (:atan2,:hypot)
    @eval begin
        $func(a::Float16,b::Float16) = Float16($func(Float32(a),Float32(b)))
    end
end

cbrt(a::Float16) = Float16(cbrt(Float32(a)))
sincos(a::Float16) = Float16.(sincos(Float32(a)))

# More special functions
include(joinpath("special", "exp.jl"))
include(joinpath("special", "exp10.jl"))
include(joinpath("special", "hyperbolic.jl"))
include(joinpath("special", "trig.jl"))
include(joinpath("special", "gamma.jl"))
include(joinpath("special", "rem_pio2.jl"))

module JuliaLibm
include(joinpath("special", "log.jl"))
end

end # module<|MERGE_RESOLUTION|>--- conflicted
+++ resolved
@@ -244,11 +244,7 @@
 Accurately compute ``e^x-1``.
 """
 expm1(x)
-<<<<<<< HEAD
 for f in (:cbrt, :atan, :exp2, :expm1)
-=======
-for f in (:cbrt, :sinh, :cosh, :tanh, :asinh, :exp2, :expm1)
->>>>>>> 787550e1
     @eval begin
         ($f)(x::Float64) = ccall(($(string(f)),libm), Float64, (Float64,), x)
         ($f)(x::Float32) = ccall(($(string(f,"f")),libm), Float32, (Float32,), x)
