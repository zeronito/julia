--- conflicted
+++ resolved
@@ -596,12 +596,9 @@
         ccall(:jl_set_peek_cond, Cvoid, (Ptr{Cvoid},), PROFILE_PRINT_COND[].handle)
         errormonitor(Threads.@spawn(profile_printing_listener()))
     end
-<<<<<<< HEAD
     _require_world_age[] = get_world_counter()
-=======
     # Prevent spawned Julia process from getting stuck waiting on Tracy to connect.
     delete!(ENV, "JULIA_WAIT_FOR_TRACY")
->>>>>>> 672f609f
     nothing
 end
 
