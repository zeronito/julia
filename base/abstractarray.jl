--- conflicted
+++ resolved
@@ -2626,13 +2626,244 @@
 end
 
 """
-<<<<<<< HEAD
+    stack(iter; [dims])
+
+Combine a collection of arrays (or other iterable objects) of equal size
+into one larger array, by arranging them along one or more new dimensions.
+
+By default the axes of the elements are placed first,
+giving `size(result) = (size(first(iter))..., size(iter)...)`.
+This has the same order of elements as [`Iterators.flatten`](@ref)`(iter)`.
+
+With keyword `dims::Integer`, instead the `i`th element of `iter` becomes the slice
+[`selectdim`](@ref)`(result, dims, i)`, so that `size(result, dims) == length(iter)`.
+In this case `stack` reverses the action of [`eachslice`](@ref) with the same `dims`.
+
+The various [`cat`](@ref) functions also combine arrays. However, these all
+extend the arrays' existing (possibly trivial) dimensions, rather than placing
+the arrays along new dimensions.
+They also accept arrays as separate arguments, rather than a single collection.
+
+!!! compat "Julia 1.9"
+    This function requires at least Julia 1.9.
+
+# Examples
+```jldoctest
+julia> vecs = (1:2, [30, 40], Float32[500, 600]);
+
+julia> mat = stack(vecs)
+2×3 Matrix{Float32}:
+ 1.0  30.0  500.0
+ 2.0  40.0  600.0
+
+julia> mat == hcat(vecs...) == reduce(hcat, collect(vecs))
+true
+
+julia> vec(mat) == vcat(vecs...) == reduce(vcat, collect(vecs))
+true
+
+julia> stack(zip(1:4, 10:99))  # accepts any iterators of iterators
+2×4 Matrix{Int64}:
+  1   2   3   4
+ 10  11  12  13
+
+julia> vec(ans) == collect(Iterators.flatten(zip(1:4, 10:99)))
+true
+
+julia> stack(vecs; dims=1)  # unlike any cat function, 1st axis of vecs[1] is 2nd axis of result
+3×2 Matrix{Float32}:
+   1.0    2.0
+  30.0   40.0
+ 500.0  600.0
+
+julia> x = rand(3,4);
+
+julia> x == stack(eachcol(x)) == stack(eachrow(x), dims=1)  # inverse of eachslice
+true
+```
+
+Higher-dimensional examples:
+
+```jldoctest
+julia> A = rand(5, 7, 11);
+
+julia> E = eachslice(A, dims=2);  # a vector of matrices
+
+julia> (element = size(first(E)), container = size(E))
+(element = (5, 11), container = (7,))
+
+julia> stack(E) |> size
+(5, 11, 7)
+
+julia> stack(E) == stack(E; dims=3) == cat(E...; dims=3)
+true
+
+julia> A == stack(E; dims=2)
+true
+
+julia> M = (fill(10i+j, 2, 3) for i in 1:5, j in 1:7);
+
+julia> (element = size(first(M)), container = size(M))
+(element = (2, 3), container = (5, 7))
+
+julia> stack(M) |> size  # keeps all dimensions
+(2, 3, 5, 7)
+
+julia> stack(M; dims=1) |> size  # vec(container) along dims=1
+(35, 2, 3)
+
+julia> hvcat(5, M...) |> size  # hvcat puts matrices next to each other
+(14, 15)
+```
+"""
+stack(iter; dims=:) = _stack(dims, iter)
+
+"""
+    stack(f, args...; [dims])
+
+Apply a function to each element of a collection, and `stack` the result.
+Or to several collections, [`zip`](@ref)ped together.
+
+The function should return arrays (or tuples, or other iterators) all of the same size.
+These become slices of the result, each separated along `dims` (if given) or by default
+along the last dimensions.
+
+See also [`mapslices`](@ref), [`eachcol`](@ref).
+
+# Examples
+```jldoctest
+julia> stack(c -> (c, c-32), "julia")
+2×5 Matrix{Char}:
+ 'j'  'u'  'l'  'i'  'a'
+ 'J'  'U'  'L'  'I'  'A'
+
+julia> stack(eachrow([1 2 3; 4 5 6]), (10, 100); dims=1) do row, n
+         vcat(row, row .* n, row ./ n)
+       end
+2×9 Matrix{Float64}:
+ 1.0  2.0  3.0   10.0   20.0   30.0  0.1   0.2   0.3
+ 4.0  5.0  6.0  400.0  500.0  600.0  0.04  0.05  0.06
+```
+"""
+stack(f, iter; dims=:) = _stack(dims, f(x) for x in iter)
+stack(f, xs, yzs...; dims=:) = _stack(dims, f(xy...) for xy in zip(xs, yzs...))
+
+_stack(dims::Union{Integer, Colon}, iter) = _stack(dims, IteratorSize(iter), iter)
+
+_stack(dims, ::IteratorSize, iter) = _stack(dims, collect(iter))
+
+function _stack(dims, ::Union{HasShape, HasLength}, iter)
+    S = @default_eltype iter
+    T = S != Union{} ? eltype(S) : Any  # Union{} occurs for e.g. stack(1,2), postpone the error
+    if isconcretetype(T)
+        _typed_stack(dims, T, S, iter)
+    else  # Need to look inside, but shouldn't run an expensive iterator twice:
+        array = iter isa Union{Tuple, AbstractArray} ? iter : collect(iter)
+        isempty(array) && return _empty_stack(dims, T, S, iter)
+        T2 = mapreduce(eltype, promote_type, array)
+        _typed_stack(dims, T2, eltype(array), array)
+    end
+end
+
+function _typed_stack(::Colon, ::Type{T}, ::Type{S}, A, Aax=_iterator_axes(A)) where {T, S}
+    xit = iterate(A)
+    nothing === xit && return _empty_stack(:, T, S, A)
+    x1, _ = xit
+    ax1 = _iterator_axes(x1)
+    B = similar(_ensure_array(x1), T, ax1..., Aax...)
+    off = firstindex(B)
+    len = length(x1)
+    while xit !== nothing
+        x, state = xit
+        _stack_size_check(x, ax1)
+        copyto!(B, off, x)
+        off += len
+        xit = iterate(A, state)
+    end
+    B
+end
+
+_iterator_axes(x) = _iterator_axes(x, IteratorSize(x))
+_iterator_axes(x, ::HasLength) = (OneTo(length(x)),)
+_iterator_axes(x, ::IteratorSize) = axes(x)
+
+# For some dims values, stack(A; dims) == stack(vec(A)), and the : path will be faster
+_typed_stack(dims::Integer, ::Type{T}, ::Type{S}, A) where {T,S} =
+    _typed_stack(dims, T, S, IteratorSize(S), A)
+_typed_stack(dims::Integer, ::Type{T}, ::Type{S}, ::HasLength, A) where {T,S} =
+    _typed_stack(dims, T, S, HasShape{1}(), A)
+function _typed_stack(dims::Integer, ::Type{T}, ::Type{S}, ::HasShape{N}, A) where {T,S,N}
+    if dims == N+1
+        _typed_stack(:, T, S, A, (_vec_axis(A),))
+    else
+        _dim_stack(dims, T, S, A)
+    end
+end
+_typed_stack(dims::Integer, ::Type{T}, ::Type{S}, ::IteratorSize, A) where {T,S} =
+    _dim_stack(dims, T, S, A)
+
+_vec_axis(A, ax=_iterator_axes(A)) = length(ax) == 1 ? only(ax) : OneTo(prod(length, ax; init=1))
+
+@constprop :aggressive function _dim_stack(dims::Integer, ::Type{T}, ::Type{S}, A) where {T,S}
+    xit = Iterators.peel(A)
+    nothing === xit && return _empty_stack(dims, T, S, A)
+    x1, xrest = xit
+    ax1 = _iterator_axes(x1)
+    N1 = length(ax1)+1
+    dims in 1:N1 || throw(ArgumentError(LazyString("cannot stack slices ndims(x) = ", N1-1, " along dims = ", dims)))
+
+    newaxis = _vec_axis(A)
+    outax = ntuple(d -> d==dims ? newaxis : ax1[d - (d>dims)], N1)
+    B = similar(_ensure_array(x1), T, outax...)
+
+    if dims == 1
+        _dim_stack!(Val(1), B, x1, xrest)
+    elseif dims == 2
+        _dim_stack!(Val(2), B, x1, xrest)
+    else
+        _dim_stack!(Val(dims), B, x1, xrest)
+    end
+    B
+end
+
+function _dim_stack!(::Val{dims}, B::AbstractArray, x1, xrest) where {dims}
+    before = ntuple(d -> Colon(), dims - 1)
+    after = ntuple(d -> Colon(), ndims(B) - dims)
+
+    i = firstindex(B, dims)
+    copyto!(view(B, before..., i, after...), x1)
+
+    for x in xrest
+        _stack_size_check(x, _iterator_axes(x1))
+        i += 1
+        @inbounds copyto!(view(B, before..., i, after...), x)
+    end
+end
+
+@inline function _stack_size_check(x, ax1::Tuple)
+    if _iterator_axes(x) != ax1
+        uax1 = map(UnitRange, ax1)
+        uaxN = map(UnitRange, axes(x))
+        throw(DimensionMismatch(
+            LazyString("stack expects uniform slices, got axes(x) == ", uaxN, " while first had ", uax1)))
+    end
+end
+
+_ensure_array(x::AbstractArray) = x
+_ensure_array(x) = 1:0  # passed to similar, makes stack's output an Array
+
+_empty_stack(_...) = throw(ArgumentError("`stack` on an empty collection is not allowed"))
+
+"""
     block(array_of_arrays)
 
 Concatenates a multi-dimensional array of arrays into a single array, treating
 the input as a block array. The dimensions of the sub-arrays must match accordingly.
 
 See also: [`hvncat`](@ref).
+
+!!! compat "Julia 1.9"
+    This function requires at least Julia 1.9.
 
 # Examples
 
@@ -2840,6 +3071,9 @@
 
 Equivalent to block(map(f, c...)). Implements flatmap behavior.
 
+!!! compat "Julia 1.9"
+    This function requires at least Julia 1.9.
+
 # Example
 ```jldoctest
 julia> Zn = block(n -> -n:2:n, 1:3)
@@ -2865,6 +3099,9 @@
 
 Assembles a tensor of order `ndim` from a nested array-of-arrays. Vector sizes must match.
 
+!!! compat "Julia 1.9"
+    This function requires at least Julia 1.9.
+
 # Examples
 ```jldoctest
 julia> lolcat([[[1,2],[3,4]], [[5,6],[7,8]]])
@@ -2924,237 +3161,6 @@
     end
 end
 
-=======
-    stack(iter; [dims])
-
-Combine a collection of arrays (or other iterable objects) of equal size
-into one larger array, by arranging them along one or more new dimensions.
-
-By default the axes of the elements are placed first,
-giving `size(result) = (size(first(iter))..., size(iter)...)`.
-This has the same order of elements as [`Iterators.flatten`](@ref)`(iter)`.
-
-With keyword `dims::Integer`, instead the `i`th element of `iter` becomes the slice
-[`selectdim`](@ref)`(result, dims, i)`, so that `size(result, dims) == length(iter)`.
-In this case `stack` reverses the action of [`eachslice`](@ref) with the same `dims`.
-
-The various [`cat`](@ref) functions also combine arrays. However, these all
-extend the arrays' existing (possibly trivial) dimensions, rather than placing
-the arrays along new dimensions.
-They also accept arrays as separate arguments, rather than a single collection.
-
-!!! compat "Julia 1.9"
-    This function requires at least Julia 1.9.
-
-# Examples
-```jldoctest
-julia> vecs = (1:2, [30, 40], Float32[500, 600]);
-
-julia> mat = stack(vecs)
-2×3 Matrix{Float32}:
- 1.0  30.0  500.0
- 2.0  40.0  600.0
-
-julia> mat == hcat(vecs...) == reduce(hcat, collect(vecs))
-true
-
-julia> vec(mat) == vcat(vecs...) == reduce(vcat, collect(vecs))
-true
-
-julia> stack(zip(1:4, 10:99))  # accepts any iterators of iterators
-2×4 Matrix{Int64}:
-  1   2   3   4
- 10  11  12  13
-
-julia> vec(ans) == collect(Iterators.flatten(zip(1:4, 10:99)))
-true
-
-julia> stack(vecs; dims=1)  # unlike any cat function, 1st axis of vecs[1] is 2nd axis of result
-3×2 Matrix{Float32}:
-   1.0    2.0
-  30.0   40.0
- 500.0  600.0
-
-julia> x = rand(3,4);
-
-julia> x == stack(eachcol(x)) == stack(eachrow(x), dims=1)  # inverse of eachslice
-true
-```
-
-Higher-dimensional examples:
-
-```jldoctest
-julia> A = rand(5, 7, 11);
-
-julia> E = eachslice(A, dims=2);  # a vector of matrices
-
-julia> (element = size(first(E)), container = size(E))
-(element = (5, 11), container = (7,))
-
-julia> stack(E) |> size
-(5, 11, 7)
-
-julia> stack(E) == stack(E; dims=3) == cat(E...; dims=3)
-true
-
-julia> A == stack(E; dims=2)
-true
-
-julia> M = (fill(10i+j, 2, 3) for i in 1:5, j in 1:7);
-
-julia> (element = size(first(M)), container = size(M))
-(element = (2, 3), container = (5, 7))
-
-julia> stack(M) |> size  # keeps all dimensions
-(2, 3, 5, 7)
-
-julia> stack(M; dims=1) |> size  # vec(container) along dims=1
-(35, 2, 3)
-
-julia> hvcat(5, M...) |> size  # hvcat puts matrices next to each other
-(14, 15)
-```
-"""
-stack(iter; dims=:) = _stack(dims, iter)
-
-"""
-    stack(f, args...; [dims])
-
-Apply a function to each element of a collection, and `stack` the result.
-Or to several collections, [`zip`](@ref)ped together.
-
-The function should return arrays (or tuples, or other iterators) all of the same size.
-These become slices of the result, each separated along `dims` (if given) or by default
-along the last dimensions.
-
-See also [`mapslices`](@ref), [`eachcol`](@ref).
-
-# Examples
-```jldoctest
-julia> stack(c -> (c, c-32), "julia")
-2×5 Matrix{Char}:
- 'j'  'u'  'l'  'i'  'a'
- 'J'  'U'  'L'  'I'  'A'
-
-julia> stack(eachrow([1 2 3; 4 5 6]), (10, 100); dims=1) do row, n
-         vcat(row, row .* n, row ./ n)
-       end
-2×9 Matrix{Float64}:
- 1.0  2.0  3.0   10.0   20.0   30.0  0.1   0.2   0.3
- 4.0  5.0  6.0  400.0  500.0  600.0  0.04  0.05  0.06
-```
-"""
-stack(f, iter; dims=:) = _stack(dims, f(x) for x in iter)
-stack(f, xs, yzs...; dims=:) = _stack(dims, f(xy...) for xy in zip(xs, yzs...))
-
-_stack(dims::Union{Integer, Colon}, iter) = _stack(dims, IteratorSize(iter), iter)
-
-_stack(dims, ::IteratorSize, iter) = _stack(dims, collect(iter))
-
-function _stack(dims, ::Union{HasShape, HasLength}, iter)
-    S = @default_eltype iter
-    T = S != Union{} ? eltype(S) : Any  # Union{} occurs for e.g. stack(1,2), postpone the error
-    if isconcretetype(T)
-        _typed_stack(dims, T, S, iter)
-    else  # Need to look inside, but shouldn't run an expensive iterator twice:
-        array = iter isa Union{Tuple, AbstractArray} ? iter : collect(iter)
-        isempty(array) && return _empty_stack(dims, T, S, iter)
-        T2 = mapreduce(eltype, promote_type, array)
-        _typed_stack(dims, T2, eltype(array), array)
-    end
-end
-
-function _typed_stack(::Colon, ::Type{T}, ::Type{S}, A, Aax=_iterator_axes(A)) where {T, S}
-    xit = iterate(A)
-    nothing === xit && return _empty_stack(:, T, S, A)
-    x1, _ = xit
-    ax1 = _iterator_axes(x1)
-    B = similar(_ensure_array(x1), T, ax1..., Aax...)
-    off = firstindex(B)
-    len = length(x1)
-    while xit !== nothing
-        x, state = xit
-        _stack_size_check(x, ax1)
-        copyto!(B, off, x)
-        off += len
-        xit = iterate(A, state)
-    end
-    B
-end
-
-_iterator_axes(x) = _iterator_axes(x, IteratorSize(x))
-_iterator_axes(x, ::HasLength) = (OneTo(length(x)),)
-_iterator_axes(x, ::IteratorSize) = axes(x)
-
-# For some dims values, stack(A; dims) == stack(vec(A)), and the : path will be faster
-_typed_stack(dims::Integer, ::Type{T}, ::Type{S}, A) where {T,S} =
-    _typed_stack(dims, T, S, IteratorSize(S), A)
-_typed_stack(dims::Integer, ::Type{T}, ::Type{S}, ::HasLength, A) where {T,S} =
-    _typed_stack(dims, T, S, HasShape{1}(), A)
-function _typed_stack(dims::Integer, ::Type{T}, ::Type{S}, ::HasShape{N}, A) where {T,S,N}
-    if dims == N+1
-        _typed_stack(:, T, S, A, (_vec_axis(A),))
-    else
-        _dim_stack(dims, T, S, A)
-    end
-end
-_typed_stack(dims::Integer, ::Type{T}, ::Type{S}, ::IteratorSize, A) where {T,S} =
-    _dim_stack(dims, T, S, A)
-
-_vec_axis(A, ax=_iterator_axes(A)) = length(ax) == 1 ? only(ax) : OneTo(prod(length, ax; init=1))
-
-@constprop :aggressive function _dim_stack(dims::Integer, ::Type{T}, ::Type{S}, A) where {T,S}
-    xit = Iterators.peel(A)
-    nothing === xit && return _empty_stack(dims, T, S, A)
-    x1, xrest = xit
-    ax1 = _iterator_axes(x1)
-    N1 = length(ax1)+1
-    dims in 1:N1 || throw(ArgumentError(LazyString("cannot stack slices ndims(x) = ", N1-1, " along dims = ", dims)))
-
-    newaxis = _vec_axis(A)
-    outax = ntuple(d -> d==dims ? newaxis : ax1[d - (d>dims)], N1)
-    B = similar(_ensure_array(x1), T, outax...)
-
-    if dims == 1
-        _dim_stack!(Val(1), B, x1, xrest)
-    elseif dims == 2
-        _dim_stack!(Val(2), B, x1, xrest)
-    else
-        _dim_stack!(Val(dims), B, x1, xrest)
-    end
-    B
-end
-
-function _dim_stack!(::Val{dims}, B::AbstractArray, x1, xrest) where {dims}
-    before = ntuple(d -> Colon(), dims - 1)
-    after = ntuple(d -> Colon(), ndims(B) - dims)
-
-    i = firstindex(B, dims)
-    copyto!(view(B, before..., i, after...), x1)
-
-    for x in xrest
-        _stack_size_check(x, _iterator_axes(x1))
-        i += 1
-        @inbounds copyto!(view(B, before..., i, after...), x)
-    end
-end
-
-@inline function _stack_size_check(x, ax1::Tuple)
-    if _iterator_axes(x) != ax1
-        uax1 = map(UnitRange, ax1)
-        uaxN = map(UnitRange, axes(x))
-        throw(DimensionMismatch(
-            LazyString("stack expects uniform slices, got axes(x) == ", uaxN, " while first had ", uax1)))
-    end
-end
-
-_ensure_array(x::AbstractArray) = x
-_ensure_array(x) = 1:0  # passed to similar, makes stack's output an Array
-
-_empty_stack(_...) = throw(ArgumentError("`stack` on an empty collection is not allowed"))
-
-
->>>>>>> 54e68997
 ## Reductions and accumulates ##
 
 function isequal(A::AbstractArray, B::AbstractArray)
