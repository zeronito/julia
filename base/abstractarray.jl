--- conflicted
+++ resolved
@@ -3394,7 +3394,6 @@
 end
 
 """
-<<<<<<< HEAD
     map!(function, array)
 
 Like [`map`](@ref), but stores the result in the same array. 
@@ -3413,9 +3412,7 @@
 """
 map!(f::F, inout::AbstractArray) where F = map!(f, inout, inout)
 
-map(f) = f()
-map(f, iters...) = collect(Generator(f, iters...))
-=======
+"""
     map(f, A::AbstractArray...) -> N-array
 
 When acting on multi-dimensional arrays of the same [`ndims`](@ref),
@@ -3441,7 +3438,6 @@
 ```
 """
 map(f, it, iters...) = collect(Generator(f, it, iters...))
->>>>>>> 95233619
 
 # multi-item push!, pushfirst! (built on top of type-specific 1-item version)
 # (note: must not cause a dispatch loop when 1-item case is not defined)
