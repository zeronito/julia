# This file is a part of Julia. License is MIT: https://julialang.org/license

### Multidimensional iterators
module IteratorsMD
    import .Base: eltype, length, size, start, done, next, first, last, in, getindex,
                 setindex!, IndexStyle, min, max, zero, one, isless, eachindex,
                 ndims, IteratorSize, convert, show

    import .Base: +, -, *
    import .Base: simd_outer_range, simd_inner_length, simd_index
    using .Base: IndexLinear, IndexCartesian, AbstractCartesianIndex, fill_to_length, tail
    using .Base.Iterators: Reverse

    export CartesianIndex, CartesianIndices, LinearIndices

    """
        CartesianIndex(i, j, k...)   -> I
        CartesianIndex((i, j, k...)) -> I

    Create a multidimensional index `I`, which can be used for
    indexing a multidimensional array `A`.  In particular, `A[I]` is
    equivalent to `A[i,j,k...]`.  One can freely mix integer and
    `CartesianIndex` indices; for example, `A[Ipre, i, Ipost]` (where
    `Ipre` and `Ipost` are `CartesianIndex` indices and `i` is an
    `Int`) can be a useful expression when writing algorithms that
    work along a single dimension of an array of arbitrary
    dimensionality.

    A `CartesianIndex` is sometimes produced by [`eachindex`](@ref), and
    always when iterating with an explicit [`CartesianIndices`](@ref).

    # Examples
    ```jldoctest
    julia> A = reshape(Vector(1:16), (2, 2, 2, 2))
    2×2×2×2 Array{Int64,4}:
    [:, :, 1, 1] =
     1  3
     2  4

    [:, :, 2, 1] =
     5  7
     6  8

    [:, :, 1, 2] =
      9  11
     10  12

    [:, :, 2, 2] =
     13  15
     14  16

    julia> A[CartesianIndex((1, 1, 1, 1))]
    1

    julia> A[CartesianIndex((1, 1, 1, 2))]
    9

    julia> A[CartesianIndex((1, 1, 2, 1))]
    5
    ```
    """
    struct CartesianIndex{N} <: AbstractCartesianIndex{N}
        I::NTuple{N,Int}
        CartesianIndex{N}(index::NTuple{N,Integer}) where {N} = new(index)
    end

    CartesianIndex(index::NTuple{N,Integer}) where {N} = CartesianIndex{N}(index)
    CartesianIndex(index::Integer...) = CartesianIndex(index)
    CartesianIndex{N}(index::Vararg{Integer,N}) where {N} = CartesianIndex{N}(index)
    # Allow passing tuples smaller than N
    CartesianIndex{N}(index::Tuple) where {N} = CartesianIndex{N}(fill_to_length(index, 1, Val(N)))
    CartesianIndex{N}(index::Integer...) where {N} = CartesianIndex{N}(index)
    CartesianIndex{N}() where {N} = CartesianIndex{N}(())
    # Un-nest passed CartesianIndexes
    CartesianIndex(index::Union{Integer, CartesianIndex}...) = CartesianIndex(flatten(index))
    flatten(I::Tuple{}) = I
    flatten(I::Tuple{Any}) = I
    flatten(I::Tuple{<:CartesianIndex}) = I[1].I
    @inline flatten(I) = _flatten(I...)
    @inline _flatten() = ()
    @inline _flatten(i, I...)                 = (i, _flatten(I...)...)
    @inline _flatten(i::CartesianIndex, I...) = (i.I..., _flatten(I...)...)
    CartesianIndex(index::Tuple{Vararg{Union{Integer, CartesianIndex}}}) = CartesianIndex(index...)
    show(io::IO, i::CartesianIndex) = (print(io, "CartesianIndex"); show(io, i.I))

    # length
    length(::CartesianIndex{N}) where {N} = N
    length(::Type{CartesianIndex{N}}) where {N} = N

    # indexing
    getindex(index::CartesianIndex, i::Integer) = index.I[i]
    eltype(::Type{T}) where {T<:CartesianIndex} = eltype(fieldtype(T, :I))

    # access to index tuple
    Tuple(index::CartesianIndex) = index.I

    # zeros and ones
    zero(::CartesianIndex{N}) where {N} = zero(CartesianIndex{N})
    zero(::Type{CartesianIndex{N}}) where {N} = CartesianIndex(ntuple(x -> 0, Val(N)))
    one(::CartesianIndex{N}) where {N} = one(CartesianIndex{N})
    one(::Type{CartesianIndex{N}}) where {N} = CartesianIndex(ntuple(x -> 1, Val(N)))

    # arithmetic, min/max
    @inline (-)(index::CartesianIndex{N}) where {N} =
        CartesianIndex{N}(map(-, index.I))
    @inline (+)(index1::CartesianIndex{N}, index2::CartesianIndex{N}) where {N} =
        CartesianIndex{N}(map(+, index1.I, index2.I))
    @inline (-)(index1::CartesianIndex{N}, index2::CartesianIndex{N}) where {N} =
        CartesianIndex{N}(map(-, index1.I, index2.I))
    @inline min(index1::CartesianIndex{N}, index2::CartesianIndex{N}) where {N} =
        CartesianIndex{N}(map(min, index1.I, index2.I))
    @inline max(index1::CartesianIndex{N}, index2::CartesianIndex{N}) where {N} =
        CartesianIndex{N}(map(max, index1.I, index2.I))

    @inline (+)(i::Integer, index::CartesianIndex) = index+i
    @inline (+)(index::CartesianIndex{N}, i::Integer) where {N} = CartesianIndex{N}(map(x->x+i, index.I))
    @inline (-)(index::CartesianIndex{N}, i::Integer) where {N} = CartesianIndex{N}(map(x->x-i, index.I))
    @inline (-)(i::Integer, index::CartesianIndex{N}) where {N} = CartesianIndex{N}(map(x->i-x, index.I))
    @inline (*)(a::Integer, index::CartesianIndex{N}) where {N} = CartesianIndex{N}(map(x->a*x, index.I))
    @inline (*)(index::CartesianIndex, a::Integer) = *(a,index)

    # comparison
    @inline isless(I1::CartesianIndex{N}, I2::CartesianIndex{N}) where {N} = _isless(0, I1.I, I2.I)
    @inline function _isless(ret, I1::NTuple{N,Int}, I2::NTuple{N,Int}) where N
        newret = ifelse(ret==0, icmp(I1[N], I2[N]), ret)
        _isless(newret, Base.front(I1), Base.front(I2))
    end
    _isless(ret, ::Tuple{}, ::Tuple{}) = ifelse(ret==1, true, false)
    icmp(a, b) = ifelse(isless(a,b), 1, ifelse(a==b, 0, -1))

    # conversions
    convert(::Type{T}, index::CartesianIndex{1}) where {T<:Number} = convert(T, index[1])
    convert(::Type{T}, index::CartesianIndex) where {T<:Tuple} = convert(T, index.I)

    # hashing
    const cartindexhash_seed = UInt == UInt64 ? 0xd60ca92f8284b8b0 : 0xf2ea7c2e
    function Base.hash(ci::CartesianIndex, h::UInt)
        h += cartindexhash_seed
        for i in ci.I
            h = hash(i, h)
        end
        return h
    end

    # nextind and prevind with CartesianIndex
    function Base.nextind(a::AbstractArray{<:Any,N}, i::CartesianIndex{N}) where {N}
        _, ni = next(CartesianIndices(axes(a)), i)
        return ni
    end
    function Base.prevind(a::AbstractArray{<:Any,N}, i::CartesianIndex{N}) where {N}
        _, ni = next(Iterators.reverse(CartesianIndices(axes(a))), i)
        return ni
    end

    # Iteration over the elements of CartesianIndex cannot be supported until its length can be inferred,
    # see #23719
    Base.start(::CartesianIndex) =
        error("iteration is deliberately unsupported for CartesianIndex. Use `I` rather than `I...`, or use `Tuple(I)...`")

    # Iteration
    """
        CartesianIndices(sz::Dims) -> R
        CartesianIndices(istart:istop, jstart:jstop, ...) -> R

    Define a region `R` spanning a multidimensional rectangular range
    of integer indices. These are most commonly encountered in the
    context of iteration, where `for I in R ... end` will return
    [`CartesianIndex`](@ref) indices `I` equivalent to the nested loops

        for j = jstart:jstop
            for i = istart:istop
                ...
            end
        end

    Consequently these can be useful for writing algorithms that
    work in arbitrary dimensions.

        CartesianIndices(A::AbstractArray) -> R

    As a convenience, constructing a `CartesianIndices` from an array makes a
    range of its indices.

    # Examples
    ```jldoctest
    julia> foreach(println, CartesianIndices((2, 2, 2)))
    CartesianIndex(1, 1, 1)
    CartesianIndex(2, 1, 1)
    CartesianIndex(1, 2, 1)
    CartesianIndex(2, 2, 1)
    CartesianIndex(1, 1, 2)
    CartesianIndex(2, 1, 2)
    CartesianIndex(1, 2, 2)
    CartesianIndex(2, 2, 2)

    julia> CartesianIndices(fill(1, (2,3)))
    2×3 CartesianIndices{2,Tuple{Base.OneTo{Int64},Base.OneTo{Int64}}}:
      CartesianIndex(1, 1)  CartesianIndex(1, 2)  CartesianIndex(1, 3)
      CartesianIndex(2, 1)  CartesianIndex(2, 2)  CartesianIndex(2, 3)
    ```

    ## Conversion between linear and cartesian indices

    Linear index to cartesian index conversion exploits the fact that a
    `CartesianIndices` is an `AbstractArray` and can be indexed linearly:

    ```jldoctest subarray
    julia> cartesian = CartesianIndices(1:3,1:2)
    3×2 CartesianIndices{2,Tuple{UnitRange{Int64},UnitRange{Int64}}}:
     CartesianIndex(1, 1)  CartesianIndex(1, 2)
     CartesianIndex(2, 1)  CartesianIndex(2, 2)
     CartesianIndex(3, 1)  CartesianIndex(3, 2)

    julia> cartesian[4]
    CartesianIndex(1, 2)
    ```

    For cartesian to linear index conversion, see [`LinearIndices`](@ref).
    """
    struct CartesianIndices{N,R<:NTuple{N,AbstractUnitRange{Int}}} <: AbstractArray{CartesianIndex{N},N}
        indices::R
    end

    CartesianIndices(::Tuple{}) = CartesianIndices{0,typeof(())}(())
    CartesianIndices(inds::NTuple{N,AbstractUnitRange{Int}}) where {N} =
        CartesianIndices{N,typeof(inds)}(inds)
    CartesianIndices(inds::Vararg{AbstractUnitRange{Int},N}) where {N} =
        CartesianIndices(inds)
    CartesianIndices(inds::NTuple{N,AbstractUnitRange{<:Integer}}) where {N} =
        CartesianIndices(map(r->convert(AbstractUnitRange{Int}, r), inds))
    CartesianIndices(inds::Vararg{AbstractUnitRange{<:Integer},N}) where {N} =
        CartesianIndices(inds)

    CartesianIndices(index::CartesianIndex) = CartesianIndices(index.I)
    CartesianIndices(sz::NTuple{N,<:Integer}) where {N} = CartesianIndices(map(Base.OneTo, sz))
    CartesianIndices(inds::NTuple{N,Union{<:Integer,AbstractUnitRange{<:Integer}}}) where {N} =
        CartesianIndices(map(i->first(i):last(i), inds))

    CartesianIndices(A::AbstractArray) = CartesianIndices(axes(A))

    convert(::Type{Tuple{}}, R::CartesianIndices{0}) = ()
    convert(::Type{NTuple{N,AbstractUnitRange{Int}}}, R::CartesianIndices{N}) where {N} =
        R.indices
    convert(::Type{NTuple{N,AbstractUnitRange}}, R::CartesianIndices{N}) where {N} =
        convert(NTuple{N,AbstractUnitRange{Int}}, R)
    convert(::Type{NTuple{N,UnitRange{Int}}}, R::CartesianIndices{N}) where {N} =
        UnitRange{Int}.(convert(NTuple{N,AbstractUnitRange}, R))
    convert(::Type{NTuple{N,UnitRange}}, R::CartesianIndices{N}) where {N} =
        UnitRange.(convert(NTuple{N,AbstractUnitRange}, R))
    convert(::Type{Tuple{Vararg{AbstractUnitRange{Int}}}}, R::CartesianIndices{N}) where {N} =
        convert(NTuple{N,AbstractUnitRange{Int}}, R)
    convert(::Type{Tuple{Vararg{AbstractUnitRange}}}, R::CartesianIndices) =
        convert(Tuple{Vararg{AbstractUnitRange{Int}}}, R)
    convert(::Type{Tuple{Vararg{UnitRange{Int}}}}, R::CartesianIndices{N}) where {N} =
        convert(NTuple{N,UnitRange{Int}}, R)
    convert(::Type{Tuple{Vararg{UnitRange}}}, R::CartesianIndices) =
        convert(Tuple{Vararg{UnitRange{Int}}}, R)

    # AbstractArray implementation
    Base.IndexStyle(::Type{CartesianIndices{N,R}}) where {N,R} = IndexCartesian()
    @inline Base.getindex(iter::CartesianIndices{N,R}, I::Vararg{Int, N}) where {N,R} = CartesianIndex(first.(iter.indices) .- 1 .+ I)

    ndims(R::CartesianIndices) = ndims(typeof(R))
    ndims(::Type{CartesianIndices{N}}) where {N} = N
    ndims(::Type{CartesianIndices{N,TT}}) where {N,TT} = N

    eachindex(::IndexCartesian, A::AbstractArray) = CartesianIndices(axes(A))

    @inline function eachindex(::IndexCartesian, A::AbstractArray, B::AbstractArray...)
        axsA = axes(A)
        Base._all_match_first(axes, axsA, B...) || Base.throw_eachindex_mismatch(IndexCartesian(), A, B...)
        CartesianIndices(axsA)
    end

    eltype(::Type{CartesianIndices{N}}) where {N} = CartesianIndex{N}
    eltype(::Type{CartesianIndices{N,TT}}) where {N,TT} = CartesianIndex{N}
    IteratorSize(::Type{<:CartesianIndices{N}}) where {N} = Base.HasShape{N}()

    @inline function start(iter::CartesianIndices)
        iterfirst, iterlast = first(iter), last(iter)
        if any(map(>, iterfirst.I, iterlast.I))
            return iterlast+1
        end
        iterfirst
    end
    @inline function next(iter::CartesianIndices, state)
        state, CartesianIndex(inc(state.I, first(iter).I, last(iter).I))
    end
    # increment & carry
    @inline inc(::Tuple{}, ::Tuple{}, ::Tuple{}) = ()
    @inline inc(state::Tuple{Int}, start::Tuple{Int}, stop::Tuple{Int}) = (state[1]+1,)
    @inline function inc(state, start, stop)
        if state[1] < stop[1]
            return (state[1]+1,tail(state)...)
        end
        newtail = inc(tail(state), tail(start), tail(stop))
        (start[1], newtail...)
    end
    @inline done(iter::CartesianIndices, state) = state.I[end] > last(iter.indices[end])

    # 0-d cartesian ranges are special-cased to iterate once and only once
    start(iter::CartesianIndices{0}) = false
    next(iter::CartesianIndices{0}, state) = CartesianIndex(), true
    done(iter::CartesianIndices{0}, state) = state

    size(iter::CartesianIndices) = map(dimlength, first(iter).I, last(iter).I)
    dimlength(start, stop) = stop-start+1

    length(iter::CartesianIndices) = prod(size(iter))

    first(iter::CartesianIndices) = CartesianIndex(map(first, iter.indices))
    last(iter::CartesianIndices)  = CartesianIndex(map(last, iter.indices))

    @inline function in(i::CartesianIndex{N}, r::CartesianIndices{N}) where {N}
        _in(true, i.I, first(r).I, last(r).I)
    end
    _in(b, ::Tuple{}, ::Tuple{}, ::Tuple{}) = b
    @inline _in(b, i, start, stop) = _in(b & (start[1] <= i[1] <= stop[1]), tail(i), tail(start), tail(stop))

    simd_outer_range(iter::CartesianIndices{0}) = iter
    function simd_outer_range(iter::CartesianIndices)
        CartesianIndices(tail(iter.indices))
    end

    simd_inner_length(iter::CartesianIndices{0}, ::CartesianIndex) = 1
    simd_inner_length(iter::CartesianIndices, I::CartesianIndex) = length(iter.indices[1])

    simd_index(iter::CartesianIndices{0}, ::CartesianIndex, I1::Int) = first(iter)
    @inline function simd_index(iter::CartesianIndices, Ilast::CartesianIndex, I1::Int)
        CartesianIndex((I1+first(iter.indices[1]), Ilast.I...))
    end

    # Split out the first N elements of a tuple
    @inline function split(t, V::Val)
        ref = ntuple(d->true, V)  # create a reference tuple of length N
        _split1(t, ref), _splitrest(t, ref)
    end
    @inline _split1(t, ref) = (t[1], _split1(tail(t), tail(ref))...)
    @inline _splitrest(t, ref) = _splitrest(tail(t), tail(ref))
    # exit either when we've exhausted the input or reference tuple
    _split1(::Tuple{}, ::Tuple{}) = ()
    _split1(::Tuple{}, ref) = ()
    _split1(t, ::Tuple{}) = ()
    _splitrest(::Tuple{}, ::Tuple{}) = ()
    _splitrest(t, ::Tuple{}) = t
    _splitrest(::Tuple{}, ref) = ()

    @inline function split(I::CartesianIndex, V::Val)
        i, j = split(I.I, V)
        CartesianIndex(i), CartesianIndex(j)
    end
    function split(R::CartesianIndices, V::Val)
        i, j = split(R.indices, V)
        CartesianIndices(i), CartesianIndices(j)
    end

    # reversed CartesianIndices iteration
    @inline function start(r::Reverse{<:CartesianIndices})
        iterfirst, iterlast = last(r.itr), first(r.itr)
        if any(map(<, iterfirst.I, iterlast.I))
            return iterlast-1
        end
        iterfirst
    end
    @inline function next(r::Reverse{<:CartesianIndices}, state)
        state, CartesianIndex(dec(state.I, last(r.itr).I, first(r.itr).I))
    end
    # decrement & carry
    @inline dec(::Tuple{}, ::Tuple{}, ::Tuple{}) = ()
    @inline dec(state::Tuple{Int}, start::Tuple{Int}, stop::Tuple{Int}) = (state[1]-1,)
    @inline function dec(state, start, stop)
        if state[1] > stop[1]
            return (state[1]-1,tail(state)...)
        end
        newtail = dec(tail(state), tail(start), tail(stop))
        (start[1], newtail...)
    end
    @inline done(r::Reverse{<:CartesianIndices}, state) = state.I[end] < first(r.itr.indices[end])
    # 0-d cartesian ranges are special-cased to iterate once and only once
    start(iter::Reverse{<:CartesianIndices{0}}) = false
    next(iter::Reverse{<:CartesianIndices{0}}, state) = CartesianIndex(), true
    done(iter::Reverse{<:CartesianIndices{0}}, state) = state

    """
        LinearIndices(inds::CartesianIndices) -> R
        LinearIndices(sz::Dims) -> R
        LinearIndices(istart:istop, jstart:jstop, ...) -> R

    Define a mapping between cartesian indices and the corresponding linear index into a `CartesianIndices`.

    # Example

    The main purpose of this type is intuitive conversion from cartesian to linear indexing:

    ```jldoctest subarray
    julia> linear = LinearIndices(1:3,1:2)
    LinearIndices{2,Tuple{UnitRange{Int64},UnitRange{Int64}}} with indices 1:3×1:2:
      1  4
      2  5
      3  6

    julia> linear[1,2]
    4
    ```
    """
    struct LinearIndices{N,R<:NTuple{N,AbstractUnitRange{Int}}} <: AbstractArray{Int,N}
        indices::R
    end

    LinearIndices(inds::CartesianIndices{N,R}) where {N,R} = LinearIndices{N,R}(inds.indices)
    LinearIndices(::Tuple{}) = LinearIndices(CartesianIndices(()))
    LinearIndices(inds::NTuple{N,AbstractUnitRange{Int}}) where {N} = LinearIndices(CartesianIndices(inds))
    LinearIndices(inds::Vararg{AbstractUnitRange{Int},N}) where {N} = LinearIndices(CartesianIndices(inds))
    LinearIndices(inds::NTuple{N,AbstractUnitRange{<:Integer}}) where {N} = LinearIndices(CartesianIndices(inds))
    LinearIndices(inds::Vararg{AbstractUnitRange{<:Integer},N}) where {N} = LinearIndices(CartesianIndices(inds))
    LinearIndices(index::CartesianIndex) = LinearIndices(CartesianIndices(index))
    LinearIndices(sz::NTuple{N,<:Integer}) where {N} = LinearIndices(CartesianIndices(sz))
    LinearIndices(inds::NTuple{N,Union{<:Integer,AbstractUnitRange{<:Integer}}}) where {N} = LinearIndices(CartesianIndices(inds))
    LinearIndices(A::AbstractArray) = LinearIndices(CartesianIndices(A))

    # AbstractArray implementation
    Base.IndexStyle(::Type{LinearIndices{N,R}}) where {N,R} = IndexCartesian()
    Base.axes(iter::LinearIndices{N,R}) where {N,R} = iter.indices
    Base.size(iter::LinearIndices{N,R}) where {N,R} = length.(iter.indices)
    @inline function Base.getindex(iter::LinearIndices{N,R}, I::Vararg{Int, N}) where {N,R}
        dims = length.(iter.indices)
        #without the inbounds, this is slower than Base._sub2ind(iter.indices, I...)
        @inbounds result = reshape(1:prod(dims), dims)[(I .- first.(iter.indices) .+ 1)...]
        return result
    end
end  # IteratorsMD


using .IteratorsMD

## Bounds-checking with CartesianIndex
# Disallow linear indexing with CartesianIndex
function checkbounds(::Type{Bool}, A::AbstractArray, i::Union{CartesianIndex, AbstractArray{<:CartesianIndex}})
    @_inline_meta
    checkbounds_indices(Bool, axes(A), (i,))
end

@inline checkbounds_indices(::Type{Bool}, ::Tuple{}, I::Tuple{CartesianIndex,Vararg{Any}}) =
    checkbounds_indices(Bool, (), (I[1].I..., tail(I)...))
@inline checkbounds_indices(::Type{Bool}, IA::Tuple{Any}, I::Tuple{CartesianIndex,Vararg{Any}}) =
    checkbounds_indices(Bool, IA, (I[1].I..., tail(I)...))
@inline checkbounds_indices(::Type{Bool}, IA::Tuple, I::Tuple{CartesianIndex,Vararg{Any}}) =
    checkbounds_indices(Bool, IA, (I[1].I..., tail(I)...))

# Indexing into Array with mixtures of Integers and CartesianIndices is
# extremely performance-sensitive. While the abstract fallbacks support this,
# codegen has extra support for SIMDification that sub2ind doesn't (yet) support
@propagate_inbounds getindex(A::Array, i1::Union{Integer, CartesianIndex}, I::Union{Integer, CartesianIndex}...) =
    A[to_indices(A, (i1, I...))...]
@propagate_inbounds setindex!(A::Array, v, i1::Union{Integer, CartesianIndex}, I::Union{Integer, CartesianIndex}...) =
    (A[to_indices(A, (i1, I...))...] = v; A)

# Support indexing with an array of CartesianIndex{N}s
# Here we try to consume N of the indices (if there are that many available)
# The first two simply handle ambiguities
@inline function checkbounds_indices(::Type{Bool}, ::Tuple{},
        I::Tuple{AbstractArray{CartesianIndex{N}},Vararg{Any}}) where N
    checkindex(Bool, (), I[1]) & checkbounds_indices(Bool, (), tail(I))
end
@inline function checkbounds_indices(::Type{Bool}, IA::Tuple{Any},
        I::Tuple{AbstractArray{CartesianIndex{0}},Vararg{Any}})
    checkbounds_indices(Bool, IA, tail(I))
end
@inline function checkbounds_indices(::Type{Bool}, IA::Tuple{Any},
        I::Tuple{AbstractArray{CartesianIndex{N}},Vararg{Any}}) where N
    checkindex(Bool, IA, I[1]) & checkbounds_indices(Bool, (), tail(I))
end
@inline function checkbounds_indices(::Type{Bool}, IA::Tuple,
        I::Tuple{AbstractArray{CartesianIndex{N}},Vararg{Any}}) where N
    IA1, IArest = IteratorsMD.split(IA, Val(N))
    checkindex(Bool, IA1, I[1]) & checkbounds_indices(Bool, IArest, tail(I))
end

function checkindex(::Type{Bool}, inds::Tuple, I::AbstractArray{<:CartesianIndex})
    b = true
    for i in I
        b &= checkbounds_indices(Bool, inds, (i,))
    end
    b
end

# combined count of all indices, including CartesianIndex and
# AbstractArray{CartesianIndex}
# rather than returning N, it returns an NTuple{N,Bool} so the result is inferrable
@inline index_ndims(i1, I...) = (true, index_ndims(I...)...)
@inline function index_ndims(i1::CartesianIndex, I...)
    (map(x->true, i1.I)..., index_ndims(I...)...)
end
@inline function index_ndims(i1::AbstractArray{CartesianIndex{N}}, I...) where N
    (ntuple(x->true, Val(N))..., index_ndims(I...)...)
end
index_ndims() = ()

# combined dimensionality of all indices
# rather than returning N, it returns an NTuple{N,Bool} so the result is inferrable
@inline index_dimsum(i1, I...) = (index_dimsum(I...)...,)
@inline index_dimsum(::Colon, I...) = (true, index_dimsum(I...)...)
@inline index_dimsum(::AbstractArray{Bool}, I...) = (true, index_dimsum(I...)...)
@inline function index_dimsum(::AbstractArray{<:Any,N}, I...) where N
    (ntuple(x->true, Val(N))..., index_dimsum(I...)...)
end
index_dimsum() = ()

# Recursively compute the lengths of a list of indices, without dropping scalars
index_lengths() = ()
@inline index_lengths(::Real, rest...) = (1, index_lengths(rest...)...)
@inline index_lengths(A::AbstractArray, rest...) = (length(A), index_lengths(rest...)...)
@inline index_lengths(A::Slice, rest...) = (length(indices1(A)), index_lengths(rest...)...)

# shape of array to create for getindex() with indices I, dropping scalars
# returns a Tuple{Vararg{AbstractUnitRange}} of indices
index_shape() = ()
@inline index_shape(::Real, rest...) = index_shape(rest...)
@inline index_shape(A::AbstractArray, rest...) = (axes(A)..., index_shape(rest...)...)

"""
    LogicalIndex(mask)

The `LogicalIndex` type is a special vector that simply contains all indices I
where `mask[I]` is true. This specialized type does not support indexing
directly as doing so would require O(n) lookup time. `AbstractArray{Bool}` are
wrapped with `LogicalIndex` upon calling [`to_indices`](@ref).
"""
struct LogicalIndex{T, A<:AbstractArray{Bool}} <: AbstractVector{T}
    mask::A
    sum::Int
    LogicalIndex{T,A}(mask::A) where {T,A<:AbstractArray{Bool}} = new(mask, count(mask))
end
LogicalIndex(mask::AbstractVector{Bool}) = LogicalIndex{Int, typeof(mask)}(mask)
LogicalIndex(mask::AbstractArray{Bool, N}) where {N} = LogicalIndex{CartesianIndex{N}, typeof(mask)}(mask)
(::Type{LogicalIndex{Int}})(mask::AbstractArray) = LogicalIndex{Int, typeof(mask)}(mask)
size(L::LogicalIndex) = (L.sum,)
length(L::LogicalIndex) = L.sum
collect(L::LogicalIndex) = [i for i in L]
show(io::IO, r::LogicalIndex) = print(io, "Base.LogicalIndex(", r.mask, ")")
# Iteration over LogicalIndex is very performance-critical, but it also must
# support arbitrary AbstractArray{Bool}s with both Int and CartesianIndex.
# Thus the iteration state contains an index iterator and its state. We also
# keep track of the count of elements since we already know how many there
# should be -- this way we don't need to look at future indices to check done.
@inline function start(L::LogicalIndex{Int})
    r = linearindices(L.mask)
    return (r, start(r), 1)
end
@inline function start(L::LogicalIndex{<:CartesianIndex})
    r = CartesianIndices(axes(L.mask))
    return (r, start(r), 1)
end
@propagate_inbounds function next(L::LogicalIndex, s)
    # We're looking for the n-th true element, using iterator r at state i
    r, i, n = s
    while true
        done(r, i) # Call done(r, i) for the iteration protocol, but trust done(L, s) was called
        idx, i = next(r, i)
        L.mask[idx] && return (idx, (r, i, n+1))
    end
end
done(L::LogicalIndex, s) = s[3] > length(L)
# When wrapping a BitArray, lean heavily upon its internals -- this is a common
# case. Just use the Int index and count as its state.
@inline start(L::LogicalIndex{Int,<:BitArray}) = (0, 1)
@inline function next(L::LogicalIndex{Int,<:BitArray}, s)
    i, n = s
    Bc = L.mask.chunks
    while true
        if Bc[_div64(i)+1] & (UInt64(1)<<_mod64(i)) != 0
            i += 1
            return (i, (i, n+1))
        end
        i += 1
    end
end
@inline done(L::LogicalIndex{Int,<:BitArray}, s) = s[2] > length(L)

@inline checkbounds(::Type{Bool}, A::AbstractArray, I::LogicalIndex{<:Any,<:AbstractArray{Bool,1}}) =
    linearindices(A) == linearindices(I.mask)
@inline checkbounds(::Type{Bool}, A::AbstractArray, I::LogicalIndex) = axes(A) == axes(I.mask)
@inline checkindex(::Type{Bool}, indx::AbstractUnitRange, I::LogicalIndex) = (indx,) == axes(I.mask)
checkindex(::Type{Bool}, inds::Tuple, I::LogicalIndex) = false

ensure_indexable(I::Tuple{}) = ()
@inline ensure_indexable(I::Tuple{Any, Vararg{Any}}) = (I[1], ensure_indexable(tail(I))...)
@inline ensure_indexable(I::Tuple{LogicalIndex, Vararg{Any}}) = (collect(I[1]), ensure_indexable(tail(I))...)

# In simple cases, we know that we don't need to use axes(A). Optimize those
# until Julia gets smart enough to elide the call on its own:
to_indices(A, I::Tuple{}) = ()
@inline to_indices(A, I::Tuple{Vararg{Union{Integer, CartesianIndex}}}) = to_indices(A, (), I)
# But some index types require more context spanning multiple indices
# CartesianIndexes are simple; they just splat out
@inline to_indices(A, inds, I::Tuple{CartesianIndex, Vararg{Any}}) =
    to_indices(A, inds, (I[1].I..., tail(I)...))
# But for arrays of CartesianIndex, we just skip the appropriate number of inds
@inline function to_indices(A, inds, I::Tuple{AbstractArray{CartesianIndex{N}}, Vararg{Any}}) where N
    _, indstail = IteratorsMD.split(inds, Val(N))
    (to_index(A, I[1]), to_indices(A, indstail, tail(I))...)
end
# And boolean arrays behave similarly; they also skip their number of dimensions
@inline function to_indices(A, inds, I::Tuple{AbstractArray{Bool, N}, Vararg{Any}}) where N
    _, indstail = IteratorsMD.split(inds, Val(N))
    (to_index(A, I[1]), to_indices(A, indstail, tail(I))...)
end
# As an optimization, we allow trailing Array{Bool} and BitArray to be linear over trailing dimensions
@inline to_indices(A, inds, I::Tuple{Union{Array{Bool,N}, BitArray{N}}}) where {N} =
    (_maybe_linear_logical_index(IndexStyle(A), A, I[1]),)
_maybe_linear_logical_index(::IndexStyle, A, i) = to_index(A, i)
_maybe_linear_logical_index(::IndexLinear, A, i) = LogicalIndex{Int}(i)

# Colons get converted to slices by `uncolon`
@inline to_indices(A, inds, I::Tuple{Colon, Vararg{Any}}) =
    (uncolon(inds, I), to_indices(A, _maybetail(inds), tail(I))...)

const CI0 = Union{CartesianIndex{0}, AbstractArray{CartesianIndex{0}}}
uncolon(inds::Tuple{},    I::Tuple{Colon, Vararg{Any}}) = Slice(OneTo(1))
uncolon(inds::Tuple,      I::Tuple{Colon, Vararg{Any}}) = Slice(inds[1])

### From abstractarray.jl: Internal multidimensional indexing definitions ###
getindex(x::Number, i::CartesianIndex{0}) = x
getindex(t::Tuple,  i::CartesianIndex{1}) = getindex(t, i.I[1])

# These are not defined on directly on getindex to avoid
# ambiguities for AbstractArray subtypes. See the note in abstractarray.jl

@inline function _getindex(l::IndexStyle, A::AbstractArray, I::Union{Real, AbstractArray}...)
    @boundscheck checkbounds(A, I...)
    return _unsafe_getindex(l, _maybe_reshape(l, A, I...), I...)
end
# But we can speed up IndexCartesian arrays by reshaping them to the appropriate dimensionality:
_maybe_reshape(::IndexLinear, A::AbstractArray, I...) = A
_maybe_reshape(::IndexCartesian, A::AbstractVector, I...) = A
@inline _maybe_reshape(::IndexCartesian, A::AbstractArray, I...) = __maybe_reshape(A, index_ndims(I...))
@inline __maybe_reshape(A::AbstractArray{T,N}, ::NTuple{N,Any}) where {T,N} = A
@inline __maybe_reshape(A::AbstractArray, ::NTuple{N,Any}) where {N} = reshape(A, Val(N))

function _unsafe_getindex(::IndexStyle, A::AbstractArray, I::Vararg{Union{Real, AbstractArray}, N}) where N
    # This is specifically not inlined to prevent excessive allocations in type unstable code
    shape = index_shape(I...)
    dest = similar(A, shape)
    map(unsafe_length, axes(dest)) == map(unsafe_length, shape) || throw_checksize_error(dest, shape)
    _unsafe_getindex!(dest, A, I...) # usually a generated function, don't allow it to impact inference result
    return dest
end

# Always index with the exactly indices provided.
@generated function _unsafe_getindex!(dest::AbstractArray, src::AbstractArray, I::Vararg{Union{Real, AbstractArray}, N}) where N
    quote
        @_inline_meta
        D = eachindex(dest)
        Ds = start(D)
        @inbounds @nloops $N j d->I[d] begin
            d, Ds = next(D, Ds)
            dest[d] = @ncall $N getindex src j
        end
        return dest
    end
end

@noinline throw_checksize_error(A, sz) = throw(DimensionMismatch("output array is the wrong size; expected $sz, got $(size(A))"))

## setindex! ##
function _setindex!(l::IndexStyle, A::AbstractArray, x, I::Union{Real, AbstractArray}...)
    @_inline_meta
    @boundscheck checkbounds(A, I...)
    _unsafe_setindex!(l, _maybe_reshape(l, A, I...), x, I...)
    A
end

_iterable(v::AbstractArray) = v
_iterable(v) = Iterators.repeated(v)
@generated function _unsafe_setindex!(::IndexStyle, A::AbstractArray, x, I::Union{Real,AbstractArray}...)
    N = length(I)
    quote
        X = _iterable(x)
        @nexprs $N d->(I_d = I[d])
        idxlens = @ncall $N index_lengths I
        @ncall $N setindex_shape_check X (d->idxlens[d])
        Xs = start(X)
        @inbounds @nloops $N i d->I_d begin
            v, Xs = next(X, Xs)
            @ncall $N setindex! A v i
        end
        A
    end
end

<<<<<<< HEAD
=======
##

# see discussion in #18364 ... we try not to widen type of the resulting array
# from cumsum or cumprod, but in some cases (+, Bool) we may not have a choice.
rcum_promote_type(op, ::Type{T}, ::Type{S}) where {T,S<:Number} = promote_op(op, T, S)
rcum_promote_type(op, ::Type{T}) where {T<:Number} = rcum_promote_type(op, T,T)
rcum_promote_type(op, ::Type{T}) where {T} = T

# handle sums of Vector{Bool} and similar.   it would be nice to handle
# any AbstractArray here, but it's not clear how that would be possible
rcum_promote_type(op, ::Type{Array{T,N}}) where {T,N} = Array{rcum_promote_type(op,T), N}

# accumulate_pairwise slightly slower then accumulate, but more numerically
# stable in certain situations (e.g. sums).
# it does double the number of operations compared to accumulate,
# though for cheap operations like + this does not have much impact (20%)
function _accumulate_pairwise!(op::Op, c::AbstractVector{T}, v::AbstractVector, s, i1, n)::T where {T,Op}
    @inbounds if n < 128
        s_ = v[i1]
        c[i1] = op(s, s_)
        for i = i1+1:i1+n-1
            s_ = op(s_, v[i])
            c[i] = op(s, s_)
        end
    else
        n2 = n >> 1
        s_ = _accumulate_pairwise!(op, c, v, s, i1, n2)
        s_ = op(s_, _accumulate_pairwise!(op, c, v, op(s, s_), i1+n2, n-n2))
    end
    return s_
end

function accumulate_pairwise!(op::Op, result::AbstractVector, v::AbstractVector) where Op
    li = linearindices(v)
    li != linearindices(result) && throw(DimensionMismatch("input and output array sizes and indices must match"))
    n = length(li)
    n == 0 && return result
    i1 = first(li)
    @inbounds result[i1] = v1 = v[i1]
    n == 1 && return result
    _accumulate_pairwise!(op, result, v, v1, i1+1, n-1)
    return result
end

function accumulate_pairwise(op, v::AbstractVector{T}) where T
    out = similar(v, rcum_promote_type(op, T))
    return accumulate_pairwise!(op, out, v)
end

function cumsum!(out, v::AbstractVector; dims::Integer=1)
    # we dispatch on the possibility of numerical stability issues
    _cumsum!(out, v, dims, ArithmeticStyle(eltype(out)))
end

function _cumsum!(out, v, dim, ::ArithmeticRounds)
    dim == 1 ? accumulate_pairwise!(+, out, v) : copyto!(out, v)
end
function _cumsum!(out, v, dim, ::ArithmeticUnknown)
    _cumsum!(out, v, dim, ArithmeticRounds())
end
function _cumsum!(out, v, dim, ::ArithmeticStyle)
    dim == 1 ? accumulate!(+, out, v) : copyto!(out, v)
end

"""
    cumsum(A; dims::Integer)

Cumulative sum along the dimension `dims`. See also [`cumsum!`](@ref)
to use a preallocated output array, both for performance and to control the precision of the
output (e.g. to avoid overflow).

# Examples
```jldoctest
julia> a = [1 2 3; 4 5 6]
2×3 Array{Int64,2}:
 1  2  3
 4  5  6

julia> cumsum(a, dims=1)
2×3 Array{Int64,2}:
 1  2  3
 5  7  9

julia> cumsum(a, dims=2)
2×3 Array{Int64,2}:
 1  3   6
 4  9  15
```
"""
function cumsum(A::AbstractArray{T}; dims::Union{Nothing,Integer}=nothing) where T
    if dims === nothing
        depwarn("`cumsum(A::AbstractArray)` is deprecated, use `cumsum(A, dims=1)` instead.", :cumsum)
        dims = 1
    end
    out = similar(A, rcum_promote_type(+, T))
    cumsum!(out, A, dims=dims)
end

"""
    cumsum(x::AbstractVector)

Cumulative sum a vector. See also [`cumsum!`](@ref)
to use a preallocated output array, both for performance and to control the precision of the
output (e.g. to avoid overflow).

# Examples
```jldoctest
julia> cumsum([1, 1, 1])
3-element Array{Int64,1}:
 1
 2
 3

julia> cumsum([fill(1, 2) for i in 1:3])
3-element Array{Array{Int64,1},1}:
 [1, 1]
 [2, 2]
 [3, 3]
```
"""
cumsum(x::AbstractVector) = cumsum(x, dims=1)

"""
    cumsum!(B, A; dims::Integer)

Cumulative sum of `A` along the dimension `dims`, storing the result in `B`. See also [`cumsum`](@ref).
"""
cumsum!(B, A; dims::Integer) = accumulate!(+, B, A, dims=dims)

"""
    cumprod(A; dims::Integer)

Cumulative product along the dimension `dim`. See also
[`cumprod!`](@ref) to use a preallocated output array, both for performance and
to control the precision of the output (e.g. to avoid overflow).

# Examples
```jldoctest
julia> a = [1 2 3; 4 5 6]
2×3 Array{Int64,2}:
 1  2  3
 4  5  6

julia> cumprod(a, dims=1)
2×3 Array{Int64,2}:
 1   2   3
 4  10  18

julia> cumprod(a, dims=2)
2×3 Array{Int64,2}:
 1   2    6
 4  20  120
```
"""
function cumprod(A::AbstractArray; dims::Union{Nothing,Integer}=nothing)
    if dims === nothing
        depwarn("`cumprod(A::AbstractArray)` is deprecated, use `cumprod(A, dims=1)` instead.", :cumprod)
        dims = 1
    end
    return accumulate(*, A, dims=dims)
end

"""
    cumprod(x::AbstractVector)

Cumulative product of a vector. See also
[`cumprod!`](@ref) to use a preallocated output array, both for performance and
to control the precision of the output (e.g. to avoid overflow).

# Examples
```jldoctest
julia> cumprod(fill(1//2, 3))
3-element Array{Rational{Int64},1}:
 1//2
 1//4
 1//8

julia> cumprod([fill(1//3, 2, 2) for i in 1:3])
3-element Array{Array{Rational{Int64},2},1}:
 Rational{Int64}[1//3 1//3; 1//3 1//3]
 Rational{Int64}[2//9 2//9; 2//9 2//9]
 Rational{Int64}[4//27 4//27; 4//27 4//27]
```
"""
cumprod(x::AbstractVector) = cumprod(x, dims=1)

"""
    cumprod!(B, A; dims::Integer)

Cumulative product of `A` along the dimension `dims`, storing the result in `B`.
See also [`cumprod`](@ref).
"""
cumprod!(B, A; dims::Integer) = accumulate!(*, B, A, dims=dims)

"""
    cumprod!(y::AbstractVector, x::AbstractVector)

Cumulative product of a vector `x`, storing the result in `y`.
See also [`cumprod`](@ref).
"""
cumprod!(y::AbstractVector, x::AbstractVector) = cumprod!(y, x, dims=1)

"""
    accumulate(op, A; dims::Integer)

Cumulative operation `op` along the dimension `dims`. See also
[`accumulate!`](@ref) to use a preallocated output array, both for performance and
to control the precision of the output (e.g. to avoid overflow). For common operations
there are specialized variants of `accumulate`, see:
[`cumsum`](@ref), [`cumprod`](@ref)

# Examples
```jldoctest
julia> accumulate(+, fill(1, 3, 3), dims=1)
3×3 Array{Int64,2}:
 1  1  1
 2  2  2
 3  3  3

julia> accumulate(+, fill(1, 3, 3), dims=2)
3×3 Array{Int64,2}:
 1  2  3
 1  2  3
 1  2  3
```
"""
function accumulate(op, A; dims::Integer)
    out = similar(A, rcum_promote_type(op, eltype(A)))
    accumulate!(op, out, A, dims=dims)
end

"""
    accumulate(op, x::AbstractVector)

Cumulative operation `op` on a vector. See also
[`accumulate!`](@ref) to use a preallocated output array, both for performance and
to control the precision of the output (e.g. to avoid overflow). For common operations
there are specialized variants of `accumulate`, see:
[`cumsum`](@ref), [`cumprod`](@ref)

# Examples
```jldoctest
julia> accumulate(+, [1,2,3])
3-element Array{Int64,1}:
 1
 3
 6

julia> accumulate(*, [1,2,3])
3-element Array{Int64,1}:
 1
 2
 6
```
"""
accumulate(op, x::AbstractVector) = accumulate(op, x, dims=1)

"""
    accumulate!(op, B, A; dims::Integer)

Cumulative operation `op` on `A` along the dimension `dims`, storing the result in `B`.
See also [`accumulate`](@ref).

# Examples
```jldoctest
julia> A = [1 2; 3 4];

julia> B = [0 0; 0 0];

julia> accumulate!(-, B, A, dims=1);

julia> B
2×2 Array{Int64,2}:
  1   2
 -2  -2

julia> accumulate!(-, B, A, dims=2);

julia> B
2×2 Array{Int64,2}:
 1  -1
 3  -1
```
"""
function accumulate!(op, B, A; dims::Integer)
    dim = dims
    dim > 0 || throw(ArgumentError("dim must be a positive integer"))
    inds_t = axes(A)
    axes(B) == inds_t || throw(DimensionMismatch("shape of B must match A"))
    dim > ndims(A) && return copyto!(B, A)
    isempty(inds_t[dim]) && return B
    if dim == 1
        # We can accumulate to a temporary variable, which allows
        # register usage and will be slightly faster
        ind1 = inds_t[1]
        @inbounds for I in CartesianIndices(tail(inds_t))
            tmp = convert(eltype(B), A[first(ind1), I])
            B[first(ind1), I] = tmp
            for i_1 = first(ind1)+1:last(ind1)
                tmp = op(tmp, A[i_1, I])
                B[i_1, I] = tmp
            end
        end
    else
        R1 = CartesianIndices(axes(A)[1:dim-1])   # not type-stable
        R2 = CartesianIndices(axes(A)[dim+1:end])
        _accumulate!(op, B, A, R1, inds_t[dim], R2) # use function barrier
    end
    return B
end

"""
    accumulate!(op, y, x::AbstractVector)

Cumulative operation `op` on a vector `x`, storing the result in `y`.
See also [`accumulate`](@ref).

# Examples
``jldoctest
julia> x = [1, 0, 2, 0, 3];

julia> y = [0, 0, 0, 0, 0];

julia> accumulate!(+, y, x);

julia> y
5-element Array{Int64,1}:
 1
 1
 3
 3
 6
```
"""
function accumulate!(op::Op, y, x::AbstractVector) where Op
    isempty(x) && return y
    v1 = first(x)
    _accumulate1!(op, y, v1, x, 1)
end

@noinline function _accumulate!(op, B, A, R1, ind, R2)
    # Copy the initial element in each 1d vector along dimension `dim`
    ii = first(ind)
    @inbounds for J in R2, I in R1
        B[I, ii, J] = A[I, ii, J]
    end
    # Accumulate
    @inbounds for J in R2, i in first(ind)+1:last(ind), I in R1
        B[I, i, J] = op(B[I, i-1, J], A[I, i, J])
    end
    B
end

"""
    accumulate(op, v0, x::AbstractVector)

Like `accumulate`, but using a starting element `v0`. The first entry of the result will be
`op(v0, first(A))`.

# Examples
```jldoctest
julia> accumulate(+, 100, [1,2,3])
3-element Array{Int64,1}:
 101
 103
 106

julia> accumulate(min, 0, [1,2,-1])
3-element Array{Int64,1}:
  0
  0
 -1
```
"""
function accumulate(op, v0, x::AbstractVector)
    T = rcum_promote_type(op, typeof(v0), eltype(x))
    out = similar(x, T)
    accumulate!(op, out, v0, x)
end

function accumulate!(op, y, v0, x::AbstractVector)
    isempty(x) && return y
    v1 = op(v0, first(x))
    _accumulate1!(op, y, v1, x, 1)
end

function _accumulate1!(op, B, v1, A::AbstractVector, dim::Integer)
    dim > 0 || throw(ArgumentError("dim must be a positive integer"))
    inds = linearindices(A)
    inds == linearindices(B) || throw(DimensionMismatch("linearindices of A and B don't match"))
    dim > 1 && return copyto!(B, A)
    i1 = inds[1]
    cur_val = v1
    B[i1] = cur_val
    @inbounds for i in inds[2:end]
        cur_val = op(cur_val, A[i])
        B[i] = cur_val
    end
    return B
end
>>>>>>> a61ed857

### from abstractarray.jl

"""
    fill!(A, x)

Fill array `A` with the value `x`. If `x` is an object reference, all elements will refer to
the same object. `fill!(A, Foo())` will return `A` filled with the result of evaluating
`Foo()` once.

# Examples
```jldoctest
julia> A = zeros(2,3)
2×3 Array{Float64,2}:
 0.0  0.0  0.0
 0.0  0.0  0.0

julia> fill!(A, 2.)
2×3 Array{Float64,2}:
 2.0  2.0  2.0
 2.0  2.0  2.0

julia> a = [1, 1, 1]; A = fill!(Vector{Vector{Int}}(uninitialized, 3), a); a[1] = 2; A
3-element Array{Array{Int64,1},1}:
 [2, 1, 1]
 [2, 1, 1]
 [2, 1, 1]

julia> x = 0; f() = (global x += 1; x); fill!(Vector{Int}(uninitialized, 3), f())
3-element Array{Int64,1}:
 1
 1
 1
```
"""
function fill!(A::AbstractArray{T}, x) where T
    xT = convert(T, x)
    for I in eachindex(A)
        @inbounds A[I] = xT
    end
    A
end

"""
    copyto!(dest::AbstractArray, src) -> dest


Copy all elements from collection `src` to array `dest`, whose length must be greater than
or equal to the length `n` of `src`. The first `n` elements of `dest` are overwritten,
the other elements are left untouched.

# Examples
```jldoctest
julia> x = [1., 0., 3., 0., 5.];

julia> y = zeros(7);

julia> copyto!(y, x);

julia> y
7-element Array{Float64,1}:
 1.0
 0.0
 3.0
 0.0
 5.0
 0.0
 0.0
```
"""
copyto!(dest, src)

function copyto!(dest::AbstractArray{T,N}, src::AbstractArray{T,N}) where {T,N}
    @boundscheck checkbounds(dest, axes(src)...)
    for I in eachindex(IndexStyle(src,dest), src)
        @inbounds dest[I] = src[I]
    end
    dest
end

function copyto!(dest::AbstractArray{T1,N}, Rdest::CartesianIndices{N},
               src::AbstractArray{T2,N}, Rsrc::CartesianIndices{N}) where {T1,T2,N}
    isempty(Rdest) && return dest
    if size(Rdest) != size(Rsrc)
        throw(ArgumentError("source and destination must have same size (got $(size(Rsrc)) and $(size(Rdest)))"))
    end
    @boundscheck checkbounds(dest, first(Rdest))
    @boundscheck checkbounds(dest, last(Rdest))
    @boundscheck checkbounds(src, first(Rsrc))
    @boundscheck checkbounds(src, last(Rsrc))
    ΔI = first(Rdest) - first(Rsrc)
    if @generated
        quote
            @nloops $N i (n->Rsrc.indices[n]) begin
                @inbounds @nref($N,dest,n->i_n+ΔI[n]) = @nref($N,src,i)
            end
        end
    else
        for I in Rsrc
            @inbounds dest[I + ΔI] = src[I]
        end
    end
    dest
end

"""
    copyto!(dest, Rdest::CartesianIndices, src, Rsrc::CartesianIndices) -> dest

Copy the block of `src` in the range of `Rsrc` to the block of `dest`
in the range of `Rdest`. The sizes of the two regions must match.
"""
copyto!(::AbstractArray, ::CartesianIndices, ::AbstractArray, ::CartesianIndices)

# circshift!
circshift!(dest::AbstractArray, src, ::Tuple{}) = copyto!(dest, src)
"""
    circshift!(dest, src, shifts)

Circularly shift, i.e. rotate, the data in `src`, storing the result in
`dest`. `shifts` specifies the amount to shift in each dimension.

The `dest` array must be distinct from the `src` array (they cannot
alias each other).

See also [`circshift`](@ref).
"""
@noinline function circshift!(dest::AbstractArray{T,N}, src, shiftamt::DimsInteger) where {T,N}
    dest === src && throw(ArgumentError("dest and src must be separate arrays"))
    inds = axes(src)
    axes(dest) == inds || throw(ArgumentError("indices of src and dest must match (got $inds and $(axes(dest)))"))
    _circshift!(dest, (), src, (), inds, fill_to_length(shiftamt, 0, Val(N)))
end
circshift!(dest::AbstractArray, src, shiftamt) = circshift!(dest, src, (shiftamt...,))

# For each dimension, we copy the first half of src to the second half
# of dest, and the second half of src to the first half of dest. This
# uses a recursive bifurcation strategy so that these splits can be
# encoded by ranges, which means that we need only one call to `mod`
# per dimension rather than one call per index.
# `rdest` and `rsrc` are tuples-of-ranges that grow one dimension at a
# time; when all the dimensions have been filled in, you call `copyto!`
# for that block. In other words, in two dimensions schematically we
# have the following call sequence (--> means a call):
#   circshift!(dest, src, shiftamt) -->
#     _circshift!(dest, src, ("first half of dim1",)) -->
#       _circshift!(dest, src, ("first half of dim1", "first half of dim2")) --> copyto!
#       _circshift!(dest, src, ("first half of dim1", "second half of dim2")) --> copyto!
#     _circshift!(dest, src, ("second half of dim1",)) -->
#       _circshift!(dest, src, ("second half of dim1", "first half of dim2")) --> copyto!
#       _circshift!(dest, src, ("second half of dim1", "second half of dim2")) --> copyto!
@inline function _circshift!(dest, rdest, src, rsrc,
                             inds::Tuple{AbstractUnitRange,Vararg{Any}},
                             shiftamt::Tuple{Integer,Vararg{Any}})
    ind1, d = inds[1], shiftamt[1]
    s = mod(d, length(ind1))
    sf, sl = first(ind1)+s, last(ind1)-s
    r1, r2 = first(ind1):sf-1, sf:last(ind1)
    r3, r4 = first(ind1):sl, sl+1:last(ind1)
    tinds, tshiftamt = tail(inds), tail(shiftamt)
    _circshift!(dest, (rdest..., r1), src, (rsrc..., r4), tinds, tshiftamt)
    _circshift!(dest, (rdest..., r2), src, (rsrc..., r3), tinds, tshiftamt)
end
# At least one of inds, shiftamt is empty
function _circshift!(dest, rdest, src, rsrc, inds, shiftamt)
    copyto!(dest, CartesianIndices(rdest), src, CartesianIndices(rsrc))
end

# circcopy!
"""
    circcopy!(dest, src)

Copy `src` to `dest`, indexing each dimension modulo its length.
`src` and `dest` must have the same size, but can be offset in
their indices; any offset results in a (circular) wraparound. If the
arrays have overlapping indices, then on the domain of the overlap
`dest` agrees with `src`.

# Examples
```julia-repl
julia> src = reshape(Vector(1:16), (4,4))
4×4 Array{Int64,2}:
 1  5   9  13
 2  6  10  14
 3  7  11  15
 4  8  12  16

julia> dest = OffsetArray{Int}(uninitialized, (0:3,2:5))

julia> circcopy!(dest, src)
OffsetArrays.OffsetArray{Int64,2,Array{Int64,2}} with indices 0:3×2:5:
 8  12  16  4
 5   9  13  1
 6  10  14  2
 7  11  15  3

julia> dest[1:3,2:4] == src[1:3,2:4]
true
```
"""
function circcopy!(dest, src)
    dest === src && throw(ArgumentError("dest and src must be separate arrays"))
    indssrc, indsdest = axes(src), axes(dest)
    if (szsrc = map(length, indssrc)) != (szdest = map(length, indsdest))
        throw(DimensionMismatch("src and dest must have the same sizes (got $szsrc and $szdest)"))
    end
    shift = map((isrc, idest)->first(isrc)-first(idest), indssrc, indsdest)
    all(x->x==0, shift) && return copyto!(dest, src)
    _circcopy!(dest, (), indsdest, src, (), indssrc)
end

# This uses the same strategy described above for _circshift!
@inline function _circcopy!(dest, rdest, indsdest::Tuple{AbstractUnitRange,Vararg{Any}},
                            src,  rsrc,  indssrc::Tuple{AbstractUnitRange,Vararg{Any}})
    indd1, inds1 = indsdest[1], indssrc[1]
    l = length(indd1)
    s = mod(first(inds1)-first(indd1), l)
    sdf = first(indd1)+s
    rd1, rd2 = first(indd1):sdf-1, sdf:last(indd1)
    ssf = last(inds1)-s
    rs1, rs2 = first(inds1):ssf, ssf+1:last(inds1)
    tindsd, tindss = tail(indsdest), tail(indssrc)
    _circcopy!(dest, (rdest..., rd1), tindsd, src, (rsrc..., rs2), tindss)
    _circcopy!(dest, (rdest..., rd2), tindsd, src, (rsrc..., rs1), tindss)
end

# At least one of indsdest, indssrc are empty (and both should be, since we've checked)
function _circcopy!(dest, rdest, indsdest, src, rsrc, indssrc)
    copyto!(dest, CartesianIndices(rdest), src, CartesianIndices(rsrc))
end

### BitArrays

## getindex

# contiguous multidimensional indexing: if the first dimension is a range,
# we can get some performance from using copy_chunks!
@inline function _unsafe_getindex!(X::BitArray, B::BitArray, I0::Union{UnitRange{Int},Slice})
    copy_chunks!(X.chunks, 1, B.chunks, indexoffset(I0)+1, length(I0))
    return X
end

# Optimization where the inner dimension is contiguous improves perf dramatically
@generated function _unsafe_getindex!(X::BitArray, B::BitArray,
        I0::Union{Slice,UnitRange{Int}}, I::Union{Int,UnitRange{Int},Slice}...)
    N = length(I)
    quote
        $(Expr(:meta, :inline))
        @nexprs $N d->(I_d = I[d])

        idxlens = @ncall $N index_lengths I0 I

        f0 = indexoffset(I0)+1
        l0 = idxlens[1]

        gap_lst_1 = 0
        @nexprs $N d->(gap_lst_{d+1} = idxlens[d+1])
        stride = 1
        ind = f0
        @nexprs $N d->begin
            stride *= size(B, d)
            stride_lst_d = stride
            ind += stride * indexoffset(I_d)
            gap_lst_{d+1} *= stride
        end

        storeind = 1
        Xc, Bc = X.chunks, B.chunks
        @nloops($N, i, d->(1:idxlens[d+1]),
                d->nothing, # PRE
                d->(ind += stride_lst_d - gap_lst_d), # POST
                begin # BODY
                    copy_chunks!(Xc, storeind, Bc, ind, l0)
                    storeind += l0
                end)
        return X
    end
end

# in the general multidimensional non-scalar case, can we do about 10% better
# in most cases by manually hoisting the bitarray chunks access out of the loop
# (This should really be handled by the compiler or with an immutable BitArray)
@generated function _unsafe_getindex!(X::BitArray, B::BitArray, I::Union{Int,AbstractArray{Int}}...)
    N = length(I)
    quote
        $(Expr(:meta, :inline))
        stride_1 = 1
        @nexprs $N d->(stride_{d+1} = stride_d*size(B, d))
        $(Symbol(:offset_, N)) = 1
        ind = 0
        Xc, Bc = X.chunks, B.chunks
        @nloops $N i d->I[d] d->(@inbounds offset_{d-1} = offset_d + (i_d-1)*stride_d) begin
            ind += 1
            unsafe_bitsetindex!(Xc, unsafe_bitgetindex(Bc, offset_0), ind)
        end
        return X
    end
end

## setindex!

function copy_to_bitarray_chunks!(Bc::Vector{UInt64}, pos_d::Int, C::StridedArray, pos_s::Int, numbits::Int)
    bind = pos_d
    cind = pos_s
    lastind = pos_d + numbits - 1
    @inbounds while bind ≤ lastind
        unsafe_bitsetindex!(Bc, Bool(C[cind]), bind)
        bind += 1
        cind += 1
    end
end

# Note: the next two functions rely on the following definition of the conversion to Bool:
#   convert(::Type{Bool}, x::Real) = x==0 ? false : x==1 ? true : throw(InexactError(...))
# they're used to pre-emptively check in bulk when possible, which is much faster.
# Also, the functions can be overloaded for custom types T<:Real :
#  a) in the unlikely eventuality that they use a different logic for Bool conversion
#  b) to skip the check if not necessary
@inline try_bool_conversion(x::Real) =
    x == 0 || x == 1 || throw(InexactError(:try_bool_conversion, Bool, x))
@inline unchecked_bool_convert(x::Real) = x == 1

function copy_to_bitarray_chunks!(Bc::Vector{UInt64}, pos_d::Int, C::StridedArray{<:Real}, pos_s::Int, numbits::Int)
    @inbounds for i = (1:numbits) .+ (pos_s - 1)
        try_bool_conversion(C[i])
    end

    kd0, ld0 = get_chunks_id(pos_d)
    kd1, ld1 = get_chunks_id(pos_d + numbits - 1)

    delta_kd = kd1 - kd0

    u = _msk64
    if delta_kd == 0
        msk_d0 = msk_d1 = ~(u << ld0) | (u << (ld1+1))
        lt0 = ld1
    else
        msk_d0 = ~(u << ld0)
        msk_d1 = (u << (ld1+1))
        lt0 = 63
    end

    bind = kd0
    ind = pos_s
    @inbounds if ld0 > 0
        c = UInt64(0)
        for j = ld0:lt0
            c |= (UInt64(unchecked_bool_convert(C[ind])) << j)
            ind += 1
        end
        Bc[kd0] = (Bc[kd0] & msk_d0) | (c & ~msk_d0)
        bind += 1
    end

    nc = _div64(numbits - ind + pos_s)
    @inbounds for i = 1:nc
        c = UInt64(0)
        for j = 0:63
            c |= (UInt64(unchecked_bool_convert(C[ind])) << j)
            ind += 1
        end
        Bc[bind] = c
        bind += 1
    end

    @inbounds if bind ≤ kd1
        @assert bind == kd1
        c = UInt64(0)
        for j = 0:ld1
            c |= (UInt64(unchecked_bool_convert(C[ind])) << j)
            ind += 1
        end
        Bc[kd1] = (Bc[kd1] & msk_d1) | (c & ~msk_d1)
    end
end

# contiguous multidimensional indexing: if the first dimension is a range,
# we can get some performance from using copy_chunks!

@inline function setindex!(B::BitArray, X::Union{StridedArray,BitArray}, J0::Union{Colon,UnitRange{Int}})
    I0 = to_indices(B, (J0,))[1]
    @boundscheck checkbounds(B, I0)
    l0 = length(I0)
    setindex_shape_check(X, l0)
    l0 == 0 && return B
    f0 = indexoffset(I0)+1
    copy_to_bitarray_chunks!(B.chunks, f0, X, 1, l0)
    return B
end

@inline function setindex!(B::BitArray, X::Union{StridedArray,BitArray},
        I0::Union{Colon,UnitRange{Int}}, I::Union{Int,UnitRange{Int},Colon}...)
    J = to_indices(B, (I0, I...))
    @boundscheck checkbounds(B, J...)
    _unsafe_setindex!(B, X, J...)
end
@generated function _unsafe_setindex!(B::BitArray, X::Union{StridedArray,BitArray},
        I0::Union{Slice,UnitRange{Int}}, I::Union{Int,UnitRange{Int},Slice}...)
    N = length(I)
    quote
        idxlens = @ncall $N index_lengths I0 d->I[d]
        @ncall $N setindex_shape_check X idxlens[1] d->idxlens[d+1]
        isempty(X) && return B
        f0 = indexoffset(I0)+1
        l0 = idxlens[1]

        gap_lst_1 = 0
        @nexprs $N d->(gap_lst_{d+1} = idxlens[d+1])
        stride = 1
        ind = f0
        @nexprs $N d->begin
            stride *= size(B, d)
            stride_lst_d = stride
            ind += stride * indexoffset(I[d])
            gap_lst_{d+1} *= stride
        end

        refind = 1
        Bc = B.chunks
        @nloops($N, i, d->I[d],
                d->nothing, # PRE
                d->(ind += stride_lst_d - gap_lst_d), # POST
                begin # BODY
                    copy_to_bitarray_chunks!(Bc, ind, X, refind, l0)
                    refind += l0
                end)

        return B
    end
end

@inline function setindex!(B::BitArray, x,
        I0::Union{Colon,UnitRange{Int}}, I::Union{Int,UnitRange{Int},Colon}...)
    J = to_indices(B, (I0, I...))
    @boundscheck checkbounds(B, J...)
    _unsafe_setindex!(B, x, J...)
end
@propagate_inbounds function setindex!(B::BitArray, X::AbstractArray,
        I0::Union{Colon,UnitRange{Int}}, I::Union{Int,UnitRange{Int},Colon}...)
    _setindex!(IndexStyle(B), B, X, to_indices(B, (I0, I...))...)
end

@generated function _unsafe_setindex!(B::BitArray, x,
        I0::Union{Slice,UnitRange{Int}}, I::Union{Int,UnitRange{Int},Slice}...)
    N = length(I)
    quote
        y = Bool(x)
        idxlens = @ncall $N index_lengths I0 d->I[d]

        f0 = indexoffset(I0)+1
        l0 = idxlens[1]
        l0 == 0 && return B
        @nexprs $N d->(isempty(I[d]) && return B)

        gap_lst_1 = 0
        @nexprs $N d->(gap_lst_{d+1} = idxlens[d+1])
        stride = 1
        ind = f0
        @nexprs $N d->begin
            stride *= size(B, d)
            stride_lst_d = stride
            ind += stride * indexoffset(I[d])
            gap_lst_{d+1} *= stride
        end

        @nloops($N, i, d->I[d],
                d->nothing, # PRE
                d->(ind += stride_lst_d - gap_lst_d), # POST
                fill_chunks!(B.chunks, y, ind, l0) # BODY
                )

        return B
    end
end

## isassigned

@generated function isassigned(B::BitArray, I_0::Int, I::Int...)
    N = length(I)
    quote
        @nexprs $N d->(I_d = I[d])
        stride = 1
        index = I_0
        @nexprs $N d->begin
            l = size(B,d)
            stride *= l
            @boundscheck 1 <= I_{d-1} <= l || return false
            index += (I_d - 1) * stride
        end
        return isassigned(B, index)
    end
end

## permutedims

## Permute array dims ##

function permutedims(B::StridedArray, perm)
    dimsB = size(B)
    ndimsB = length(dimsB)
    (ndimsB == length(perm) && isperm(perm)) || throw(ArgumentError("no valid permutation of dimensions"))
    dimsP = ntuple(i->dimsB[perm[i]], ndimsB)::typeof(dimsB)
    P = similar(B, dimsP)
    permutedims!(P, B, perm)
end

function checkdims_perm(P::AbstractArray{TP,N}, B::AbstractArray{TB,N}, perm) where {TP,TB,N}
    indsB = axes(B)
    length(perm) == N || throw(ArgumentError("expected permutation of size $N, but length(perm)=$(length(perm))"))
    isperm(perm) || throw(ArgumentError("input is not a permutation"))
    indsP = axes(P)
    for i = 1:length(perm)
        indsP[i] == indsB[perm[i]] || throw(DimensionMismatch("destination tensor of incorrect size"))
    end
    nothing
end

for (V, PT, BT) in [((:N,), BitArray, BitArray), ((:T,:N), Array, StridedArray)]
    @eval @generated function permutedims!(P::$PT{$(V...)}, B::$BT{$(V...)}, perm) where $(V...)
        quote
            checkdims_perm(P, B, perm)

            #calculates all the strides
            native_strides = size_to_strides(1, size(B)...)
            strides_1 = 0
            @nexprs $N d->(strides_{d+1} = native_strides[perm[d]])

            #Creates offset, because indexing starts at 1
            offset = 1 - sum(@ntuple $N d->strides_{d+1})

            ind = 1
            @nexprs 1 d->(counts_{$N+1} = strides_{$N+1}) # a trick to set counts_($N+1)
            @nloops($N, i, P,
                    d->(counts_d = strides_d), # PRE
                    d->(counts_{d+1} += strides_{d+1}), # POST
                    begin # BODY
                        sumc = sum(@ntuple $N d->counts_{d+1})
                        @inbounds P[ind] = B[sumc+offset]
                        ind += 1
                    end)

            return P
        end
    end
end

## unique across dim

# TODO: this doesn't fit into the new hashing scheme in any obvious way

struct Prehashed
    hash::UInt
end
hash(x::Prehashed) = x.hash

"""
    unique(A::AbstractArray, dim::Int)

Return unique regions of `A` along dimension `dim`.

# Examples
```jldoctest
julia> A = map(isodd, reshape(Vector(1:8), (2,2,2)))
2×2×2 Array{Bool,3}:
[:, :, 1] =
  true   true
 false  false

[:, :, 2] =
  true   true
 false  false

julia> unique(A)
2-element Array{Bool,1}:
  true
 false

julia> unique(A, 2)
2×1×2 Array{Bool,3}:
[:, :, 1] =
  true
 false

[:, :, 2] =
  true
 false

julia> unique(A, 3)
2×2×1 Array{Bool,3}:
[:, :, 1] =
  true   true
 false  false
```
"""
@generated function unique(A::AbstractArray{T,N}, dim::Int) where {T,N}
    inds = inds -> zeros(UInt, inds)
    quote
        1 <= dim <= $N || return copy(A)
        hashes = similar($inds, axes(A, dim))

        # Compute hash for each row
        k = 0
        @nloops $N i A d->(if d == dim; k = i_d; end) begin
            @inbounds hashes[k] = hash(hashes[k], hash((@nref $N A i)))
        end

        # Collect index of first row for each hash
        uniquerow = similar(Array{Int}, axes(A, dim))
        firstrow = Dict{Prehashed,Int}()
        for k = axes(A, dim)
            uniquerow[k] = get!(firstrow, Prehashed(hashes[k]), k)
        end
        uniquerows = collect(values(firstrow))

        # Check for collisions
        collided = similar(falses, axes(A, dim))
        @inbounds begin
            @nloops $N i A d->(if d == dim
                k = i_d
                j_d = uniquerow[k]
            else
                j_d = i_d
            end) begin
                if (@nref $N A j) != (@nref $N A i)
                    collided[k] = true
                end
            end
        end

        if any(collided)
            nowcollided = similar(BitArray, axes(A, dim))
            while any(collided)
                # Collect index of first row for each collided hash
                empty!(firstrow)
                for j = axes(A, dim)
                    collided[j] || continue
                    uniquerow[j] = get!(firstrow, Prehashed(hashes[j]), j)
                end
                for v in values(firstrow)
                    push!(uniquerows, v)
                end

                # Check for collisions
                fill!(nowcollided, false)
                @nloops $N i A d->begin
                    if d == dim
                        k = i_d
                        j_d = uniquerow[k]
                        (!collided[k] || j_d == k) && continue
                    else
                        j_d = i_d
                    end
                end begin
                    if (@nref $N A j) != (@nref $N A i)
                        nowcollided[k] = true
                    end
                end
                (collided, nowcollided) = (nowcollided, collided)
            end
        end

        @nref $N A d->d == dim ? sort!(uniquerows) : (axes(A, d))
    end
end

"""
    extrema(A, dims) -> Array{Tuple}

Compute the minimum and maximum elements of an array over the given dimensions.

# Examples
```jldoctest
julia> A = reshape(Vector(1:2:16), (2,2,2))
2×2×2 Array{Int64,3}:
[:, :, 1] =
 1  5
 3  7

[:, :, 2] =
  9  13
 11  15

julia> extrema(A, (1,2))
1×1×2 Array{Tuple{Int64,Int64},3}:
[:, :, 1] =
 (1, 7)

[:, :, 2] =
 (9, 15)
```
"""
function extrema(A::AbstractArray, dims)
    sz = [size(A)...]
    sz[[dims...]] = 1
    B = Array{Tuple{eltype(A),eltype(A)}}(uninitialized, sz...)
    return extrema!(B, A)
end

@noinline function extrema!(B, A)
    sA = size(A)
    sB = size(B)
    for I in CartesianIndices(sB)
        AI = A[I]
        B[I] = (AI, AI)
    end
    Bmax = CartesianIndex(sB)
    @inbounds @simd for I in CartesianIndices(sA)
        J = min(Bmax,I)
        BJ = B[J]
        AI = A[I]
        if AI < BJ[1]
            B[J] = (AI, BJ[2])
        elseif AI > BJ[2]
            B[J] = (BJ[1], AI)
        end
    end
    return B
end

# Show for pairs() with Cartesian indicies. Needs to be here rather than show.jl for bootstrap order
function Base.showarg(io::IO, r::Union{Iterators.Pairs{<:Integer, <:Any, <:Any, T} where T <: Union{AbstractVector, Tuple},
                                       Iterators.Pairs{<:CartesianIndex, <:Any, <:Any, T} where T <: AbstractArray}, toplevel)
    print(io, "pairs(::$T)")
end

function Base.showarg(io::IO, r::Iterators.Pairs{<:CartesianIndex, <:Any, <:Any, <:AbstractVector}, toplevel)
    print(io, "pairs(IndexCartesian(), ::$T)")
end<|MERGE_RESOLUTION|>--- conflicted
+++ resolved
@@ -687,410 +687,6 @@
         A
     end
 end
-
-<<<<<<< HEAD
-=======
-##
-
-# see discussion in #18364 ... we try not to widen type of the resulting array
-# from cumsum or cumprod, but in some cases (+, Bool) we may not have a choice.
-rcum_promote_type(op, ::Type{T}, ::Type{S}) where {T,S<:Number} = promote_op(op, T, S)
-rcum_promote_type(op, ::Type{T}) where {T<:Number} = rcum_promote_type(op, T,T)
-rcum_promote_type(op, ::Type{T}) where {T} = T
-
-# handle sums of Vector{Bool} and similar.   it would be nice to handle
-# any AbstractArray here, but it's not clear how that would be possible
-rcum_promote_type(op, ::Type{Array{T,N}}) where {T,N} = Array{rcum_promote_type(op,T), N}
-
-# accumulate_pairwise slightly slower then accumulate, but more numerically
-# stable in certain situations (e.g. sums).
-# it does double the number of operations compared to accumulate,
-# though for cheap operations like + this does not have much impact (20%)
-function _accumulate_pairwise!(op::Op, c::AbstractVector{T}, v::AbstractVector, s, i1, n)::T where {T,Op}
-    @inbounds if n < 128
-        s_ = v[i1]
-        c[i1] = op(s, s_)
-        for i = i1+1:i1+n-1
-            s_ = op(s_, v[i])
-            c[i] = op(s, s_)
-        end
-    else
-        n2 = n >> 1
-        s_ = _accumulate_pairwise!(op, c, v, s, i1, n2)
-        s_ = op(s_, _accumulate_pairwise!(op, c, v, op(s, s_), i1+n2, n-n2))
-    end
-    return s_
-end
-
-function accumulate_pairwise!(op::Op, result::AbstractVector, v::AbstractVector) where Op
-    li = linearindices(v)
-    li != linearindices(result) && throw(DimensionMismatch("input and output array sizes and indices must match"))
-    n = length(li)
-    n == 0 && return result
-    i1 = first(li)
-    @inbounds result[i1] = v1 = v[i1]
-    n == 1 && return result
-    _accumulate_pairwise!(op, result, v, v1, i1+1, n-1)
-    return result
-end
-
-function accumulate_pairwise(op, v::AbstractVector{T}) where T
-    out = similar(v, rcum_promote_type(op, T))
-    return accumulate_pairwise!(op, out, v)
-end
-
-function cumsum!(out, v::AbstractVector; dims::Integer=1)
-    # we dispatch on the possibility of numerical stability issues
-    _cumsum!(out, v, dims, ArithmeticStyle(eltype(out)))
-end
-
-function _cumsum!(out, v, dim, ::ArithmeticRounds)
-    dim == 1 ? accumulate_pairwise!(+, out, v) : copyto!(out, v)
-end
-function _cumsum!(out, v, dim, ::ArithmeticUnknown)
-    _cumsum!(out, v, dim, ArithmeticRounds())
-end
-function _cumsum!(out, v, dim, ::ArithmeticStyle)
-    dim == 1 ? accumulate!(+, out, v) : copyto!(out, v)
-end
-
-"""
-    cumsum(A; dims::Integer)
-
-Cumulative sum along the dimension `dims`. See also [`cumsum!`](@ref)
-to use a preallocated output array, both for performance and to control the precision of the
-output (e.g. to avoid overflow).
-
-# Examples
-```jldoctest
-julia> a = [1 2 3; 4 5 6]
-2×3 Array{Int64,2}:
- 1  2  3
- 4  5  6
-
-julia> cumsum(a, dims=1)
-2×3 Array{Int64,2}:
- 1  2  3
- 5  7  9
-
-julia> cumsum(a, dims=2)
-2×3 Array{Int64,2}:
- 1  3   6
- 4  9  15
-```
-"""
-function cumsum(A::AbstractArray{T}; dims::Union{Nothing,Integer}=nothing) where T
-    if dims === nothing
-        depwarn("`cumsum(A::AbstractArray)` is deprecated, use `cumsum(A, dims=1)` instead.", :cumsum)
-        dims = 1
-    end
-    out = similar(A, rcum_promote_type(+, T))
-    cumsum!(out, A, dims=dims)
-end
-
-"""
-    cumsum(x::AbstractVector)
-
-Cumulative sum a vector. See also [`cumsum!`](@ref)
-to use a preallocated output array, both for performance and to control the precision of the
-output (e.g. to avoid overflow).
-
-# Examples
-```jldoctest
-julia> cumsum([1, 1, 1])
-3-element Array{Int64,1}:
- 1
- 2
- 3
-
-julia> cumsum([fill(1, 2) for i in 1:3])
-3-element Array{Array{Int64,1},1}:
- [1, 1]
- [2, 2]
- [3, 3]
-```
-"""
-cumsum(x::AbstractVector) = cumsum(x, dims=1)
-
-"""
-    cumsum!(B, A; dims::Integer)
-
-Cumulative sum of `A` along the dimension `dims`, storing the result in `B`. See also [`cumsum`](@ref).
-"""
-cumsum!(B, A; dims::Integer) = accumulate!(+, B, A, dims=dims)
-
-"""
-    cumprod(A; dims::Integer)
-
-Cumulative product along the dimension `dim`. See also
-[`cumprod!`](@ref) to use a preallocated output array, both for performance and
-to control the precision of the output (e.g. to avoid overflow).
-
-# Examples
-```jldoctest
-julia> a = [1 2 3; 4 5 6]
-2×3 Array{Int64,2}:
- 1  2  3
- 4  5  6
-
-julia> cumprod(a, dims=1)
-2×3 Array{Int64,2}:
- 1   2   3
- 4  10  18
-
-julia> cumprod(a, dims=2)
-2×3 Array{Int64,2}:
- 1   2    6
- 4  20  120
-```
-"""
-function cumprod(A::AbstractArray; dims::Union{Nothing,Integer}=nothing)
-    if dims === nothing
-        depwarn("`cumprod(A::AbstractArray)` is deprecated, use `cumprod(A, dims=1)` instead.", :cumprod)
-        dims = 1
-    end
-    return accumulate(*, A, dims=dims)
-end
-
-"""
-    cumprod(x::AbstractVector)
-
-Cumulative product of a vector. See also
-[`cumprod!`](@ref) to use a preallocated output array, both for performance and
-to control the precision of the output (e.g. to avoid overflow).
-
-# Examples
-```jldoctest
-julia> cumprod(fill(1//2, 3))
-3-element Array{Rational{Int64},1}:
- 1//2
- 1//4
- 1//8
-
-julia> cumprod([fill(1//3, 2, 2) for i in 1:3])
-3-element Array{Array{Rational{Int64},2},1}:
- Rational{Int64}[1//3 1//3; 1//3 1//3]
- Rational{Int64}[2//9 2//9; 2//9 2//9]
- Rational{Int64}[4//27 4//27; 4//27 4//27]
-```
-"""
-cumprod(x::AbstractVector) = cumprod(x, dims=1)
-
-"""
-    cumprod!(B, A; dims::Integer)
-
-Cumulative product of `A` along the dimension `dims`, storing the result in `B`.
-See also [`cumprod`](@ref).
-"""
-cumprod!(B, A; dims::Integer) = accumulate!(*, B, A, dims=dims)
-
-"""
-    cumprod!(y::AbstractVector, x::AbstractVector)
-
-Cumulative product of a vector `x`, storing the result in `y`.
-See also [`cumprod`](@ref).
-"""
-cumprod!(y::AbstractVector, x::AbstractVector) = cumprod!(y, x, dims=1)
-
-"""
-    accumulate(op, A; dims::Integer)
-
-Cumulative operation `op` along the dimension `dims`. See also
-[`accumulate!`](@ref) to use a preallocated output array, both for performance and
-to control the precision of the output (e.g. to avoid overflow). For common operations
-there are specialized variants of `accumulate`, see:
-[`cumsum`](@ref), [`cumprod`](@ref)
-
-# Examples
-```jldoctest
-julia> accumulate(+, fill(1, 3, 3), dims=1)
-3×3 Array{Int64,2}:
- 1  1  1
- 2  2  2
- 3  3  3
-
-julia> accumulate(+, fill(1, 3, 3), dims=2)
-3×3 Array{Int64,2}:
- 1  2  3
- 1  2  3
- 1  2  3
-```
-"""
-function accumulate(op, A; dims::Integer)
-    out = similar(A, rcum_promote_type(op, eltype(A)))
-    accumulate!(op, out, A, dims=dims)
-end
-
-"""
-    accumulate(op, x::AbstractVector)
-
-Cumulative operation `op` on a vector. See also
-[`accumulate!`](@ref) to use a preallocated output array, both for performance and
-to control the precision of the output (e.g. to avoid overflow). For common operations
-there are specialized variants of `accumulate`, see:
-[`cumsum`](@ref), [`cumprod`](@ref)
-
-# Examples
-```jldoctest
-julia> accumulate(+, [1,2,3])
-3-element Array{Int64,1}:
- 1
- 3
- 6
-
-julia> accumulate(*, [1,2,3])
-3-element Array{Int64,1}:
- 1
- 2
- 6
-```
-"""
-accumulate(op, x::AbstractVector) = accumulate(op, x, dims=1)
-
-"""
-    accumulate!(op, B, A; dims::Integer)
-
-Cumulative operation `op` on `A` along the dimension `dims`, storing the result in `B`.
-See also [`accumulate`](@ref).
-
-# Examples
-```jldoctest
-julia> A = [1 2; 3 4];
-
-julia> B = [0 0; 0 0];
-
-julia> accumulate!(-, B, A, dims=1);
-
-julia> B
-2×2 Array{Int64,2}:
-  1   2
- -2  -2
-
-julia> accumulate!(-, B, A, dims=2);
-
-julia> B
-2×2 Array{Int64,2}:
- 1  -1
- 3  -1
-```
-"""
-function accumulate!(op, B, A; dims::Integer)
-    dim = dims
-    dim > 0 || throw(ArgumentError("dim must be a positive integer"))
-    inds_t = axes(A)
-    axes(B) == inds_t || throw(DimensionMismatch("shape of B must match A"))
-    dim > ndims(A) && return copyto!(B, A)
-    isempty(inds_t[dim]) && return B
-    if dim == 1
-        # We can accumulate to a temporary variable, which allows
-        # register usage and will be slightly faster
-        ind1 = inds_t[1]
-        @inbounds for I in CartesianIndices(tail(inds_t))
-            tmp = convert(eltype(B), A[first(ind1), I])
-            B[first(ind1), I] = tmp
-            for i_1 = first(ind1)+1:last(ind1)
-                tmp = op(tmp, A[i_1, I])
-                B[i_1, I] = tmp
-            end
-        end
-    else
-        R1 = CartesianIndices(axes(A)[1:dim-1])   # not type-stable
-        R2 = CartesianIndices(axes(A)[dim+1:end])
-        _accumulate!(op, B, A, R1, inds_t[dim], R2) # use function barrier
-    end
-    return B
-end
-
-"""
-    accumulate!(op, y, x::AbstractVector)
-
-Cumulative operation `op` on a vector `x`, storing the result in `y`.
-See also [`accumulate`](@ref).
-
-# Examples
-``jldoctest
-julia> x = [1, 0, 2, 0, 3];
-
-julia> y = [0, 0, 0, 0, 0];
-
-julia> accumulate!(+, y, x);
-
-julia> y
-5-element Array{Int64,1}:
- 1
- 1
- 3
- 3
- 6
-```
-"""
-function accumulate!(op::Op, y, x::AbstractVector) where Op
-    isempty(x) && return y
-    v1 = first(x)
-    _accumulate1!(op, y, v1, x, 1)
-end
-
-@noinline function _accumulate!(op, B, A, R1, ind, R2)
-    # Copy the initial element in each 1d vector along dimension `dim`
-    ii = first(ind)
-    @inbounds for J in R2, I in R1
-        B[I, ii, J] = A[I, ii, J]
-    end
-    # Accumulate
-    @inbounds for J in R2, i in first(ind)+1:last(ind), I in R1
-        B[I, i, J] = op(B[I, i-1, J], A[I, i, J])
-    end
-    B
-end
-
-"""
-    accumulate(op, v0, x::AbstractVector)
-
-Like `accumulate`, but using a starting element `v0`. The first entry of the result will be
-`op(v0, first(A))`.
-
-# Examples
-```jldoctest
-julia> accumulate(+, 100, [1,2,3])
-3-element Array{Int64,1}:
- 101
- 103
- 106
-
-julia> accumulate(min, 0, [1,2,-1])
-3-element Array{Int64,1}:
-  0
-  0
- -1
-```
-"""
-function accumulate(op, v0, x::AbstractVector)
-    T = rcum_promote_type(op, typeof(v0), eltype(x))
-    out = similar(x, T)
-    accumulate!(op, out, v0, x)
-end
-
-function accumulate!(op, y, v0, x::AbstractVector)
-    isempty(x) && return y
-    v1 = op(v0, first(x))
-    _accumulate1!(op, y, v1, x, 1)
-end
-
-function _accumulate1!(op, B, v1, A::AbstractVector, dim::Integer)
-    dim > 0 || throw(ArgumentError("dim must be a positive integer"))
-    inds = linearindices(A)
-    inds == linearindices(B) || throw(DimensionMismatch("linearindices of A and B don't match"))
-    dim > 1 && return copyto!(B, A)
-    i1 = inds[1]
-    cur_val = v1
-    B[i1] = cur_val
-    @inbounds for i in inds[2:end]
-        cur_val = op(cur_val, A[i])
-        B[i] = cur_val
-    end
-    return B
-end
->>>>>>> a61ed857
 
 ### from abstractarray.jl
 
