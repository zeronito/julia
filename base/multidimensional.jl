# This file is a part of Julia. License is MIT: https://julialang.org/license

### Multidimensional iterators
module IteratorsMD
    import .Base: eltype, length, size, start, done, next, first, last, in, getindex,
                 setindex!, IndexStyle, min, max, zero, one, isless, eachindex,
                 ndims, IteratorSize, convert, show

    import .Base: +, -, *
    import .Base: simd_outer_range, simd_inner_length, simd_index
    using .Base: IndexLinear, IndexCartesian, AbstractCartesianIndex, fill_to_length, tail
    using .Base.Iterators: Reverse

    export CartesianIndex, CartesianIndices, LinearIndices

    """
        CartesianIndex(i, j, k...)   -> I
        CartesianIndex((i, j, k...)) -> I

    Create a multidimensional index `I`, which can be used for
    indexing a multidimensional array `A`.  In particular, `A[I]` is
    equivalent to `A[i,j,k...]`.  One can freely mix integer and
    `CartesianIndex` indices; for example, `A[Ipre, i, Ipost]` (where
    `Ipre` and `Ipost` are `CartesianIndex` indices and `i` is an
    `Int`) can be a useful expression when writing algorithms that
    work along a single dimension of an array of arbitrary
    dimensionality.

    A `CartesianIndex` is sometimes produced by [`eachindex`](@ref), and
    always when iterating with an explicit [`CartesianIndices`](@ref).

    # Examples
    ```jldoctest
    julia> A = reshape(Vector(1:16), (2, 2, 2, 2))
    2×2×2×2 Array{Int64,4}:
    [:, :, 1, 1] =
     1  3
     2  4

    [:, :, 2, 1] =
     5  7
     6  8

    [:, :, 1, 2] =
      9  11
     10  12

    [:, :, 2, 2] =
     13  15
     14  16

    julia> A[CartesianIndex((1, 1, 1, 1))]
    1

    julia> A[CartesianIndex((1, 1, 1, 2))]
    9

    julia> A[CartesianIndex((1, 1, 2, 1))]
    5
    ```
    """
    struct CartesianIndex{N} <: AbstractCartesianIndex{N}
        I::NTuple{N,Int}
        CartesianIndex{N}(index::NTuple{N,Integer}) where {N} = new(index)
    end

    CartesianIndex(index::NTuple{N,Integer}) where {N} = CartesianIndex{N}(index)
    CartesianIndex(index::Integer...) = CartesianIndex(index)
    CartesianIndex{N}(index::Vararg{Integer,N}) where {N} = CartesianIndex{N}(index)
    # Allow passing tuples smaller than N
    CartesianIndex{N}(index::Tuple) where {N} = CartesianIndex{N}(fill_to_length(index, 1, Val(N)))
    CartesianIndex{N}(index::Integer...) where {N} = CartesianIndex{N}(index)
    CartesianIndex{N}() where {N} = CartesianIndex{N}(())
    # Un-nest passed CartesianIndexes
    CartesianIndex(index::Union{Integer, CartesianIndex}...) = CartesianIndex(flatten(index))
    flatten(I::Tuple{}) = I
    flatten(I::Tuple{Any}) = I
    flatten(I::Tuple{<:CartesianIndex}) = I[1].I
    @inline flatten(I) = _flatten(I...)
    @inline _flatten() = ()
    @inline _flatten(i, I...)                 = (i, _flatten(I...)...)
    @inline _flatten(i::CartesianIndex, I...) = (i.I..., _flatten(I...)...)
    CartesianIndex(index::Tuple{Vararg{Union{Integer, CartesianIndex}}}) = CartesianIndex(index...)
    show(io::IO, i::CartesianIndex) = (print(io, "CartesianIndex"); show(io, i.I))

    # length
    length(::CartesianIndex{N}) where {N} = N
    length(::Type{CartesianIndex{N}}) where {N} = N

    # indexing
    getindex(index::CartesianIndex, i::Integer) = index.I[i]
    eltype(::Type{T}) where {T<:CartesianIndex} = eltype(fieldtype(T, :I))

    # access to index tuple
    Tuple(index::CartesianIndex) = index.I

    # zeros and ones
    zero(::CartesianIndex{N}) where {N} = zero(CartesianIndex{N})
    zero(::Type{CartesianIndex{N}}) where {N} = CartesianIndex(ntuple(x -> 0, Val(N)))
    one(::CartesianIndex{N}) where {N} = one(CartesianIndex{N})
    one(::Type{CartesianIndex{N}}) where {N} = CartesianIndex(ntuple(x -> 1, Val(N)))

    # arithmetic, min/max
    @inline (-)(index::CartesianIndex{N}) where {N} =
        CartesianIndex{N}(map(-, index.I))
    @inline (+)(index1::CartesianIndex{N}, index2::CartesianIndex{N}) where {N} =
        CartesianIndex{N}(map(+, index1.I, index2.I))
    @inline (-)(index1::CartesianIndex{N}, index2::CartesianIndex{N}) where {N} =
        CartesianIndex{N}(map(-, index1.I, index2.I))
    @inline min(index1::CartesianIndex{N}, index2::CartesianIndex{N}) where {N} =
        CartesianIndex{N}(map(min, index1.I, index2.I))
    @inline max(index1::CartesianIndex{N}, index2::CartesianIndex{N}) where {N} =
        CartesianIndex{N}(map(max, index1.I, index2.I))

    @inline (*)(a::Integer, index::CartesianIndex{N}) where {N} = CartesianIndex{N}(map(x->a*x, index.I))
    @inline (*)(index::CartesianIndex, a::Integer) = *(a,index)

    # comparison
    @inline isless(I1::CartesianIndex{N}, I2::CartesianIndex{N}) where {N} = _isless(0, I1.I, I2.I)
    @inline function _isless(ret, I1::NTuple{N,Int}, I2::NTuple{N,Int}) where N
        newret = ifelse(ret==0, icmp(I1[N], I2[N]), ret)
        _isless(newret, Base.front(I1), Base.front(I2))
    end
    _isless(ret, ::Tuple{}, ::Tuple{}) = ifelse(ret==1, true, false)
    icmp(a, b) = ifelse(isless(a,b), 1, ifelse(a==b, 0, -1))

    # conversions
    convert(::Type{T}, index::CartesianIndex{1}) where {T<:Number} = convert(T, index[1])
    convert(::Type{T}, index::CartesianIndex) where {T<:Tuple} = convert(T, index.I)

    # hashing
    const cartindexhash_seed = UInt == UInt64 ? 0xd60ca92f8284b8b0 : 0xf2ea7c2e
    function Base.hash(ci::CartesianIndex, h::UInt)
        h += cartindexhash_seed
        for i in ci.I
            h = hash(i, h)
        end
        return h
    end

    # nextind and prevind with CartesianIndex
    function Base.nextind(a::AbstractArray{<:Any,N}, i::CartesianIndex{N}) where {N}
        _, ni = next(CartesianIndices(axes(a)), i)
        return ni
    end
    function Base.prevind(a::AbstractArray{<:Any,N}, i::CartesianIndex{N}) where {N}
        _, ni = next(Iterators.reverse(CartesianIndices(axes(a))), i)
        return ni
    end

    # Iteration over the elements of CartesianIndex cannot be supported until its length can be inferred,
    # see #23719
    Base.start(::CartesianIndex) =
        error("iteration is deliberately unsupported for CartesianIndex. Use `I` rather than `I...`, or use `Tuple(I)...`")

    # Iteration
    """
        CartesianIndices(sz::Dims) -> R
        CartesianIndices(istart:istop, jstart:jstop, ...) -> R

    Define a region `R` spanning a multidimensional rectangular range
    of integer indices. These are most commonly encountered in the
    context of iteration, where `for I in R ... end` will return
    [`CartesianIndex`](@ref) indices `I` equivalent to the nested loops

        for j = jstart:jstop
            for i = istart:istop
                ...
            end
        end

    Consequently these can be useful for writing algorithms that
    work in arbitrary dimensions.

        CartesianIndices(A::AbstractArray) -> R

    As a convenience, constructing a `CartesianIndices` from an array makes a
    range of its indices.

    # Examples
    ```jldoctest
    julia> foreach(println, CartesianIndices((2, 2, 2)))
    CartesianIndex(1, 1, 1)
    CartesianIndex(2, 1, 1)
    CartesianIndex(1, 2, 1)
    CartesianIndex(2, 2, 1)
    CartesianIndex(1, 1, 2)
    CartesianIndex(2, 1, 2)
    CartesianIndex(1, 2, 2)
    CartesianIndex(2, 2, 2)

    julia> CartesianIndices(fill(1, (2,3)))
    2×3 CartesianIndices{2,Tuple{Base.OneTo{Int64},Base.OneTo{Int64}}}:
     CartesianIndex(1, 1)  CartesianIndex(1, 2)  CartesianIndex(1, 3)
     CartesianIndex(2, 1)  CartesianIndex(2, 2)  CartesianIndex(2, 3)
    ```

    ## Conversion between linear and cartesian indices

    Linear index to cartesian index conversion exploits the fact that a
    `CartesianIndices` is an `AbstractArray` and can be indexed linearly:

    ```jldoctest
    julia> cartesian = CartesianIndices((1:3, 1:2))
    3×2 CartesianIndices{2,Tuple{UnitRange{Int64},UnitRange{Int64}}}:
     CartesianIndex(1, 1)  CartesianIndex(1, 2)
     CartesianIndex(2, 1)  CartesianIndex(2, 2)
     CartesianIndex(3, 1)  CartesianIndex(3, 2)

    julia> cartesian[4]
    CartesianIndex(1, 2)
    ```

    For cartesian to linear index conversion, see [`LinearIndices`](@ref).
    """
    struct CartesianIndices{N,R<:NTuple{N,AbstractUnitRange{Int}}} <: AbstractArray{CartesianIndex{N},N}
        indices::R
    end

    CartesianIndices(::Tuple{}) = CartesianIndices{0,typeof(())}(())
    CartesianIndices(inds::NTuple{N,AbstractUnitRange{Int}}) where {N} =
        CartesianIndices{N,typeof(inds)}(inds)
    CartesianIndices(inds::NTuple{N,AbstractUnitRange{<:Integer}}) where {N} =
        CartesianIndices(map(r->convert(AbstractUnitRange{Int}, r), inds))

    CartesianIndices(index::CartesianIndex) = CartesianIndices(index.I)
    CartesianIndices(sz::NTuple{N,<:Integer}) where {N} = CartesianIndices(map(Base.OneTo, sz))
    CartesianIndices(inds::NTuple{N,Union{<:Integer,AbstractUnitRange{<:Integer}}}) where {N} =
        CartesianIndices(map(i->first(i):last(i), inds))

    CartesianIndices(A::AbstractArray) = CartesianIndices(axes(A))

    convert(::Type{Tuple{}}, R::CartesianIndices{0}) = ()
    convert(::Type{NTuple{N,AbstractUnitRange{Int}}}, R::CartesianIndices{N}) where {N} =
        R.indices
    convert(::Type{NTuple{N,AbstractUnitRange}}, R::CartesianIndices{N}) where {N} =
        convert(NTuple{N,AbstractUnitRange{Int}}, R)
    convert(::Type{NTuple{N,UnitRange{Int}}}, R::CartesianIndices{N}) where {N} =
        UnitRange{Int}.(convert(NTuple{N,AbstractUnitRange}, R))
    convert(::Type{NTuple{N,UnitRange}}, R::CartesianIndices{N}) where {N} =
        UnitRange.(convert(NTuple{N,AbstractUnitRange}, R))
    convert(::Type{Tuple{Vararg{AbstractUnitRange{Int}}}}, R::CartesianIndices{N}) where {N} =
        convert(NTuple{N,AbstractUnitRange{Int}}, R)
    convert(::Type{Tuple{Vararg{AbstractUnitRange}}}, R::CartesianIndices) =
        convert(Tuple{Vararg{AbstractUnitRange{Int}}}, R)
    convert(::Type{Tuple{Vararg{UnitRange{Int}}}}, R::CartesianIndices{N}) where {N} =
        convert(NTuple{N,UnitRange{Int}}, R)
    convert(::Type{Tuple{Vararg{UnitRange}}}, R::CartesianIndices) =
        convert(Tuple{Vararg{UnitRange{Int}}}, R)

    # AbstractArray implementation
    Base.axes(iter::CartesianIndices{N,R}) where {N,R} = iter.indices
    Base.IndexStyle(::Type{CartesianIndices{N,R}}) where {N,R} = IndexCartesian()
    @inline function Base.getindex(iter::CartesianIndices{N,R}, I::Vararg{Int, N}) where {N,R}
        @boundscheck checkbounds(iter, I...)
        CartesianIndex(I)
    end

    ndims(R::CartesianIndices) = ndims(typeof(R))
    ndims(::Type{CartesianIndices{N}}) where {N} = N
    ndims(::Type{CartesianIndices{N,TT}}) where {N,TT} = N

    eachindex(::IndexCartesian, A::AbstractArray) = CartesianIndices(axes(A))

    @inline function eachindex(::IndexCartesian, A::AbstractArray, B::AbstractArray...)
        axsA = axes(A)
        Base._all_match_first(axes, axsA, B...) || Base.throw_eachindex_mismatch(IndexCartesian(), A, B...)
        CartesianIndices(axsA)
    end

    eltype(::Type{CartesianIndices{N}}) where {N} = CartesianIndex{N}
    eltype(::Type{CartesianIndices{N,TT}}) where {N,TT} = CartesianIndex{N}
    IteratorSize(::Type{<:CartesianIndices{N}}) where {N} = Base.HasShape{N}()

    @inline function start(iter::CartesianIndices)
        iterfirst, iterlast = first(iter), last(iter)
        if any(map(>, iterfirst.I, iterlast.I))
            return iterlast+one(iterlast)
        end
        iterfirst
    end
    @inline function next(iter::CartesianIndices, state)
        state, CartesianIndex(inc(state.I, first(iter).I, last(iter).I))
    end
    # increment & carry
    @inline inc(::Tuple{}, ::Tuple{}, ::Tuple{}) = ()
    @inline inc(state::Tuple{Int}, start::Tuple{Int}, stop::Tuple{Int}) = (state[1]+1,)
    @inline function inc(state, start, stop)
        if state[1] < stop[1]
            return (state[1]+1,tail(state)...)
        end
        newtail = inc(tail(state), tail(start), tail(stop))
        (start[1], newtail...)
    end
    @inline done(iter::CartesianIndices, state) = state.I[end] > last(iter.indices[end])

    # 0-d cartesian ranges are special-cased to iterate once and only once
    start(iter::CartesianIndices{0}) = false
    next(iter::CartesianIndices{0}, state) = CartesianIndex(), true
    done(iter::CartesianIndices{0}, state) = state

    size(iter::CartesianIndices) = map(dimlength, first(iter).I, last(iter).I)
    dimlength(start, stop) = stop-start+1

    length(iter::CartesianIndices) = prod(size(iter))

    first(iter::CartesianIndices) = CartesianIndex(map(first, iter.indices))
    last(iter::CartesianIndices)  = CartesianIndex(map(last, iter.indices))

    @inline function in(i::CartesianIndex{N}, r::CartesianIndices{N}) where {N}
        _in(true, i.I, first(r).I, last(r).I)
    end
    _in(b, ::Tuple{}, ::Tuple{}, ::Tuple{}) = b
    @inline _in(b, i, start, stop) = _in(b & (start[1] <= i[1] <= stop[1]), tail(i), tail(start), tail(stop))

    simd_outer_range(iter::CartesianIndices{0}) = iter
    function simd_outer_range(iter::CartesianIndices)
        CartesianIndices(tail(iter.indices))
    end

    simd_inner_length(iter::CartesianIndices{0}, ::CartesianIndex) = 1
    simd_inner_length(iter::CartesianIndices, I::CartesianIndex) = length(iter.indices[1])

    simd_index(iter::CartesianIndices{0}, ::CartesianIndex, I1::Int) = first(iter)
    @inline function simd_index(iter::CartesianIndices, Ilast::CartesianIndex, I1::Int)
        CartesianIndex((I1+first(iter.indices[1]), Ilast.I...))
    end

    # Split out the first N elements of a tuple
    @inline function split(t, V::Val)
        ref = ntuple(d->true, V)  # create a reference tuple of length N
        _split1(t, ref), _splitrest(t, ref)
    end
    @inline _split1(t, ref) = (t[1], _split1(tail(t), tail(ref))...)
    @inline _splitrest(t, ref) = _splitrest(tail(t), tail(ref))
    # exit either when we've exhausted the input or reference tuple
    _split1(::Tuple{}, ::Tuple{}) = ()
    _split1(::Tuple{}, ref) = ()
    _split1(t, ::Tuple{}) = ()
    _splitrest(::Tuple{}, ::Tuple{}) = ()
    _splitrest(t, ::Tuple{}) = t
    _splitrest(::Tuple{}, ref) = ()

    @inline function split(I::CartesianIndex, V::Val)
        i, j = split(I.I, V)
        CartesianIndex(i), CartesianIndex(j)
    end
    function split(R::CartesianIndices, V::Val)
        i, j = split(R.indices, V)
        CartesianIndices(i), CartesianIndices(j)
    end

    # reversed CartesianIndices iteration
    @inline function start(r::Reverse{<:CartesianIndices})
        iterfirst, iterlast = last(r.itr), first(r.itr)
        if any(map(<, iterfirst.I, iterlast.I))
            return iterlast-1
        end
        iterfirst
    end
    @inline function next(r::Reverse{<:CartesianIndices}, state)
        state, CartesianIndex(dec(state.I, last(r.itr).I, first(r.itr).I))
    end
    # decrement & carry
    @inline dec(::Tuple{}, ::Tuple{}, ::Tuple{}) = ()
    @inline dec(state::Tuple{Int}, start::Tuple{Int}, stop::Tuple{Int}) = (state[1]-1,)
    @inline function dec(state, start, stop)
        if state[1] > stop[1]
            return (state[1]-1,tail(state)...)
        end
        newtail = dec(tail(state), tail(start), tail(stop))
        (start[1], newtail...)
    end
    @inline done(r::Reverse{<:CartesianIndices}, state) = state.I[end] < first(r.itr.indices[end])
    # 0-d cartesian ranges are special-cased to iterate once and only once
    start(iter::Reverse{<:CartesianIndices{0}}) = false
    next(iter::Reverse{<:CartesianIndices{0}}, state) = CartesianIndex(), true
    done(iter::Reverse{<:CartesianIndices{0}}, state) = state

    """
        LinearIndices(inds::CartesianIndices) -> R
        LinearIndices(sz::Dims) -> R
        LinearIndices(istart:istop, jstart:jstop, ...) -> R

    Define a mapping between cartesian indices and the corresponding linear index into a `CartesianIndices`.

    # Example

    The main purpose of this type is intuitive conversion from cartesian to linear indexing:

    ```jldoctest
    julia> linear = LinearIndices((1:3, 1:2))
    LinearIndices{2,Tuple{UnitRange{Int64},UnitRange{Int64}}} with indices 1:3×1:2:
     1  4
     2  5
     3  6

    julia> linear[1,2]
    4
    ```
    """
    struct LinearIndices{N,R<:NTuple{N,AbstractUnitRange{Int}}} <: AbstractArray{Int,N}
        indices::R
    end

    LinearIndices(inds::CartesianIndices{N,R}) where {N,R} = LinearIndices{N,R}(inds.indices)
    LinearIndices(::Tuple{}) = LinearIndices(CartesianIndices(()))
    LinearIndices(inds::NTuple{N,AbstractUnitRange{Int}}) where {N} = LinearIndices(CartesianIndices(inds))
    LinearIndices(inds::NTuple{N,AbstractUnitRange{<:Integer}}) where {N} = LinearIndices(CartesianIndices(inds))
    LinearIndices(index::CartesianIndex) = LinearIndices(CartesianIndices(index))
    LinearIndices(sz::NTuple{N,<:Integer}) where {N} = LinearIndices(CartesianIndices(sz))
    LinearIndices(inds::NTuple{N,Union{<:Integer,AbstractUnitRange{<:Integer}}}) where {N} = LinearIndices(CartesianIndices(inds))
    LinearIndices(A::AbstractArray) = LinearIndices(CartesianIndices(A))

    # AbstractArray implementation
    Base.IndexStyle(::Type{LinearIndices{N,R}}) where {N,R} = IndexLinear()
    Base.axes(iter::LinearIndices{N,R}) where {N,R} = iter.indices
    Base.size(iter::LinearIndices{N,R}) where {N,R} = length.(iter.indices)
    function Base.getindex(iter::LinearIndices{N,R}, i::Int) where {N,R}
        @boundscheck checkbounds(iter, i)
        i
    end
end  # IteratorsMD


using .IteratorsMD

## Bounds-checking with CartesianIndex
# Disallow linear indexing with CartesianIndex
function checkbounds(::Type{Bool}, A::AbstractArray, i::Union{CartesianIndex, AbstractArray{<:CartesianIndex}})
    @_inline_meta
    checkbounds_indices(Bool, axes(A), (i,))
end

@inline checkbounds_indices(::Type{Bool}, ::Tuple{}, I::Tuple{CartesianIndex,Vararg{Any}}) =
    checkbounds_indices(Bool, (), (I[1].I..., tail(I)...))
@inline checkbounds_indices(::Type{Bool}, IA::Tuple{Any}, I::Tuple{CartesianIndex,Vararg{Any}}) =
    checkbounds_indices(Bool, IA, (I[1].I..., tail(I)...))
@inline checkbounds_indices(::Type{Bool}, IA::Tuple, I::Tuple{CartesianIndex,Vararg{Any}}) =
    checkbounds_indices(Bool, IA, (I[1].I..., tail(I)...))

# Indexing into Array with mixtures of Integers and CartesianIndices is
# extremely performance-sensitive. While the abstract fallbacks support this,
# codegen has extra support for SIMDification that sub2ind doesn't (yet) support
@propagate_inbounds getindex(A::Array, i1::Union{Integer, CartesianIndex}, I::Union{Integer, CartesianIndex}...) =
    A[to_indices(A, (i1, I...))...]
@propagate_inbounds setindex!(A::Array, v, i1::Union{Integer, CartesianIndex}, I::Union{Integer, CartesianIndex}...) =
    (A[to_indices(A, (i1, I...))...] = v; A)

# Support indexing with an array of CartesianIndex{N}s
# Here we try to consume N of the indices (if there are that many available)
# The first two simply handle ambiguities
@inline function checkbounds_indices(::Type{Bool}, ::Tuple{},
        I::Tuple{AbstractArray{CartesianIndex{N}},Vararg{Any}}) where N
    checkindex(Bool, (), I[1]) & checkbounds_indices(Bool, (), tail(I))
end
@inline function checkbounds_indices(::Type{Bool}, IA::Tuple{Any},
        I::Tuple{AbstractArray{CartesianIndex{0}},Vararg{Any}})
    checkbounds_indices(Bool, IA, tail(I))
end
@inline function checkbounds_indices(::Type{Bool}, IA::Tuple{Any},
        I::Tuple{AbstractArray{CartesianIndex{N}},Vararg{Any}}) where N
    checkindex(Bool, IA, I[1]) & checkbounds_indices(Bool, (), tail(I))
end
@inline function checkbounds_indices(::Type{Bool}, IA::Tuple,
        I::Tuple{AbstractArray{CartesianIndex{N}},Vararg{Any}}) where N
    IA1, IArest = IteratorsMD.split(IA, Val(N))
    checkindex(Bool, IA1, I[1]) & checkbounds_indices(Bool, IArest, tail(I))
end

function checkindex(::Type{Bool}, inds::Tuple, I::AbstractArray{<:CartesianIndex})
    b = true
    for i in I
        b &= checkbounds_indices(Bool, inds, (i,))
    end
    b
end

# combined count of all indices, including CartesianIndex and
# AbstractArray{CartesianIndex}
# rather than returning N, it returns an NTuple{N,Bool} so the result is inferrable
@inline index_ndims(i1, I...) = (true, index_ndims(I...)...)
@inline function index_ndims(i1::CartesianIndex, I...)
    (map(x->true, i1.I)..., index_ndims(I...)...)
end
@inline function index_ndims(i1::AbstractArray{CartesianIndex{N}}, I...) where N
    (ntuple(x->true, Val(N))..., index_ndims(I...)...)
end
index_ndims() = ()

# combined dimensionality of all indices
# rather than returning N, it returns an NTuple{N,Bool} so the result is inferrable
@inline index_dimsum(i1, I...) = (index_dimsum(I...)...,)
@inline index_dimsum(::Colon, I...) = (true, index_dimsum(I...)...)
@inline index_dimsum(::AbstractArray{Bool}, I...) = (true, index_dimsum(I...)...)
@inline function index_dimsum(::AbstractArray{<:Any,N}, I...) where N
    (ntuple(x->true, Val(N))..., index_dimsum(I...)...)
end
index_dimsum() = ()

# Recursively compute the lengths of a list of indices, without dropping scalars
index_lengths() = ()
@inline index_lengths(::Real, rest...) = (1, index_lengths(rest...)...)
@inline index_lengths(A::AbstractArray, rest...) = (length(A), index_lengths(rest...)...)
@inline index_lengths(A::Slice, rest...) = (length(indices1(A)), index_lengths(rest...)...)

# shape of array to create for getindex() with indices I, dropping scalars
# returns a Tuple{Vararg{AbstractUnitRange}} of indices
index_shape() = ()
@inline index_shape(::Real, rest...) = index_shape(rest...)
@inline index_shape(A::AbstractArray, rest...) = (axes(A)..., index_shape(rest...)...)

"""
    LogicalIndex(mask)

The `LogicalIndex` type is a special vector that simply contains all indices I
where `mask[I]` is true. This specialized type does not support indexing
directly as doing so would require O(n) lookup time. `AbstractArray{Bool}` are
wrapped with `LogicalIndex` upon calling [`to_indices`](@ref).
"""
struct LogicalIndex{T, A<:AbstractArray{Bool}} <: AbstractVector{T}
    mask::A
    sum::Int
    LogicalIndex{T,A}(mask::A) where {T,A<:AbstractArray{Bool}} = new(mask, count(mask))
end
LogicalIndex(mask::AbstractVector{Bool}) = LogicalIndex{Int, typeof(mask)}(mask)
LogicalIndex(mask::AbstractArray{Bool, N}) where {N} = LogicalIndex{CartesianIndex{N}, typeof(mask)}(mask)
(::Type{LogicalIndex{Int}})(mask::AbstractArray) = LogicalIndex{Int, typeof(mask)}(mask)
size(L::LogicalIndex) = (L.sum,)
length(L::LogicalIndex) = L.sum
collect(L::LogicalIndex) = [i for i in L]
show(io::IO, r::LogicalIndex) = print(io, "Base.LogicalIndex(", r.mask, ")")
# Iteration over LogicalIndex is very performance-critical, but it also must
# support arbitrary AbstractArray{Bool}s with both Int and CartesianIndex.
# Thus the iteration state contains an index iterator and its state. We also
# keep track of the count of elements since we already know how many there
# should be -- this way we don't need to look at future indices to check done.
@inline function start(L::LogicalIndex{Int})
    r = linearindices(L.mask)
    return (r, start(r), 1)
end
@inline function start(L::LogicalIndex{<:CartesianIndex})
    r = CartesianIndices(axes(L.mask))
    return (r, start(r), 1)
end
@propagate_inbounds function next(L::LogicalIndex, s)
    # We're looking for the n-th true element, using iterator r at state i
    r, i, n = s
    while true
        done(r, i) # Call done(r, i) for the iteration protocol, but trust done(L, s) was called
        idx, i = next(r, i)
        L.mask[idx] && return (idx, (r, i, n+1))
    end
end
done(L::LogicalIndex, s) = s[3] > length(L)
# When wrapping a BitArray, lean heavily upon its internals -- this is a common
# case. Just use the Int index and count as its state.
@inline start(L::LogicalIndex{Int,<:BitArray}) = (0, 1)
@inline function next(L::LogicalIndex{Int,<:BitArray}, s)
    i, n = s
    Bc = L.mask.chunks
    while true
        if Bc[_div64(i)+1] & (UInt64(1)<<_mod64(i)) != 0
            i += 1
            return (i, (i, n+1))
        end
        i += 1
    end
end
@inline done(L::LogicalIndex{Int,<:BitArray}, s) = s[2] > length(L)

@inline checkbounds(::Type{Bool}, A::AbstractArray, I::LogicalIndex{<:Any,<:AbstractArray{Bool,1}}) =
    linearindices(A) == linearindices(I.mask)
@inline checkbounds(::Type{Bool}, A::AbstractArray, I::LogicalIndex) = axes(A) == axes(I.mask)
@inline checkindex(::Type{Bool}, indx::AbstractUnitRange, I::LogicalIndex) = (indx,) == axes(I.mask)
checkindex(::Type{Bool}, inds::Tuple, I::LogicalIndex) = false

ensure_indexable(I::Tuple{}) = ()
@inline ensure_indexable(I::Tuple{Any, Vararg{Any}}) = (I[1], ensure_indexable(tail(I))...)
@inline ensure_indexable(I::Tuple{LogicalIndex, Vararg{Any}}) = (collect(I[1]), ensure_indexable(tail(I))...)

# In simple cases, we know that we don't need to use axes(A). Optimize those
# until Julia gets smart enough to elide the call on its own:
to_indices(A, I::Tuple{}) = ()
@inline to_indices(A, I::Tuple{Vararg{Union{Integer, CartesianIndex}}}) = to_indices(A, (), I)
# But some index types require more context spanning multiple indices
# CartesianIndexes are simple; they just splat out
@inline to_indices(A, inds, I::Tuple{CartesianIndex, Vararg{Any}}) =
    to_indices(A, inds, (I[1].I..., tail(I)...))
# But for arrays of CartesianIndex, we just skip the appropriate number of inds
@inline function to_indices(A, inds, I::Tuple{AbstractArray{CartesianIndex{N}}, Vararg{Any}}) where N
    _, indstail = IteratorsMD.split(inds, Val(N))
    (to_index(A, I[1]), to_indices(A, indstail, tail(I))...)
end
# And boolean arrays behave similarly; they also skip their number of dimensions
@inline function to_indices(A, inds, I::Tuple{AbstractArray{Bool, N}, Vararg{Any}}) where N
    _, indstail = IteratorsMD.split(inds, Val(N))
    (to_index(A, I[1]), to_indices(A, indstail, tail(I))...)
end
# As an optimization, we allow trailing Array{Bool} and BitArray to be linear over trailing dimensions
@inline to_indices(A, inds, I::Tuple{Union{Array{Bool,N}, BitArray{N}}}) where {N} =
    (_maybe_linear_logical_index(IndexStyle(A), A, I[1]),)
_maybe_linear_logical_index(::IndexStyle, A, i) = to_index(A, i)
_maybe_linear_logical_index(::IndexLinear, A, i) = LogicalIndex{Int}(i)

# Colons get converted to slices by `uncolon`
@inline to_indices(A, inds, I::Tuple{Colon, Vararg{Any}}) =
    (uncolon(inds, I), to_indices(A, _maybetail(inds), tail(I))...)

const CI0 = Union{CartesianIndex{0}, AbstractArray{CartesianIndex{0}}}
uncolon(inds::Tuple{},    I::Tuple{Colon, Vararg{Any}}) = Slice(OneTo(1))
uncolon(inds::Tuple,      I::Tuple{Colon, Vararg{Any}}) = Slice(inds[1])

### From abstractarray.jl: Internal multidimensional indexing definitions ###
getindex(x::Number, i::CartesianIndex{0}) = x
getindex(t::Tuple,  i::CartesianIndex{1}) = getindex(t, i.I[1])

# These are not defined on directly on getindex to avoid
# ambiguities for AbstractArray subtypes. See the note in abstractarray.jl

@inline function _getindex(l::IndexStyle, A::AbstractArray, I::Union{Real, AbstractArray}...)
    @boundscheck checkbounds(A, I...)
    return _unsafe_getindex(l, _maybe_reshape(l, A, I...), I...)
end
# But we can speed up IndexCartesian arrays by reshaping them to the appropriate dimensionality:
_maybe_reshape(::IndexLinear, A::AbstractArray, I...) = A
_maybe_reshape(::IndexCartesian, A::AbstractVector, I...) = A
@inline _maybe_reshape(::IndexCartesian, A::AbstractArray, I...) = __maybe_reshape(A, index_ndims(I...))
@inline __maybe_reshape(A::AbstractArray{T,N}, ::NTuple{N,Any}) where {T,N} = A
@inline __maybe_reshape(A::AbstractArray, ::NTuple{N,Any}) where {N} = reshape(A, Val(N))

function _unsafe_getindex(::IndexStyle, A::AbstractArray, I::Vararg{Union{Real, AbstractArray}, N}) where N
    # This is specifically not inlined to prevent excessive allocations in type unstable code
    shape = index_shape(I...)
    dest = similar(A, shape)
    map(unsafe_length, axes(dest)) == map(unsafe_length, shape) || throw_checksize_error(dest, shape)
    _unsafe_getindex!(dest, A, I...) # usually a generated function, don't allow it to impact inference result
    return dest
end

# Always index with the exactly indices provided.
@generated function _unsafe_getindex!(dest::AbstractArray, src::AbstractArray, I::Vararg{Union{Real, AbstractArray}, N}) where N
    quote
        @_inline_meta
        D = eachindex(dest)
        Ds = start(D)
        @inbounds @nloops $N j d->I[d] begin
            d, Ds = next(D, Ds)
            dest[d] = @ncall $N getindex src j
        end
        return dest
    end
end

@noinline throw_checksize_error(A, sz) = throw(DimensionMismatch("output array is the wrong size; expected $sz, got $(size(A))"))

## setindex! ##
function _setindex!(l::IndexStyle, A::AbstractArray, x, I::Union{Real, AbstractArray}...)
    @_inline_meta
    @boundscheck checkbounds(A, I...)
    _unsafe_setindex!(l, _maybe_reshape(l, A, I...), x, I...)
    A
end

_iterable(v::AbstractArray) = v
_iterable(v) = Iterators.repeated(v)
@generated function _unsafe_setindex!(::IndexStyle, A::AbstractArray, x, I::Union{Real,AbstractArray}...)
    N = length(I)
    quote
        x′ = _iterable(unalias(A, x))
        @nexprs $N d->(I_d = unalias(A, I[d]))
        idxlens = @ncall $N index_lengths I
        @ncall $N setindex_shape_check x′ (d->idxlens[d])
        xs = start(x′)
        @inbounds @nloops $N i d->I_d begin
            v, xs = next(x′, xs)
            @ncall $N setindex! A v i
        end
        A
    end
end

# see discussion in #18364 ... we try not to widen type of the resulting array
# from cumsum or cumprod, but in some cases (+, Bool) we may not have a choice.
rcum_promote_type(op, ::Type{T}, ::Type{S}) where {T,S<:Number} = promote_op(op, T, S)
rcum_promote_type(op, ::Type{T}) where {T<:Number} = rcum_promote_type(op, T,T)
rcum_promote_type(op, ::Type{T}) where {T} = T

# handle sums of Vector{Bool} and similar.   it would be nice to handle
# any AbstractArray here, but it's not clear how that would be possible
rcum_promote_type(op, ::Type{Array{T,N}}) where {T,N} = Array{rcum_promote_type(op,T), N}

# accumulate_pairwise slightly slower then accumulate, but more numerically
# stable in certain situations (e.g. sums).
# it does double the number of operations compared to accumulate,
# though for cheap operations like + this does not have much impact (20%)
function _accumulate_pairwise!(op::Op, c::AbstractVector{T}, v::AbstractVector, s, i1, n)::T where {T,Op}
    @inbounds if n < 128
        s_ = v[i1]
        c[i1] = op(s, s_)
        for i = i1+1:i1+n-1
            s_ = op(s_, v[i])
            c[i] = op(s, s_)
        end
    else
        n2 = n >> 1
        s_ = _accumulate_pairwise!(op, c, v, s, i1, n2)
        s_ = op(s_, _accumulate_pairwise!(op, c, v, op(s, s_), i1+n2, n-n2))
    end
    return s_
end

function accumulate_pairwise!(op::Op, result::AbstractVector, v::AbstractVector) where Op
    li = linearindices(v)
    li != linearindices(result) && throw(DimensionMismatch("input and output array sizes and indices must match"))
    n = length(li)
    n == 0 && return result
    i1 = first(li)
    @inbounds result[i1] = v1 = v[i1]
    n == 1 && return result
    _accumulate_pairwise!(op, result, v, v1, i1+1, n-1)
    return result
end

function accumulate_pairwise(op, v::AbstractVector{T}) where T
    out = similar(v, rcum_promote_type(op, T))
    return accumulate_pairwise!(op, out, v)
end

function cumsum!(out, v::AbstractVector; dims::Integer=1)
    # we dispatch on the possibility of numerical stability issues
    _cumsum!(out, v, dims, ArithmeticStyle(eltype(out)))
end

function _cumsum!(out, v, dim, ::ArithmeticRounds)
    dim == 1 ? accumulate_pairwise!(+, out, v) : copyto!(out, v)
end
function _cumsum!(out, v, dim, ::ArithmeticUnknown)
    _cumsum!(out, v, dim, ArithmeticRounds())
end
function _cumsum!(out, v, dim, ::ArithmeticStyle)
    dim == 1 ? accumulate!(+, out, v) : copyto!(out, v)
end

"""
    cumsum(A; dims::Integer)

Cumulative sum along the dimension `dims`. See also [`cumsum!`](@ref)
to use a preallocated output array, both for performance and to control the precision of the
output (e.g. to avoid overflow).

# Examples
```jldoctest
julia> a = [1 2 3; 4 5 6]
2×3 Array{Int64,2}:
 1  2  3
 4  5  6

julia> cumsum(a, dims=1)
2×3 Array{Int64,2}:
 1  2  3
 5  7  9

julia> cumsum(a, dims=2)
2×3 Array{Int64,2}:
 1  3   6
 4  9  15
```
"""
function cumsum(A::AbstractArray{T}; dims::Union{Nothing,Integer}=nothing) where T
    if dims === nothing
        depwarn("`cumsum(A::AbstractArray)` is deprecated, use `cumsum(A, dims=1)` instead.", :cumsum)
        dims = 1
    end
    out = similar(A, rcum_promote_type(+, T))
    cumsum!(out, A, dims=dims)
end

"""
    cumsum(x::AbstractVector)

Cumulative sum a vector. See also [`cumsum!`](@ref)
to use a preallocated output array, both for performance and to control the precision of the
output (e.g. to avoid overflow).

# Examples
```jldoctest
julia> cumsum([1, 1, 1])
3-element Array{Int64,1}:
 1
 2
 3

julia> cumsum([fill(1, 2) for i in 1:3])
3-element Array{Array{Int64,1},1}:
 [1, 1]
 [2, 2]
 [3, 3]
```
"""
cumsum(x::AbstractVector) = cumsum(x, dims=1)

"""
    cumsum!(B, A; dims::Integer)

Cumulative sum of `A` along the dimension `dims`, storing the result in `B`. See also [`cumsum`](@ref).
"""
cumsum!(B, A; dims::Integer) = accumulate!(+, B, A, dims=dims)

"""
    cumprod(A; dims::Integer)

Cumulative product along the dimension `dim`. See also
[`cumprod!`](@ref) to use a preallocated output array, both for performance and
to control the precision of the output (e.g. to avoid overflow).

# Examples
```jldoctest
julia> a = [1 2 3; 4 5 6]
2×3 Array{Int64,2}:
 1  2  3
 4  5  6

julia> cumprod(a, dims=1)
2×3 Array{Int64,2}:
 1   2   3
 4  10  18

julia> cumprod(a, dims=2)
2×3 Array{Int64,2}:
 1   2    6
 4  20  120
```
"""
function cumprod(A::AbstractArray; dims::Union{Nothing,Integer}=nothing)
    if dims === nothing
        depwarn("`cumprod(A::AbstractArray)` is deprecated, use `cumprod(A, dims=1)` instead.", :cumprod)
        dims = 1
    end
    return accumulate(*, A, dims=dims)
end

"""
    cumprod(x::AbstractVector)

Cumulative product of a vector. See also
[`cumprod!`](@ref) to use a preallocated output array, both for performance and
to control the precision of the output (e.g. to avoid overflow).

# Examples
```jldoctest
julia> cumprod(fill(1//2, 3))
3-element Array{Rational{Int64},1}:
 1//2
 1//4
 1//8

julia> cumprod([fill(1//3, 2, 2) for i in 1:3])
3-element Array{Array{Rational{Int64},2},1}:
 [1//3 1//3; 1//3 1//3]
 [2//9 2//9; 2//9 2//9]
 [4//27 4//27; 4//27 4//27]
```
"""
cumprod(x::AbstractVector) = cumprod(x, dims=1)

"""
    cumprod!(B, A; dims::Integer)

Cumulative product of `A` along the dimension `dims`, storing the result in `B`.
See also [`cumprod`](@ref).
"""
cumprod!(B, A; dims::Integer) = accumulate!(*, B, A, dims=dims)

"""
    cumprod!(y::AbstractVector, x::AbstractVector)

Cumulative product of a vector `x`, storing the result in `y`.
See also [`cumprod`](@ref).
"""
cumprod!(y::AbstractVector, x::AbstractVector) = cumprod!(y, x, dims=1)

"""
    accumulate(op, A; dims::Integer)

Cumulative operation `op` along the dimension `dims`. See also
[`accumulate!`](@ref) to use a preallocated output array, both for performance and
to control the precision of the output (e.g. to avoid overflow). For common operations
there are specialized variants of `accumulate`, see:
[`cumsum`](@ref), [`cumprod`](@ref)

# Examples
```jldoctest
julia> accumulate(+, fill(1, 3, 3), dims=1)
3×3 Array{Int64,2}:
 1  1  1
 2  2  2
 3  3  3

julia> accumulate(+, fill(1, 3, 3), dims=2)
3×3 Array{Int64,2}:
 1  2  3
 1  2  3
 1  2  3
```
"""
function accumulate(op, A; dims::Integer)
    out = similar(A, rcum_promote_type(op, eltype(A)))
    accumulate!(op, out, A, dims=dims)
end

"""
    accumulate(op, x::AbstractVector)

Cumulative operation `op` on a vector. See also
[`accumulate!`](@ref) to use a preallocated output array, both for performance and
to control the precision of the output (e.g. to avoid overflow). For common operations
there are specialized variants of `accumulate`, see:
[`cumsum`](@ref), [`cumprod`](@ref)

# Examples
```jldoctest
julia> accumulate(+, [1,2,3])
3-element Array{Int64,1}:
 1
 3
 6

julia> accumulate(*, [1,2,3])
3-element Array{Int64,1}:
 1
 2
 6
```
"""
accumulate(op, x::AbstractVector) = accumulate(op, x, dims=1)

"""
    accumulate!(op, B, A; dims::Integer)

Cumulative operation `op` on `A` along the dimension `dims`, storing the result in `B`.
See also [`accumulate`](@ref).

# Examples
```jldoctest
julia> A = [1 2; 3 4];

julia> B = [0 0; 0 0];

julia> accumulate!(-, B, A, dims=1);

julia> B
2×2 Array{Int64,2}:
  1   2
 -2  -2

julia> accumulate!(-, B, A, dims=2);

julia> B
2×2 Array{Int64,2}:
 1  -1
 3  -1
```
"""
function accumulate!(op, B, A; dims::Integer)
    dim = dims
    dim > 0 || throw(ArgumentError("dim must be a positive integer"))
    inds_t = axes(A)
    axes(B) == inds_t || throw(DimensionMismatch("shape of B must match A"))
    dim > ndims(A) && return copyto!(B, A)
    isempty(inds_t[dim]) && return B
    if dim == 1
        # We can accumulate to a temporary variable, which allows
        # register usage and will be slightly faster
        ind1 = inds_t[1]
        @inbounds for I in CartesianIndices(tail(inds_t))
            tmp = convert(eltype(B), A[first(ind1), I])
            B[first(ind1), I] = tmp
            for i_1 = first(ind1)+1:last(ind1)
                tmp = op(tmp, A[i_1, I])
                B[i_1, I] = tmp
            end
        end
    else
        R1 = CartesianIndices(axes(A)[1:dim-1])   # not type-stable
        R2 = CartesianIndices(axes(A)[dim+1:end])
        _accumulate!(op, B, A, R1, inds_t[dim], R2) # use function barrier
    end
    return B
end

"""
    accumulate!(op, y, x::AbstractVector)

Cumulative operation `op` on a vector `x`, storing the result in `y`.
See also [`accumulate`](@ref).

# Examples
``jldoctest
julia> x = [1, 0, 2, 0, 3];

julia> y = [0, 0, 0, 0, 0];

julia> accumulate!(+, y, x);

julia> y
5-element Array{Int64,1}:
 1
 1
 3
 3
 6
```
"""
function accumulate!(op::Op, y, x::AbstractVector) where Op
    isempty(x) && return y
    v1 = first(x)
    _accumulate1!(op, y, v1, x, 1)
end

@noinline function _accumulate!(op, B, A, R1, ind, R2)
    # Copy the initial element in each 1d vector along dimension `dim`
    ii = first(ind)
    @inbounds for J in R2, I in R1
        B[I, ii, J] = A[I, ii, J]
    end
    # Accumulate
    @inbounds for J in R2, i in first(ind)+1:last(ind), I in R1
        B[I, i, J] = op(B[I, i-1, J], A[I, i, J])
    end
    B
end

"""
    accumulate(op, v0, x::AbstractVector)

Like `accumulate`, but using a starting element `v0`. The first entry of the result will be
`op(v0, first(A))`.

# Examples
```jldoctest
julia> accumulate(+, 100, [1,2,3])
3-element Array{Int64,1}:
 101
 103
 106

julia> accumulate(min, 0, [1,2,-1])
3-element Array{Int64,1}:
  0
  0
 -1
```
"""
function accumulate(op, v0, x::AbstractVector)
    T = rcum_promote_type(op, typeof(v0), eltype(x))
    out = similar(x, T)
    accumulate!(op, out, v0, x)
end

function accumulate!(op, y, v0, x::AbstractVector)
    isempty(x) && return y
    v1 = op(v0, first(x))
    _accumulate1!(op, y, v1, x, 1)
end

function _accumulate1!(op, B, v1, A::AbstractVector, dim::Integer)
    dim > 0 || throw(ArgumentError("dim must be a positive integer"))
    inds = linearindices(A)
    inds == linearindices(B) || throw(DimensionMismatch("linearindices of A and B don't match"))
    dim > 1 && return copyto!(B, A)
    i1 = inds[1]
    cur_val = v1
    B[i1] = cur_val
    @inbounds for i in inds[2:end]
        cur_val = op(cur_val, A[i])
        B[i] = cur_val
    end
    return B
end

diff(a::AbstractVector) = [ a[i+1] - a[i] for i=1:length(a)-1 ]

"""
    diff(A::AbstractVector)
    diff(A::AbstractMatrix; dims::Integer)

Finite difference operator of matrix or vector `A`. If `A` is a matrix,
specify the dimension over which to operate with the `dims` keyword argument.

# Examples
```jldoctest
julia> a = [2 4; 6 16]
2×2 Array{Int64,2}:
 2   4
 6  16

julia> diff(a, dims=2)
2×1 Array{Int64,2}:
  2
 10

julia> diff(vec(a))
3-element Array{Int64,1}:
  4
 -2
 12
```
"""
function diff(A::AbstractMatrix; dims::Union{Integer,Nothing}=nothing)
    if dims === nothing
        depwarn("`diff(A::AbstractMatrix)` is deprecated, use `diff(A, dims=1)` instead.", :diff)
        dims = 1
    end
    if dims == 1
        [A[i+1,j] - A[i,j] for i=1:size(A,1)-1, j=1:size(A,2)]
    elseif dims == 2
        [A[i,j+1] - A[i,j] for i=1:size(A,1), j=1:size(A,2)-1]
    else
        throw(ArgumentError("dimension must be 1 or 2, got $dims"))
    end
end

### from abstractarray.jl

# In the common case where we have two views into the same parent, aliasing checks
# are _much_ easier and more important to get right
function mightalias(A::SubArray{T,<:Any,P}, B::SubArray{T,<:Any,P}) where {T,P}
    if !_parentsmatch(A.parent, B.parent)
        # We cannot do any better than the usual dataids check
        return !_isdisjoint(dataids(A), dataids(B))
    end
    # Now we know that A.parent === B.parent. This means that the indices of A
    # and B are the same length and indexing into the same dimensions. We can
    # just walk through them and check for overlaps: O(ndims(A)). We must finally
    # ensure that the indices don't alias with either parent
    return _indicesmightoverlap(A.indices, B.indices) ||
        !_isdisjoint(dataids(A.parent), _splatmap(dataids, B.indices)) ||
        !_isdisjoint(dataids(B.parent), _splatmap(dataids, A.indices))
end
_parentsmatch(A::AbstractArray, B::AbstractArray) = A === B
# Two reshape(::Array)s of the same size aren't `===` because they have different headers
_parentsmatch(A::Array, B::Array) = pointer(A) == pointer(B) && size(A) == size(B)

_indicesmightoverlap(A::Tuple{}, B::Tuple{}) = true
_indicesmightoverlap(A::Tuple{}, B::Tuple) = error("malformed subarray")
_indicesmightoverlap(A::Tuple, B::Tuple{}) = error("malformed subarray")
# For ranges, it's relatively cheap to construct the intersection
@inline function _indicesmightoverlap(A::Tuple{AbstractRange, Vararg{Any}}, B::Tuple{AbstractRange, Vararg{Any}})
    !isempty(intersect(A[1], B[1])) ? _indicesmightoverlap(tail(A), tail(B)) : false
end
# But in the common AbstractUnitRange case, there's an even faster shortcut
@inline function _indicesmightoverlap(A::Tuple{AbstractUnitRange, Vararg{Any}}, B::Tuple{AbstractUnitRange, Vararg{Any}})
    max(first(A[1]),first(B[1])) <= min(last(A[1]),last(B[1])) ? _indicesmightoverlap(tail(A), tail(B)) : false
end
# And we can check scalars against eachother and scalars against arrays quite easily
@inline _indicesmightoverlap(A::Tuple{Real, Vararg{Any}}, B::Tuple{Real, Vararg{Any}}) =
    A[1] == B[1] ? _indicesmightoverlap(tail(A), tail(B)) : false
@inline _indicesmightoverlap(A::Tuple{Real, Vararg{Any}}, B::Tuple{AbstractArray, Vararg{Any}}) =
    A[1] in B[1] ? _indicesmightoverlap(tail(A), tail(B)) : false
@inline _indicesmightoverlap(A::Tuple{AbstractArray, Vararg{Any}}, B::Tuple{Real, Vararg{Any}}) =
    B[1] in A[1] ? _indicesmightoverlap(tail(A), tail(B)) : false
# And small arrays are quick, too
@inline function _indicesmightoverlap(A::Tuple{AbstractArray, Vararg{Any}}, B::Tuple{AbstractArray, Vararg{Any}})
    if length(A[1]) == 1
        return A[1][1] in B[1] ? _indicesmightoverlap(tail(A), tail(B)) : false
    elseif length(B[1]) == 1
        return B[1][1] in A[1] ? _indicesmightoverlap(tail(A), tail(B)) : false
    else
        # But checking larger arrays requires O(m*n) and is too much work
        return true
    end
end
# And in general, checking the intersection is too much work
_indicesmightoverlap(A::Tuple{Any, Vararg{Any}}, B::Tuple{Any, Vararg{Any}}) = true

"""
    fill!(A, x)

Fill array `A` with the value `x`. If `x` is an object reference, all elements will refer to
the same object. `fill!(A, Foo())` will return `A` filled with the result of evaluating
`Foo()` once.

# Examples
```jldoctest
julia> A = zeros(2,3)
2×3 Array{Float64,2}:
 0.0  0.0  0.0
 0.0  0.0  0.0

julia> fill!(A, 2.)
2×3 Array{Float64,2}:
 2.0  2.0  2.0
 2.0  2.0  2.0

julia> a = [1, 1, 1]; A = fill!(Vector{Vector{Int}}(undef, 3), a); a[1] = 2; A
3-element Array{Array{Int64,1},1}:
 [2, 1, 1]
 [2, 1, 1]
 [2, 1, 1]

julia> x = 0; f() = (global x += 1; x); fill!(Vector{Int}(undef, 3), f())
3-element Array{Int64,1}:
 1
 1
 1
```
"""
function fill!(A::AbstractArray{T}, x) where T
    xT = convert(T, x)
    for I in eachindex(A)
        @inbounds A[I] = xT
    end
    A
end

"""
    copyto!(dest::AbstractArray, src) -> dest


Copy all elements from collection `src` to array `dest`, whose length must be greater than
or equal to the length `n` of `src`. The first `n` elements of `dest` are overwritten,
the other elements are left untouched.

# Examples
```jldoctest
julia> x = [1., 0., 3., 0., 5.];

julia> y = zeros(7);

julia> copyto!(y, x);

julia> y
7-element Array{Float64,1}:
 1.0
 0.0
 3.0
 0.0
 5.0
 0.0
 0.0
```
"""
copyto!(dest, src)

function copyto!(dest::AbstractArray{T,N}, src::AbstractArray{T,N}) where {T,N}
    checkbounds(dest, axes(src)...)
    src′ = unalias(dest, src)
    for I in eachindex(IndexStyle(src′,dest), src′)
        @inbounds dest[I] = src′[I]
    end
    dest
end

function copyto!(dest::AbstractArray{T1,N}, Rdest::CartesianIndices{N},
                  src::AbstractArray{T2,N}, Rsrc::CartesianIndices{N}) where {T1,T2,N}
    isempty(Rdest) && return dest
    if size(Rdest) != size(Rsrc)
        throw(ArgumentError("source and destination must have same size (got $(size(Rsrc)) and $(size(Rdest)))"))
    end
    checkbounds(dest, first(Rdest))
    checkbounds(dest, last(Rdest))
    checkbounds(src, first(Rsrc))
    checkbounds(src, last(Rsrc))
    src′ = unalias(dest, src)
    ΔI = first(Rdest) - first(Rsrc)
    if @generated
        quote
            @nloops $N i (n->Rsrc.indices[n]) begin
                @inbounds @nref($N,dest,n->i_n+ΔI[n]) = @nref($N,src′,i)
            end
        end
    else
        for I in Rsrc
            @inbounds dest[I + ΔI] = src′[I]
        end
    end
    dest
end

"""
    copyto!(dest, Rdest::CartesianIndices, src, Rsrc::CartesianIndices) -> dest

Copy the block of `src` in the range of `Rsrc` to the block of `dest`
in the range of `Rdest`. The sizes of the two regions must match.
"""
copyto!(::AbstractArray, ::CartesianIndices, ::AbstractArray, ::CartesianIndices)

# circshift!
circshift!(dest::AbstractArray, src, ::Tuple{}) = copyto!(dest, src)
"""
    circshift!(dest, src, shifts)

Circularly shift, i.e. rotate, the data in `src`, storing the result in
`dest`. `shifts` specifies the amount to shift in each dimension.

The `dest` array must be distinct from the `src` array (they cannot
alias each other).

See also [`circshift`](@ref).
"""
@noinline function circshift!(dest::AbstractArray{T,N}, src, shiftamt::DimsInteger) where {T,N}
    dest === src && throw(ArgumentError("dest and src must be separate arrays"))
    inds = axes(src)
    axes(dest) == inds || throw(ArgumentError("indices of src and dest must match (got $inds and $(axes(dest)))"))
    _circshift!(dest, (), src, (), inds, fill_to_length(shiftamt, 0, Val(N)))
end
circshift!(dest::AbstractArray, src, shiftamt) = circshift!(dest, src, (shiftamt...,))

# For each dimension, we copy the first half of src to the second half
# of dest, and the second half of src to the first half of dest. This
# uses a recursive bifurcation strategy so that these splits can be
# encoded by ranges, which means that we need only one call to `mod`
# per dimension rather than one call per index.
# `rdest` and `rsrc` are tuples-of-ranges that grow one dimension at a
# time; when all the dimensions have been filled in, you call `copyto!`
# for that block. In other words, in two dimensions schematically we
# have the following call sequence (--> means a call):
#   circshift!(dest, src, shiftamt) -->
#     _circshift!(dest, src, ("first half of dim1",)) -->
#       _circshift!(dest, src, ("first half of dim1", "first half of dim2")) --> copyto!
#       _circshift!(dest, src, ("first half of dim1", "second half of dim2")) --> copyto!
#     _circshift!(dest, src, ("second half of dim1",)) -->
#       _circshift!(dest, src, ("second half of dim1", "first half of dim2")) --> copyto!
#       _circshift!(dest, src, ("second half of dim1", "second half of dim2")) --> copyto!
@inline function _circshift!(dest, rdest, src, rsrc,
                             inds::Tuple{AbstractUnitRange,Vararg{Any}},
                             shiftamt::Tuple{Integer,Vararg{Any}})
    ind1, d = inds[1], shiftamt[1]
    s = mod(d, length(ind1))
    sf, sl = first(ind1)+s, last(ind1)-s
    r1, r2 = first(ind1):sf-1, sf:last(ind1)
    r3, r4 = first(ind1):sl, sl+1:last(ind1)
    tinds, tshiftamt = tail(inds), tail(shiftamt)
    _circshift!(dest, (rdest..., r1), src, (rsrc..., r4), tinds, tshiftamt)
    _circshift!(dest, (rdest..., r2), src, (rsrc..., r3), tinds, tshiftamt)
end
# At least one of inds, shiftamt is empty
function _circshift!(dest, rdest, src, rsrc, inds, shiftamt)
    copyto!(dest, CartesianIndices(rdest), src, CartesianIndices(rsrc))
end

# circcopy!
"""
    circcopy!(dest, src)

Copy `src` to `dest`, indexing each dimension modulo its length.
`src` and `dest` must have the same size, but can be offset in
their indices; any offset results in a (circular) wraparound. If the
arrays have overlapping indices, then on the domain of the overlap
`dest` agrees with `src`.

# Examples
```julia-repl
julia> src = reshape(Vector(1:16), (4,4))
4×4 Array{Int64,2}:
 1  5   9  13
 2  6  10  14
 3  7  11  15
 4  8  12  16

julia> dest = OffsetArray{Int}(undef, (0:3,2:5))

julia> circcopy!(dest, src)
OffsetArrays.OffsetArray{Int64,2,Array{Int64,2}} with indices 0:3×2:5:
 8  12  16  4
 5   9  13  1
 6  10  14  2
 7  11  15  3

julia> dest[1:3,2:4] == src[1:3,2:4]
true
```
"""
function circcopy!(dest, src)
    dest === src && throw(ArgumentError("dest and src must be separate arrays"))
    indssrc, indsdest = axes(src), axes(dest)
    if (szsrc = map(length, indssrc)) != (szdest = map(length, indsdest))
        throw(DimensionMismatch("src and dest must have the same sizes (got $szsrc and $szdest)"))
    end
    shift = map((isrc, idest)->first(isrc)-first(idest), indssrc, indsdest)
    all(x->x==0, shift) && return copyto!(dest, src)
    _circcopy!(dest, (), indsdest, src, (), indssrc)
end

# This uses the same strategy described above for _circshift!
@inline function _circcopy!(dest, rdest, indsdest::Tuple{AbstractUnitRange,Vararg{Any}},
                            src,  rsrc,  indssrc::Tuple{AbstractUnitRange,Vararg{Any}})
    indd1, inds1 = indsdest[1], indssrc[1]
    l = length(indd1)
    s = mod(first(inds1)-first(indd1), l)
    sdf = first(indd1)+s
    rd1, rd2 = first(indd1):sdf-1, sdf:last(indd1)
    ssf = last(inds1)-s
    rs1, rs2 = first(inds1):ssf, ssf+1:last(inds1)
    tindsd, tindss = tail(indsdest), tail(indssrc)
    _circcopy!(dest, (rdest..., rd1), tindsd, src, (rsrc..., rs2), tindss)
    _circcopy!(dest, (rdest..., rd2), tindsd, src, (rsrc..., rs1), tindss)
end

# At least one of indsdest, indssrc are empty (and both should be, since we've checked)
function _circcopy!(dest, rdest, indsdest, src, rsrc, indssrc)
    copyto!(dest, CartesianIndices(rdest), src, CartesianIndices(rsrc))
end

### BitArrays

## getindex

# contiguous multidimensional indexing: if the first dimension is a range,
# we can get some performance from using copy_chunks!
@inline function _unsafe_getindex!(X::BitArray, B::BitArray, I0::Union{UnitRange{Int},Slice})
    copy_chunks!(X.chunks, 1, B.chunks, indexoffset(I0)+1, length(I0))
    return X
end

# Optimization where the inner dimension is contiguous improves perf dramatically
@generated function _unsafe_getindex!(X::BitArray, B::BitArray,
        I0::Union{Slice,UnitRange{Int}}, I::Union{Int,UnitRange{Int},Slice}...)
    N = length(I)
    quote
        $(Expr(:meta, :inline))
        @nexprs $N d->(I_d = I[d])

        idxlens = @ncall $N index_lengths I0 I

        f0 = indexoffset(I0)+1
        l0 = idxlens[1]

        gap_lst_1 = 0
        @nexprs $N d->(gap_lst_{d+1} = idxlens[d+1])
        stride = 1
        ind = f0
        @nexprs $N d->begin
            stride *= size(B, d)
            stride_lst_d = stride
            ind += stride * indexoffset(I_d)
            gap_lst_{d+1} *= stride
        end

        storeind = 1
        Xc, Bc = X.chunks, B.chunks
        @nloops($N, i, d->(1:idxlens[d+1]),
                d->nothing, # PRE
                d->(ind += stride_lst_d - gap_lst_d), # POST
                begin # BODY
                    copy_chunks!(Xc, storeind, Bc, ind, l0)
                    storeind += l0
                end)
        return X
    end
end

# in the general multidimensional non-scalar case, can we do about 10% better
# in most cases by manually hoisting the bitarray chunks access out of the loop
# (This should really be handled by the compiler or with an immutable BitArray)
@generated function _unsafe_getindex!(X::BitArray, B::BitArray, I::Union{Int,AbstractArray{Int}}...)
    N = length(I)
    quote
        $(Expr(:meta, :inline))
        stride_1 = 1
        @nexprs $N d->(stride_{d+1} = stride_d*size(B, d))
        $(Symbol(:offset_, N)) = 1
        ind = 0
        Xc, Bc = X.chunks, B.chunks
        @nloops $N i d->I[d] d->(@inbounds offset_{d-1} = offset_d + (i_d-1)*stride_d) begin
            ind += 1
            unsafe_bitsetindex!(Xc, unsafe_bitgetindex(Bc, offset_0), ind)
        end
        return X
    end
end

## setindex!

function copy_to_bitarray_chunks!(Bc::Vector{UInt64}, pos_d::Int, C::StridedArray, pos_s::Int, numbits::Int)
    bind = pos_d
    cind = pos_s
    lastind = pos_d + numbits - 1
    @inbounds while bind ≤ lastind
        unsafe_bitsetindex!(Bc, Bool(C[cind]), bind)
        bind += 1
        cind += 1
    end
end

# Note: the next two functions rely on the following definition of the conversion to Bool:
#   convert(::Type{Bool}, x::Real) = x==0 ? false : x==1 ? true : throw(InexactError(...))
# they're used to pre-emptively check in bulk when possible, which is much faster.
# Also, the functions can be overloaded for custom types T<:Real :
#  a) in the unlikely eventuality that they use a different logic for Bool conversion
#  b) to skip the check if not necessary
@inline try_bool_conversion(x::Real) =
    x == 0 || x == 1 || throw(InexactError(:try_bool_conversion, Bool, x))
@inline unchecked_bool_convert(x::Real) = x == 1

function copy_to_bitarray_chunks!(Bc::Vector{UInt64}, pos_d::Int, C::StridedArray{<:Real}, pos_s::Int, numbits::Int)
    @inbounds for i = (1:numbits) .+ (pos_s - 1)
        try_bool_conversion(C[i])
    end

    kd0, ld0 = get_chunks_id(pos_d)
    kd1, ld1 = get_chunks_id(pos_d + numbits - 1)

    delta_kd = kd1 - kd0

    u = _msk64
    if delta_kd == 0
        msk_d0 = msk_d1 = ~(u << ld0) | (u << (ld1+1))
        lt0 = ld1
    else
        msk_d0 = ~(u << ld0)
        msk_d1 = (u << (ld1+1))
        lt0 = 63
    end

    bind = kd0
    ind = pos_s
    @inbounds if ld0 > 0
        c = UInt64(0)
        for j = ld0:lt0
            c |= (UInt64(unchecked_bool_convert(C[ind])) << j)
            ind += 1
        end
        Bc[kd0] = (Bc[kd0] & msk_d0) | (c & ~msk_d0)
        bind += 1
    end

    nc = _div64(numbits - ind + pos_s)
    @inbounds for i = 1:nc
        c = UInt64(0)
        for j = 0:63
            c |= (UInt64(unchecked_bool_convert(C[ind])) << j)
            ind += 1
        end
        Bc[bind] = c
        bind += 1
    end

    @inbounds if bind ≤ kd1
        @assert bind == kd1
        c = UInt64(0)
        for j = 0:ld1
            c |= (UInt64(unchecked_bool_convert(C[ind])) << j)
            ind += 1
        end
        Bc[kd1] = (Bc[kd1] & msk_d1) | (c & ~msk_d1)
    end
end

# contiguous multidimensional indexing: if the first dimension is a range,
# we can get some performance from using copy_chunks!

@inline function setindex!(B::BitArray, X::Union{StridedArray,BitArray}, J0::Union{Colon,UnitRange{Int}})
    I0 = to_indices(B, (J0,))[1]
    @boundscheck checkbounds(B, I0)
    l0 = length(I0)
    setindex_shape_check(X, l0)
    l0 == 0 && return B
    f0 = indexoffset(I0)+1
    copy_to_bitarray_chunks!(B.chunks, f0, X, 1, l0)
    return B
end

@inline function setindex!(B::BitArray, X::Union{StridedArray,BitArray},
        I0::Union{Colon,UnitRange{Int}}, I::Union{Int,UnitRange{Int},Colon}...)
    J = to_indices(B, (I0, I...))
    @boundscheck checkbounds(B, J...)
    _unsafe_setindex!(B, X, J...)
end
@generated function _unsafe_setindex!(B::BitArray, X::Union{StridedArray,BitArray},
        I0::Union{Slice,UnitRange{Int}}, I::Union{Int,UnitRange{Int},Slice}...)
    N = length(I)
    quote
        idxlens = @ncall $N index_lengths I0 d->I[d]
        @ncall $N setindex_shape_check X idxlens[1] d->idxlens[d+1]
        isempty(X) && return B
        f0 = indexoffset(I0)+1
        l0 = idxlens[1]

        gap_lst_1 = 0
        @nexprs $N d->(gap_lst_{d+1} = idxlens[d+1])
        stride = 1
        ind = f0
        @nexprs $N d->begin
            stride *= size(B, d)
            stride_lst_d = stride
            ind += stride * indexoffset(I[d])
            gap_lst_{d+1} *= stride
        end

        refind = 1
        Bc = B.chunks
        @nloops($N, i, d->I[d],
                d->nothing, # PRE
                d->(ind += stride_lst_d - gap_lst_d), # POST
                begin # BODY
                    copy_to_bitarray_chunks!(Bc, ind, X, refind, l0)
                    refind += l0
                end)

        return B
    end
end

@inline function setindex!(B::BitArray, x,
        I0::Union{Colon,UnitRange{Int}}, I::Union{Int,UnitRange{Int},Colon}...)
    J = to_indices(B, (I0, I...))
    @boundscheck checkbounds(B, J...)
    _unsafe_setindex!(B, x, J...)
end
@propagate_inbounds function setindex!(B::BitArray, X::AbstractArray,
        I0::Union{Colon,UnitRange{Int}}, I::Union{Int,UnitRange{Int},Colon}...)
    _setindex!(IndexStyle(B), B, X, to_indices(B, (I0, I...))...)
end

@generated function _unsafe_setindex!(B::BitArray, x,
        I0::Union{Slice,UnitRange{Int}}, I::Union{Int,UnitRange{Int},Slice}...)
    N = length(I)
    quote
        y = Bool(x)
        idxlens = @ncall $N index_lengths I0 d->I[d]

        f0 = indexoffset(I0)+1
        l0 = idxlens[1]
        l0 == 0 && return B
        @nexprs $N d->(isempty(I[d]) && return B)

        gap_lst_1 = 0
        @nexprs $N d->(gap_lst_{d+1} = idxlens[d+1])
        stride = 1
        ind = f0
        @nexprs $N d->begin
            stride *= size(B, d)
            stride_lst_d = stride
            ind += stride * indexoffset(I[d])
            gap_lst_{d+1} *= stride
        end

        @nloops($N, i, d->I[d],
                d->nothing, # PRE
                d->(ind += stride_lst_d - gap_lst_d), # POST
                fill_chunks!(B.chunks, y, ind, l0) # BODY
                )

        return B
    end
end

## isassigned

@generated function isassigned(B::BitArray, I_0::Int, I::Int...)
    N = length(I)
    quote
        @nexprs $N d->(I_d = I[d])
        stride = 1
        index = I_0
        @nexprs $N d->begin
            l = size(B,d)
            stride *= l
            @boundscheck 1 <= I_{d-1} <= l || return false
            index += (I_d - 1) * stride
        end
        return isassigned(B, index)
    end
end

## permutedims

## Permute array dims ##

function permutedims(B::StridedArray, perm)
    dimsB = size(B)
    ndimsB = length(dimsB)
    (ndimsB == length(perm) && isperm(perm)) || throw(ArgumentError("no valid permutation of dimensions"))
    dimsP = ntuple(i->dimsB[perm[i]], ndimsB)::typeof(dimsB)
    P = similar(B, dimsP)
    permutedims!(P, B, perm)
end

function checkdims_perm(P::AbstractArray{TP,N}, B::AbstractArray{TB,N}, perm) where {TP,TB,N}
    indsB = axes(B)
    length(perm) == N || throw(ArgumentError("expected permutation of size $N, but length(perm)=$(length(perm))"))
    isperm(perm) || throw(ArgumentError("input is not a permutation"))
    indsP = axes(P)
    for i = 1:length(perm)
        indsP[i] == indsB[perm[i]] || throw(DimensionMismatch("destination tensor of incorrect size"))
    end
    nothing
end

for (V, PT, BT) in [((:N,), BitArray, BitArray), ((:T,:N), Array, StridedArray)]
    @eval @generated function permutedims!(P::$PT{$(V...)}, B::$BT{$(V...)}, perm) where $(V...)
        quote
            checkdims_perm(P, B, perm)

            #calculates all the strides
            native_strides = size_to_strides(1, size(B)...)
            strides_1 = 0
            @nexprs $N d->(strides_{d+1} = native_strides[perm[d]])

            #Creates offset, because indexing starts at 1
            offset = 1 - sum(@ntuple $N d->strides_{d+1})

            ind = 1
            @nexprs 1 d->(counts_{$N+1} = strides_{$N+1}) # a trick to set counts_($N+1)
            @nloops($N, i, P,
                    d->(counts_d = strides_d), # PRE
                    d->(counts_{d+1} += strides_{d+1}), # POST
                    begin # BODY
                        sumc = sum(@ntuple $N d->counts_{d+1})
                        @inbounds P[ind] = B[sumc+offset]
                        ind += 1
                    end)

            return P
        end
    end
end

## unique across dim

# TODO: this doesn't fit into the new hashing scheme in any obvious way

struct Prehashed
    hash::UInt
end
hash(x::Prehashed) = x.hash

"""
    unique(A::AbstractArray; dims::Int)

Return unique regions of `A` along dimension `dims`.

# Examples
```jldoctest
julia> A = map(isodd, reshape(Vector(1:8), (2,2,2)))
2×2×2 Array{Bool,3}:
[:, :, 1] =
  true   true
 false  false

[:, :, 2] =
  true   true
 false  false

julia> unique(A)
2-element Array{Bool,1}:
  true
 false

julia> unique(A, dims=2)
2×1×2 Array{Bool,3}:
[:, :, 1] =
  true
 false

[:, :, 2] =
  true
 false

julia> unique(A, dims=3)
2×2×1 Array{Bool,3}:
[:, :, 1] =
  true   true
 false  false
```
"""
<<<<<<< HEAD
@generated function unique(A::AbstractArray{T,N}, dim::Int) where {T,N}
=======
unique(A::AbstractArray; dims::Union{Colon,Integer} = :) = _unique_dims(A, dims)

_unique_dims(A::AbstractArray, dims::Colon) = invoke(unique, Tuple{Any}, A)

@generated function _unique_dims(A::AbstractArray{T,N}, dim::Integer) where {T,N}
    inds = inds -> zeros(UInt, inds)
>>>>>>> d1ee03ff
    quote
        1 <= dim <= $N || return copy(A)
        hashes = zeros(UInt, axes(A, dim))

        # Compute hash for each row
        k = 0
        @nloops $N i A d->(if d == dim; k = i_d; end) begin
            @inbounds hashes[k] = hash(hashes[k], hash((@nref $N A i)))
        end

        # Collect index of first row for each hash
        uniquerow = similar(Array{Int}, axes(A, dim))
        firstrow = Dict{Prehashed,Int}()
        for k = axes(A, dim)
            uniquerow[k] = get!(firstrow, Prehashed(hashes[k]), k)
        end
        uniquerows = collect(values(firstrow))

        # Check for collisions
        collided = falses(axes(A, dim))
        @inbounds begin
            @nloops $N i A d->(if d == dim
                k = i_d
                j_d = uniquerow[k]
            else
                j_d = i_d
            end) begin
                if (@nref $N A j) != (@nref $N A i)
                    collided[k] = true
                end
            end
        end

        if any(collided)
            nowcollided = similar(BitArray, axes(A, dim))
            while any(collided)
                # Collect index of first row for each collided hash
                empty!(firstrow)
                for j = axes(A, dim)
                    collided[j] || continue
                    uniquerow[j] = get!(firstrow, Prehashed(hashes[j]), j)
                end
                for v in values(firstrow)
                    push!(uniquerows, v)
                end

                # Check for collisions
                fill!(nowcollided, false)
                @nloops $N i A d->begin
                    if d == dim
                        k = i_d
                        j_d = uniquerow[k]
                        (!collided[k] || j_d == k) && continue
                    else
                        j_d = i_d
                    end
                end begin
                    if (@nref $N A j) != (@nref $N A i)
                        nowcollided[k] = true
                    end
                end
                (collided, nowcollided) = (nowcollided, collided)
            end
        end

        @nref $N A d->d == dim ? sort!(uniquerows) : (axes(A, d))
    end
end

"""
    extrema(A, dims) -> Array{Tuple}

Compute the minimum and maximum elements of an array over the given dimensions.

# Examples
```jldoctest
julia> A = reshape(Vector(1:2:16), (2,2,2))
2×2×2 Array{Int64,3}:
[:, :, 1] =
 1  5
 3  7

[:, :, 2] =
  9  13
 11  15

julia> extrema(A, (1,2))
1×1×2 Array{Tuple{Int64,Int64},3}:
[:, :, 1] =
 (1, 7)

[:, :, 2] =
 (9, 15)
```
"""
function extrema(A::AbstractArray, dims)
    sz = [size(A)...]
    sz[[dims...]] = 1
    B = Array{Tuple{eltype(A),eltype(A)}}(undef, sz...)
    return extrema!(B, A)
end

@noinline function extrema!(B, A)
    sA = size(A)
    sB = size(B)
    for I in CartesianIndices(sB)
        AI = A[I]
        B[I] = (AI, AI)
    end
    Bmax = CartesianIndex(sB)
    @inbounds @simd for I in CartesianIndices(sA)
        J = min(Bmax,I)
        BJ = B[J]
        AI = A[I]
        if AI < BJ[1]
            B[J] = (AI, BJ[2])
        elseif AI > BJ[2]
            B[J] = (BJ[1], AI)
        end
    end
    return B
end

# Show for pairs() with Cartesian indicies. Needs to be here rather than show.jl for bootstrap order
function Base.showarg(io::IO, r::Iterators.Pairs{<:Integer, <:Any, <:Any, T}, toplevel) where T <: Union{AbstractVector, Tuple}
    print(io, "pairs(::$T)")
end
function Base.showarg(io::IO, r::Iterators.Pairs{<:CartesianIndex, <:Any, <:Any, T}, toplevel) where T <: AbstractArray
    print(io, "pairs(::$T)")
end

function Base.showarg(io::IO, r::Iterators.Pairs{<:CartesianIndex, <:Any, <:Any, <:AbstractVector}, toplevel)
    print(io, "pairs(IndexCartesian(), ::$T)")
end<|MERGE_RESOLUTION|>--- conflicted
+++ resolved
@@ -1766,16 +1766,11 @@
  false  false
 ```
 """
-<<<<<<< HEAD
-@generated function unique(A::AbstractArray{T,N}, dim::Int) where {T,N}
-=======
 unique(A::AbstractArray; dims::Union{Colon,Integer} = :) = _unique_dims(A, dims)
 
 _unique_dims(A::AbstractArray, dims::Colon) = invoke(unique, Tuple{Any}, A)
 
 @generated function _unique_dims(A::AbstractArray{T,N}, dim::Integer) where {T,N}
-    inds = inds -> zeros(UInt, inds)
->>>>>>> d1ee03ff
     quote
         1 <= dim <= $N || return copy(A)
         hashes = zeros(UInt, axes(A, dim))
