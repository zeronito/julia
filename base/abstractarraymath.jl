# This file is a part of Julia. License is MIT: https://julialang.org/license

 ## Basic functions ##

isreal(x::AbstractArray) = all(isreal,x)
iszero(x::AbstractArray) = all(iszero,x)
isreal(x::AbstractArray{<:Real}) = true

## Constructors ##

"""
    vec(a::AbstractArray) -> AbstractVector

Reshape the array `a` as a one-dimensional column vector. Return `a` if it is
already an `AbstractVector`. The resulting array
shares the same underlying data as `a`, so it will only be mutable if `a` is
mutable, in which case modifying one will also modify the other.

# Examples
```jldoctest
julia> a = [1 2 3; 4 5 6]
2×3 Matrix{Int64}:
 1  2  3
 4  5  6

julia> vec(a)
6-element Vector{Int64}:
 1
 4
 2
 5
 3
 6

julia> vec(1:3)
1:3
```

See also [`reshape`](@ref).
"""
vec(a::AbstractArray) = reshape(a,length(a))
vec(a::AbstractVector) = a

_sub(::Tuple{}, ::Tuple{}) = ()
_sub(t::Tuple, ::Tuple{}) = t
_sub(t::Tuple, s::Tuple) = _sub(tail(t), tail(s))

"""
    dropdims(A; dims)

Remove the dimensions specified by `dims` from array `A`.
Elements of `dims` must be unique and within the range `1:ndims(A)`.
`size(A,i)` must equal 1 for all `i` in `dims`.

# Examples
```jldoctest
julia> a = reshape(Vector(1:4),(2,2,1,1))
2×2×1×1 Array{Int64, 4}:
[:, :, 1, 1] =
 1  3
 2  4

julia> dropdims(a; dims=3)
2×2×1 Array{Int64, 3}:
[:, :, 1] =
 1  3
 2  4
```
"""
dropdims(A; dims) = _dropdims(A, dims)
function _dropdims(A::AbstractArray, dims::Dims)
    for i in eachindex(dims)
        1 <= dims[i] <= ndims(A) || throw(ArgumentError("dropped dims must be in range 1:ndims(A)"))
        length(axes(A, dims[i])) == 1 || throw(ArgumentError("dropped dims must all be size 1"))
        for j = 1:i-1
            dims[j] == dims[i] && throw(ArgumentError("dropped dims must be unique"))
        end
    end
    d = ()
    for i = 1:ndims(A)
        if !in(i, dims)
            d = tuple(d..., axes(A, i))
        end
    end
    reshape(A, d::typeof(_sub(axes(A), dims)))
end
_dropdims(A::AbstractArray, dim::Integer) = _dropdims(A, (Int(dim),))

## Unary operators ##

conj(x::AbstractArray{<:Real}) = x
conj!(x::AbstractArray{<:Real}) = x

real(x::AbstractArray{<:Real}) = x
imag(x::AbstractArray{<:Real}) = zero(x)

+(x::AbstractArray{<:Number}) = x
*(x::AbstractArray{<:Number,2}) = x

# index A[:,:,...,i,:,:,...] where "i" is in dimension "d"

"""
    selectdim(A, d::Integer, i)

Return a view of all the data of `A` where the index for dimension `d` equals `i`.

Equivalent to `view(A,:,:,...,i,:,:,...)` where `i` is in position `d`.

# Examples
```jldoctest
julia> A = [1 2 3 4; 5 6 7 8]
2×4 Matrix{Int64}:
 1  2  3  4
 5  6  7  8

julia> selectdim(A, 2, 3)
2-element view(::Matrix{Int64}, :, 3) with eltype Int64:
 3
 7
```
"""
@inline selectdim(A::AbstractArray, d::Integer, i) = _selectdim(A, d, i, _setindex(i, d, map(Slice, axes(A))...))
@noinline function _selectdim(A, d, i, idxs)
    d >= 1 || throw(ArgumentError("dimension must be ≥ 1, got $d"))
    nd = ndims(A)
    d > nd && (i == 1 || throw(BoundsError(A, (ntuple(k->Colon(),d-1)..., i))))
    return view(A, idxs...)
end

<<<<<<< HEAD
"""
    selectslice(A::AbstractArray, dim::Integer, inds...)

Return a view in to the vector shaped slice of `A` along the dimension `dim` with all the other indices set to `inds` in order.

Equivalent to `view(A, inds[1], inds[2], ..., :, inds[dim], inds[dim+1], ...)`

#Examples
```jldoctest
julia> A = [1 2 3 4; 5 6 7 8]
2×4 Array{Int64,2}:
 1  2  3  4
 5  6  7  8

julia> selectslice(A, 2, 2)
4-element view(::Array{Int64,2}, 2, :) with eltype Int64:
 5
 6
 7
 8
 ```
"""
@noinline function selectslice(A::AbstractArray{T,N}, dim, inds...) where {T,N}
    dim >= 1 || throw(ArgumentError("dimension must be ≥ 1, got $dim"))
    dim > N && throw(ArgumentError("dimension must be ≤ ndims(A), got $dim"))
    length(inds) == (N-1) || throw(BoundsError(A, Tuple(inds[1:dim-1]..., Slice(1:size(A,dim)), inds[dim:end]...)))
    view(A, inds[1:dim-1]..., Slice(1:size(A,dim)), inds[dim:end]...)
end

"""
    reverse(A; dims::Integer)

Reverse `A` in dimension `dims`.

# Examples
```jldoctest
julia> b = [1 2; 3 4]
2×2 Array{Int64,2}:
 1  2
 3  4

julia> reverse(b, dims=2)
2×2 Array{Int64,2}:
 2  1
 4  3
```
"""
function reverse(A::AbstractArray; dims::Integer)
    nd = ndims(A); d = dims
    1 ≤ d ≤ nd || throw(ArgumentError("dimension $d is not 1 ≤ $d ≤ $nd"))
    if isempty(A)
        return copy(A)
    elseif nd == 1
        return reverse(A)
    end
    inds = axes(A)
    B = similar(A)
    nnd = 0
    for i = 1:nd
        nnd += Int(length(inds[i])==1 || i==d)
    end
    indsd = inds[d]
    sd = first(indsd)+last(indsd)
    if nnd==nd
        # reverse along the only non-singleton dimension
        for i in indsd
            B[i] = A[sd-i]
        end
        return B
    end
    let B=B # workaround #15276
        alli = [ axes(B,n) for n in 1:nd ]
        for i in indsd
            B[[ n==d ? sd-i : alli[n] for n in 1:nd ]...] = selectdim(A, d, i)
        end
    end
    return B
end

=======
>>>>>>> 4fedd838
function circshift(a::AbstractArray, shiftamt::Real)
    circshift!(similar(a), a, (Integer(shiftamt),))
end
circshift(a::AbstractArray, shiftamt::DimsInteger) = circshift!(similar(a), a, shiftamt)
"""
    circshift(A, shifts)

Circularly shift, i.e. rotate, the data in an array. The second argument is a tuple or
vector giving the amount to shift in each dimension, or an integer to shift only in the
first dimension.

# Examples
```jldoctest
julia> b = reshape(Vector(1:16), (4,4))
4×4 Matrix{Int64}:
 1  5   9  13
 2  6  10  14
 3  7  11  15
 4  8  12  16

julia> circshift(b, (0,2))
4×4 Matrix{Int64}:
  9  13  1  5
 10  14  2  6
 11  15  3  7
 12  16  4  8

julia> circshift(b, (-1,0))
4×4 Matrix{Int64}:
 2  6  10  14
 3  7  11  15
 4  8  12  16
 1  5   9  13

julia> a = BitArray([true, true, false, false, true])
5-element BitVector:
 1
 1
 0
 0
 1

julia> circshift(a, 1)
5-element BitVector:
 1
 1
 1
 0
 0

julia> circshift(a, -1)
5-element BitVector:
 1
 0
 0
 1
 1
```

See also [`circshift!`](@ref).
"""
function circshift(a::AbstractArray, shiftamt)
    circshift!(similar(a), a, map(Integer, (shiftamt...,)))
end

## Other array functions ##

"""
    repeat(A::AbstractArray, counts::Integer...)

Construct an array by repeating array `A` a given number of times in each dimension, specified by `counts`.

# Examples
```jldoctest
julia> repeat([1, 2, 3], 2)
6-element Vector{Int64}:
 1
 2
 3
 1
 2
 3

julia> repeat([1, 2, 3], 2, 3)
6×3 Matrix{Int64}:
 1  1  1
 2  2  2
 3  3  3
 1  1  1
 2  2  2
 3  3  3
```
"""
function repeat(A::AbstractArray, counts...)
    return _RepeatInnerOuter.repeat(A, outer=counts)
end

"""
    repeat(A::AbstractArray; inner=ntuple(x->1, ndims(A)), outer=ntuple(x->1, ndims(A)))

Construct an array by repeating the entries of `A`. The i-th element of `inner` specifies
the number of times that the individual entries of the i-th dimension of `A` should be
repeated. The i-th element of `outer` specifies the number of times that a slice along the
i-th dimension of `A` should be repeated. If `inner` or `outer` are omitted, no repetition
is performed.

# Examples
```jldoctest
julia> repeat(1:2, inner=2)
4-element Vector{Int64}:
 1
 1
 2
 2

julia> repeat(1:2, outer=2)
4-element Vector{Int64}:
 1
 2
 1
 2

julia> repeat([1 2; 3 4], inner=(2, 1), outer=(1, 3))
4×6 Matrix{Int64}:
 1  2  1  2  1  2
 1  2  1  2  1  2
 3  4  3  4  3  4
 3  4  3  4  3  4
```
"""
function repeat(A::AbstractArray; inner = nothing, outer = nothing)
    return _RepeatInnerOuter.repeat(A, inner=inner, outer=outer)
end

module _RepeatInnerOuter

function repeat(arr; inner=nothing, outer=nothing)
    check(arr, inner, outer)
    arr, inner, outer = resolve(arr, inner, outer)
    repeat_inner_outer(arr, inner, outer)
end

to_tuple(t::Tuple) = t
to_tuple(x::Integer) = (x,)
to_tuple(itr) = tuple(itr...)

function pad(a, b)
    N = max(length(a), length(b))
    Base.fill_to_length(a, 1, Val(N)), Base.fill_to_length(b, 1, Val(N))
end
function pad(a, b, c)
    N = max(max(length(a), length(b)), length(c))
    Base.fill_to_length(a, 1, Val(N)), Base.fill_to_length(b, 1, Val(N)), Base.fill_to_length(c, 1, Val(N))
end

function resolve(arr::AbstractArray{<:Any, N}, inner::NTuple{N, Any}, outer::NTuple{N,Any}) where {N}
    arr, inner, outer
end
function resolve(arr, inner, outer)
    dims, inner, outer = pad(size(arr), to_tuple(inner), to_tuple(outer))
    reshape(arr, dims), inner, outer
end
function resolve(arr, inner::Nothing, outer::Nothing)
    return arr, inner, outer
end
function resolve(arr, inner::Nothing, outer)
    dims, outer = pad(size(arr), to_tuple(outer))
    reshape(arr, dims), inner, outer
end
function resolve(arr, inner, outer::Nothing)
    dims, inner = pad(size(arr), to_tuple(inner))
    reshape(arr, dims), inner, outer
end

function check(arr, inner, outer)
    if inner !== nothing
        # TODO: Currently one based indexing is demanded for inner !== nothing,
        # but not for outer !== nothing. Decide for something consistent.
        Base.require_one_based_indexing(arr)
        if any(<(0), inner)
            throw(ArgumentError("no inner repetition count may be negative; got $inner"))
        end
        if length(inner) < ndims(arr)
            throw(ArgumentError("number of inner repetitions ($(length(inner))) cannot be less than number of dimensions of input array ($(ndims(arr)))"))
        end
    end
    if outer !== nothing
        if any(<(0), outer)
            throw(ArgumentError("no outer repetition count may be negative; got $outer"))
        end
        if (length(outer) < ndims(arr)) && (inner !== nothing)
            throw(ArgumentError("number of outer repetitions ($(length(outer))) cannot be less than number of dimensions of input array ($(ndims(arr)))"))
        end
    end
end

repeat_inner_outer(arr, inner::Nothing, outer::Nothing) = arr
repeat_inner_outer(arr, ::Nothing, outer) = repeat_outer(arr, outer)
repeat_inner_outer(arr, inner, ::Nothing) = repeat_inner(arr, inner)
repeat_inner_outer(arr, inner, outer) = repeat_outer(repeat_inner(arr, inner), outer)

function repeat_outer(a::AbstractMatrix, (m,n)::NTuple{2, Any})
    o, p = size(a,1), size(a,2)
    b = similar(a, o*m, p*n)
    for j=1:n
        d = (j-1)*p+1
        R = d:d+p-1
        for i=1:m
            c = (i-1)*o+1
            @inbounds b[c:c+o-1, R] = a
        end
    end
    return b
end

function repeat_outer(a::AbstractVector, (m,)::Tuple{Any})
    o = length(a)
    b = similar(a, o*m)
    for i=1:m
        c = (i-1)*o+1
        @inbounds b[c:c+o-1] = a
    end
    return b
end

function repeat_outer(arr::AbstractArray{<:Any,N}, dims::NTuple{N,Any}) where {N}
    insize  = size(arr)
    outsize = map(*, insize, dims)
    out = similar(arr, outsize)
    for I in CartesianIndices(arr)
        for J in CartesianIndices(dims)
            TIJ = map(Tuple(I), Tuple(J), insize) do i, j, d
                i + d * (j-1)
            end
            IJ = CartesianIndex(TIJ)
            @inbounds out[IJ] = arr[I]
        end
    end
    return out
end

function repeat_inner(arr, inner)
    basedims = size(arr)
    outsize = map(*, size(arr), inner)
    out = similar(arr, outsize)
    for I in CartesianIndices(arr)
        for J in CartesianIndices(inner)
            TIJ = map(Tuple(I), Tuple(J), inner) do i, j, d
                (i-1) * d + j
            end
            IJ = CartesianIndex(TIJ)
            @inbounds out[IJ] = arr[I]
        end
    end
    return out
end

end#module

"""
    eachrow(A::AbstractVecOrMat)

Create a generator that iterates over the first dimension of vector or matrix `A`,
returning the rows as `AbstractVector` views.

See also [`eachcol`](@ref) and [`eachslice`](@ref).

!!! compat "Julia 1.1"
     This function requires at least Julia 1.1.

# Example

```jldoctest
julia> a = [1 2; 3 4]
2×2 Matrix{Int64}:
 1  2
 3  4

julia> first(eachrow(a))
2-element view(::Matrix{Int64}, 1, :) with eltype Int64:
 1
 2

julia> collect(eachrow(a))
2-element Vector{SubArray{Int64, 1, Matrix{Int64}, Tuple{Int64, Base.Slice{Base.OneTo{Int64}}}, true}}:
 [1, 2]
 [3, 4]
```
"""
eachrow(A::AbstractVecOrMat) = (view(A, i, :) for i in axes(A, 1))


"""
    eachcol(A::AbstractVecOrMat)

Create a generator that iterates over the second dimension of matrix `A`, returning the
columns as `AbstractVector` views.

See also [`eachrow`](@ref) and [`eachslice`](@ref).

!!! compat "Julia 1.1"
     This function requires at least Julia 1.1.

# Example

```jldoctest
julia> a = [1 2; 3 4]
2×2 Matrix{Int64}:
 1  2
 3  4

julia> first(eachcol(a))
2-element view(::Matrix{Int64}, :, 1) with eltype Int64:
 1
 3

julia> collect(eachcol(a))
2-element Vector{SubArray{Int64, 1, Matrix{Int64}, Tuple{Base.Slice{Base.OneTo{Int64}}, Int64}, true}}:
 [1, 3]
 [2, 4]
```
"""
eachcol(A::AbstractVecOrMat) = (view(A, :, i) for i in axes(A, 2))

"""
    eachslice(A::AbstractArray; dims)

Create a generator that iterates over dimensions `dims` of `A`, returning views that select all
the data from the other dimensions in `A`.

Only a single dimension in `dims` is currently supported. Equivalent to `(view(A,:,:,...,i,:,:
...)) for i in axes(A, dims))`, where `i` is in position `dims`.

See also [`eachrow`](@ref), [`eachcol`](@ref), and [`selectdim`](@ref).

!!! compat "Julia 1.1"
     This function requires at least Julia 1.1.

# Example

```jldoctest
julia> M = [1 2 3; 4 5 6; 7 8 9]
3×3 Matrix{Int64}:
 1  2  3
 4  5  6
 7  8  9

julia> first(eachslice(M, dims=1))
3-element view(::Matrix{Int64}, 1, :) with eltype Int64:
 1
 2
 3

julia> collect(eachslice(M, dims=2))
3-element Vector{SubArray{Int64, 1, Matrix{Int64}, Tuple{Base.Slice{Base.OneTo{Int64}}, Int64}, true}}:
 [1, 4, 7]
 [2, 5, 8]
 [3, 6, 9]
```
"""
@inline function eachslice(A::AbstractArray; dims)
    length(dims) == 1 || throw(ArgumentError("only single dimensions are supported"))
    dim = first(dims)
    dim <= ndims(A) || throw(DimensionMismatch("A doesn't have $dim dimensions"))
    inds_before = ntuple(d->(:), dim-1)
    inds_after = ntuple(d->(:), ndims(A)-dim)
    return (view(A, inds_before..., i, inds_after...) for i in axes(A, dim))
end<|MERGE_RESOLUTION|>--- conflicted
+++ resolved
@@ -127,7 +127,7 @@
     return view(A, idxs...)
 end
 
-<<<<<<< HEAD
+
 """
     selectslice(A::AbstractArray, dim::Integer, inds...)
 
@@ -157,58 +157,7 @@
     view(A, inds[1:dim-1]..., Slice(1:size(A,dim)), inds[dim:end]...)
 end
 
-"""
-    reverse(A; dims::Integer)
-
-Reverse `A` in dimension `dims`.
-
-# Examples
-```jldoctest
-julia> b = [1 2; 3 4]
-2×2 Array{Int64,2}:
- 1  2
- 3  4
-
-julia> reverse(b, dims=2)
-2×2 Array{Int64,2}:
- 2  1
- 4  3
-```
-"""
-function reverse(A::AbstractArray; dims::Integer)
-    nd = ndims(A); d = dims
-    1 ≤ d ≤ nd || throw(ArgumentError("dimension $d is not 1 ≤ $d ≤ $nd"))
-    if isempty(A)
-        return copy(A)
-    elseif nd == 1
-        return reverse(A)
-    end
-    inds = axes(A)
-    B = similar(A)
-    nnd = 0
-    for i = 1:nd
-        nnd += Int(length(inds[i])==1 || i==d)
-    end
-    indsd = inds[d]
-    sd = first(indsd)+last(indsd)
-    if nnd==nd
-        # reverse along the only non-singleton dimension
-        for i in indsd
-            B[i] = A[sd-i]
-        end
-        return B
-    end
-    let B=B # workaround #15276
-        alli = [ axes(B,n) for n in 1:nd ]
-        for i in indsd
-            B[[ n==d ? sd-i : alli[n] for n in 1:nd ]...] = selectdim(A, d, i)
-        end
-    end
-    return B
-end
-
-=======
->>>>>>> 4fedd838
+
 function circshift(a::AbstractArray, shiftamt::Real)
     circshift!(similar(a), a, (Integer(shiftamt),))
 end
