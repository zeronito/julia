# This file is a part of Julia. License is MIT: https://julialang.org/license

isexpr(@nospecialize(ex), heads) = isa(ex, Expr) && in(ex.head, heads)
isexpr(@nospecialize(ex), heads, n::Int) = isa(ex, Expr) && in(ex.head, heads) && length(ex.args) == n
const is_expr = isexpr

## symbols ##

"""
    gensym([tag])

Generates a symbol which will not conflict with other variable names (in the same module).
"""
gensym() = ccall(:jl_gensym, Ref{Symbol}, ())

gensym(s::String) = ccall(:jl_tagged_gensym, Ref{Symbol}, (Ptr{UInt8}, Csize_t), s, sizeof(s))

gensym(ss::String...) = map(gensym, ss)
gensym(s::Symbol) = ccall(:jl_tagged_gensym, Ref{Symbol}, (Ptr{UInt8}, Csize_t), s, -1 % Csize_t)

"""
    @gensym

Generates a gensym symbol for a variable. For example, `@gensym x y` is transformed into
`x = gensym("x"); y = gensym("y")`.
"""
macro gensym(names...)
    blk = Expr(:block)
    for name in names
        push!(blk.args, :($(esc(name)) = gensym($(string(name)))))
    end
    push!(blk.args, :nothing)
    return blk
end

## expressions ##

isexpr(@nospecialize(ex), head::Symbol) = isa(ex, Expr) && ex.head === head
isexpr(@nospecialize(ex), head::Symbol, n::Int) = isa(ex, Expr) && ex.head === head && length(ex.args) == n

copy(e::Expr) = exprarray(e.head, copy_exprargs(e.args))

# copy parts of an AST that the compiler mutates
function copy_exprs(@nospecialize(x))
    if isa(x, Expr)
        return copy(x)
    elseif isa(x, PhiNode)
        values = x.values
        nvalues = length(values)
        new_values = Vector{Any}(undef, nvalues)
        @inbounds for i = 1:nvalues
            isassigned(values, i) || continue
            new_values[i] = copy_exprs(values[i])
        end
        return PhiNode(copy(x.edges), new_values)
    elseif isa(x, PhiCNode)
        values = x.values
        nvalues = length(values)
        new_values = Vector{Any}(undef, nvalues)
        @inbounds for i = 1:nvalues
            isassigned(values, i) || continue
            new_values[i] = copy_exprs(values[i])
        end
        return PhiCNode(new_values)
    end
    return x
end
copy_exprargs(x::Array{Any,1}) = Any[copy_exprs(@inbounds x[i]) for i in 1:length(x)]

@eval exprarray(head::Symbol, arg::Array{Any,1}) = $(Expr(:new, :Expr, :head, :arg))

# create copies of the CodeInfo definition, and any mutable fields
function copy(c::CodeInfo)
    cnew = ccall(:jl_copy_code_info, Ref{CodeInfo}, (Any,), c)
    cnew.code = copy_exprargs(cnew.code)
    cnew.slotnames = copy(cnew.slotnames)
    cnew.slotflags = copy(cnew.slotflags)
    cnew.codelocs  = copy(cnew.codelocs)
    cnew.linetable = copy(cnew.linetable::Union{Vector{Any},Vector{Core.LineInfoNode}})
    cnew.ssaflags  = copy(cnew.ssaflags)
    cnew.edges     = cnew.edges === nothing ? nothing : copy(cnew.edges::Vector)
    ssavaluetypes  = cnew.ssavaluetypes
    ssavaluetypes isa Vector{Any} && (cnew.ssavaluetypes = copy(ssavaluetypes))
    return cnew
end


==(x::Expr, y::Expr) = x.head === y.head && isequal(x.args, y.args)
==(x::QuoteNode, y::QuoteNode) = isequal(x.value, y.value)
==(stmt1::Core.PhiNode, stmt2::Core.PhiNode) = stmt1.edges == stmt2.edges && stmt1.values == stmt2.values

"""
    macroexpand(m::Module, x; recursive=true)

Take the expression `x` and return an equivalent expression with all macros removed (expanded)
for executing in module `m`.
The `recursive` keyword controls whether deeper levels of nested macros are also expanded.
This is demonstrated in the example below:
```julia-repl
julia> module M
           macro m1()
               42
           end
           macro m2()
               :(@m1())
           end
       end
M

julia> macroexpand(M, :(@m2()), recursive=true)
42

julia> macroexpand(M, :(@m2()), recursive=false)
:(#= REPL[16]:6 =# M.@m1)
```
"""
function macroexpand(m::Module, @nospecialize(x); recursive=true)
    if recursive
        ccall(:jl_macroexpand, Any, (Any, Any), x, m)
    else
        ccall(:jl_macroexpand1, Any, (Any, Any), x, m)
    end
end

"""
    @macroexpand

Return equivalent expression with all macros removed (expanded).

There are differences between `@macroexpand` and [`macroexpand`](@ref).

* While [`macroexpand`](@ref) takes a keyword argument `recursive`, `@macroexpand`
  is always recursive. For a non recursive macro version, see [`@macroexpand1`](@ref).

* While [`macroexpand`](@ref) has an explicit `module` argument, `@macroexpand` always
  expands with respect to the module in which it is called.

This is best seen in the following example:
```julia-repl
julia> module M
           macro m()
               1
           end
           function f()
               (@macroexpand(@m),
                macroexpand(M, :(@m)),
                macroexpand(Main, :(@m))
               )
           end
       end
M

julia> macro m()
           2
       end
@m (macro with 1 method)

julia> M.f()
(1, 1, 2)
```
With `@macroexpand` the expression expands where `@macroexpand` appears in the code (module `M` in the example).
With `macroexpand` the expression expands in the module given as the first argument.
"""
macro macroexpand(code)
    return :(macroexpand($__module__, $(QuoteNode(code)), recursive=true))
end


"""
    @macroexpand1

Non recursive version of [`@macroexpand`](@ref).
"""
macro macroexpand1(code)
    return :(macroexpand($__module__, $(QuoteNode(code)), recursive=false))
end

## misc syntax ##

"""
    Core.eval(m::Module, expr)

Evaluate an expression in the given module and return the result.
"""
Core.eval

"""
    @inline

Give a hint to the compiler that this function is worth inlining.

Small functions typically do not need the `@inline` annotation,
as the compiler does it automatically. By using `@inline` on bigger functions,
an extra nudge can be given to the compiler to inline it.

`@inline` can be applied immediately before the definition or in its function body.

```julia
# annotate long-form definition
@inline function longdef(x)
    ...
end

# annotate short-form definition
@inline shortdef(x) = ...

# annotate anonymous function that a `do` block creates
f() do
    @inline
    ...
end
```

!!! compat "Julia 1.8"
    The usage within a function body requires at least Julia 1.8.

---
    @inline block

Give a hint to the compiler that calls within `block` are worth inlining.

```julia
# The compiler will try to inline `f`
@inline f(...)

# The compiler will try to inline `f`, `g` and `+`
@inline f(...) + g(...)
```

!!! note
    A callsite annotation always has the precedence over the annotation applied to the
    definition of the called function:
    ```julia
    @noinline function explicit_noinline(args...)
        # body
    end

    let
        @inline explicit_noinline(args...) # will be inlined
    end
    ```

!!! note
    When there are nested callsite annotations, the innermost annotation has the precedence:
    ```julia
    @noinline let a0, b0 = ...
        a = @inline f(a0)  # the compiler will try to inline this call
        b = f(b0)          # the compiler will NOT try to inline this call
        return a, b
    end
    ```

!!! warning
    Although a callsite annotation will try to force inlining in regardless of the cost model,
    there are still chances it can't succeed in it. Especially, recursive calls can not be
    inlined even if they are annotated as `@inline`d.

!!! compat "Julia 1.8"
    The callsite annotation requires at least Julia 1.8.
"""
macro inline(x)
    return annotate_meta_def_or_block(x, :inline)
end

"""
    @noinline

Give a hint to the compiler that it should not inline a function.

Small functions are typically inlined automatically.
By using `@noinline` on small functions, auto-inlining can be
prevented.

`@noinline` can be applied immediately before the definition or in its function body.

```julia
# annotate long-form definition
@noinline function longdef(x)
    ...
end

# annotate short-form definition
@noinline shortdef(x) = ...

# annotate anonymous function that a `do` block creates
f() do
    @noinline
    ...
end
```

!!! compat "Julia 1.8"
    The usage within a function body requires at least Julia 1.8.

---
    @noinline block

Give a hint to the compiler that it should not inline the calls within `block`.

```julia
# The compiler will try to not inline `f`
@noinline f(...)

# The compiler will try to not inline `f`, `g` and `+`
@noinline f(...) + g(...)
```

!!! note
    A callsite annotation always has the precedence over the annotation applied to the
    definition of the called function:
    ```julia
    @inline function explicit_inline(args...)
        # body
    end

    let
        @noinline explicit_inline(args...) # will not be inlined
    end
    ```

!!! note
    When there are nested callsite annotations, the innermost annotation has the precedence:
    ```julia
    @inline let a0, b0 = ...
        a = @noinline f(a0)  # the compiler will NOT try to inline this call
        b = f(b0)            # the compiler will try to inline this call
        return a, b
    end
    ```

!!! compat "Julia 1.8"
    The callsite annotation requires at least Julia 1.8.

---
!!! note
    If the function is trivial (for example returning a constant) it might get inlined anyway.
"""
macro noinline(x)
    return annotate_meta_def_or_block(x, :noinline)
end

"""
    @pure ex

`@pure` gives the compiler a hint for the definition of a pure function,
helping for type inference.

!!! warning
    This macro is intended for internal compiler use and may be subject to changes.

!!! warning
    In Julia 1.8 and higher, it is favorable to use [`@assume_effects`](@ref) instead of `@pure`.
    This is because `@assume_effects` allows a finer grained control over Julia's purity
    modeling and the effect system enables a wider range of optimizations.
"""
macro pure(ex)
    esc(isa(ex, Expr) ? pushmeta!(ex, :pure) : ex)
end

"""
    @constprop setting ex

`@constprop` controls the mode of interprocedural constant propagation for the
annotated function. Two `setting`s are supported:

- `@constprop :aggressive ex`: apply constant propagation aggressively.
  For a method where the return type depends on the value of the arguments,
  this can yield improved inference results at the cost of additional compile time.
- `@constprop :none ex`: disable constant propagation. This can reduce compile
  times for functions that Julia might otherwise deem worthy of constant-propagation.
  Common cases are for functions with `Bool`- or `Symbol`-valued arguments or keyword arguments.
"""
macro constprop(setting, ex)
    if isa(setting, QuoteNode)
        setting = setting.value
    end
    setting === :aggressive && return esc(isa(ex, Expr) ? pushmeta!(ex, :aggressive_constprop) : ex)
    setting === :none && return esc(isa(ex, Expr) ? pushmeta!(ex, :no_constprop) : ex)
    throw(ArgumentError("@constprop $setting not supported"))
end

"""
    @assume_effects setting... ex

`@assume_effects` overrides the compiler's effect modeling for the given method.
`ex` must be a method definition or `@ccall` expression.

<<<<<<< HEAD
# Examples
=======
!!! compat "Julia 1.8"
    Using `Base.@assume_effects` requires Julia version 1.8.

>>>>>>> 7261c65d
```jldoctest
julia> Base.@assume_effects :terminates_locally function pow(x)
           # this :terminates_locally allows `pow` to be constant-folded
           res = 1
           1 < x < 20 || error("bad pow")
           while x > 1
               res *= x
               x -= 1
           end
           return res
       end
pow (generic function with 1 method)

julia> code_typed() do
           pow(12)
       end
1-element Vector{Any}:
 CodeInfo(
1 ─     return 479001600
) => Int64

julia> Base.@assume_effects :total !:nothrow @ccall jl_type_intersection(Vector{Int}::Any, Vector{<:Integer}::Any)::Any
Vector{Int64} (alias for Array{Int64, 1})
```

!!! warning
    Improper use of this macro causes undefined behavior (including crashes,
    incorrect answers, or other hard to track bugs). Use with care and only if
    absolutely required.

In general, each `setting` value makes an assertion about the behavior of the
function, without requiring the compiler to prove that this behavior is indeed
true. These assertions are made for all world ages. It is thus advisable to limit
the use of generic functions that may later be extended to invalidate the
assumption (which would cause undefined behavior).

The following `setting`s are supported.
- `:consistent`
- `:effect_free`
- `:nothrow`
- `:terminates_globally`
- `:terminates_locally`
- `:notaskstate`
- `:foldable`
- `:total`

# Extended help

---
## `:consistent`

The `:consistent` setting asserts that for egal (`===`) inputs:
- The manner of termination (return value, exception, non-termination) will always be the same.
- If the method returns, the results will always be egal.

!!! note
    This in particular implies that the return value of the method must be
    immutable. Multiple allocations of mutable objects (even with identical
    contents) are not egal.

!!! note
    The `:consistent`-cy assertion is made world-age wise. More formally, write
    ``fᵢ`` for the evaluation of ``f`` in world-age ``i``, then we require:
    ```math
    ∀ i, x, y: x ≡ y → fᵢ(x) ≡ fᵢ(y)
    ```
    However, for two world ages ``i``, ``j`` s.t. ``i ≠ j``, we may have ``fᵢ(x) ≢ fⱼ(y)``.

    A further implication is that `:consistent` functions may not make their
    return value dependent on the state of the heap or any other global state
    that is not constant for a given world age.

!!! note
    The `:consistent`-cy includes all legal rewrites performed by the optimizer.
    For example, floating-point fastmath operations are not considered `:consistent`,
    because the optimizer may rewrite them causing the output to not be `:consistent`,
    even for the same world age (e.g. because one ran in the interpreter, while
    the other was optimized).

!!! note
    If `:consistent` functions terminate by throwing an exception, that exception
    itself is not required to meet the egality requirement specified above.

---
## `:effect_free`

The `:effect_free` setting asserts that the method is free of externally semantically
visible side effects. The following is an incomplete list of externally semantically
visible side effects:
- Changing the value of a global variable.
- Mutating the heap (e.g. an array or mutable value), except as noted below
- Changing the method table (e.g. through calls to eval)
- File/Network/etc. I/O
- Task switching

However, the following are explicitly not semantically visible, even if they
may be observable:
- Memory allocations (both mutable and immutable)
- Elapsed time
- Garbage collection
- Heap mutations of objects whose lifetime does not exceed the method (i.e.
  were allocated in the method and do not escape).
- The returned value (which is externally visible, but not a side effect)

The rule of thumb here is that an externally visible side effect is anything
that would affect the execution of the remainder of the program if the function
were not executed.

!!! note
    The `:effect_free` assertion is made both for the method itself and any code
    that is executed by the method. Keep in mind that the assertion must be
    valid for all world ages and limit use of this assertion accordingly.

---
## `:nothrow`

The `:nothrow` settings asserts that this method does not terminate abnormally
(i.e. will either always return a value or never return).

!!! note
    It is permissible for `:nothrow` annotated methods to make use of exception
    handling internally as long as the exception is not rethrown out of the
    method itself.

!!! note
    `MethodErrors` and similar exceptions count as abnormal termination.

---
## `:terminates_globally`

The `:terminates_globally` settings asserts that this method will eventually terminate
(either normally or abnormally), i.e. does not loop indefinitely.

!!! note
    This `:terminates_globally` assertion covers any other methods called by the annotated method.

!!! note
    The compiler will consider this a strong indication that the method will
    terminate relatively *quickly* and may (if otherwise legal), call this
    method at compile time. I.e. it is a bad idea to annotate this setting
    on a method that *technically*, but not *practically*, terminates.

---
## `:terminates_locally`

The `:terminates_locally` setting is like `:terminates_globally`, except that it only
applies to syntactic control flow *within* the annotated method. It is thus
a much weaker (and thus safer) assertion that allows for the possibility of
non-termination if the method calls some other method that does not terminate.

!!! note
    `:terminates_globally` implies `:terminates_locally`.

---
## `:notaskstate`

The `:notaskstate` setting asserts that the method does not use or modify the
local task state (task local storage, RNG state, etc.) and may thus be safely
moved between tasks without observable results.

!!! note
    The implementation of exception handling makes use of state stored in the
    task object. However, this state is currently not considered to be within
    the scope of `:notaskstate` and is tracked separately using the `:nothrow`
    effect.

!!! note
    The `:notaskstate` assertion concerns the state of the *currently running task*.
    If a reference to a `Task` object is obtained by some other means that
    does not consider which task is *currently* running, the `:notaskstate`
    effect need not be tainted. This is true, even if said task object happens
    to be `===` to the currently running task.

!!! note
    Access to task state usually also results in the tainting of other effects,
    such as `:effect_free` (if task state is modified) or `:consistent` (if
    task state is used in the computation of the result). In particular,
    code that is not `:notaskstate`, but is `:effect_free` and `:consistent`
    may still be dead-code-eliminated and thus promoted to `:total`.

---
## `:foldable`

This setting is a convenient shortcut for the set of effects that the compiler
requires to be guaranteed to constant fold a call at compile time. It is
currently equivalent to the following `setting`s:

- `:consistent`
- `:effect_free`
- `:terminates_globally`

!!! note
    This list in particular does not include `:nothrow`. The compiler will still
    attempt constant propagation and note any thrown error at compile time. Note
    however, that by the `:consistent`-cy requirements, any such annotated call
    must consistently throw given the same argument values.

---
## `:total`

This `setting` is the maximum possible set of effects. It currently implies
the following other `setting`s:
- `:consistent`
- `:effect_free`
- `:nothrow`
- `:terminates_globally`
- `:notaskstate`

!!! warning
    `:total` is a very strong assertion and will likely gain additional semantics
    in future versions of Julia (e.g. if additional effects are added and included
    in the definition of `:total`). As a result, it should be used with care.
    Whenever possible, prefer to use the minimum possible set of specific effect
    assertions required for a particular application. In cases where a large
    number of effect overrides apply to a set of functions, a custom macro is
    recommended over the use of `:total`.

---
## Negated effects

Effect names may be prefixed by `!` to indicate that the effect should be removed
from an earlier meta effect. For example, `:total !:nothrow` indicates that while
the call is generally total, it may however throw.

---
## Comparison to `@pure`

`@assume_effects :foldable` is similar to [`@pure`](@ref) with the primary
distinction that the `:consistent`-cy requirement applies world-age wise rather
than globally as described above. However, in particular, a method annotated
`@pure` should always be at least `:foldable`.
Another advantage is that effects introduced by `@assume_effects` are propagated to
callers interprocedurally while a purity defined by `@pure` is not.
"""
macro assume_effects(args...)
    (consistent, effect_free, nothrow, terminates_globally, terminates_locally, notaskstate) =
        (false, false, false, false, false, false, false)
    for org_setting in args[1:end-1]
        (setting, val) = compute_assumed_setting(org_setting)
        if setting === :consistent
            consistent = val
        elseif setting === :effect_free
            effect_free = val
        elseif setting === :nothrow
            nothrow = val
        elseif setting === :terminates_globally
            terminates_globally = val
        elseif setting === :terminates_locally
            terminates_locally = val
        elseif setting === :notaskstate
            notaskstate = val
        elseif setting === :foldable
            consistent = effect_free = terminates_globally = val
        elseif setting === :total
            consistent = effect_free = nothrow = terminates_globally = notaskstate = val
        else
            throw(ArgumentError("@assume_effects $org_setting not supported"))
        end
    end
    ex = args[end]
    isa(ex, Expr) || throw(ArgumentError("Bad expression `$ex` in `@assume_effects [settings] ex`"))
    if ex.head === :macrocall && ex.args[1] === Symbol("@ccall")
        ex.args[1] = GlobalRef(Base, Symbol("@ccall_effects"))
        insert!(ex.args, 3, Core.Compiler.encode_effects_override(Core.Compiler.EffectsOverride(
            consistent, effect_free, nothrow, terminates_globally, terminates_locally, notaskstate
        )))
        return esc(ex)
    end
    return esc(pushmeta!(ex, :purity, consistent, effect_free, nothrow, terminates_globally, terminates_locally, notaskstate))
end

function compute_assumed_setting(@nospecialize(setting), val::Bool=true)
    if isexpr(setting, :call) && setting.args[1] === :(!)
        return compute_assumed_setting(setting.args[2], !val)
    elseif isa(setting, QuoteNode)
        return compute_assumed_setting(setting.value, val)
    else
        return (setting, val)
    end
end

"""
    @propagate_inbounds

Tells the compiler to inline a function while retaining the caller's inbounds context.
"""
macro propagate_inbounds(ex)
    if isa(ex, Expr)
        pushmeta!(ex, :inline)
        pushmeta!(ex, :propagate_inbounds)
    end
    esc(ex)
end

"""
    @polly

Tells the compiler to apply the polyhedral optimizer Polly to a function.
"""
macro polly(ex)
    esc(isa(ex, Expr) ? pushmeta!(ex, :polly) : ex)
end

## some macro utilities ##

unwrap_macrocalls(@nospecialize(x)) = x
function unwrap_macrocalls(ex::Expr)
    inner = ex
    while inner.head === :macrocall
        inner = inner.args[end]::Expr
    end
    return inner
end

function pushmeta!(ex::Expr, sym::Symbol, args::Any...)
    if isempty(args)
        tag = sym
    else
        tag = Expr(sym, args...)::Expr
    end

    inner = unwrap_macrocalls(ex)

    idx, exargs = findmeta(inner)
    if idx != 0
        push!(exargs[idx].args, tag)
    else
        body = inner.args[2]::Expr
        pushfirst!(body.args, Expr(:meta, tag))
    end
    ex
end

popmeta!(body, sym) = _getmeta(body, sym, true)
peekmeta(body, sym) = _getmeta(body, sym, false)

function _getmeta(body::Expr, sym::Symbol, delete::Bool)
    body.head === :block || return false, []
    _getmeta(body.args, sym, delete)
end
_getmeta(arg, sym, delete::Bool) = (false, [])
function _getmeta(body::Array{Any,1}, sym::Symbol, delete::Bool)
    idx, blockargs = findmeta_block(body, args -> findmetaarg(args,sym)!=0)
    if idx == 0
        return false, []
    end
    metaargs = blockargs[idx].args
    i = findmetaarg(blockargs[idx].args, sym)
    if i == 0
        return false, []
    end
    ret = isa(metaargs[i], Expr) ? (metaargs[i]::Expr).args : []
    if delete
        deleteat!(metaargs, i)
        isempty(metaargs) && deleteat!(blockargs, idx)
    end
    true, ret
end

# Find index of `sym` in a meta expression argument list, or 0.
function findmetaarg(metaargs, sym)
    for i = 1:length(metaargs)
        arg = metaargs[i]
        if (isa(arg, Symbol) && (arg::Symbol)    == sym) ||
           (isa(arg, Expr)   && (arg::Expr).head == sym)
            return i
        end
    end
    return 0
end

function annotate_meta_def_or_block(@nospecialize(ex), meta::Symbol)
    inner = unwrap_macrocalls(ex)
    if is_function_def(inner)
        # annotation on a definition
        return esc(pushmeta!(ex, meta))
    else
        # annotation on a block
        return Expr(:block,
                    Expr(meta, true),
                    Expr(:local, Expr(:(=), :val, esc(ex))),
                    Expr(meta, false),
                    :val)
    end
end

function is_short_function_def(@nospecialize(ex))
    isexpr(ex, :(=)) || return false
    while length(ex.args) >= 1 && isa(ex.args[1], Expr)
        (ex.args[1].head === :call) && return true
        (ex.args[1].head === :where || ex.args[1].head === :(::)) || return false
        ex = ex.args[1]
    end
    return false
end
is_function_def(@nospecialize(ex)) =
    return isexpr(ex, :function) || is_short_function_def(ex) || isexpr(ex, :->)

function findmeta(ex::Expr)
    if is_function_def(ex)
        body = ex.args[2]::Expr
        body.head === :block || error(body, " is not a block expression")
        return findmeta_block(ex.args)
    end
    error(ex, " is not a function expression")
end

findmeta(ex::Array{Any,1}) = findmeta_block(ex)

function findmeta_block(exargs, argsmatch=args->true)
    for i = 1:length(exargs)
        a = exargs[i]
        if isa(a, Expr)
            if a.head === :meta && argsmatch(a.args)
                return i, exargs
            elseif a.head === :block
                idx, exa = findmeta_block(a.args, argsmatch)
                if idx != 0
                    return idx, exa
                end
            end
        end
    end
    return 0, []
end

remove_linenums!(ex) = ex
function remove_linenums!(ex::Expr)
    if ex.head === :block || ex.head === :quote
        # remove line number expressions from metadata (not argument literal or inert) position
        filter!(ex.args) do x
            isa(x, Expr) && x.head === :line && return false
            isa(x, LineNumberNode) && return false
            return true
        end
    end
    for subex in ex.args
        subex isa Expr && remove_linenums!(subex)
    end
    return ex
end
function remove_linenums!(src::CodeInfo)
    src.codelocs .= 0
    length(src.linetable) > 1 && resize!(src.linetable, 1)
    return src
end

macro generated()
    return Expr(:generated)
end

"""
    @generated f

`@generated` is used to annotate a function which will be generated.
In the body of the generated function, only types of arguments can be read
(not the values). The function returns a quoted expression evaluated when the
function is called. The `@generated` macro should not be used on functions mutating
the global scope or depending on mutable elements.

See [Metaprogramming](@ref) for further details.

# Examples
```jldoctest
julia> @generated function bar(x)
           if x <: Integer
               return :(x ^ 2)
           else
               return :(x)
           end
       end
bar (generic function with 1 method)

julia> bar(4)
16

julia> bar("baz")
"baz"
```
"""
macro generated(f)
    if isa(f, Expr) && (f.head === :function || is_short_function_def(f))
        body = f.args[2]
        lno = body.args[1]
        tmp = gensym("tmp")
        return Expr(:escape,
                    Expr(f.head, f.args[1],
                         Expr(:block,
                              lno,
                              Expr(:if, Expr(:generated),
                                   # https://github.com/JuliaLang/julia/issues/25678
                                   Expr(:block,
                                        :(local $tmp = $body),
                                        :(if $tmp isa $(GlobalRef(Core, :CodeInfo)); return $tmp; else $tmp; end)),
                                   Expr(:block,
                                        Expr(:meta, :generated_only),
                                        Expr(:return, nothing))))))
    else
        error("invalid syntax; @generated must be used with a function definition")
    end
end


"""
    @atomic var
    @atomic order ex

Mark `var` or `ex` as being performed atomically, if `ex` is a supported expression.

    @atomic a.b.x = new
    @atomic a.b.x += addend
    @atomic :release a.b.x = new
    @atomic :acquire_release a.b.x += addend

Perform the store operation expressed on the right atomically and return the
new value.

With `=`, this operation translates to a `setproperty!(a.b, :x, new)` call.
With any operator also, this operation translates to a `modifyproperty!(a.b,
:x, +, addend)[2]` call.

    @atomic a.b.x max arg2
    @atomic a.b.x + arg2
    @atomic max(a.b.x, arg2)
    @atomic :acquire_release max(a.b.x, arg2)
    @atomic :acquire_release a.b.x + arg2
    @atomic :acquire_release a.b.x max arg2

Perform the binary operation expressed on the right atomically. Store the
result into the field in the first argument and return the values `(old, new)`.

This operation translates to a `modifyproperty!(a.b, :x, func, arg2)` call.


See [Per-field atomics](@ref man-atomics) section in the manual for more details.

# Examples
```jldoctest
julia> mutable struct Atomic{T}; @atomic x::T; end

julia> a = Atomic(1)
Atomic{Int64}(1)

julia> @atomic a.x # fetch field x of a, with sequential consistency
1

julia> @atomic :sequentially_consistent a.x = 2 # set field x of a, with sequential consistency
2

julia> @atomic a.x += 1 # increment field x of a, with sequential consistency
3

julia> @atomic a.x + 1 # increment field x of a, with sequential consistency
3 => 4

julia> @atomic a.x # fetch field x of a, with sequential consistency
4

julia> @atomic max(a.x, 10) # change field x of a to the max value, with sequential consistency
4 => 10

julia> @atomic a.x max 5 # again change field x of a to the max value, with sequential consistency
10 => 10
```

!!! compat "Julia 1.7"
    This functionality requires at least Julia 1.7.
"""
macro atomic(ex)
    if !isa(ex, Symbol) && !is_expr(ex, :(::))
        return make_atomic(QuoteNode(:sequentially_consistent), ex)
    end
    return esc(Expr(:atomic, ex))
end
macro atomic(order, ex)
    order isa QuoteNode || (order = esc(order))
    return make_atomic(order, ex)
end
macro atomic(a1, op, a2)
    return make_atomic(QuoteNode(:sequentially_consistent), a1, op, a2)
end
macro atomic(order, a1, op, a2)
    order isa QuoteNode || (order = esc(order))
    return make_atomic(order, a1, op, a2)
end
function make_atomic(order, ex)
    @nospecialize
    if ex isa Expr
        if isexpr(ex, :., 2)
            l, r = esc(ex.args[1]), esc(ex.args[2])
            return :(getproperty($l, $r, $order))
        elseif isexpr(ex, :call, 3)
            return make_atomic(order, ex.args[2], ex.args[1], ex.args[3])
        elseif ex.head === :(=)
            l, r = ex.args[1], esc(ex.args[2])
            if is_expr(l, :., 2)
                ll, lr = esc(l.args[1]), esc(l.args[2])
                return :(setproperty!($ll, $lr, $r, $order))
            end
        end
        if length(ex.args) == 2
            if ex.head === :(+=)
                op = :+
            elseif ex.head === :(-=)
                op = :-
            elseif @isdefined string
                shead = string(ex.head)
                if endswith(shead, '=')
                    op = Symbol(shead[1:prevind(shead, end)])
                end
            end
            if @isdefined(op)
                return Expr(:ref, make_atomic(order, ex.args[1], op, ex.args[2]), 2)
            end
        end
    end
    error("could not parse @atomic expression $ex")
end
function make_atomic(order, a1, op, a2)
    @nospecialize
    is_expr(a1, :., 2) || error("@atomic modify expression missing field access")
    a1l, a1r, op, a2 = esc(a1.args[1]), esc(a1.args[2]), esc(op), esc(a2)
    return :(modifyproperty!($a1l, $a1r, $op, $a2, $order))
end


"""
    @atomicswap a.b.x = new
    @atomicswap :sequentially_consistent a.b.x = new

Stores `new` into `a.b.x` and returns the old value of `a.b.x`.

This operation translates to a `swapproperty!(a.b, :x, new)` call.

See [Per-field atomics](@ref man-atomics) section in the manual for more details.

# Examples
```jldoctest
julia> mutable struct Atomic{T}; @atomic x::T; end

julia> a = Atomic(1)
Atomic{Int64}(1)

julia> @atomicswap a.x = 2+2 # replace field x of a with 4, with sequential consistency
1

julia> @atomic a.x # fetch field x of a, with sequential consistency
4
```

!!! compat "Julia 1.7"
    This functionality requires at least Julia 1.7.
"""
macro atomicswap(order, ex)
    order isa QuoteNode || (order = esc(order))
    return make_atomicswap(order, ex)
end
macro atomicswap(ex)
    return make_atomicswap(QuoteNode(:sequentially_consistent), ex)
end
function make_atomicswap(order, ex)
    @nospecialize
    is_expr(ex, :(=), 2) || error("@atomicswap expression missing assignment")
    l, val = ex.args[1], esc(ex.args[2])
    is_expr(l, :., 2) || error("@atomicswap expression missing field access")
    ll, lr = esc(l.args[1]), esc(l.args[2])
    return :(swapproperty!($ll, $lr, $val, $order))
end


"""
    @atomicreplace a.b.x expected => desired
    @atomicreplace :sequentially_consistent a.b.x expected => desired
    @atomicreplace :sequentially_consistent :monotonic a.b.x expected => desired

Perform the conditional replacement expressed by the pair atomically, returning
the values `(old, success::Bool)`. Where `success` indicates whether the
replacement was completed.

This operation translates to a `replaceproperty!(a.b, :x, expected, desired)` call.

See [Per-field atomics](@ref man-atomics) section in the manual for more details.

# Examples
```jldoctest
julia> mutable struct Atomic{T}; @atomic x::T; end

julia> a = Atomic(1)
Atomic{Int64}(1)

julia> @atomicreplace a.x 1 => 2 # replace field x of a with 2 if it was 1, with sequential consistency
(old = 1, success = true)

julia> @atomic a.x # fetch field x of a, with sequential consistency
2

julia> @atomicreplace a.x 1 => 2 # replace field x of a with 2 if it was 1, with sequential consistency
(old = 2, success = false)

julia> xchg = 2 => 0; # replace field x of a with 0 if it was 1, with sequential consistency

julia> @atomicreplace a.x xchg
(old = 2, success = true)

julia> @atomic a.x # fetch field x of a, with sequential consistency
0
```

!!! compat "Julia 1.7"
    This functionality requires at least Julia 1.7.
"""
macro atomicreplace(success_order, fail_order, ex, old_new)
    fail_order isa QuoteNode || (fail_order = esc(fail_order))
    success_order isa QuoteNode || (success_order = esc(success_order))
    return make_atomicreplace(success_order, fail_order, ex, old_new)
end
macro atomicreplace(order, ex, old_new)
    order isa QuoteNode || (order = esc(order))
    return make_atomicreplace(order, order, ex, old_new)
end
macro atomicreplace(ex, old_new)
    return make_atomicreplace(QuoteNode(:sequentially_consistent), QuoteNode(:sequentially_consistent), ex, old_new)
end
function make_atomicreplace(success_order, fail_order, ex, old_new)
    @nospecialize
    is_expr(ex, :., 2) || error("@atomicreplace expression missing field access")
    ll, lr = esc(ex.args[1]), esc(ex.args[2])
    if is_expr(old_new, :call, 3) && old_new.args[1] === :(=>)
        exp, rep = esc(old_new.args[2]), esc(old_new.args[3])
        return :(replaceproperty!($ll, $lr, $exp, $rep, $success_order, $fail_order))
    else
        old_new = esc(old_new)
        return :(replaceproperty!($ll, $lr, $old_new::Pair..., $success_order, $fail_order))
    end
end<|MERGE_RESOLUTION|>--- conflicted
+++ resolved
@@ -385,13 +385,10 @@
 `@assume_effects` overrides the compiler's effect modeling for the given method.
 `ex` must be a method definition or `@ccall` expression.
 
-<<<<<<< HEAD
-# Examples
-=======
 !!! compat "Julia 1.8"
     Using `Base.@assume_effects` requires Julia version 1.8.
 
->>>>>>> 7261c65d
+# Examples
 ```jldoctest
 julia> Base.@assume_effects :terminates_locally function pow(x)
            # this :terminates_locally allows `pow` to be constant-folded
