--- conflicted
+++ resolved
@@ -85,23 +85,14 @@
             end
         end
         end
-<<<<<<< HEAD
         if $(schedule === :dynamic)
             threading_run(threadsfor_fun, false)
-        elseif threadid() != 1 || ccall(:jl_in_threaded_region, Cint, ()) != 0
-=======
-        if ccall(:jl_in_threaded_region, Cint, ()) != 0
->>>>>>> 98684117
+        elseif ccall(:jl_in_threaded_region, Cint, ()) != 0
             $(if schedule === :static
               :(error("`@threads :static` cannot be used concurrently or nested"))
               else
-<<<<<<< HEAD
-              # only use threads when called from thread 1, outside @threads :static
+              # only use threads when called from outside @threads
               :(Base.invokelatest(threadsfor_fun; onethread = true))
-=======
-              # only use threads when called from outside @threads
-              :(Base.invokelatest(threadsfor_fun, true))
->>>>>>> 98684117
               end)
         else
             threading_run(threadsfor_fun, true)
