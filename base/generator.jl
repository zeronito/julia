# This file is a part of Julia. License is MIT: https://julialang.org/license

"""
    Generator(f, iter)

Given a function `f` and an iterator `iter`, construct an iterator that yields
the values of `f` applied to the elements of `iter`.
The syntax `f(x) for x in iter` is syntax for constructing an instance of this
type.

```jldoctest
julia> g = (abs2(x) for x in 1:5);

julia> for x in g
           println(x)
       end
1
4
9
16
25

julia> collect(g)
<<<<<<< HEAD
5-element Array{Int64,1}:
=======
4-element Vector{Int64}:
>>>>>>> 55b07290
  1
  4
  9
 16
 25
```
"""
struct Generator{I,F}
    f::F
    iter::I
end

Generator(f, I1, I2, Is...) = Generator(a->f(a...), zip(I1, I2, Is...))

Generator(::Type{T}, iter::I) where {T,I} = Generator{I,Type{T}}(T, iter)

Generator(::Type{T}, I1, I2, Is...) where {T} = Generator(a->T(a...), zip(I1, I2, Is...))

function iterate(g::Generator, s...)
    @inline
    y = iterate(g.iter, s...)
    y === nothing && return nothing
    y = y::Tuple{Any, Any} # try to give inference some idea of what to expect about the behavior of the next line
    return (g.f(y[1]), y[2])
end

length(g::Generator) = length(g.iter)
size(g::Generator) = size(g.iter)
axes(g::Generator) = axes(g.iter)
ndims(g::Generator) = ndims(g.iter)
keys(g::Generator) = keys(g.iter)
last(g::Generator) = g.f(last(g.iter))
isempty(g::Generator) = isempty(g.iter)
isdone(g::Generator, state...) = isdone(g.iter, state...)

## iterator traits

abstract type IteratorSize end
struct SizeUnknown <: IteratorSize end
struct HasLength <: IteratorSize end
struct HasShape{N} <: IteratorSize end
struct IsInfinite <: IteratorSize end

"""
    IteratorSize(itertype::Type) -> IteratorSize

Given the type of an iterator, return one of the following values:

* `SizeUnknown()` if the length (number of elements) cannot be determined in advance.
* `HasLength()` if there is a fixed, finite length.
* `HasShape{N}()` if there is a known length plus a notion of multidimensional shape (as for an array).
   In this case `N` should give the number of dimensions, and the [`axes`](@ref) function is valid
   for the iterator.
* `IsInfinite()` if the iterator yields values forever.

The default value (for iterators that do not define this function) is `HasLength()`.
This means that most iterators are assumed to implement [`length`](@ref).

This trait is generally used to select between algorithms that pre-allocate space for their
result, and algorithms that resize their result incrementally.

```jldoctest
julia> Base.IteratorSize(1:5)
Base.HasShape{1}()

julia> Base.IteratorSize((2,3))
Base.HasLength()
```
"""
IteratorSize(x) = IteratorSize(typeof(x))
IteratorSize(::Type) = HasLength()  # HasLength is the default
IteratorSize(::Type{Union{}}, slurp...) = throw(ArgumentError("Union{} does not have elements"))
IteratorSize(::Type{Any}) = SizeUnknown()

IteratorSize(::Type{<:Tuple}) = HasLength()
IteratorSize(::Type{<:AbstractArray{<:Any,N}})  where {N} = HasShape{N}()
IteratorSize(::Type{Generator{I,F}}) where {I,F} = IteratorSize(I)

haslength(iter) = IteratorSize(iter) isa Union{HasShape, HasLength}

abstract type IteratorEltype end
struct EltypeUnknown <: IteratorEltype end
struct HasEltype <: IteratorEltype end

"""
    IteratorEltype(itertype::Type) -> IteratorEltype

Given the type of an iterator, return one of the following values:

* `EltypeUnknown()` if the type of elements yielded by the iterator is not known in advance.
* `HasEltype()` if the element type is known, and [`eltype`](@ref) would return a meaningful value.

`HasEltype()` is the default, since iterators are assumed to implement [`eltype`](@ref).

This trait is generally used to select between algorithms that pre-allocate a specific
type of result, and algorithms that pick a result type based on the types of yielded
values.

```jldoctest
julia> Base.IteratorEltype(1:5)
Base.HasEltype()
```
"""
IteratorEltype(x) = IteratorEltype(typeof(x))
IteratorEltype(::Type) = HasEltype()  # HasEltype is the default
IteratorEltype(::Type{Union{}}, slurp...) = throw(ArgumentError("Union{} does not have elements"))
IteratorEltype(::Type{Any}) = EltypeUnknown()

IteratorEltype(::Type{Generator{I,T}}) where {I,T} = EltypeUnknown()<|MERGE_RESOLUTION|>--- conflicted
+++ resolved
@@ -21,11 +21,7 @@
 25
 
 julia> collect(g)
-<<<<<<< HEAD
-5-element Array{Int64,1}:
-=======
-4-element Vector{Int64}:
->>>>>>> 55b07290
+5-element Vector{Int64}:
   1
   4
   9
