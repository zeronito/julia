# This file is a part of Julia. License is MIT: https://julialang.org/license

# Core definitions for interacting with the libuv library from Julia

include(string(length(Core.ARGS) >= 2 ? Core.ARGS[2] : "", "uv_constants.jl"))  # include($BUILDROOT/base/uv_constants.jl)

# convert UV handle data to julia object, checking for null
function uv_sizeof_handle(handle)
    if !(UV_UNKNOWN_HANDLE < handle < UV_HANDLE_TYPE_MAX)
        throw(DomainError(handle))
    end
    return ccall(:uv_handle_size, Csize_t, (Int32,), handle)
end

function uv_sizeof_req(req)
    if !(UV_UNKNOWN_REQ < req < UV_REQ_TYPE_MAX)
        throw(DomainError(req))
    end
    return ccall(:uv_req_size, Csize_t, (Int32,), req)
end

for h in uv_handle_types
@eval const $(Symbol("_sizeof_", lowercase(string(h)))) = uv_sizeof_handle($h)
end
for r in uv_req_types
@eval const $(Symbol("_sizeof_", lowercase(string(r)))) = uv_sizeof_req($r)
end

uv_handle_data(handle) = ccall(:jl_uv_handle_data, Ptr{Cvoid}, (Ptr{Cvoid},), handle)
uv_req_data(handle) = ccall(:jl_uv_req_data, Ptr{Cvoid}, (Ptr{Cvoid},), handle)
uv_req_set_data(req, data) = ccall(:jl_uv_req_set_data, Cvoid, (Ptr{Cvoid}, Any), req, data)
uv_req_set_data(req, data::Ptr{Cvoid}) = ccall(:jl_uv_req_set_data, Cvoid, (Ptr{Cvoid}, Ptr{Cvoid}), req, data)

macro handle_as(hand, typ)
    return quote
        local data = uv_handle_data($(esc(hand)))
        data == C_NULL && return
        unsafe_pointer_to_objref(data)::($(esc(typ)))
    end
end

associate_julia_struct(handle::Ptr{Cvoid}, @nospecialize(jlobj)) =
    ccall(:jl_uv_associate_julia_struct, Cvoid, (Ptr{Cvoid}, Any), handle, jlobj)
disassociate_julia_struct(uv) = disassociate_julia_struct(uv.handle)
disassociate_julia_struct(handle::Ptr{Cvoid}) =
    handle != C_NULL && ccall(:jl_uv_disassociate_julia_struct, Cvoid, (Ptr{Cvoid},), handle)

iolock_begin() = ccall(:jl_iolock_begin, Cvoid, ())
iolock_end() = ccall(:jl_iolock_end, Cvoid, ())

# A dict of all libuv handles that are being waited on somewhere in the system
# and should thus not be garbage collected
const uvhandles = IdDict()
const preserve_handle_lock = Threads.SpinLock()
function preserve_handle(x)
    lock(preserve_handle_lock)
    v = get(uvhandles, x, 0)::Int
    uvhandles[x] = v + 1
    unlock(preserve_handle_lock)
    nothing
end
function unpreserve_handle(x)
    lock(preserve_handle_lock)
    v = get(uvhandles, x, 0)::Int
    if v == 0
        unlock(preserve_handle_lock)
        error("unbalanced call to unpreserve_handle for $(typeof(x))")
    elseif v == 1
        pop!(uvhandles, x)
    else
        uvhandles[x] = v - 1
    end
    unlock(preserve_handle_lock)
    nothing
end

## Libuv error handling ##

struct IOError <: Exception
    msg::String
    code::Int32
    IOError(msg::AbstractString, code::Integer) = new(msg, code)
end

showerror(io::IO, e::IOError) = print(io, "IOError: ", e.msg)

function _UVError(pfx::AbstractString, code::Integer)
    code = Int32(code)
    IOError(string(pfx, ": ", struverror(code), " (", uverrorname(code), ")"), code)
end
function _UVError(pfx::AbstractString, code::Integer, sfxs::AbstractString...)
    code = Int32(code)
    IOError(string(pfx, ": ", struverror(code), " (", uverrorname(code), ")", " ", sfxs...), code)
end

struverror(err::Int32) = unsafe_string(ccall(:uv_strerror, Cstring, (Int32,), err))
uverrorname(err::Int32) = unsafe_string(ccall(:uv_err_name, Cstring, (Int32,), err))

<<<<<<< HEAD
uv_error(prefix::Symbol, c::Integer) = uv_error(string(prefix),c)
uv_error(prefix::AbstractString, c::Integer) = c < 0 ? throw(UVError(prefix,c)) : nothing

function showerror(io::IO, e::UVError)
    print(io, e.msg, ": ", struverror(e.code), " (", uverrorname(e.code), ")")
    if e.code == UV_ENOENT && '~' in e.msg
        print(io, "\nMany shells expand '~' to the home directory in",
              " unquoted strings. To replicate this behavior, call",
              " `expanduser` to expand the '~' character to the user’s",
              " home directory.")
    end
end
=======
uv_error(prefix::Symbol, c::Integer) = uv_error(string(prefix), c)
uv_error(prefix::AbstractString, c::Integer) = c < 0 ? throw(_UVError(prefix, c)) : nothing
>>>>>>> 886d7a45

## event loop ##

eventloop() = ccall(:jl_global_event_loop, Ptr{Cvoid}, ())

function uv_unref(h::Ptr{Cvoid})
    iolock_begin()
    ccall(:uv_unref, Cvoid, (Ptr{Cvoid},), h)
    iolock_end()
end

function uv_ref(h::Ptr{Cvoid})
    iolock_begin()
    ccall(:uv_ref, Cvoid, (Ptr{Cvoid},), h)
    iolock_end()
end

function process_events()
    return ccall(:jl_process_events, Int32, ())
end

function uv_alloc_buf end
function uv_readcb end
function uv_writecb_task end
function uv_shutdowncb_task end
function uv_return_spawn end
function uv_asynccb end
function uv_timercb end

function reinit_stdio()
    global stdin = init_stdio(ccall(:jl_stdin_stream, Ptr{Cvoid}, ()))
    global stdout = init_stdio(ccall(:jl_stdout_stream, Ptr{Cvoid}, ()))
    global stderr = init_stdio(ccall(:jl_stderr_stream, Ptr{Cvoid}, ()))
    opts = JLOptions()
    if opts.color != 0
        have_color = (opts.color == 1)
        if !isa(stdout, TTY)
            global stdout = IOContext(stdout, :color => have_color)
        end
        if !isa(stderr, TTY)
            global stderr = IOContext(stderr, :color => have_color)
        end
    end
    nothing
end

"""
    stdin::IO

Global variable referring to the standard input stream.
"""
:stdin

"""
    stdout::IO

Global variable referring to the standard out stream.
"""
:stdout

"""
    stderr::IO

Global variable referring to the standard error stream.
"""
:stderr<|MERGE_RESOLUTION|>--- conflicted
+++ resolved
@@ -96,23 +96,8 @@
 struverror(err::Int32) = unsafe_string(ccall(:uv_strerror, Cstring, (Int32,), err))
 uverrorname(err::Int32) = unsafe_string(ccall(:uv_err_name, Cstring, (Int32,), err))
 
-<<<<<<< HEAD
-uv_error(prefix::Symbol, c::Integer) = uv_error(string(prefix),c)
-uv_error(prefix::AbstractString, c::Integer) = c < 0 ? throw(UVError(prefix,c)) : nothing
-
-function showerror(io::IO, e::UVError)
-    print(io, e.msg, ": ", struverror(e.code), " (", uverrorname(e.code), ")")
-    if e.code == UV_ENOENT && '~' in e.msg
-        print(io, "\nMany shells expand '~' to the home directory in",
-              " unquoted strings. To replicate this behavior, call",
-              " `expanduser` to expand the '~' character to the user’s",
-              " home directory.")
-    end
-end
-=======
 uv_error(prefix::Symbol, c::Integer) = uv_error(string(prefix), c)
 uv_error(prefix::AbstractString, c::Integer) = c < 0 ? throw(_UVError(prefix, c)) : nothing
->>>>>>> 886d7a45
 
 ## event loop ##
 
