--- conflicted
+++ resolved
@@ -225,18 +225,13 @@
     ccall(:jl_readuntil, Array{UInt8,1}, (Ptr{Void}, UInt8, UInt8, UInt8), s.ios, delim, 0, 0)
 end
 
-<<<<<<< HEAD
+# like readuntil, above, but returns a String without requiring a copy
+function readuntil_string(s::IOStream, delim::UInt8)
+    ccall(:jl_readuntil, Ref{String}, (Ptr{Void}, UInt8, UInt8, UInt8), s.ios, delim, 1, false)
+end
+
 function readline(s::IOStream, chomp::Bool=true)
     ccall(:jl_readuntil, Ref{String}, (Ptr{Void}, UInt8, UInt8, UInt8), s.ios, '\n', 1, chomp)
-=======
-# like readuntil, above, but returns a String without requiring a copy
-function readuntil_string(s::IOStream, delim::UInt8)
-    ccall(:jl_readuntil, Ref{String}, (Ptr{Void}, UInt8, UInt8), s.ios, delim, 1)
-end
-
-function readline(s::IOStream)
-    ccall(:jl_readuntil, Ref{String}, (Ptr{Void}, UInt8, UInt8), s.ios, '\n', 1)
->>>>>>> 08adcd3e
 end
 
 function readbytes_all!(s::IOStream, b::Array{UInt8}, nb)
