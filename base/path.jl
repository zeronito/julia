# This file is a part of Julia. License is MIT: https://julialang.org/license

export
    abspath,
    basename,
    dirname,
    expanduser,
    contractuser,
    homedir,
    isabspath,
    isdirpath,
    joinpath,
    normpath,
    realpath,
    relpath,
    splitdir,
    splitdrive,
    splitext,
    splitpath

if Sys.isunix()
    const path_separator    = "/"
    const path_separator_re = r"/+"
    const path_directory_re = r"(?:^|/)\.{0,2}$"
    const path_dir_splitter = r"^(.*?)(/+)([^/]*)$"
    const path_ext_splitter = r"^((?:.*/)?(?:\.|[^/\.])[^/]*?)(\.[^/\.]*|)$"

    splitdrive(path::String) = ("",path)
elseif Sys.iswindows()
    const path_separator    = "\\"
    const path_separator_re = r"[/\\]+"
    const path_absolute_re  = r"^(?:[A-Za-z]+:)?[/\\]"
    const path_directory_re = r"(?:^|[/\\])\.{0,2}$"
    const path_dir_splitter = r"^(.*?)([/\\]+)([^/\\]*)$"
    const path_ext_splitter = r"^((?:.*[/\\])?(?:\.|[^/\\\.])[^/\\]*?)(\.[^/\\\.]*|)$"

    function splitdrive(path::String)
        m = match(r"^([^\\]+:|\\\\[^\\]+\\[^\\]+|\\\\\?\\UNC\\[^\\]+\\[^\\]+|\\\\\?\\[^\\]+:|)(.*)$", path)
        String(m.captures[1]), String(m.captures[2])
    end
else
    error("path primitives for this OS need to be defined")
end


"""
    splitdrive(path::AbstractString) -> (AbstractString, AbstractString)

On Windows, split a path into the drive letter part and the path part. On Unix systems, the
first component is always the empty string.
"""
splitdrive(path::AbstractString)

"""
    homedir() -> AbstractString

Return the current user's home directory.

!!! note
    `homedir` determines the home directory via `libuv`'s `uv_os_homedir`. For details
    (for example on how to specify the home directory via environment variables), see the
    [`uv_os_homedir` documentation](http://docs.libuv.org/en/v1.x/misc.html#c.uv_os_homedir).
"""
function homedir()
    path_max = 1024
    buf = Vector{UInt8}(undef, path_max)
    sz = RefValue{Csize_t}(path_max + 1)
    while true
        rc = ccall(:uv_os_homedir, Cint, (Ptr{UInt8}, Ptr{Csize_t}), buf, sz)
        if rc == 0
            resize!(buf, sz[])
            return String(buf)
        elseif rc == Base.UV_ENOBUFS
            resize!(buf, sz[] - 1)
        else
            error("unable to retrieve home directory")
        end
    end
end


if Sys.iswindows()
    isabspath(path::String) = occursin(path_absolute_re, path)
else
    isabspath(path::String) = startswith(path, '/')
end

"""
    isabspath(path::AbstractString) -> Bool

Determine whether a path is absolute (begins at the root directory).

# Examples
```jldoctest
julia> isabspath("/home")
true

julia> isabspath("home")
false
```
"""
isabspath(path::AbstractString)

"""
    isdirpath(path::AbstractString) -> Bool

Determine whether a path refers to a directory (for example, ends with a path separator).

# Examples
```jldoctest
julia> isdirpath("/home")
false

julia> isdirpath("/home/")
true
```
"""
isdirpath(path::String) = occursin(path_directory_re, splitdrive(path)[2])

"""
    splitdir(path::AbstractString) -> (AbstractString, AbstractString)

Split a path into a tuple of the directory name and file name.

# Examples
```jldoctest
julia> splitdir("/home/myuser")
("/home", "myuser")
```
"""
function splitdir(path::String)
    a, b = splitdrive(path)
    _splitdir_nodrive(a,b)
end

# Common splitdir functionality without splitdrive, needed for splitpath.
_splitdir_nodrive(path::String) = _splitdir_nodrive("", path)
function _splitdir_nodrive(a::String, b::String)
    m = match(path_dir_splitter,b)
    m === nothing && return (a,b)
    a = string(a, isempty(m.captures[1]) ? m.captures[2][1] : m.captures[1])
    a, String(m.captures[3])
end

"""
    dirname(path::AbstractString) -> AbstractString

Get the directory part of a path.

# Examples
```jldoctest
julia> dirname("/home/myuser")
"/home"
```

See also: [`basename`](@ref)
"""
 dirname(path::AbstractString) = splitdir(path)[1]

"""
    basename(path::AbstractString) -> AbstractString

Get the file name part of a path.

# Examples
```jldoctest
julia> basename("/home/myuser/example.jl")
"example.jl"
```

See also: [`dirname`](@ref)
"""
basename(path::AbstractString) = splitdir(path)[2]

"""
    splitext(path::AbstractString) -> (AbstractString, AbstractString)

If the last component of a path contains a dot, split the path into everything before the
dot and everything including and after the dot. Otherwise, return a tuple of the argument
unmodified and the empty string.

# Examples
```jldoctest
julia> splitext("/home/myuser/example.jl")
("/home/myuser/example", ".jl")

julia> splitext("/home/myuser/example")
("/home/myuser/example", "")
```
"""
function splitext(path::String)
    a, b = splitdrive(path)
    m = match(path_ext_splitter, b)
    m === nothing && return (path,"")
    a*m.captures[1], String(m.captures[2])
end

function pathsep(paths::AbstractString...)
    for path in paths
        m = match(path_separator_re, String(path))
        m !== nothing && return m.match[1:1]
    end
    return path_separator
end

"""
    splitpath(path::AbstractString) -> Vector{String}

Split a file path into all its path components. This is the opposite of
`joinpath`. Returns an array of substrings, one for each directory or file in
the path, including the root directory if present.

!!! compat "Julia 1.1"
    This function requires at least Julia 1.1.

# Examples
```jldoctest
julia> splitpath("/home/myuser/example.jl")
4-element Array{String,1}:
 "/"
 "home"
 "myuser"
 "example.jl"
```
"""
function splitpath(p::String)
    drive, p = splitdrive(p)
    out = String[]
    isempty(p) && (pushfirst!(out,p))  # "" means the current directory.
    while !isempty(p)
        dir, base = _splitdir_nodrive(p)
        dir == p && (pushfirst!(out, dir); break)  # Reached root node.
        if !isempty(base)  # Skip trailing '/' in basename
            pushfirst!(out, base)
        end
        p = dir
    end
    if !isempty(drive)  # Tack the drive back on to the first element.
        out[1] = drive*out[1]  # Note that length(out) is always >= 1.
    end
    return out
end

joinpath(a::AbstractString) = a

"""
    joinpath(parts...) -> AbstractString

Join path components into a full path. If some argument is an absolute path or
(on Windows) has a drive specification that doesn't match the drive computed for
the join of the preceding paths, then prior components are dropped.

# Examples
```jldoctest
julia> joinpath("/home/myuser", "example.jl")
"/home/myuser/example.jl"
```
"""
joinpath(a::AbstractString, b::AbstractString, c::AbstractString...) = joinpath(joinpath(a,b), c...)

function joinpath(a::String, b::String)
    isabspath(b) && return b
    A, a = splitdrive(a)
    B, b = splitdrive(b)
    !isempty(B) && A != B && return string(B,b)
    C = isempty(B) ? A : B
    isempty(a)                              ? string(C,b) :
    occursin(path_separator_re, a[end:end]) ? string(C,a,b) :
                                              string(C,a,pathsep(a,b),b)
end
joinpath(a::AbstractString, b::AbstractString) = joinpath(String(a), String(b))

"""
    normpath(path::AbstractString) -> AbstractString

Normalize a path, removing "." and ".." entries.

# Examples
```jldoctest
julia> normpath("/home/myuser/../example.jl")
"/home/example.jl"
```
"""
function normpath(path::String)
    isabs = isabspath(path)
    isdir = isdirpath(path)
    drive, path = splitdrive(path)
    parts = split(path, path_separator_re)
    filter!(x->!isempty(x) && x!=".", parts)
    while true
        clean = true
        for j = 1:length(parts)-1
            if parts[j] != ".." && parts[j+1] == ".."
                deleteat!(parts, j:j+1)
                clean = false
                break
            end
        end
        clean && break
    end
    if isabs
        while !isempty(parts) && parts[1] == ".."
            popfirst!(parts)
        end
    elseif isempty(parts)
        push!(parts, ".")
    end
    path = join(parts, path_separator)
    if isabs
        path = path_separator*path
    end
    if isdir && !isdirpath(path)
        path *= path_separator
    end
    string(drive,path)
end
normpath(a::AbstractString, b::AbstractString...) = normpath(joinpath(a,b...))

"""
    abspath(path::AbstractString) -> AbstractString

Convert a path to an absolute path by adding the current directory if necessary.
Also normalizes the path as in [`normpath`](@ref).
"""
abspath(a::String) = normpath(isabspath(a) ? a : joinpath(pwd(),a))

"""
    abspath(path::AbstractString, paths::AbstractString...) -> AbstractString

Convert a set of paths to an absolute path by joining them together and adding the
current directory if necessary. Equivalent to `abspath(joinpath(path, paths...))`.
"""
abspath(a::AbstractString, b::AbstractString...) = abspath(joinpath(a,b...))

if Sys.iswindows()

function realpath(path::AbstractString)
<<<<<<< HEAD
    h = ccall(:CreateFileW, stdcall, Int, (Cwstring, UInt32, UInt32, Ptr{Cvoid}, UInt32, UInt32, Int),
                path, 0, 0x03, C_NULL, 3, 0x02000000, 0)
    h == -1 && error(Libc.FormatMessage())
    try
        buf = Array{UInt16}(undef, 256)
        oldlen = len = length(buf)
        while len >= oldlen
            len = ccall(:GetFinalPathNameByHandleW, stdcall, UInt32, (Int, Ptr{UInt16}, UInt32, UInt32),
                            h, buf, (oldlen=len)-1, 0x0)
            iszero(len) && error(Libc.FormatMessage())
            resize!(buf, len) # strips NUL terminator on last call
        end
        if 4 < len < 264 && 0x005c == buf[1] == buf[2] == buf[4] && 0x003f == buf[3]
            Base._deletebeg!(buf, 4) # omit \\?\ prefix for paths < MAXPATH in length
        end
        return transcode(String, buf)
    finally
        ccall(:CloseHandle, stdcall, Cint, (Int,), h)
=======
    p = cwstring(path)
    buf = zeros(UInt16, length(p))
    while true
        n = ccall((:GetFullPathNameW, "kernel32"), stdcall,
            UInt32, (Ptr{UInt16}, UInt32, Ptr{UInt16}, Ptr{Cvoid}),
            p, length(buf), buf, C_NULL)
        windowserror(:realpath, n == 0)
        x = n < length(buf) # is the buffer big enough?
        resize!(buf, n) # shrink if x, grow if !x
        x && return transcode(String, buf)
>>>>>>> 111a38fe
    end
end

function longpath(path::AbstractString)
    p = cwstring(path)
    buf = zeros(UInt16, length(p))
    while true
        n = ccall((:GetLongPathNameW, "kernel32"), stdcall,
            UInt32, (Ptr{UInt16}, Ptr{UInt16}, UInt32),
            p, buf, length(buf))
        windowserror(:longpath, n == 0)
        x = n < length(buf) # is the buffer big enough?
        resize!(buf, n) # shrink if x, grow if !x
        x && return transcode(String, buf)
    end
end

else # !windows
function realpath(path::AbstractString)
    p = ccall(:realpath, Ptr{UInt8}, (Cstring, Ptr{UInt8}), path, C_NULL)
    systemerror(:realpath, p == C_NULL)
    str = unsafe_string(p)
    Libc.free(p)
    return str
end
end # os-test


"""
    realpath(path::AbstractString) -> AbstractString

Canonicalize a path by expanding symbolic links and removing "." and ".." entries.
On case-insensitive case-preserving filesystems (typically Mac and Windows), the
filesystem's stored case for the path is returned.

(This function throws an exception if `path` does not exist in the filesystem.)
"""
realpath(path::AbstractString)


if Sys.iswindows()
# on windows, ~ means "temporary file"
expanduser(path::AbstractString) = path
contractuser(path::AbstractString) = path
else
function expanduser(path::AbstractString)
    y = iterate(path)
    y === nothing && return path
    c, i = y
    c != '~' && return path
    y = iterate(path, i)
    y === nothing && return homedir()
    y[1] == '/' && return homedir() * path[i:end]
    throw(ArgumentError("~user tilde expansion not yet implemented"))
end
function contractuser(path::AbstractString)
    home = homedir()
    if path == home
        return "~"
    elseif startswith(path, home)
        return joinpath("~", relpath(path, home))
    else
        return path
    end
end
end


"""
    expanduser(path::AbstractString) -> AbstractString

On Unix systems, replace a tilde character at the start of a path with the current user's home directory.
"""
expanduser(path::AbstractString)

"""
    contractuser(path::AbstractString) -> AbstractString

On Unix systems, if the path starts with `homedir()`, replace it with a tilde character.
"""
contractuser(path::AbstractString)


"""
    relpath(path::AbstractString, startpath::AbstractString = ".") -> AbstractString

Return a relative filepath to `path` either from the current directory or from an optional
start directory. This is a path computation: the filesystem is not accessed to confirm the
existence or nature of `path` or `startpath`.
"""
function relpath(path::String, startpath::String = ".")
    isempty(path) && throw(ArgumentError("`path` must be specified"))
    isempty(startpath) && throw(ArgumentError("`startpath` must be specified"))
    curdir = "."
    pardir = ".."
    path == startpath && return curdir
    path_arr  = split(abspath(path),      path_separator_re)
    start_arr = split(abspath(startpath), path_separator_re)
    i = 0
    while i < min(length(path_arr), length(start_arr))
        i += 1
        if path_arr[i] != start_arr[i]
            i -= 1
            break
        end
    end
    pathpart = join(path_arr[i+1:something(findlast(x -> !isempty(x), path_arr), 0)], path_separator)
    prefix_num = something(findlast(x -> !isempty(x), start_arr), 0) - i - 1
    if prefix_num >= 0
        prefix = pardir * path_separator
        relpath_ = isempty(pathpart)     ?
            (prefix^prefix_num) * pardir :
            (prefix^prefix_num) * pardir * path_separator * pathpart
    else
        relpath_ = pathpart
    end
    return isempty(relpath_) ? curdir :  relpath_
end
relpath(path::AbstractString, startpath::AbstractString) =
    relpath(String(path), String(startpath))

for f in (:isabspath, :isdirpath, :splitdir, :splitdrive, :splitext, :normpath, :abspath)
    @eval $f(path::AbstractString) = $f(String(path))
end<|MERGE_RESOLUTION|>--- conflicted
+++ resolved
@@ -335,17 +335,16 @@
 if Sys.iswindows()
 
 function realpath(path::AbstractString)
-<<<<<<< HEAD
     h = ccall(:CreateFileW, stdcall, Int, (Cwstring, UInt32, UInt32, Ptr{Cvoid}, UInt32, UInt32, Int),
                 path, 0, 0x03, C_NULL, 3, 0x02000000, 0)
-    h == -1 && error(Libc.FormatMessage())
+    windowserror(:realpath, h == -1)
     try
         buf = Array{UInt16}(undef, 256)
         oldlen = len = length(buf)
         while len >= oldlen
             len = ccall(:GetFinalPathNameByHandleW, stdcall, UInt32, (Int, Ptr{UInt16}, UInt32, UInt32),
                             h, buf, (oldlen=len)-1, 0x0)
-            iszero(len) && error(Libc.FormatMessage())
+            windowserror(:realpath, iszero(len))
             resize!(buf, len) # strips NUL terminator on last call
         end
         if 4 < len < 264 && 0x005c == buf[1] == buf[2] == buf[4] && 0x003f == buf[3]
@@ -353,19 +352,7 @@
         end
         return transcode(String, buf)
     finally
-        ccall(:CloseHandle, stdcall, Cint, (Int,), h)
-=======
-    p = cwstring(path)
-    buf = zeros(UInt16, length(p))
-    while true
-        n = ccall((:GetFullPathNameW, "kernel32"), stdcall,
-            UInt32, (Ptr{UInt16}, UInt32, Ptr{UInt16}, Ptr{Cvoid}),
-            p, length(buf), buf, C_NULL)
-        windowserror(:realpath, n == 0)
-        x = n < length(buf) # is the buffer big enough?
-        resize!(buf, n) # shrink if x, grow if !x
-        x && return transcode(String, buf)
->>>>>>> 111a38fe
+        windowserror(:realpath, iszero(ccall(:CloseHandle, stdcall, Cint, (Int,), h)))
     end
 end
 
