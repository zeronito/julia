# This file is a part of Julia. License is MIT: https://julialang.org/license

module GMP

export BigInt

import .Base: *, +, -, /, <, <<, >>, >>>, <=, ==, >, >=, ^, (~), (&), (|), xor, nand, nor,
             binomial, cmp, convert, div, divrem, factorial, cld, fld, gcd, gcdx, lcm, mod,
             ndigits, promote_rule, rem, show, isqrt, string, powermod, sum, prod,
             trailing_zeros, trailing_ones, count_ones, count_zeros, tryparse_internal,
             bin, oct, dec, hex, isequal, invmod, _prevpow2, _nextpow2, ndigits0zpb,
             widen, signed, unsafe_trunc, trunc, iszero, isone, big, flipsign, signbit,
             sign, hastypemax, isodd, iseven, digits!, hash, hash_integer, top_set_bit,
             clamp

if Clong == Int32
    const ClongMax = Union{Int8, Int16, Int32}
    const CulongMax = Union{UInt8, UInt16, UInt32}
else
    const ClongMax = Union{Int8, Int16, Int32, Int64}
    const CulongMax = Union{UInt8, UInt16, UInt32, UInt64}
end
const CdoubleMax = Union{Float16, Float32, Float64}

if Sys.iswindows()
    const libgmp = "libgmp-10.dll"
elseif Sys.isapple()
    const libgmp = "@rpath/libgmp.10.dylib"
else
    const libgmp = "libgmp.so.10"
end

version() = VersionNumber(unsafe_string(unsafe_load(cglobal((:__gmp_version, libgmp), Ptr{Cchar}))))
bits_per_limb() = Int(unsafe_load(cglobal((:__gmp_bits_per_limb, libgmp), Cint)))

const VERSION = version()
const BITS_PER_LIMB = bits_per_limb()

# GMP's mp_limb_t is by default a typedef of `unsigned long`, but can also be configured to be either
# `unsigned int` or `unsigned long long int`. The correct unsigned type is here named Limb, and must
# be used whenever mp_limb_t is in the signature of ccall'ed GMP functions.
if BITS_PER_LIMB == 32
    const Limb = UInt32
    const SLimbMax = Union{Int8, Int16, Int32}
    const ULimbMax = Union{UInt8, UInt16, UInt32}
elseif BITS_PER_LIMB == 64
    const Limb = UInt64
    const SLimbMax = Union{Int8, Int16, Int32, Int64}
    const ULimbMax = Union{UInt8, UInt16, UInt32, UInt64}
else
    error("GMP: cannot determine the type mp_limb_t (__gmp_bits_per_limb == $BITS_PER_LIMB)")
end

"""
    BigInt <: Signed

Arbitrary precision integer type.
"""
mutable struct BigInt <: Signed
    alloc::Cint
    size::Cint
    d::Ptr{Limb}

    function BigInt(; nbits::Integer=0)
        b = MPZ.init2!(new(), nbits)
        finalizer(cglobal((:__gmpz_clear, libgmp)), b)
        return b
    end
end

"""
    BigInt(x)

Create an arbitrary precision integer. `x` may be an `Int` (or anything that can be
converted to an `Int`). The usual mathematical operators are defined for this type, and
results are promoted to a [`BigInt`](@ref).

Instances can be constructed from strings via [`parse`](@ref), or using the `big`
string literal.

# Examples
```jldoctest
julia> parse(BigInt, "42")
42

julia> big"313"
313

julia> BigInt(10)^19
10000000000000000000
```
"""
BigInt(x)

"""
    ALLOC_OVERFLOW_FUNCTION

A reference that holds a boolean, if true, indicating julia is linked with a patched GMP that
does not abort on huge allocation and throws OutOfMemoryError instead.
"""
const ALLOC_OVERFLOW_FUNCTION = Ref(false)

function __init__()
    try
        if version().major != VERSION.major || bits_per_limb() != BITS_PER_LIMB
            msg = """The dynamically loaded GMP library (v\"$(version())\" with __gmp_bits_per_limb == $(bits_per_limb()))
                     does not correspond to the compile time version (v\"$VERSION\" with __gmp_bits_per_limb == $BITS_PER_LIMB).
                     Please rebuild Julia."""
            bits_per_limb() != BITS_PER_LIMB ? @error(msg) : @warn(msg)
        end

        ccall((:__gmp_set_memory_functions, libgmp), Cvoid,
              (Ptr{Cvoid},Ptr{Cvoid},Ptr{Cvoid}),
              cglobal(:jl_gc_counted_malloc),
              cglobal(:jl_gc_counted_realloc_with_old_size),
              cglobal(:jl_gc_counted_free_with_size))
        ZERO.alloc, ZERO.size, ZERO.d = 0, 0, C_NULL
        ONE.alloc, ONE.size, ONE.d = 1, 1, pointer(_ONE)
    catch ex
        Base.showerror_nostdio(ex, "WARNING: Error during initialization of module GMP")
    end
    # This only works with a patched version of GMP, ignore otherwise
    try
        ccall((:__gmp_set_alloc_overflow_function, libgmp), Cvoid,
              (Ptr{Cvoid},),
              cglobal(:jl_throw_out_of_memory_error))
        ALLOC_OVERFLOW_FUNCTION[] = true
    catch ex
        # ErrorException("ccall: could not find function...")
        if typeof(ex) != ErrorException
            rethrow()
        end
    end
end


module MPZ
# wrapping of libgmp functions
# - "output parameters" are labeled x, y, z, and are returned when appropriate
# - constant input parameters are labeled a, b, c
# - a method modifying its input has a "!" appended to its name, according to Julia's conventions
# - some convenient methods are added (in addition to the pure MPZ ones), e.g. `add(a, b) = add!(BigInt(), a, b)`
#   and `add!(x, a) = add!(x, x, a)`.
using ..GMP: BigInt, Limb, BITS_PER_LIMB, libgmp

const mpz_t = Ref{BigInt}
const bitcnt_t = Culong

gmpz(op::Symbol) = (Symbol(:__gmpz_, op), libgmp)

init!(x::BigInt) = (ccall((:__gmpz_init, libgmp), Cvoid, (mpz_t,), x); x)
init2!(x::BigInt, a) = (ccall((:__gmpz_init2, libgmp), Cvoid, (mpz_t, bitcnt_t), x, a); x)

realloc2!(x, a) = (ccall((:__gmpz_realloc2, libgmp), Cvoid, (mpz_t, bitcnt_t), x, a); x)
realloc2(a) = realloc2!(BigInt(), a)

sizeinbase(a::BigInt, b) = Int(ccall((:__gmpz_sizeinbase, libgmp), Csize_t, (mpz_t, Cint), a, b))

for (op, nbits) in (:add => :(BITS_PER_LIMB*(1 + max(abs(a.size), abs(b.size)))),
                    :sub => :(BITS_PER_LIMB*(1 + max(abs(a.size), abs(b.size)))),
                    :mul => 0, :fdiv_q => 0, :tdiv_q => 0, :cdiv_q => 0,
                    :fdiv_r => 0, :tdiv_r => 0, :cdiv_r => 0,
                    :gcd => 0, :lcm => 0, :and => 0, :ior => 0, :xor => 0)
    op! = Symbol(op, :!)
    @eval begin
        $op!(x::BigInt, a::BigInt, b::BigInt) = (ccall($(gmpz(op)), Cvoid, (mpz_t, mpz_t, mpz_t), x, a, b); x)
        $op(a::BigInt, b::BigInt) = $op!(BigInt(nbits=$nbits), a, b)
        $op!(x::BigInt, b::BigInt) = $op!(x, x, b)
    end
end

invert!(x::BigInt, a::BigInt, b::BigInt) =
    ccall((:__gmpz_invert, libgmp), Cint, (mpz_t, mpz_t, mpz_t), x, a, b)
invert(a::BigInt, b::BigInt) = invert!(BigInt(), a, b)
invert!(x::BigInt, b::BigInt) = invert!(x, x, b)

for op in (:add_ui, :sub_ui, :mul_ui, :mul_2exp, :fdiv_q_2exp, :pow_ui, :bin_ui)
    op! = Symbol(op, :!)
    @eval begin
        $op!(x::BigInt, a::BigInt, b) = (ccall($(gmpz(op)), Cvoid, (mpz_t, mpz_t, Culong), x, a, b); x)
        $op(a::BigInt, b) = $op!(BigInt(), a, b)
        $op!(x::BigInt, b) = $op!(x, x, b)
    end
end

ui_sub!(x::BigInt, a, b::BigInt) = (ccall((:__gmpz_ui_sub, libgmp), Cvoid, (mpz_t, Culong, mpz_t), x, a, b); x)
ui_sub(a, b::BigInt) = ui_sub!(BigInt(), a, b)

for op in (:scan1, :scan0)
    # when there is no meaningful answer, ccall returns typemax(Culong), where Culong can
    # be UInt32 (Windows) or UInt64; we return -1 in this case for all architectures
    @eval $op(a::BigInt, b) = Int(signed(ccall($(gmpz(op)), Culong, (mpz_t, Culong), a, b)))
end

mul_si!(x::BigInt, a::BigInt, b) = (ccall((:__gmpz_mul_si, libgmp), Cvoid, (mpz_t, mpz_t, Clong), x, a, b); x)
mul_si(a::BigInt, b) = mul_si!(BigInt(), a, b)
mul_si!(x::BigInt, b) = mul_si!(x, x, b)

for op in (:neg, :com, :sqrt, :set)
    op! = Symbol(op, :!)
    @eval begin
        $op!(x::BigInt, a::BigInt) = (ccall($(gmpz(op)), Cvoid, (mpz_t, mpz_t), x, a); x)
        $op(a::BigInt) = $op!(BigInt(), a)
    end
    op === :set && continue # MPZ.set!(x) would make no sense
    @eval $op!(x::BigInt) = $op!(x, x)
end

for (op, T) in ((:fac_ui, Culong), (:set_ui, Culong), (:set_si, Clong), (:set_d, Cdouble))
    op! = Symbol(op, :!)
    @eval begin
        $op!(x::BigInt, a) = (ccall($(gmpz(op)), Cvoid, (mpz_t, $T), x, a); x)
        $op(a) = $op!(BigInt(), a)
    end
end

popcount(a::BigInt) = Int(signed(ccall((:__gmpz_popcount, libgmp), Culong, (mpz_t,), a)))

mpn_popcount(d::Ptr{Limb}, s::Integer) = Int(ccall((:__gmpn_popcount, libgmp), Culong, (Ptr{Limb}, Csize_t), d, s))
mpn_popcount(a::BigInt) = mpn_popcount(a.d, abs(a.size))

function tdiv_qr!(x::BigInt, y::BigInt, a::BigInt, b::BigInt)
    ccall((:__gmpz_tdiv_qr, libgmp), Cvoid, (mpz_t, mpz_t, mpz_t, mpz_t), x, y, a, b)
    x, y
end
tdiv_qr(a::BigInt, b::BigInt) = tdiv_qr!(BigInt(), BigInt(), a, b)

powm!(x::BigInt, a::BigInt, b::BigInt, c::BigInt) =
    (ccall((:__gmpz_powm, libgmp), Cvoid, (mpz_t, mpz_t, mpz_t, mpz_t), x, a, b, c); x)
powm(a::BigInt, b::BigInt, c::BigInt) = powm!(BigInt(), a, b, c)
powm!(x::BigInt, b::BigInt, c::BigInt) = powm!(x, x, b, c)

function gcdext!(x::BigInt, y::BigInt, z::BigInt, a::BigInt, b::BigInt)
    ccall((:__gmpz_gcdext, libgmp), Cvoid, (mpz_t, mpz_t, mpz_t, mpz_t, mpz_t), x, y, z, a, b)
    x, y, z
end
gcdext(a::BigInt, b::BigInt) = gcdext!(BigInt(), BigInt(), BigInt(), a, b)

cmp(a::BigInt, b::BigInt) = Int(ccall((:__gmpz_cmp, libgmp), Cint, (mpz_t, mpz_t), a, b))
cmp_si(a::BigInt, b) = Int(ccall((:__gmpz_cmp_si, libgmp), Cint, (mpz_t, Clong), a, b))
cmp_ui(a::BigInt, b) = Int(ccall((:__gmpz_cmp_ui, libgmp), Cint, (mpz_t, Culong), a, b))
cmp_d(a::BigInt, b) = Int(ccall((:__gmpz_cmp_d, libgmp), Cint, (mpz_t, Cdouble), a, b))

mpn_cmp(a::Ptr{Limb}, b::Ptr{Limb}, c) = ccall((:__gmpn_cmp, libgmp), Cint, (Ptr{Limb}, Ptr{Limb}, Clong), a, b, c)
mpn_cmp(a::BigInt, b::BigInt, c) = mpn_cmp(a.d, b.d, c)

get_str!(x, a, b::BigInt) = (ccall((:__gmpz_get_str,libgmp), Ptr{Cchar}, (Ptr{Cchar}, Cint, mpz_t), x, a, b); x)
set_str!(x::BigInt, a, b) = Int(ccall((:__gmpz_set_str, libgmp), Cint, (mpz_t, Ptr{UInt8}, Cint), x, a, b))
get_d(a::BigInt) = ccall((:__gmpz_get_d, libgmp), Cdouble, (mpz_t,), a)

function export!(a::AbstractVector{T}, n::BigInt; order::Integer=-1, nails::Integer=0, endian::Integer=0) where {T<:Base.BitInteger}
    stride(a, 1) == 1 || throw(ArgumentError("a must have stride 1"))
    ndigits = cld(sizeinbase(n, 2), 8*sizeof(T) - nails)
    length(a) < ndigits && resize!(a, ndigits)
    count = Ref{Csize_t}()
    ccall((:__gmpz_export, libgmp), Ptr{T}, (Ptr{T}, Ref{Csize_t}, Cint, Csize_t, Cint, Csize_t, mpz_t),
        a, count, order, sizeof(T), endian, nails, n)
    @assert count[] ≤ length(a)
    return a, Int(count[])
end

limbs_write!(x::BigInt, a) = ccall((:__gmpz_limbs_write, libgmp), Ptr{Limb}, (mpz_t, Clong), x, a)
limbs_finish!(x::BigInt, a) = ccall((:__gmpz_limbs_finish, libgmp), Cvoid, (mpz_t, Clong), x, a)
import!(x::BigInt, a, b, c, d, e, f) = ccall((:__gmpz_import, libgmp), Cvoid,
    (mpz_t, Csize_t, Cint, Csize_t, Cint, Csize_t, Ptr{Cvoid}), x, a, b, c, d, e, f)

setbit!(x, a) = (ccall((:__gmpz_setbit, libgmp), Cvoid, (mpz_t, bitcnt_t), x, a); x)
tstbit(a::BigInt, b) = ccall((:__gmpz_tstbit, libgmp), Cint, (mpz_t, bitcnt_t), a, b) % Bool

end # module MPZ

const ZERO = BigInt()
const ONE  = BigInt()
const _ONE = Limb[1]

widen(::Type{Int128})  = BigInt
widen(::Type{UInt128}) = BigInt
widen(::Type{BigInt})  = BigInt

signed(x::BigInt) = x

BigInt(x::BigInt) = x
Signed(x::BigInt) = x

hastypemax(::Type{BigInt}) = false

function tryparse_internal(::Type{BigInt}, s::AbstractString, startpos::Int, endpos::Int, base_::Integer, raise::Bool)
    # don't make a copy in the common case where we are parsing a whole String
    bstr = startpos == firstindex(s) && endpos == lastindex(s) ? String(s) : String(SubString(s,startpos,endpos))

    sgn, base, i = Base.parseint_preamble(true,Int(base_),bstr,firstindex(bstr),lastindex(bstr))
    if !(2 <= base <= 62)
        raise && throw(ArgumentError("invalid base: base must be 2 ≤ base ≤ 62, got $base"))
        return nothing
    end
    if i == 0
        raise && throw(ArgumentError("premature end of integer: $(repr(bstr))"))
        return nothing
    end
    z = BigInt()
    if Base.containsnul(bstr)
        err = -1 # embedded NUL char (not handled correctly by GMP)
    else
        err = GC.@preserve bstr MPZ.set_str!(z, pointer(bstr)+(i-firstindex(bstr)), base)
    end
    if err != 0
        raise && throw(ArgumentError("invalid BigInt: $(repr(bstr))"))
        return nothing
    end
    flipsign!(z, sgn)
end

BigInt(x::Union{Clong,Int32}) = MPZ.set_si(x)
BigInt(x::Union{Culong,UInt32}) = MPZ.set_ui(x)
BigInt(x::Bool) = BigInt(UInt(x))

unsafe_trunc(::Type{BigInt}, x::Union{Float16,Float32,Float64}) = MPZ.set_d(x)

function BigInt(x::Float64)
    isinteger(x) || throw(InexactError(:BigInt, BigInt, x))
    unsafe_trunc(BigInt,x)
end

BigInt(x::Float16) = BigInt(Float64(x))
BigInt(x::Float32) = BigInt(Float64(x))

function BigInt(x::Integer)
    # On 64-bit Windows, `Clong` is `Int32`, not `Int64`, so construction of
    # `Int64` constants, e.g. `BigInt(3)`, uses this method.
    isbits(x) && typemin(Clong) <= x <= typemax(Clong) && return BigInt((x % Clong)::Clong)
    nd = ndigits(x, base=2)
    z = MPZ.realloc2(nd)
    ux = unsigned(x < 0 ? -x : x)
    size = 0
    limbnbits = sizeof(Limb) << 3
    while nd > 0
        size += 1
        unsafe_store!(z.d, ux % Limb, size)
        ux >>= limbnbits
        nd -= limbnbits
    end
    z.size = x < 0 ? -size : size
    z
end


rem(x::BigInt, ::Type{Bool}) = !iszero(x) & unsafe_load(x.d) % Bool # never unsafe here

rem(x::BigInt, ::Type{T}) where T<:Union{SLimbMax,ULimbMax} =
    iszero(x) ? zero(T) : flipsign(unsafe_load(x.d) % T, x.size)

function rem(x::BigInt, ::Type{T}) where T<:Union{Base.BitUnsigned,Base.BitSigned}
    u = zero(T)
    for l = 1:min(abs(x.size), cld(sizeof(T), sizeof(Limb)))
        u += (unsafe_load(x.d, l) % T) << ((sizeof(Limb)<<3)*(l-1))
    end
    flipsign(u, x.size)
end

rem(x::Integer, ::Type{BigInt}) = BigInt(x)

clamp(x, ::Type{BigInt}) = convert(BigInt, x)

isodd(x::BigInt) = MPZ.tstbit(x, 0)
iseven(x::BigInt) = !isodd(x)

function (::Type{T})(x::BigInt) where T<:Base.BitUnsigned
    if sizeof(T) < sizeof(Limb)
        convert(T, convert(Limb,x))
    else
        0 <= x.size <= cld(sizeof(T),sizeof(Limb)) || throw(InexactError(nameof(T), T, x))
        x % T
    end
end

function (::Type{T})(x::BigInt) where T<:Base.BitSigned
    n = abs(x.size)
    if sizeof(T) < sizeof(Limb)
        SLimb = typeof(Signed(one(Limb)))
        convert(T, convert(SLimb, x))
    else
        0 <= n <= cld(sizeof(T),sizeof(Limb)) || throw(InexactError(nameof(T), T, x))
        y = x % T
        ispos(x) ⊻ (y > 0) && throw(InexactError(nameof(T), T, x)) # catch overflow
        y
    end
end


Float64(n::BigInt, ::RoundingMode{:ToZero}) = MPZ.get_d(n)

function (::Type{T})(n::BigInt, ::RoundingMode{:ToZero}) where T<:Union{Float16,Float32}
    T(Float64(n,RoundToZero),RoundToZero)
end

function (::Type{T})(n::BigInt, ::RoundingMode{:Down}) where T<:CdoubleMax
    x = T(n,RoundToZero)
    x > n ? prevfloat(x) : x
end
function (::Type{T})(n::BigInt, ::RoundingMode{:Up}) where T<:CdoubleMax
    x = T(n,RoundToZero)
    x < n ? nextfloat(x) : x
end

function Float64(x::BigInt, ::RoundingMode{:Nearest})
    x == 0 && return 0.0
    xsize = abs(x.size)
    if xsize*BITS_PER_LIMB > 1024
        z = Inf64
    elseif xsize == 1
        z = Float64(unsafe_load(x.d))
    elseif Limb == UInt32 && xsize == 2
        z = Float64((unsafe_load(x.d, 2) % UInt64) << BITS_PER_LIMB + unsafe_load(x.d))
    else
        y1 = unsafe_load(x.d, xsize) % UInt64
        n = top_set_bit(y1)
        # load first 54(1 + 52 bits of fraction + 1 for rounding)
        y = y1 >> (n - (precision(Float64)+1))
        if Limb == UInt64
            y += n > precision(Float64) ? 0 : (unsafe_load(x.d, xsize-1) >> (10+n))
        else
            y += (unsafe_load(x.d, xsize-1) % UInt64) >> (n-22)
            y += n > (precision(Float64) - 32) ? 0 : (unsafe_load(x.d, xsize-2) >> (10+n))
        end
        y = (y + 1) >> 1 # round, ties up
        y &= ~UInt64(trailing_zeros(x) == (n-54 + (xsize-1)*BITS_PER_LIMB)) # fix last bit to round to even
        d = ((n+1021) % UInt64) << 52
        z = reinterpret(Float64, d+y)
        z = ldexp(z, (xsize-1)*BITS_PER_LIMB)
    end
    return flipsign(z, x.size)
end

function Float32(x::BigInt, ::RoundingMode{:Nearest})
    x == 0 && return 0f0
    xsize = abs(x.size)
    if xsize*BITS_PER_LIMB > 128
        z = Inf32
    elseif xsize == 1
        z = Float32(unsafe_load(x.d))
    else
        y1 = unsafe_load(x.d, xsize)
        n = BITS_PER_LIMB - leading_zeros(y1)
        # load first 25(1 + 23 bits of fraction + 1 for rounding)
        y = (y1 >> (n - (precision(Float32)+1))) % UInt32
        y += (n > precision(Float32) ? 0 : unsafe_load(x.d, xsize-1) >> (BITS_PER_LIMB - (25-n))) % UInt32
        y = (y + one(UInt32)) >> 1 # round, ties up
        y &= ~UInt32(trailing_zeros(x) == (n-25 + (xsize-1)*BITS_PER_LIMB)) # fix last bit to round to even
        d = ((n+125) % UInt32) << 23
        z = reinterpret(Float32, d+y)
        z = ldexp(z, (xsize-1)*BITS_PER_LIMB)
    end
    return flipsign(z, x.size)
end

function Float16(x::BigInt, ::RoundingMode{:Nearest})
    x == 0 && return Float16(0.0)
    y1 = unsafe_load(x.d)
    n = BITS_PER_LIMB - leading_zeros(y1)
    if n > 16 || abs(x.size) > 1
        z = Inf16
    else
        # load first 12(1 + 10 bits for fraction + 1 for rounding)
        y = (y1 >> (n - (precision(Float16)+1))) % UInt16
        y = (y + one(UInt16)) >> 1 # round, ties up
        y &= ~UInt16(trailing_zeros(x) == (n-12)) # fix last bit to round to even
        d = ((n+13) % UInt16) << 10
        z = reinterpret(Float16, d+y)
    end
    return flipsign(z, x.size)
end

Float64(n::BigInt) = Float64(n, RoundNearest)
Float32(n::BigInt) = Float32(n, RoundNearest)
Float16(n::BigInt) = Float16(n, RoundNearest)

promote_rule(::Type{BigInt}, ::Type{<:Integer}) = BigInt

"""
    big(x)

Convert a number to a maximum precision representation (typically [`BigInt`](@ref) or
`BigFloat`). See [`BigFloat`](@ref BigFloat(::Any, rounding::RoundingMode)) for
information about some pitfalls with floating-point numbers.
"""
function big end

big(::Type{<:Integer})  = BigInt
big(::Type{<:Rational}) = Rational{BigInt}

big(n::Integer) = convert(BigInt, n)

# Binary ops
for (fJ, fC) in ((:+, :add), (:-,:sub), (:*, :mul),
                 (:mod, :fdiv_r), (:rem, :tdiv_r),
                 (:gcd, :gcd), (:lcm, :lcm),
                 (:&, :and), (:|, :ior), (:xor, :xor))
    @eval begin
        ($fJ)(x::BigInt, y::BigInt) = MPZ.$fC(x, y)
    end
end

for (r, f) in ((RoundToZero, :tdiv_q),
               (RoundDown, :fdiv_q),
               (RoundUp, :cdiv_q))
    @eval div(x::BigInt, y::BigInt, ::typeof($r)) = MPZ.$f(x, y)
end

# For compat only. Remove in 2.0.
div(x::BigInt, y::BigInt) = div(x, y, RoundToZero)
fld(x::BigInt, y::BigInt) = div(x, y, RoundDown)
cld(x::BigInt, y::BigInt) = div(x, y, RoundUp)

/(x::BigInt, y::BigInt) = float(x)/float(y)

function invmod(x::BigInt, y::BigInt)
    z = zero(BigInt)
    ya = abs(y)
    if ya == 1
        return z
    end
    if (y==0 || MPZ.invert!(z, x, ya) == 0)
        throw(DomainError(y))
    end
    # GMP always returns a positive inverse; we instead want to
    # normalize such that div(z, y) == 0, i.e. we want a negative z
    # when y is negative.
    if y < 0
        MPZ.add!(z, y)
    end
    # The postcondition is: mod(z * x, y) == mod(big(1), m) && div(z, y) == 0
    return z
end

# More efficient commutative operations
for (fJ, fC) in ((:+, :add), (:*, :mul), (:&, :and), (:|, :ior), (:xor, :xor))
    fC! = Symbol(fC, :!)
    @eval begin
        ($fJ)(a::BigInt, b::BigInt, c::BigInt) = MPZ.$fC!(MPZ.$fC(a, b), c)
        ($fJ)(a::BigInt, b::BigInt, c::BigInt, d::BigInt) = MPZ.$fC!(MPZ.$fC!(MPZ.$fC(a, b), c), d)
        ($fJ)(a::BigInt, b::BigInt, c::BigInt, d::BigInt, e::BigInt) =
            MPZ.$fC!(MPZ.$fC!(MPZ.$fC!(MPZ.$fC(a, b), c), d), e)
    end
end

# Basic arithmetic without promotion
+(x::BigInt, c::CulongMax) = MPZ.add_ui(x, c)
+(c::CulongMax, x::BigInt) = x + c

-(x::BigInt, c::CulongMax) = MPZ.sub_ui(x, c)
-(c::CulongMax, x::BigInt) = MPZ.ui_sub(c, x)

+(x::BigInt, c::ClongMax) = c < 0 ? -(x, -(c % Culong)) : x + convert(Culong, c)
+(c::ClongMax, x::BigInt) = c < 0 ? -(x, -(c % Culong)) : x + convert(Culong, c)
-(x::BigInt, c::ClongMax) = c < 0 ? +(x, -(c % Culong)) : -(x, convert(Culong, c))
-(c::ClongMax, x::BigInt) = c < 0 ? -(x + -(c % Culong)) : -(convert(Culong, c), x)

*(x::BigInt, c::CulongMax) = MPZ.mul_ui(x, c)
*(c::CulongMax, x::BigInt) = x * c
*(x::BigInt, c::ClongMax) = MPZ.mul_si(x, c)
*(c::ClongMax, x::BigInt) = x * c

/(x::BigInt, y::Union{ClongMax,CulongMax}) = float(x)/y
/(x::Union{ClongMax,CulongMax}, y::BigInt) = x/float(y)

# unary ops
(-)(x::BigInt) = MPZ.neg(x)
(~)(x::BigInt) = MPZ.com(x)

<<(x::BigInt, c::UInt) = c == 0 ? x : MPZ.mul_2exp(x, c)
>>(x::BigInt, c::UInt) = c == 0 ? x : MPZ.fdiv_q_2exp(x, c)
>>>(x::BigInt, c::UInt) = x >> c

function trailing_zeros(x::BigInt)
    c = MPZ.scan1(x, 0)
    c == -1 && throw(DomainError(x, "`x` must be non-zero"))
    c
end

function trailing_ones(x::BigInt)
    c = MPZ.scan0(x, 0)
    c == -1 && throw(DomainError(x, "`x` must not be equal to -1"))
    c
end

function count_ones(x::BigInt)
    c = MPZ.popcount(x)
    c == -1 && throw(DomainError(x, "`x` cannot be negative"))
    c
end

# generic definition is not used to provide a better error message
function count_zeros(x::BigInt)
    c = MPZ.popcount(~x)
    c == -1 && throw(DomainError(x, "`x` must be negative"))
    c
end

"""
    count_ones_abs(x::BigInt)

Number of ones in the binary representation of abs(x).
"""
count_ones_abs(x::BigInt) = iszero(x) ? 0 : MPZ.mpn_popcount(x)

function top_set_bit(x::BigInt)
    isneg(x) && throw(DomainError(x, "top_set_bit only supports negative arguments when they have type BitSigned."))
    iszero(x) && return 0
    x.size * sizeof(Limb) << 3 - leading_zeros(GC.@preserve x unsafe_load(x.d, x.size))
end

divrem(x::BigInt, y::BigInt,  ::typeof(RoundToZero) = RoundToZero) = MPZ.tdiv_qr(x, y)
divrem(x::BigInt, y::Integer, ::typeof(RoundToZero) = RoundToZero) = MPZ.tdiv_qr(x, BigInt(y))

cmp(x::BigInt, y::BigInt) = sign(MPZ.cmp(x, y))
cmp(x::BigInt, y::ClongMax) = sign(MPZ.cmp_si(x, y))
cmp(x::BigInt, y::CulongMax) = sign(MPZ.cmp_ui(x, y))
cmp(x::BigInt, y::Integer) = cmp(x, big(y))
cmp(x::Integer, y::BigInt) = -cmp(y, x)

cmp(x::BigInt, y::CdoubleMax) = isnan(y) ? -1 : sign(MPZ.cmp_d(x, y))
cmp(x::CdoubleMax, y::BigInt) = -cmp(y, x)

isqrt(x::BigInt) = MPZ.sqrt(x)

^(x::BigInt, y::Culong) = MPZ.pow_ui(x, y)

function bigint_pow(x::BigInt, y::Integer)
    x == 1 && return x
    x == -1 && return isodd(y) ? x : -x
    if y<0; throw(DomainError(y, "`y` cannot be negative.")); end
    @noinline throw1(y) =
        throw(OverflowError("exponent $y is too large and computation will overflow"))
    if y>typemax(Culong)
       x==0 && return x

       #At this point, x is not 1, 0 or -1 and it is not possible to use
       #gmpz_pow_ui to compute the answer. Note that the magnitude of the
       #answer is:
       #- at least 2^(2^32-1) ≈ 10^(1.3e9) (if Culong === UInt32).
       #- at least 2^(2^64-1) ≈ 10^(5.5e18) (if Culong === UInt64).
       #
       #Assume that the answer will definitely overflow.

       throw1(y)
    end
    return x^convert(Culong, y)
end

^(x::BigInt , y::BigInt ) = bigint_pow(x, y)
^(x::BigInt , y::Bool   ) = y ? x : one(x)
^(x::BigInt , y::Integer) = bigint_pow(x, y)
^(x::Integer, y::BigInt ) = bigint_pow(BigInt(x), y)
^(x::Bool   , y::BigInt ) = Base.power_by_squaring(x, y)

function powermod(x::BigInt, p::BigInt, m::BigInt)
    r = MPZ.powm(x, p, m)
    return m < 0 && r > 0 ? MPZ.add!(r, m) : r # choose sign consistent with mod(x^p, m)
end

powermod(x::Integer, p::Integer, m::BigInt) = powermod(big(x), big(p), m)

function gcdx(a::BigInt, b::BigInt)
    g, s, t = MPZ.gcdext(a, b)
    if t == 0
        # work around a difference in some versions of GMP
        if a == b
            return g, t, s
        elseif abs(a)==abs(b)
            return g, t, -s
        end
    end
    g, s, t
end

+(x::BigInt, y::BigInt, rest::BigInt...) = sum(tuple(x, y, rest...))
sum(arr::Union{AbstractArray{BigInt}, Tuple{BigInt, Vararg{BigInt}}}) =
    foldl(MPZ.add!, arr; init=BigInt(0))

function prod(arr::AbstractArray{BigInt})
    # compute first the needed number of bits for the result,
    # to avoid re-allocations;
    # GMP will always request n+m limbs for the result in MPZ.mul!,
    # if the arguments have n and m limbs; so we add all the bits
    # taken by the array elements, and add BITS_PER_LIMB to that,
    # to account for the rounding to limbs in MPZ.mul!
    # (BITS_PER_LIMB-1 would typically be enough, to which we add
    # 1 for the initial multiplication by init=1 in foldl)
    nbits = BITS_PER_LIMB
    for x in arr
        iszero(x) && return zero(BigInt)
        xsize = abs(x.size)
        lz = GC.@preserve x leading_zeros(unsafe_load(x.d, xsize))
        nbits += xsize * BITS_PER_LIMB - lz
    end
    init = BigInt(; nbits)
    MPZ.set_si!(init, 1)
    foldl(MPZ.mul!, arr; init)
end

factorial(n::BigInt) = !isneg(n) ? MPZ.fac_ui(n) : throw(DomainError(n, "`n` must not be negative."))

function binomial(n::BigInt, k::Integer)
    k < 0 && return BigInt(0)
    k <= typemax(Culong) && return binomial(n, Culong(k))
    n < 0 && return isodd(k) ? -binomial(k - n - 1, k) : binomial(k - n - 1, k)
    κ = n - k
    κ < 0 && return BigInt(0)
    κ <= typemax(Culong) && return binomial(n, Culong(κ))
    throw(OverflowError("Computation would exceed memory"))
end
binomial(n::BigInt, k::Culong) = MPZ.bin_ui(n, k)

==(x::BigInt, y::BigInt) = cmp(x,y) == 0
==(x::BigInt, i::Integer) = cmp(x,i) == 0
==(i::Integer, x::BigInt) = cmp(x,i) == 0
==(x::BigInt, f::CdoubleMax) = isnan(f) ? false : cmp(x,f) == 0
==(f::CdoubleMax, x::BigInt) = isnan(f) ? false : cmp(x,f) == 0
iszero(x::BigInt) = x.size == 0
isone(x::BigInt) = x == Culong(1)

<=(x::BigInt, y::BigInt) = cmp(x,y) <= 0
<=(x::BigInt, i::Integer) = cmp(x,i) <= 0
<=(i::Integer, x::BigInt) = cmp(x,i) >= 0
<=(x::BigInt, f::CdoubleMax) = isnan(f) ? false : cmp(x,f) <= 0
<=(f::CdoubleMax, x::BigInt) = isnan(f) ? false : cmp(x,f) >= 0

<(x::BigInt, y::BigInt) = cmp(x,y) < 0
<(x::BigInt, i::Integer) = cmp(x,i) < 0
<(i::Integer, x::BigInt) = cmp(x,i) > 0
<(x::BigInt, f::CdoubleMax) = isnan(f) ? false : cmp(x,f) < 0
<(f::CdoubleMax, x::BigInt) = isnan(f) ? false : cmp(x,f) > 0
isneg(x::BigInt) = x.size < 0
ispos(x::BigInt) = x.size > 0

signbit(x::BigInt) = isneg(x)
flipsign!(x::BigInt, y::Integer) = (signbit(y) && (x.size = -x.size); x)
flipsign( x::BigInt, y::Integer) = signbit(y) ? -x : x
flipsign( x::BigInt, y::BigInt)  = signbit(y) ? -x : x
# above method to resolving ambiguities with flipsign(::T, ::T) where T<:Signed
function sign(x::BigInt)
    isneg(x) && return -one(x)
    ispos(x) && return one(x)
    return x
end

show(io::IO, x::BigInt) = print(io, string(x))

function string(n::BigInt; base::Integer = 10, pad::Integer = 1)
    base < 0 && return Base._base(Int(base), n, pad, (base>0) & (n.size<0))
    2 <= base <= 62 || throw(ArgumentError("base must be 2 ≤ base ≤ 62, got $base"))
    iszero(n) && pad < 1 && return ""
    nd1 = ndigits(n, base=base)
    nd  = max(nd1, pad)
    sv  = Base.StringMemory(nd + isneg(n))
    GC.@preserve sv MPZ.get_str!(pointer(sv) + nd - nd1, base, n)
    @inbounds for i = (1:nd-nd1) .+ isneg(n)
        sv[i] = '0' % UInt8
    end
    isneg(n) && (sv[1] = '-' % UInt8)
    String(sv)
end

function digits!(a::AbstractVector{T}, n::BigInt; base::Integer = 10) where {T<:Integer}
    if base ≥ 2
        if base ≤ 62
            # fast path using mpz_get_str via string(n; base)
            s = codeunits(string(n; base))
            i, j = firstindex(a)-1, length(s)+1
            lasti = min(lastindex(a), firstindex(a) + length(s)-1 - isneg(n))
            while i < lasti
                # base ≤ 36: 0-9, plus a-z for 10-35
                # base > 36: 0-9, plus A-Z for 10-35 and a-z for 36..61
                x = s[j -= 1]
                a[i += 1] = base ≤ 36 ? (x>0x39 ? x-0x57 : x-0x30) : (x>0x39 ? (x>0x60 ? x-0x3d : x-0x37) : x-0x30)
            end
            lasti = lastindex(a)
            while i < lasti; a[i+=1] = zero(T); end
            return isneg(n) ? map!(-,a,a) : a
        elseif a isa StridedVector{<:Base.BitInteger} && stride(a,1) == 1 && ispow2(base) && base-1 ≤ typemax(T)
            # fast path using mpz_export
            origlen = length(a)
            _, writelen = MPZ.export!(a, n; nails = 8sizeof(T) - trailing_zeros(base))
            length(a) != origlen && resize!(a, origlen) # truncate to least-significant digits
            a[begin+writelen:end] .= zero(T)
            return isneg(n) ? map!(-,a,a) : a
        end
    end
    return invoke(digits!, Tuple{typeof(a), Integer}, a, n; base) # slow generic fallback
end

function ndigits0zpb(x::BigInt, b::Integer)
    b < 2 && throw(DomainError(b, "`b` cannot be less than 2."))
    x.size == 0 && return 0 # for consistency with other ndigits0z methods
    if ispow2(b) && 2 <= b <= 62 # GMP assumes b is in this range
        MPZ.sizeinbase(x, b)
    else
        # non-base 2 mpz_sizeinbase might return an answer 1 too big
        # use property that log(b, x) < ndigits(x, base=b) <= log(b, x) + 1
        n = MPZ.sizeinbase(x, 2)
        lb = log2(b) # assumed accurate to <1ulp (true for openlibm)
        q,r = divrem(n,lb)
        iq = Int(q)
        maxerr = q*eps(lb) # maximum error in remainder
        if r-1.0 < maxerr
            abs(x) >= big(b)^iq ? iq+1 : iq
        elseif lb-r < maxerr
            abs(x) >= big(b)^(iq+1) ? iq+2 : iq+1
        else
            iq+1
        end
    end
end

# Fast paths for nextpow(2, x::BigInt)
# below, ONE is always left-shifted by at least one digit, so a new BigInt is
# allocated, which can be safely mutated
_prevpow2(x::BigInt) = -2 <= x <= 2 ? x : flipsign!(ONE << (ndigits(x, base=2) - 1), x)
_nextpow2(x::BigInt) = count_ones_abs(x) <= 1 ? x : flipsign!(ONE << ndigits(x, base=2), x)

Base.checked_abs(x::BigInt) = abs(x)
Base.checked_neg(x::BigInt) = -x
Base.checked_add(a::BigInt, b::BigInt) = a + b
Base.checked_sub(a::BigInt, b::BigInt) = a - b
Base.checked_mul(a::BigInt, b::BigInt) = a * b
Base.checked_div(a::BigInt, b::BigInt) = div(a, b)
Base.checked_rem(a::BigInt, b::BigInt) = rem(a, b)
Base.checked_fld(a::BigInt, b::BigInt) = fld(a, b)
Base.checked_mod(a::BigInt, b::BigInt) = mod(a, b)
Base.checked_cld(a::BigInt, b::BigInt) = cld(a, b)
Base.add_with_overflow(a::BigInt, b::BigInt) = a + b, false
Base.sub_with_overflow(a::BigInt, b::BigInt) = a - b, false
Base.mul_with_overflow(a::BigInt, b::BigInt) = a * b, false

<<<<<<< HEAD
# checked_pow doesn't follow the same promotion rules as the others, above.
Base.checked_pow(x::BigInt, p::Integer) = x^p
Base.checked_pow(x::Integer, p::BigInt) = x^p
Base.checked_pow(x::BigInt, p::BigInt) = x^p

Base.deepcopy_internal(x::BigInt, stackdict::IdDict) = get!(() -> MPZ.set(x), stackdict, x)
=======
Base.deepcopy_internal(x::BigInt, stackdict::IdDict) = get!(() -> MPZ.set(x), stackdict, x)::BigInt
>>>>>>> baca8bae

## streamlined hashing for BigInt, by avoiding allocation from shifts ##

if Limb === UInt64 === UInt
    # On 64 bit systems we can define
    # an optimized version for BigInt of hash_integer (used e.g. for Rational{BigInt}),
    # and of hash

    using .Base: hash_uint

    function hash_integer(n::BigInt, h::UInt)
        GC.@preserve n begin
            s = n.size
            s == 0 && return hash_integer(0, h)
            p = convert(Ptr{UInt64}, n.d)
            b = unsafe_load(p)
            h ⊻= hash_uint(ifelse(s < 0, -b, b) ⊻ h)
            for k = 2:abs(s)
                h ⊻= hash_uint(unsafe_load(p, k) ⊻ h)
            end
            return h
        end
    end

    function hash(x::BigInt, h::UInt)
        GC.@preserve x begin
            sz = x.size
            sz == 0 && return hash(0, h)
            ptr = Ptr{UInt64}(x.d)
            if sz == 1
                return hash(unsafe_load(ptr), h)
            elseif sz == -1
                limb = unsafe_load(ptr)
                limb <= typemin(Int) % UInt && return hash(-(limb % Int), h)
            end
            pow = trailing_zeros(x)
            nd = Base.ndigits0z(x, 2)
            idx = (pow >>> 6) + 1
            shift = (pow & 63) % UInt
            upshift = BITS_PER_LIMB - shift
            asz = abs(sz)
            if shift == 0
                limb = unsafe_load(ptr, idx)
            else
                limb1 = unsafe_load(ptr, idx)
                limb2 = idx < asz ? unsafe_load(ptr, idx+1) : UInt(0)
                limb = limb2 << upshift | limb1 >> shift
            end
            if nd <= 1024 && nd - pow <= 53
                return hash(ldexp(flipsign(Float64(limb), sz), pow), h)
            end
            h = hash_integer(pow, h)
            h ⊻= hash_uint(flipsign(limb, sz) ⊻ h)
            for idx = idx+1:asz
                if shift == 0
                    limb = unsafe_load(ptr, idx)
                else
                    limb1 = limb2
                    if idx == asz
                        limb = limb1 >> shift
                        limb == 0 && break # don't hash leading zeros
                    else
                        limb2 = unsafe_load(ptr, idx+1)
                        limb = limb2 << upshift | limb1 >> shift
                    end
                end
                h ⊻= hash_uint(limb ⊻ h)
            end
            return h
        end
    end
end

module MPQ

# Rational{BigInt}
import .Base: unsafe_rational, __throw_rational_argerror_zero
import ..GMP: BigInt, MPZ, Limb, isneg, libgmp

gmpq(op::Symbol) = (Symbol(:__gmpq_, op), libgmp)

mutable struct _MPQ
    num_alloc::Cint
    num_size::Cint
    num_d::Ptr{Limb}
    den_alloc::Cint
    den_size::Cint
    den_d::Ptr{Limb}
    # to prevent GC
    rat::Rational{BigInt}
end

const mpq_t = Ref{_MPQ}

_MPQ(x::BigInt,y::BigInt) = _MPQ(x.alloc, x.size, x.d,
                                 y.alloc, y.size, y.d,
                                 unsafe_rational(BigInt, x, y))
_MPQ() = _MPQ(BigInt(), BigInt())
_MPQ(x::Rational{BigInt}) = _MPQ(x.num, x.den)

function sync_rational!(xq::_MPQ)
    xq.rat.num.alloc = xq.num_alloc
    xq.rat.num.size  = xq.num_size
    xq.rat.num.d     = xq.num_d
    xq.rat.den.alloc = xq.den_alloc
    xq.rat.den.size  = xq.den_size
    xq.rat.den.d     = xq.den_d
    return xq.rat
end

function Rational{BigInt}(num::BigInt, den::BigInt)
    if iszero(den)
        iszero(num) && __throw_rational_argerror_zero(BigInt)
        return set_si(flipsign(1, num), 0)
    end
    xq = _MPQ(MPZ.set(num), MPZ.set(den))
    ccall((:__gmpq_canonicalize, libgmp), Cvoid, (mpq_t,), xq)
    return sync_rational!(xq)
end

# define set, set_ui, set_si, set_z, and their inplace versions
function set!(z::Rational{BigInt}, x::Rational{BigInt})
    zq = _MPQ(z)
    ccall((:__gmpq_set, libgmp), Cvoid, (mpq_t, mpq_t), zq, _MPQ(x))
    return sync_rational!(zq)
end

function set_z!(z::Rational{BigInt}, x::BigInt)
    zq = _MPQ(z)
    ccall((:__gmpq_set_z, libgmp), Cvoid, (mpq_t, MPZ.mpz_t), zq, x)
    return sync_rational!(zq)
end

for (op, T) in ((:set, Rational{BigInt}), (:set_z, BigInt))
    op! = Symbol(op, :!)
    @eval $op(a::$T) = $op!(unsafe_rational(BigInt(), BigInt()), a)
end

# note that rationals returned from set_ui and set_si are not checked,
# set_ui(0, 0) will return 0//0 without errors, just like unsafe_rational
for (op, T1, T2) in ((:set_ui, Culong, Culong), (:set_si, Clong, Culong))
    op! = Symbol(op, :!)
    @eval begin
        function $op!(z::Rational{BigInt}, a, b)
            zq = _MPQ(z)
            ccall($(gmpq(op)), Cvoid, (mpq_t, $T1, $T2), zq, a, b)
            return sync_rational!(zq)
        end
        $op(a, b) = $op!(unsafe_rational(BigInt(), BigInt()), a, b)
    end
end

# define add, sub, mul, div, and their inplace versions
function add!(z::Rational{BigInt}, x::Rational{BigInt}, y::Rational{BigInt})
    if iszero(x.den) || iszero(y.den)
        if iszero(x.den) && iszero(y.den) && isneg(x.num) != isneg(y.num)
            throw(DivideError())
        end
        return set!(z, iszero(x.den) ? x : y)
    end
    zq = _MPQ(z)
    ccall((:__gmpq_add, libgmp), Cvoid,
          (mpq_t,mpq_t,mpq_t), zq, _MPQ(x), _MPQ(y))
    return sync_rational!(zq)
end

function sub!(z::Rational{BigInt}, x::Rational{BigInt}, y::Rational{BigInt})
    if iszero(x.den) || iszero(y.den)
        if iszero(x.den) && iszero(y.den) && isneg(x.num) == isneg(y.num)
            throw(DivideError())
        end
        iszero(x.den) && return set!(z, x)
        return set_si!(z, flipsign(-1, y.num), 0)
    end
    zq = _MPQ(z)
    ccall((:__gmpq_sub, libgmp), Cvoid,
          (mpq_t,mpq_t,mpq_t), zq, _MPQ(x), _MPQ(y))
    return sync_rational!(zq)
end

function mul!(z::Rational{BigInt}, x::Rational{BigInt}, y::Rational{BigInt})
    if iszero(x.den) || iszero(y.den)
        if iszero(x.num) || iszero(y.num)
            throw(DivideError())
        end
        return set_si!(z, ifelse(xor(isneg(x.num), isneg(y.num)), -1, 1), 0)
    end
    zq = _MPQ(z)
    ccall((:__gmpq_mul, libgmp), Cvoid,
          (mpq_t,mpq_t,mpq_t), zq, _MPQ(x), _MPQ(y))
    return sync_rational!(zq)
end

function div!(z::Rational{BigInt}, x::Rational{BigInt}, y::Rational{BigInt})
    if iszero(x.den)
        if iszero(y.den)
            throw(DivideError())
        end
        isneg(y.num) || return set!(z, x)
        return set_si!(z, flipsign(-1, x.num), 0)
    elseif iszero(y.den)
        return set_si!(z, 0, 1)
    elseif iszero(y.num)
        if iszero(x.num)
            throw(DivideError())
        end
        return set_si!(z, flipsign(1, x.num), 0)
    end
    zq = _MPQ(z)
    ccall((:__gmpq_div, libgmp), Cvoid,
          (mpq_t,mpq_t,mpq_t), zq, _MPQ(x), _MPQ(y))
    return sync_rational!(zq)
end

for (fJ, fC) in ((:+, :add), (:-, :sub), (:*, :mul), (://, :div))
    fC! = Symbol(fC, :!)
    @eval begin
        ($fC!)(x::Rational{BigInt}, y::Rational{BigInt}) = $fC!(x, x, y)
        (Base.$fJ)(x::Rational{BigInt}, y::Rational{BigInt}) = $fC!(unsafe_rational(BigInt(), BigInt()), x, y)
    end
end

function Base.cmp(x::Rational{BigInt}, y::Rational{BigInt})
    Int(ccall((:__gmpq_cmp, libgmp), Cint, (mpq_t, mpq_t), _MPQ(x), _MPQ(y)))
end

end # MPQ module

end # module<|MERGE_RESOLUTION|>--- conflicted
+++ resolved
@@ -832,16 +832,12 @@
 Base.sub_with_overflow(a::BigInt, b::BigInt) = a - b, false
 Base.mul_with_overflow(a::BigInt, b::BigInt) = a * b, false
 
-<<<<<<< HEAD
 # checked_pow doesn't follow the same promotion rules as the others, above.
 Base.checked_pow(x::BigInt, p::Integer) = x^p
 Base.checked_pow(x::Integer, p::BigInt) = x^p
 Base.checked_pow(x::BigInt, p::BigInt) = x^p
 
-Base.deepcopy_internal(x::BigInt, stackdict::IdDict) = get!(() -> MPZ.set(x), stackdict, x)
-=======
 Base.deepcopy_internal(x::BigInt, stackdict::IdDict) = get!(() -> MPZ.set(x), stackdict, x)::BigInt
->>>>>>> baca8bae
 
 ## streamlined hashing for BigInt, by avoiding allocation from shifts ##
 
