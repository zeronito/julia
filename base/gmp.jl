# This file is a part of Julia. License is MIT: https://julialang.org/license

module GMP

export BigInt

import Base: *, +, -, /, <, <<, >>, >>>, <=, ==, >, >=, ^, (~), (&), (|), xor,
             binomial, cmp, convert, div, divrem, factorial, fld, gcd, gcdx, lcm, mod,
             ndigits, promote_rule, rem, show, isqrt, string, powermod,
             sum, trailing_zeros, trailing_ones, count_ones, base, tryparse_internal,
             bin, oct, dec, hex, isequal, invmod, prevpow2, nextpow2, ndigits0zpb,
             widen, signed, unsafe_trunc, trunc, iszero, isone, big, flipsign, signbit,
             hastypemax

if Clong == Int32
    const ClongMax = Union{Int8, Int16, Int32}
    const CulongMax = Union{UInt8, UInt16, UInt32}
else
    const ClongMax = Union{Int8, Int16, Int32, Int64}
    const CulongMax = Union{UInt8, UInt16, UInt32, UInt64}
end
const CdoubleMax = Union{Float16, Float32, Float64}

version() = VersionNumber(unsafe_string(unsafe_load(cglobal((:__gmp_version, :libgmp), Ptr{Cchar}))))
bits_per_limb() = Int(unsafe_load(cglobal((:__gmp_bits_per_limb, :libgmp), Cint)))

const VERSION = version()
const BITS_PER_LIMB = bits_per_limb()

# GMP's mp_limb_t is by default a typedef of `unsigned long`, but can also be configured to be either
# `unsigned int` or `unsigned long long int`. The correct unsigned type is here named Limb, and must
# be used whenever mp_limb_t is in the signature of ccall'ed GMP functions.
if BITS_PER_LIMB == 32
    const Limb = UInt32
    const SLimbMax = Union{Int8, Int16, Int32}
    const ULimbMax = Union{UInt8, UInt16, UInt32}
elseif BITS_PER_LIMB == 64
    const Limb = UInt64
    const SLimbMax = Union{Int8, Int16, Int32, Int64}
    const ULimbMax = Union{UInt8, UInt16, UInt32, UInt64}
else
    error("GMP: cannot determine the type mp_limb_t (__gmp_bits_per_limb == $BITS_PER_LIMB)")
end

"""
    BigInt <: Integer

Arbitrary precision integer type.
"""
mutable struct BigInt <: Integer
    alloc::Cint
    size::Cint
    d::Ptr{Limb}

    function BigInt()
        b = new(zero(Cint), zero(Cint), C_NULL)
        MPZ.init!(b)
        finalizer(b, cglobal((:__gmpz_clear, :libgmp)))
        return b
    end
end

"""
    BigInt(x)

Create an arbitrary precision integer. `x` may be an `Int` (or anything that can be
converted to an `Int`). The usual mathematical operators are defined for this type, and
results are promoted to a [`BigInt`](@ref).

Instances can be constructed from strings via [`parse`](@ref), or using the `big`
string literal.

```jldoctest
julia> parse(BigInt, "42")
42

julia> big"313"
313
```
"""
BigInt(x)

function __init__()
    try
<<<<<<< HEAD
        if gmp_version().major != GMP_VERSION.major || gmp_bits_per_limb() != GMP_BITS_PER_LIMB
            msg = gmp_bits_per_limb() != GMP_BITS_PER_LIMB ? error : warn
            msg(string("The dynamically loaded GMP library (version $(gmp_version()) ",
                       "with __gmp_bits_per_limb == $(gmp_bits_per_limb()))\n",
                       "does not correspond to the compile time version ",
                       "(version $GMP_VERSION with __gmp_bits_per_limb == $GMP_BITS_PER_LIMB).\n",
=======
        if version().major != VERSION.major || bits_per_limb() != BITS_PER_LIMB
            msg = bits_per_limb() != BITS_PER_LIMB ? error : warn
            msg(string("The dynamically loaded GMP library (version $(version()) with __gmp_bits_per_limb == $(bits_per_limb()))\n",
                       "does not correspond to the compile time version (version $VERSION with __gmp_bits_per_limb == $BITS_PER_LIMB).\n",
>>>>>>> b46c74cc
                       "Please rebuild Julia."))
        end

        ccall((:__gmp_set_memory_functions, :libgmp), Void,
              (Ptr{Void},Ptr{Void},Ptr{Void}),
              cglobal(:jl_gc_counted_malloc),
              cglobal(:jl_gc_counted_realloc_with_old_size),
              cglobal(:jl_gc_counted_free_with_size))

        ZERO.alloc, ZERO.size, ZERO.d = 0, 0, C_NULL
        ONE.alloc, ONE.size, ONE.d = 1, 1, pointer(_ONE)
    catch ex
        Base.showerror_nostdio(ex, "WARNING: Error during initialization of module GMP")
    end
end


module MPZ
# wrapping of libgmp functions
# - "output parameters" are labeled x, y, z, and are returned when appropriate
# - constant input parameters are labeled a, b, c
# - a method modifying its input has a "!" appendend to its name, according to Julia's conventions
# - some convenient methods are added (in addition to the pure MPZ ones), e.g. `add(a, b) = add!(BigInt(), a, b)`
#   and `add!(x, a) = add!(x, x, a)`.
using Base.GMP: BigInt, Limb

const mpz_t = Ref{BigInt}
const bitcnt_t = Culong

gmpz(op::Symbol) = (Symbol(:__gmpz_, op), :libgmp)

init!(x::BigInt) = (ccall((:__gmpz_init, :libgmp), Void, (mpz_t,), x); x)
init2!(x::BigInt, a) = (ccall((:__gmpz_init2, :libgmp), Void, (mpz_t, bitcnt_t), x, a); x)

realloc2!(x, a) = (ccall((:__gmpz_realloc2, :libgmp), Void, (mpz_t, bitcnt_t), x, a); x)
realloc2(a) = realloc2!(BigInt(), a)

sizeinbase(a::BigInt, b) = Int(ccall((:__gmpz_sizeinbase, :libgmp), Csize_t, (mpz_t, Cint), a, b))

for op in (:add, :sub, :mul, :fdiv_q, :tdiv_q, :fdiv_r, :tdiv_r, :gcd, :lcm, :and, :ior, :xor)
    op! = Symbol(op, :!)
    @eval begin
        $op!(x::BigInt, a::BigInt, b::BigInt) = (ccall($(gmpz(op)), Void, (mpz_t, mpz_t, mpz_t), x, a, b); x)
        $op(a::BigInt, b::BigInt) = $op!(BigInt(), a, b)
        $op!(x::BigInt, b::BigInt) = $op!(x, x, b)
    end
end

invert!(x::BigInt, a::BigInt, b::BigInt) =
    ccall((:__gmpz_invert, :libgmp), Cint, (mpz_t, mpz_t, mpz_t), x, a, b)
invert(a::BigInt, b::BigInt) = invert!(BigInt(), a, b)
invert!(x::BigInt, b::BigInt) = invert!(x, x, b)

for op in (:add_ui, :sub_ui, :mul_ui, :mul_2exp, :fdiv_q_2exp, :pow_ui, :bin_ui)
    op! = Symbol(op, :!)
    @eval begin
        $op!(x::BigInt, a::BigInt, b) = (ccall($(gmpz(op)), Void, (mpz_t, mpz_t, Culong), x, a, b); x)
        $op(a::BigInt, b) = $op!(BigInt(), a, b)
        $op!(x::BigInt, b) = $op!(x, x, b)
    end
end

ui_sub!(x::BigInt, a, b::BigInt) = (ccall((:__gmpz_ui_sub, :libgmp), Void, (mpz_t, Culong, mpz_t), x, a, b); x)
ui_sub(a, b::BigInt) = ui_sub!(BigInt(), a, b)

for op in (:scan1, :scan0)
    @eval $op(a::BigInt, b) = Int(ccall($(gmpz(op)), Culong, (mpz_t, Culong), a, b))
end

mul_si!(x::BigInt, a::BigInt, b) = (ccall((:__gmpz_mul_si, :libgmp), Void, (mpz_t, mpz_t, Clong), x, a, b); x)
mul_si(a::BigInt, b) = mul_si!(BigInt(), a, b)
mul_si!(x::BigInt, b) = mul_si!(x, x, b)

for op in (:neg, :com, :sqrt, :set)
    op! = Symbol(op, :!)
    @eval begin
        $op!(x::BigInt, a::BigInt) = (ccall($(gmpz(op)), Void, (mpz_t, mpz_t), x, a); x)
        $op(a::BigInt) = $op!(BigInt(), a)
    end
    op == :set && continue # MPZ.set!(x) would make no sense
    @eval $op!(x::BigInt) = $op!(x, x)
end

for (op, T) in ((:fac_ui, Culong), (:set_ui, Culong), (:set_si, Clong), (:set_d, Cdouble))
    op! = Symbol(op, :!)
    @eval begin
        $op!(x::BigInt, a) = (ccall($(gmpz(op)), Void, (mpz_t, $T), x, a); x)
        $op(a) = $op!(BigInt(), a)
    end
end

popcount(a::BigInt) = Int(ccall((:__gmpz_popcount, :libgmp), Culong, (mpz_t,), a))

mpn_popcount(d::Ptr{Limb}, s::Integer) = Int(ccall((:__gmpn_popcount, :libgmp), Culong, (Ptr{Limb}, Csize_t), d, s))
mpn_popcount(a::BigInt) = mpn_popcount(a.d, abs(a.size))

function tdiv_qr!(x::BigInt, y::BigInt, a::BigInt, b::BigInt)
    ccall((:__gmpz_tdiv_qr, :libgmp), Void, (mpz_t, mpz_t, mpz_t, mpz_t), x, y, a, b)
    x, y
end
tdiv_qr(a::BigInt, b::BigInt) = tdiv_qr!(BigInt(), BigInt(), a, b)

powm!(x::BigInt, a::BigInt, b::BigInt, c::BigInt) =
    (ccall((:__gmpz_powm, :libgmp), Void, (mpz_t, mpz_t, mpz_t, mpz_t), x, a, b, c); x)
powm(a::BigInt, b::BigInt, c::BigInt) = powm!(BigInt(), a, b, c)
powm!(x::BigInt, b::BigInt, c::BigInt) = powm!(x, x, b, c)

function gcdext!(x::BigInt, y::BigInt, z::BigInt, a::BigInt, b::BigInt)
    ccall((:__gmpz_gcdext, :libgmp), Void, (mpz_t, mpz_t, mpz_t, mpz_t, mpz_t), x, y, z, a, b)
    x, y, z
end
gcdext(a::BigInt, b::BigInt) = gcdext!(BigInt(), BigInt(), BigInt(), a, b)

cmp(a::BigInt, b::BigInt) = Int(ccall((:__gmpz_cmp, :libgmp), Cint, (mpz_t, mpz_t), a, b))
cmp_si(a::BigInt, b) = Int(ccall((:__gmpz_cmp_si, :libgmp), Cint, (mpz_t, Clong), a, b))
cmp_ui(a::BigInt, b) = Int(ccall((:__gmpz_cmp_ui, :libgmp), Cint, (mpz_t, Culong), a, b))
cmp_d(a::BigInt, b) = Int(ccall((:__gmpz_cmp_d, :libgmp), Cint, (mpz_t, Cdouble), a, b))

mpn_cmp(a::Ptr{Limb}, b::Ptr{Limb}, c) = ccall((:__gmpn_cmp, :libgmp), Cint, (Ptr{Limb}, Ptr{Limb}, Clong), a, b, c)
mpn_cmp(a::BigInt, b::BigInt, c) = mpn_cmp(a.d, b.d, c)

get_str!(x, a, b::BigInt) = (ccall((:__gmpz_get_str,:libgmp), Ptr{Cchar}, (Ptr{Cchar}, Cint, mpz_t), x, a, b); x)
set_str!(x::BigInt, a, b) = Int(ccall((:__gmpz_set_str, :libgmp), Cint, (mpz_t, Ptr{UInt8}, Cint), x, a, b))
get_d(a::BigInt) = ccall((:__gmpz_get_d, :libgmp), Cdouble, (mpz_t,), a)

limbs_write!(x::BigInt, a) = ccall((:__gmpz_limbs_write, :libgmp), Ptr{Limb}, (mpz_t, Clong), x, a)
limbs_finish!(x::BigInt, a) = ccall((:__gmpz_limbs_finish, :libgmp), Void, (mpz_t, Clong), x, a)
import!(x::BigInt, a, b, c, d, e, f) = ccall((:__gmpz_import, :libgmp), Void,
    (mpz_t, Csize_t, Cint, Csize_t, Cint, Csize_t, Ptr{Void}), x, a, b, c, d, e, f)

end # module MPZ

const ZERO = BigInt()
const ONE  = BigInt()
const _ONE = Limb[1]

widen(::Type{Int128})  = BigInt
widen(::Type{UInt128}) = BigInt
widen(::Type{BigInt})  = BigInt

signed(x::BigInt) = x

convert(::Type{BigInt}, x::BigInt) = x

hastypemax(::Type{BigInt}) = false

function tryparse_internal(::Type{BigInt}, s::AbstractString, startpos::Int, endpos::Int, base_::Integer, raise::Bool)
    _n = Nullable{BigInt}()

    # don't make a copy in the common case where we are parsing a whole String
    bstr = startpos == start(s) && endpos == endof(s) ? String(s) : String(SubString(s,startpos,endpos))

    sgn, base, i = Base.parseint_preamble(true,Int(base_),bstr,start(bstr),endof(bstr))
    if !(2 <= base <= 62)
        raise && throw(ArgumentError("invalid base: base must be 2 ≤ base ≤ 62, got $base"))
        return _n
    end
    if i == 0
        raise && throw(ArgumentError("premature end of integer: $(repr(bstr))"))
        return _n
    end
    z = BigInt()
    if Base.containsnul(bstr)
        err = -1 # embedded NUL char (not handled correctly by GMP)
    else
        err = MPZ.set_str!(z, pointer(bstr)+(i-start(bstr)), base)
    end
    if err != 0
        raise && throw(ArgumentError("invalid BigInt: $(repr(bstr))"))
        return _n
    end
    Nullable(flipsign!(z, sgn))
end

convert(::Type{BigInt}, x::Union{Clong,Int32}) = MPZ.set_si(x)
convert(::Type{BigInt}, x::Union{Culong,UInt32}) = MPZ.set_ui(x)
convert(::Type{BigInt}, x::Bool) = BigInt(UInt(x))

unsafe_trunc(::Type{BigInt}, x::Union{Float32,Float64}) = MPZ.set_d(x)

function convert(::Type{BigInt}, x::Union{Float32,Float64})
    isinteger(x) || throw(InexactError(:convert, BigInt, x))
    unsafe_trunc(BigInt,x)
end

function trunc(::Type{BigInt}, x::Union{Float32,Float64})
    isfinite(x) || throw(InexactError(:trunc, BigInt, x))
    unsafe_trunc(BigInt,x)
end

convert(::Type{BigInt}, x::Float16) = BigInt(Float64(x))
convert(::Type{BigInt}, x::Float32) = BigInt(Float64(x))

function convert(::Type{BigInt}, x::Integer)
    if x < 0
        if typemin(Clong) <= x
            return BigInt(convert(Clong,x))
        end
        b = BigInt(0)
        shift = 0
        while x < -1
            b += BigInt(~UInt32(x&0xffffffff))<<shift
            x >>= 32
            shift += 32
        end
        return -b-1
    else
        if x <= typemax(Culong)
            return BigInt(convert(Culong,x))
        end
        b = BigInt(0)
        shift = 0
        while x > 0
            b += BigInt(UInt32(x&0xffffffff))<<shift
            x >>>= 32
            shift += 32
        end
        return b
    end
end


rem(x::BigInt, ::Type{Bool}) = !iszero(x) & unsafe_load(x.d) % Bool # never unsafe here

rem(x::BigInt, ::Type{T}) where T<:Union{SLimbMax,ULimbMax} =
    iszero(x) ? zero(T) : flipsign(unsafe_load(x.d) % T, x.size)

function rem(x::BigInt, ::Type{T}) where T<:Union{Unsigned,Signed}
    u = zero(T)
    for l = 1:min(abs(x.size), cld(sizeof(T), sizeof(Limb)))
        u += (unsafe_load(x.d, l) % T) << ((sizeof(Limb)<<3)*(l-1))
    end
    flipsign(u, x.size)
end

rem(x::Integer, ::Type{BigInt}) = convert(BigInt, x)

function convert(::Type{T}, x::BigInt) where T<:Unsigned
    if sizeof(T) < sizeof(Limb)
        convert(T, convert(Limb,x))
    else
        0 <= x.size <= cld(sizeof(T),sizeof(Limb)) || throw(InexactError(:convert, T, x))
        x % T
    end
end

function convert(::Type{T}, x::BigInt) where T<:Signed
    n = abs(x.size)
    if sizeof(T) < sizeof(Limb)
        SLimb = typeof(Signed(one(Limb)))
        convert(T, convert(SLimb, x))
    else
        0 <= n <= cld(sizeof(T),sizeof(Limb)) || throw(InexactError(:convert, T, x))
        y = x % T
        ispos(x) ⊻ (y > 0) && throw(InexactError(:convert, T, x)) # catch overflow
        y
    end
end


(::Type{Float64})(n::BigInt, ::RoundingMode{:ToZero}) = MPZ.get_d(n)

function (::Type{T})(n::BigInt, ::RoundingMode{:ToZero}) where T<:Union{Float16,Float32}
    T(Float64(n,RoundToZero),RoundToZero)
end

function (::Type{T})(n::BigInt, ::RoundingMode{:Down}) where T<:CdoubleMax
    x = T(n,RoundToZero)
    x > n ? prevfloat(x) : x
end
function (::Type{T})(n::BigInt, ::RoundingMode{:Up}) where T<:CdoubleMax
    x = T(n,RoundToZero)
    x < n ? nextfloat(x) : x
end

function (::Type{T})(n::BigInt, ::RoundingMode{:Nearest}) where T<:CdoubleMax
    x = T(n,RoundToZero)
    if maxintfloat(T) <= abs(x) < T(Inf)
        r = n-BigInt(x)
        h = eps(x)/2
        if iseven(reinterpret(Unsigned,x)) # check if last bit is odd/even
            if r < -h
                return prevfloat(x)
            elseif r > h
                return nextfloat(x)
            end
        else
            if r <= -h
                return prevfloat(x)
            elseif r >= h
                return nextfloat(x)
            end
        end
    end
    x
end

convert(::Type{Float64}, n::BigInt) = Float64(n,RoundNearest)
convert(::Type{Float32}, n::BigInt) = Float32(n,RoundNearest)
convert(::Type{Float16}, n::BigInt) = Float16(n,RoundNearest)

promote_rule(::Type{BigInt}, ::Type{<:Integer}) = BigInt

"""
    big(x)

Convert a number to a maximum precision representation (typically [`BigInt`](@ref) or
`BigFloat`). See [`BigFloat`](@ref) for information about some pitfalls with floating-point numbers.
"""
function big end

big(::Type{<:Integer})  = BigInt
big(::Type{<:Rational}) = Rational{BigInt}

# Binary ops
for (fJ, fC) in ((:+, :add), (:-,:sub), (:*, :mul),
                 (:fld, :fdiv_q), (:div, :tdiv_q), (:mod, :fdiv_r), (:rem, :tdiv_r),
                 (:gcd, :gcd), (:lcm, :lcm),
                 (:&, :and), (:|, :ior), (:xor, :xor))
    @eval begin
        ($fJ)(x::BigInt, y::BigInt) = MPZ.$fC(x, y)
    end
end

/(x::BigInt, y::BigInt) = float(x)/float(y)

function invmod(x::BigInt, y::BigInt)
    z = zero(BigInt)
    ya = abs(y)
    if ya == 1
        return z
    end
    if (y==0 || MPZ.invert!(z, x, ya) == 0)
        throw(DomainError(y))
    end
    # GMP always returns a positive inverse; we instead want to
    # normalize such that div(z, y) == 0, i.e. we want a negative z
    # when y is negative.
    if y < 0
        MPZ.add!(z, y)
    end
    # The postcondition is: mod(z * x, y) == mod(big(1), m) && div(z, y) == 0
    return z
end

# More efficient commutative operations
for (fJ, fC) in ((:+, :add), (:*, :mul), (:&, :and), (:|, :ior), (:xor, :xor))
    fC! = Symbol(fC, :!)
    @eval begin
        ($fJ)(a::BigInt, b::BigInt, c::BigInt) = MPZ.$fC!(MPZ.$fC(a, b), c)
        ($fJ)(a::BigInt, b::BigInt, c::BigInt, d::BigInt) = MPZ.$fC!(MPZ.$fC!(MPZ.$fC(a, b), c), d)
        ($fJ)(a::BigInt, b::BigInt, c::BigInt, d::BigInt, e::BigInt) =
            MPZ.$fC!(MPZ.$fC!(MPZ.$fC!(MPZ.$fC(a, b), c), d), e)
    end
end

# Basic arithmetic without promotion
+(x::BigInt, c::CulongMax) = MPZ.add_ui(x, c)
+(c::CulongMax, x::BigInt) = x + c

-(x::BigInt, c::CulongMax) = MPZ.sub_ui(x, c)
-(c::CulongMax, x::BigInt) = MPZ.ui_sub(c, x)

+(x::BigInt, c::ClongMax) = c < 0 ? -(x, -(c % Culong)) : x + convert(Culong, c)
+(c::ClongMax, x::BigInt) = c < 0 ? -(x, -(c % Culong)) : x + convert(Culong, c)
-(x::BigInt, c::ClongMax) = c < 0 ? +(x, -(c % Culong)) : -(x, convert(Culong, c))
-(c::ClongMax, x::BigInt) = c < 0 ? -(x + -(c % Culong)) : -(convert(Culong, c), x)

*(x::BigInt, c::CulongMax) = MPZ.mul_ui(x, c)
*(c::CulongMax, x::BigInt) = x * c
*(x::BigInt, c::ClongMax) = MPZ.mul_si(x, c)
*(c::ClongMax, x::BigInt) = x * c

/(x::BigInt, y::Union{ClongMax,CulongMax}) = float(x)/y
/(x::Union{ClongMax,CulongMax}, y::BigInt) = x/float(y)

# unary ops
(-)(x::BigInt) = MPZ.neg(x)
(~)(x::BigInt) = MPZ.com(x)

<<(x::BigInt, c::UInt) = c == 0 ? x : MPZ.mul_2exp(x, c)
>>(x::BigInt, c::UInt) = c == 0 ? x : MPZ.fdiv_q_2exp(x, c)
>>>(x::BigInt, c::UInt) = x >> c

trailing_zeros(x::BigInt) = MPZ.scan1(x, 0)
trailing_ones(x::BigInt) = MPZ.scan0(x, 0)

count_ones(x::BigInt) = MPZ.popcount(x)

"""
    count_ones_abs(x::BigInt)

Number of ones in the binary representation of abs(x).
"""
count_ones_abs(x::BigInt) = iszero(x) ? 0 : MPZ.mpn_popcount(x)

divrem(x::BigInt, y::BigInt) = MPZ.tdiv_qr(x, y)

cmp(x::BigInt, y::BigInt) = MPZ.cmp(x, y)
cmp(x::BigInt, y::ClongMax) = MPZ.cmp_si(x, y)
cmp(x::BigInt, y::CulongMax) = MPZ.cmp_ui(x, y)
cmp(x::BigInt, y::Integer) = cmp(x, big(y))
cmp(x::Integer, y::BigInt) = -cmp(y, x)

cmp(x::BigInt, y::CdoubleMax) = isnan(y) ? throw(DomainError(y, "`y` cannot be NaN.")) : MPZ.cmp_d(x, y)
cmp(x::CdoubleMax, y::BigInt) = -cmp(y, x)

isqrt(x::BigInt) = MPZ.sqrt(x)

^(x::BigInt, y::Culong) = MPZ.pow_ui(x, y)

function bigint_pow(x::BigInt, y::Integer)
    if y<0; throw(DomainError(y, "`y` cannot be negative.")); end
    @noinline throw1(y) =
        throw(OverflowError("exponent $y is too large and computation will overflow"))
    if x== 1; return x; end
    if x==-1; return isodd(y) ? x : -x; end
    if y>typemax(Culong)
       x==0 && return x

       #At this point, x is not 1, 0 or -1 and it is not possible to use
       #gmpz_pow_ui to compute the answer. Note that the magnitude of the
       #answer is:
       #- at least 2^(2^32-1) ≈ 10^(1.3e9) (if Culong === UInt32).
       #- at least 2^(2^64-1) ≈ 10^(5.5e18) (if Culong === UInt64).
       #
       #Assume that the answer will definitely overflow.

       throw1(y)
    end
    return x^convert(Culong, y)
end

^(x::BigInt , y::BigInt ) = bigint_pow(x, y)
^(x::BigInt , y::Bool   ) = y ? x : one(x)
^(x::BigInt , y::Integer) = bigint_pow(x, y)
^(x::Integer, y::BigInt ) = bigint_pow(BigInt(x), y)
^(x::Bool   , y::BigInt ) = Base.power_by_squaring(x, y)

function powermod(x::BigInt, p::BigInt, m::BigInt)
    r = MPZ.powm(x, p, m)
    return m < 0 && r > 0 ? MPZ.add!(r, m) : r # choose sign consistent with mod(x^p, m)
end

powermod(x::Integer, p::Integer, m::BigInt) = powermod(big(x), big(p), m)

function gcdx(a::BigInt, b::BigInt)
    if iszero(b) # shortcut this to ensure consistent results with gcdx(a,b)
        return a < 0 ? (-a,-ONE,b) : (a,one(BigInt),b)
        # we don't return the globals ONE and ZERO in case the user wants to
        # mutate the result
    end
    g, s, t = MPZ.gcdext(a, b)
    if t == 0
        # work around a difference in some versions of GMP
        if a == b
            return g, t, s
        elseif abs(a)==abs(b)
            return g, t, -s
        end
    end
    g, s, t
end

sum(arr::AbstractArray{BigInt}) = foldl(MPZ.add!, BigInt(0), arr)
# note: a similar implementation for `prod` won't be efficient:
# 1) the time complexity of the allocations is negligible compared to the multiplications
# 2) assuming arr contains similarly sized BigInts, the multiplications are much more
# performant when doing e.g. ((a1*a2)*(a2*a3))*(...) rather than a1*(a2*(a3*(...))),
# which is exactly what the default implementation of `prod` does, via mapreduce
# (which maybe could be slightly optimized for BigInt)

factorial(x::BigInt) = isneg(x) ? BigInt(0) : MPZ.fac_ui(x)

binomial(n::BigInt, k::UInt) = MPZ.bin_ui(n, k)
binomial(n::BigInt, k::Integer) = k < 0 ? BigInt(0) : binomial(n, UInt(k))

==(x::BigInt, y::BigInt) = cmp(x,y) == 0
==(x::BigInt, i::Integer) = cmp(x,i) == 0
==(i::Integer, x::BigInt) = cmp(x,i) == 0
==(x::BigInt, f::CdoubleMax) = isnan(f) ? false : cmp(x,f) == 0
==(f::CdoubleMax, x::BigInt) = isnan(f) ? false : cmp(x,f) == 0
iszero(x::BigInt) = x.size == 0
isone(x::BigInt) = x == Culong(1)

<=(x::BigInt, y::BigInt) = cmp(x,y) <= 0
<=(x::BigInt, i::Integer) = cmp(x,i) <= 0
<=(i::Integer, x::BigInt) = cmp(x,i) >= 0
<=(x::BigInt, f::CdoubleMax) = isnan(f) ? false : cmp(x,f) <= 0
<=(f::CdoubleMax, x::BigInt) = isnan(f) ? false : cmp(x,f) >= 0

<(x::BigInt, y::BigInt) = cmp(x,y) < 0
<(x::BigInt, i::Integer) = cmp(x,i) < 0
<(i::Integer, x::BigInt) = cmp(x,i) > 0
<(x::BigInt, f::CdoubleMax) = isnan(f) ? false : cmp(x,f) < 0
<(f::CdoubleMax, x::BigInt) = isnan(f) ? false : cmp(x,f) > 0
isneg(x::BigInt) = x.size < 0
ispos(x::BigInt) = x.size > 0

signbit(x::BigInt) = isneg(x)
flipsign!(x::BigInt, y::Integer) = (signbit(y) && (x.size = -x.size); x)
flipsign( x::BigInt, y::Integer) = signbit(y) ? -x : x

string(x::BigInt) = dec(x)
show(io::IO, x::BigInt) = print(io, string(x))

bin(n::BigInt) = base( 2, n)
oct(n::BigInt) = base( 8, n)
dec(n::BigInt) = base(10, n)
hex(n::BigInt) = base(16, n)

bin(n::BigInt, pad::Int) = base( 2, n, pad)
oct(n::BigInt, pad::Int) = base( 8, n, pad)
dec(n::BigInt, pad::Int) = base(10, n, pad)
hex(n::BigInt, pad::Int) = base(16, n, pad)

function base(b::Integer, n::BigInt, pad::Integer=1)
    b < 0 && return base(Int(b), n, pad, (b>0) & (n.size<0))
    2 <= b <= 62 || throw(ArgumentError("base must be 2 ≤ base ≤ 62, got $b"))
    iszero(n) && pad < 1 && return ""
    nd1 = ndigits(n, b)
    nd  = max(nd1, pad)
    sv  = Base.StringVector(nd + isneg(n))
    MPZ.get_str!(pointer(sv) + nd - nd1, b, n)
    @inbounds for i = (1:nd-nd1) + isneg(n)
        sv[i] = '0' % UInt8
    end
    isneg(n) && (sv[1] = '-' % UInt8)
    String(sv)
end

function ndigits0zpb(x::BigInt, b::Integer)
    b < 2 && throw(DomainError(b, "`b` cannot be less than 2."))
    x.size == 0 && return 0 # for consistency with other ndigits0z methods
    if ispow2(b) && 2 <= b <= 62 # GMP assumes b is in this range
        MPZ.sizeinbase(x, b)
    else
        # non-base 2 mpz_sizeinbase might return an answer 1 too big
        # use property that log(b, x) < ndigits(x, b) <= log(b, x) + 1
        n = MPZ.sizeinbase(x, 2)
        lb = log2(b) # assumed accurate to <1ulp (true for openlibm)
        q,r = divrem(n,lb)
        iq = Int(q)
        maxerr = q*eps(lb) # maximum error in remainder
        if r-1.0 < maxerr
            abs(x) >= big(b)^iq ? iq+1 : iq
        elseif lb-r < maxerr
            abs(x) >= big(b)^(iq+1) ? iq+2 : iq+1
        else
            iq+1
        end
    end
end

# below, ONE is always left-shifted by at least one digit, so a new BigInt is
# allocated, which can be safely mutated
prevpow2(x::BigInt) = -2 <= x <= 2 ? x : flipsign!(ONE << (ndigits(x, 2) - 1), x)
nextpow2(x::BigInt) = count_ones_abs(x) <= 1 ? x : flipsign!(ONE << ndigits(x, 2), x)

Base.checked_abs(x::BigInt) = abs(x)
Base.checked_neg(x::BigInt) = -x
Base.checked_add(a::BigInt, b::BigInt) = a + b
Base.checked_sub(a::BigInt, b::BigInt) = a - b
Base.checked_mul(a::BigInt, b::BigInt) = a * b
Base.checked_div(a::BigInt, b::BigInt) = div(a, b)
Base.checked_rem(a::BigInt, b::BigInt) = rem(a, b)
Base.checked_fld(a::BigInt, b::BigInt) = fld(a, b)
Base.checked_mod(a::BigInt, b::BigInt) = mod(a, b)
Base.checked_cld(a::BigInt, b::BigInt) = cld(a, b)
Base.add_with_overflow(a::BigInt, b::BigInt) = a + b, false
Base.sub_with_overflow(a::BigInt, b::BigInt) = a - b, false
Base.mul_with_overflow(a::BigInt, b::BigInt) = a * b, false

function Base.deepcopy_internal(x::BigInt, stackdict::ObjectIdDict)
    if haskey(stackdict, x)
        return stackdict[x]
    end
    y = MPZ.set(x)
    stackdict[x] = y
    return y
end

end # module<|MERGE_RESOLUTION|>--- conflicted
+++ resolved
@@ -82,20 +82,11 @@
 
 function __init__()
     try
-<<<<<<< HEAD
-        if gmp_version().major != GMP_VERSION.major || gmp_bits_per_limb() != GMP_BITS_PER_LIMB
-            msg = gmp_bits_per_limb() != GMP_BITS_PER_LIMB ? error : warn
-            msg(string("The dynamically loaded GMP library (version $(gmp_version()) ",
-                       "with __gmp_bits_per_limb == $(gmp_bits_per_limb()))\n",
-                       "does not correspond to the compile time version ",
-                       "(version $GMP_VERSION with __gmp_bits_per_limb == $GMP_BITS_PER_LIMB).\n",
-=======
         if version().major != VERSION.major || bits_per_limb() != BITS_PER_LIMB
             msg = bits_per_limb() != BITS_PER_LIMB ? error : warn
-            msg(string("The dynamically loaded GMP library (version $(version()) with __gmp_bits_per_limb == $(bits_per_limb()))\n",
-                       "does not correspond to the compile time version (version $VERSION with __gmp_bits_per_limb == $BITS_PER_LIMB).\n",
->>>>>>> b46c74cc
-                       "Please rebuild Julia."))
+            msg("The dynamically loaded GMP library (v\"$(version())\" with __gmp_bits_per_limb == $(bits_per_limb()))\n",
+                "does not correspond to the compile time version (v\"$VERSION\" with __gmp_bits_per_limb == $BITS_PER_LIMB).\n",
+                "Please rebuild Julia.")
         end
 
         ccall((:__gmp_set_memory_functions, :libgmp), Void,
