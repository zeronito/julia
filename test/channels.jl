# This file is a part of Julia. License is MIT: https://julialang.org/license

using Random
using Base: Experimental
using Base: n_avail

@testset "single-threaded Condition usage" begin
    a = Condition()
    t = @async begin
        Base.notify(a, "success")
        "finished"
    end
    @test wait(a) == "success"
    @test fetch(t) == "finished"
end

@testset "various constructors" begin
    c = Channel()
    @test eltype(c) == Any
    @test c.sz_max == 0

    c = Channel(1)
    @test eltype(c) == Any
    @test put!(c, 1) == 1
    @test isready(c) == true
    @test take!(c) == 1
    @test isready(c) == false
    @test eltype(Channel(1.0)) == Any

    c = Channel{Int}(1)
    @test eltype(c) == Int
    @test_throws MethodError put!(c, "Hello")

    c = Channel{Int}()
    @test eltype(c) == Int
    @test c.sz_max == 0

    c = Channel{Int}(Inf)
    @test eltype(c) == Int
    pvals = map(i->put!(c,i), 1:10^6)
    tvals = Int[take!(c) for i in 1:10^6]
    @test pvals == tvals

    @test_throws ArgumentError Channel(-1)
    @test_throws InexactError Channel(1.5)
end

@testset "Task constructors" begin
    c = Channel{Int}() do c; map(i->put!(c,i), 1:100); end
    @test eltype(c) == Int
    @test c.sz_max == 0
    @test collect(c) == 1:100

    c = Channel() do c; put!(c, 1); put!(c, "hi") end
    @test c.sz_max == 0
    @test collect(c) == [1, "hi"]

    c = Channel(Inf) do c; put!(c,1); end
    @test eltype(c) == Any
    @test c.sz_max == typemax(Int)
    c = Channel{Int}(Inf) do c; put!(c,1); end
    @test eltype(c) == Int
    @test c.sz_max == typemax(Int)

    taskref = Ref{Task}()
    c = Channel{Int}(0, taskref=taskref) do c; put!(c, 0); end
    @test eltype(c) == Int
    @test c.sz_max == 0
    @test istaskstarted(taskref[])
    @test !istaskdone(taskref[])
    take!(c); wait(taskref[])
    @test istaskdone(taskref[])

    # Legacy constructor
    c = Channel(ctype=Float32, csize=2) do c; map(i->put!(c,i), 1:100); end
    @test eltype(c) == Float32
    @test c.sz_max == 2
    @test isopen(c)
    @test collect(c) == 1:100
end
@testset "Multithreaded task constructors" begin
    taskref = Ref{Task}()
    c = Channel(spawn=true, taskref=taskref) do c; put!(c, 0); end
    # Test that the task is using the multithreaded scheduler
    @test taskref[].sticky == false
    @test collect(c) == [0]
end

@testset "multiple concurrent put!/take! on a channel for different sizes" begin
    function testcpt(sz)
        c = Channel{Int}(sz)
        size = 0
        inc() = size += 1
        dec() = size -= 1
        @sync for i = 1:10^4
            @async (sleep(rand()); put!(c, i); inc())
            @async (sleep(rand()); take!(c); dec())
        end
        @test size == 0
    end
    testcpt(0)
    testcpt(1)
    testcpt(32)
    testcpt(Inf)
end

@testset "type conversion in put!" begin
    c = Channel{Int64}(0)
    @async put!(c, Int32(1))
    wait(c)
    @test isa(take!(c), Int64)
    @test_throws MethodError put!(c, "")
    @assert !islocked(c.cond_take)
end

@testset "multiple for loops waiting on the same channel" begin
    # Test multiple "for" loops waiting on the same channel which
    # is closed after adding a few elements.
    c = Channel(32)
    results = []
    @sync begin
        for i in 1:20
            @async for ii in c
                push!(results, ii)
            end
        end
        sleep(1.0)
        for i in 1:5
            put!(c,i)
        end
        close(c)
    end
    @test sum(results) == 15
end

# Tests for channels bound to tasks.
using Distributed
@testset "channels bound to tasks" for N in [0, 10]
    # Normal exit of task
    c = Channel(N)
    bind(c, @async (GC.gc(); yield(); nothing))
    @test_throws InvalidStateException take!(c)
    @test !isopen(c)

    # Error exception in task
    c = Channel(N)
    task = @async (GC.gc(); yield(); error("foo"))
    bind(c, task)
    @test_throws TaskFailedException(task) take!(c)
    @test !isopen(c)

    # Multiple channels closed by the same bound task
    cs = [Channel(N) for i in 1:5]
    tf2() = begin
        GC.gc()
        if N > 0
            foreach(c -> (@assert take!(c) === 2), cs)
        end
        yield()
        error("foo")
    end
    task = Task(tf2)
    foreach(c -> bind(c, task), cs)
    schedule(task)

    if N > 0
        for i in 1:5
            @test put!(cs[i], 2) === 2
        end
    end
    for i in 1:5
        while isopen(cs[i])
            yield()
        end
        @test_throws TaskFailedException(task) wait(cs[i])
        @test_throws TaskFailedException(task) take!(cs[i])
        @test_throws TaskFailedException(task) put!(cs[i], 1)
        N == 0 || @test_throws TaskFailedException(task) fetch(cs[i])
        N == 0 && @test_throws ErrorException fetch(cs[i])
    end

    # Multiple tasks, first one to terminate closes the channel
    nth = rand(1:5)
    ref = Ref(0)
    tf3(i) = begin
        GC.gc()
        if i == nth
            ref[] = i
        else
            sleep(2.0)
        end
    end

    tasks = [Task(() -> tf3(i)) for i in 1:5]
    c = Channel(N)
    foreach(t -> bind(c, t), tasks)
    foreach(schedule, tasks)
    @test_throws InvalidStateException wait(c)
    @test !isopen(c)
    @test ref[] == nth
    @assert !islocked(c.cond_take)

    # channeled_tasks
    for T in [Any, Int]
        tf_chnls1 = (c1, c2) -> (@assert take!(c1) == 1; put!(c2, 2))
        chnls, tasks = Base.channeled_tasks(2, tf_chnls1; ctypes=[T,T], csizes=[N,N])
        put!(chnls[1], 1)
        @test take!(chnls[2]) === 2
        @test_throws InvalidStateException wait(chnls[1])
        @test_throws InvalidStateException wait(chnls[2])
        @test istaskdone(tasks[1])
        @test !isopen(chnls[1])
        @test !isopen(chnls[2])

        f = Future()
        tf4 = (c1, c2) -> begin
            @assert take!(c1) === 1
            wait(f)
        end

        tf5 = (c1, c2) -> begin
            put!(c2, 2)
            wait(f)
        end

        chnls, tasks = Base.channeled_tasks(2, tf4, tf5; ctypes=[T,T], csizes=[N,N])
        put!(chnls[1], 1)
        @test take!(chnls[2]) === 2
        yield()
        put!(f, 1) # allow tf4 and tf5 to exit after now, eventually closing the channel

        @test_throws InvalidStateException wait(chnls[1])
        @test_throws InvalidStateException wait(chnls[2])
        @test istaskdone(tasks[1])
        @test istaskdone(tasks[2])
        @test !isopen(chnls[1])
        @test !isopen(chnls[2])
    end

    # channel
    tf6 = c -> begin
        @assert take!(c) === 2
        error("foo")
    end

    for T in [Any, Int]
        taskref = Ref{Task}()
        chnl = Channel{T}(tf6, N, taskref=taskref)
        put!(chnl, 2)
        yield()
        @test_throws TaskFailedException(taskref[]) wait(chnl)
        @test istaskdone(taskref[])
        @test !isopen(chnl)
        @test_throws TaskFailedException(taskref[]) take!(chnl)
    end
end

@testset "timedwait" begin
    alwaystrue() = true
    alwaysfalse() = false
    @test timedwait(alwaystrue, 0) === :ok
    @test timedwait(alwaysfalse, 0) === :timed_out
    @test_throws ArgumentError timedwait(alwaystrue, 0; pollint=0)

    # Allowing a smaller positive `pollint` results in `timewait` hanging
    @test_throws ArgumentError timedwait(alwaystrue, 0, pollint=1e-4)

    # Callback passed in raises an exception
    failure_cb = function (fail_on_call=1)
        i = 0
        function ()
            i += 1
            i >= fail_on_call && error("callback failed")
            return false
        end
    end

    try
        timedwait(failure_cb(1), 0)
        @test false
    catch e
        @test e isa CapturedException
        @test e.ex isa ErrorException
    end

    try
        timedwait(failure_cb(2), 0)
        @test false
    catch e
        @test e isa CapturedException
        @test e.ex isa ErrorException
    end

    # Validate that `timedwait` actually waits. Ideally we should also test that `timedwait`
    # doesn't exceed a maximum duration but that would require guarantees from the OS.
    duration = @elapsed timedwait(alwaysfalse, 1)  # Using default pollint of 0.1
    @test duration >= 1

    duration = @elapsed timedwait(alwaysfalse, 0; pollint=1)
    @test duration >= 1
end

@testset "timedwait on multiple channels" begin
    @Experimental.sync begin
        rr1 = Channel(1)
        rr2 = Channel(1)
        rr3 = Channel(1)

        callback() = all(map(isready, [rr1, rr2, rr3]))
        # precompile functions which will be tested for execution time
        @test !callback()
        @test timedwait(callback, 0) === :timed_out

        @async begin sleep(0.5); put!(rr1, :ok) end
        @async begin sleep(1.0); put!(rr2, :ok) end
        @async begin sleep(2.0); put!(rr3, :ok) end

        et = @elapsed timedwait(callback, 1)

        # assuming that 0.5 seconds is a good enough buffer on a typical modern CPU
        try
            @assert (et >= 1.0) && (et <= 1.5)
            @assert !isready(rr3)
        catch
            @warn "`timedwait` tests delayed. et=$et, isready(rr3)=$(isready(rr3))"
        end
        @test isready(rr1)
    end
end

@testset "yield/wait/event failures" begin
    # garbage_finalizer returns `nothing` rather than the garbage object so
    # that the interpreter doesn't accidentally root the garbage when
    # interpreting the calling function.
    @noinline garbage_finalizer(f) = (finalizer(f, "gar" * "bage"); nothing)
    run = Ref(0)
    garbage_finalizer(Returns(nothing)) # warmup
    @test GC.enable(false)
    # test for finalizers trying to yield leading to failed attempts to context switch
    garbage_finalizer((x) -> (run[] += 1; sleep(1)))
    garbage_finalizer((x) -> (run[] += 1; yield()))
    garbage_finalizer((x) -> (run[] += 1; yieldto(@task () -> ())))
    t = @task begin
        @test !GC.enable(true)
        GC.gc()
        true
    end
    oldstderr = stderr
    newstderr = redirect_stderr()
    local errstream
    try
        errstream = @async read(newstderr[1], String)
        yield(t)
    finally
        redirect_stderr(oldstderr)
        close(newstderr[2])
    end
    @test istaskdone(t)
    @test fetch(t)
    @test run[] == 3
    output = fetch(errstream)
    @test 3 == length(findall(
        """error in running finalizer: ErrorException("task switch not allowed from inside gc finalizer")""", output))
    # test for invalid state in Workqueue during yield
    t = @async nothing
    t._state = 66
    newstderr = redirect_stderr()
    try
        errstream = @async read(newstderr[1], String)
        yield()
    finally
        redirect_stderr(oldstderr)
        close(newstderr[2])
    end
    @test fetch(errstream) == "\nWARNING: Workqueue inconsistency detected: popfirst!(Workqueue).state != :runnable\n"
end

@testset "throwto" begin
    t = @task(nothing)
    ct = current_task()
    testerr = ErrorException("expected")
    @async Base.throwto(t, testerr)
    @test (try
        Base.wait(t)
        false
    catch ex
        ex
    end).task.exception === testerr
end

@testset "Timer / AsyncCondition triggering and race #12719" begin
    let tc = Ref(0)
        t = Timer(0) do t
            tc[] += 1
        end
        cb = first(t.cond.waitq)
        Libc.systemsleep(0.005)
        @test isopen(t)
        Base.process_events()
        @test !isopen(t)
        @test tc[] == 0
        yield()
        @test tc[] == 1
        @test istaskdone(cb)
    end

    let tc = Ref(0)
        t = Timer(0) do t
            tc[] += 1
        end
        cb = first(t.cond.waitq)
        Libc.systemsleep(0.005)
        @test isopen(t)
        close(t)
        @test !isopen(t)
        wait(cb)
        @test tc[] == 0
        @test t.handle === C_NULL
    end

    let tc = Ref(0)
        async = Base.AsyncCondition() do async
            tc[] += 1
        end
        cb = first(async.cond.waitq)
        @test isopen(async)
        ccall(:uv_async_send, Cvoid, (Ptr{Cvoid},), async)
        ccall(:uv_async_send, Cvoid, (Ptr{Cvoid},), async)
        @test isempty(Base.Workqueue)
        Base.process_events() # schedule event
        Sys.iswindows() && Base.process_events() # schedule event (windows?)
        @test length(Base.Workqueue) == 1
        ccall(:uv_async_send, Cvoid, (Ptr{Cvoid},), async)
        @test tc[] == 0
        yield() # consume event
        @test tc[] == 1
        Sys.iswindows() && Base.process_events() # schedule event (windows?)
        yield() # consume event
        @test tc[] == 2
        sleep(0.1) # no further events
        @test tc[] == 2
        ccall(:uv_async_send, Cvoid, (Ptr{Cvoid},), async)
        ccall(:uv_async_send, Cvoid, (Ptr{Cvoid},), async)
        Base.process_events() # schedule event
        Sys.iswindows() && Base.process_events() # schedule event (windows?)
        close(async) # and close
        @test !isopen(async)
        @test tc[] == 2
        @test tc[] == 2
        yield() # consume event & then close
        @test tc[] == 3
        sleep(0.1) # no further events
        wait(cb)
        @test tc[] == 3
        @test async.handle === C_NULL
    end

    let tc = Ref(0)
        async = Base.AsyncCondition() do async
            tc[] += 1
        end
        cb = first(async.cond.waitq)
        @test isopen(async)
        ccall(:uv_async_send, Cvoid, (Ptr{Cvoid},), async)
        Base.process_events() # schedule event
        Sys.iswindows() && Base.process_events() # schedule event (windows)
        close(async)
        @test !isopen(async)
        Base.process_events() # and close
        @test tc[] == 0
        yield() # consume event & then close
        @test tc[] == 1
        sleep(0.1) # no further events
        wait(cb)
        @test tc[] == 1
        @test async.handle === C_NULL
    end
end

@testset "check_channel_state" begin
    c = Channel(1)
    close(c)
    @test !isopen(c)
    c.excp == nothing # to trigger the branch
    @test_throws InvalidStateException Base.check_channel_state(c)
end

# PR #36641
# Ensure that `isempty()` does not mutate a Channel's state:
@testset "isempty(::Channel) mutation" begin
    function isempty_timeout(c::Channel)
        inner_c = Channel{Union{Bool,Nothing}}()
        @async put!(inner_c, isempty(c))
        @async begin
            sleep(0.01)
            if isopen(inner_c)
                put!(inner_c, nothing)
            end
        end
        result = take!(inner_c)
        if result === nothing
            error("isempty() timed out!")
        end
        return result
    end
    # First, with a non-buffered channel
    c = Channel()
    @test isempty_timeout(c)
    t_put = @async put!(c, 1)
    @test !isempty_timeout(c)
    # check a second time to ensure `isempty(c)` didn't just consume the element.
    @test !isempty_timeout(c)
    @test take!(c) == 1
    @test isempty_timeout(c)
    wait(t_put)

    # Next, with a buffered channel:
    c = Channel(2)
    @test isempty_timeout(c)
    t_put = put!(c, 1)
    @test !isempty_timeout(c)
    @test !isempty_timeout(c)
    @test take!(c) == 1
    @test isempty_timeout(c)
end

# issue #12473
# make sure 1-shot timers work
let a = []
    Timer(t -> push!(a, 1), 0.01, interval = 0)
    sleep(0.2)
    @test a == [1]
end

# make sure that we don't accidentally create a one-shot timer
let
    t = Timer(Returns(nothing), 10, interval=0.00001)
    @test ccall(:uv_timer_get_repeat, UInt64, (Ptr{Cvoid},), t) == 1
    close(t)
end

# make sure repeating timers work
@noinline function make_unrooted_timer(a)
    t = Timer(0.0, interval = 0.1)
    finalizer(t -> a[] += 1, t)
    wait(t)
    e = @elapsed for i = 1:5
        wait(t)
    end
    @test 1.5 > e >= 0.4
    @test a[] == 0
    nothing
end
let a = Ref(0)
    make_unrooted_timer(a)
    GC.gc()
    @test a[] == 1
end

# trying to `schedule` a finished task
let t = @async nothing
    wait(t)
    @test_throws ErrorException("schedule: Task not runnable") schedule(t, nothing)
end

@testset "push!(c, v) -> c" begin
    c = Channel(Inf)
    @test push!(c, nothing) === c
end

# Channel `show`
let c = Channel(3)
    @test repr(c) == "Channel{Any}(3)"
    @test repr(MIME("text/plain"), c) == "Channel{Any}(3) (empty)"
    put!(c, 0)
    @test repr(MIME("text/plain"), c) == "Channel{Any}(3) (1 item available)"
    put!(c, 1)
    @test repr(MIME("text/plain"), c) == "Channel{Any}(3) (2 items available)"
    close(c)
    @test repr(MIME("text/plain"), c) == "Channel{Any}(3) (closed)"
end

<<<<<<< HEAD
@testset "maybetake!(c)" begin
    @testset "buffered" begin
        c = Channel(Inf)
        put!(c, 1)
        close(c)
        @test maybetake!(c) === Some(1)
        @test maybetake!(c) === nothing
    end

    @testset "unbuffered" begin
        c = Channel()
        @testset "on put!" begin
            t = @task maybetake!(c)
            yield(t)
            @test !istaskdone(t)
            put!(c, 1)
            @test fetch(t) === Some(1)
        end
        @testset "on close" begin
            t = @task maybetake!(c)
            yield(t)
            @test !istaskdone(t)
            close(c)
            @test fetch(t) === nothing
        end
    end
end

@testset "tryput!(c, _)" begin
    @testset "buffered" begin
        c = Channel(Inf)
        @test tryput!(c, 1)
        close(c)
        @test !tryput!(c, 2)
        @test collect(c) == [1]
    end

    @testset "unbuffered" begin
        c = Channel()
        @testset "on take!" begin
            t = @task tryput!(c, 1)
            yield(t)
            @test !istaskdone(t)
            @test take!(c) == 1
            @test fetch(t)
        end
        @testset "on close" begin
            t = @task tryput!(c, 2)
            yield(t)
            @test !istaskdone(t)
            close(c)
            @test !fetch(t)
        end
=======
# PR #41833: data races in Channel
@testset "n_avail(::Channel)" begin
    # Buffered: n_avail() = buffer length + number of waiting tasks
    let c = Channel(2)
        @test n_avail(c) == 0;   put!(c, 0)
        @test n_avail(c) == 1;   put!(c, 0)
        @test n_avail(c) == 2;   t1 = @task put!(c, 0); yield(t1)
        @test n_avail(c) == 3;   t2 = @task put!(c, 0); yield(t2)
        @test n_avail(c) == 4
        # Test n_avail(c) after interrupting a task waiting on the channel
                                t3 = @task put!(c, 0)
                                yield(t3)
        @test n_avail(c) == 5
                                @async Base.throwto(t3, ErrorException("Exit put!"))
                                try wait(t3) catch end
        @test n_avail(c) == 4
                                close(c)
                                try wait(t1) catch end
                                try wait(t2) catch end
        @test n_avail(c) == 2    # Already-buffered items remain
    end
    # Unbuffered: n_avail() = number of waiting tasks
    let c = Channel()
        @test n_avail(c) == 0;   t1 = @task put!(c, 0); yield(t1)
        @test n_avail(c) == 1;   t2 = @task put!(c, 0); yield(t2)
        @test n_avail(c) == 2
        # Test n_avail(c) after interrupting a task waiting on the channel
                                t3 = @task put!(c, 0)
                                yield(t3)
        @test n_avail(c) == 3
                                @async Base.throwto(t3, ErrorException("Exit put!"))
                                try wait(t3) catch end
        @test n_avail(c) == 2
                                close(c)
                                try wait(t1) catch end
                                try wait(t2) catch end
        @test n_avail(c) == 0
>>>>>>> 5e2894ba
    end
end<|MERGE_RESOLUTION|>--- conflicted
+++ resolved
@@ -580,7 +580,6 @@
     @test repr(MIME("text/plain"), c) == "Channel{Any}(3) (closed)"
 end
 
-<<<<<<< HEAD
 @testset "maybetake!(c)" begin
     @testset "buffered" begin
         c = Channel(Inf)
@@ -634,7 +633,9 @@
             close(c)
             @test !fetch(t)
         end
-=======
+    end
+end
+
 # PR #41833: data races in Channel
 @testset "n_avail(::Channel)" begin
     # Buffered: n_avail() = buffer length + number of waiting tasks
@@ -672,6 +673,5 @@
                                 try wait(t1) catch end
                                 try wait(t2) catch end
         @test n_avail(c) == 0
->>>>>>> 5e2894ba
     end
 end