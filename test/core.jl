# This file is a part of Julia. License is MIT: https://julialang.org/license

# test core language features

using Random, SparseArrays, InteractiveUtils

const Bottom = Union{}


# For curmod_*
include("testenv.jl")

f47(x::Vector{Vector{T}}) where {T} = 0
@test_throws MethodError f47(Vector{Vector}())
@test f47(Vector{Vector{Int}}()) == 0

# checking unionall and typevar components
@test_throws TypeError ([] where T)
@test_throws TypeError ([T] where T)
@test_throws TypeError (Array{T} where T<:[])
@test_throws TypeError (Array{T} where T>:[])
@test_throws TypeError (Array{T} where T<:Vararg)
@test_throws TypeError (Array{T} where T>:Vararg)
@test_throws TypeError (Array{T} where T<:Vararg{Int})
@test_throws TypeError (Array{T} where T<:Vararg{Int,2})

@test_throws TypeError TypeVar(:T) <: Any
@test_throws TypeError TypeVar(:T) >: Any

# issue #12939
module Issue12939
abstract type Abs; end
struct Foo <: Abs; end
struct Bar; val::Int64; end
struct Baz; val::Int64; end
f(::Type{T}, x::T) where {T} = T(3)
f(::Type{Bar}, x::T) where {T <: Abs} = Bar(2)
f(::Type{Bar}, x) = Bar(1)
f(::Type{Baz}, x) = Baz(1)
f(::Type{Baz}, x::T) where {T <: Abs} = Baz(2)
end

@test Issue12939.f(Issue12939.Baz,Issue12939.Foo()) === Issue12939.Baz(2)
@test Issue12939.f(Issue12939.Bar,Issue12939.Foo()) === Issue12939.Bar(2)

# issue #11840
TT11840{T} = Tuple{T,T}
f11840(::Type) = "Type"
f11840(::DataType) = "DataType"
f11840(::UnionAll) = "UnionAll"
f11840(::Type{T}) where {T<:Tuple} = "Tuple"
@test f11840(Type) == "UnionAll"
@test f11840(Type.body) == "DataType"
@test f11840(Union{Int,Int8}) == "Type"
@test f11840(Tuple) == "Tuple"
@test f11840(TT11840) == "Tuple"

g11840(::DataType) = 1
g11840(::Type) = 2
g11840(sig::Type{T}) where {T<:Tuple} = 3
@test g11840(Vector.body) == 1
@test g11840(Vector) == 2
@test g11840(Vector.body) == 1
@test g11840(Vector) == 2
@test g11840(Tuple) == 3
@test g11840(TT11840) == 3

g11840b(::DataType) = 1
g11840b(::Type) = 2
g11840b(sig::Type{T}) where {T<:Tuple} = 3
@test g11840b(Vector) == 2
@test g11840b(Vector.body) == 1
@test g11840b(Vector) == 2
@test g11840b(Vector.body) == 1
@test g11840b(Tuple) == 3
@test g11840b(TT11840) == 3

h11840(::DataType) = '1'
h11840(::Type) = '2'
h11840(::UnionAll) = '3'
h11840(::Type{T}) where {T<:Tuple} = '4'
@test h11840(Vector) == '3'
@test h11840(Vector.body) == '1'
@test h11840(Vector) == '3'
@test h11840(Union{Vector, Matrix}) == '2'
@test h11840(Union{Vector.body, Matrix.body}) == '2'
@test h11840(Tuple) == '4'
@test h11840(TT11840) == '4'

# show that we don't make the cache confused by using alternative representations
# when specificity is reversed
j11840(::DataType) = '1'
j11840(::Union{Type{T}, T}) where {T} = '2' # force cache to contain leaftypes
@test j11840(Union{Tuple{Int32}, Tuple{Int64}}) == '2'
@test j11840(Tuple{Union{Int32, Int64}}) == '1' # DataType more specific than Type

# but show we can correctly match types with alternate equivalent representations
k11840(::Type{Union{Tuple{Int32}, Tuple{Int64}}}) = '2'
@test k11840(Tuple{Union{Int32, Int64}}) == '2'
@test k11840(Tuple{Union{Int32, Int64}}) == '2'
@test k11840(Union{Tuple{Int32}, Tuple{Int64}}) == '2'


# issue #20511
f20511(x::DataType) = 0
f20511(x) = 1
Type{Integer}  # cache this
@test f20511(Union{Integer,T} where T <: Unsigned) == 1

# join
@test typejoin(Int8,Int16) === Signed
@test typejoin(Int,AbstractString) === Any
@test typejoin(Array{Float64},BitArray) <: AbstractArray
@test typejoin(Array{Bool},BitArray) <: AbstractArray{Bool}
@test typejoin(Tuple{Int,Int8},Tuple{Int8,Float64}) === Tuple{Signed,Real}
@test typejoin(Tuple{String,String}, Tuple{GenericString,String},
               Tuple{String,GenericString}, Tuple{Int,String,Int}) ==
    Tuple{Any,AbstractString,Vararg{Int}}
@test typejoin(Tuple{Int8,Vararg{Int}}, Tuple{Int8,Int8}) ==
    Tuple{Int8,Vararg{Signed}}
@test typejoin(Tuple{Int8,Vararg{Int}}, Tuple{Int8,Vararg{Int8}}) ==
    Tuple{Int8,Vararg{Signed}}
@test typejoin(Tuple{Int8,UInt8,Vararg{Int}}, Tuple{Int8,Vararg{Int8}}) ==
    Tuple{Int8,Vararg{Integer}}
@test typejoin(Union{Int,AbstractString}, Int) == Union{Int,AbstractString}
@test typejoin(Union{Int,AbstractString}, Int8) == Any
@test typejoin(Tuple{}, Tuple{Int}) == Tuple{Vararg{Int}}

# typejoin associativity
abstract type Foo____{K} end
mutable struct Wow____{K,V} <: Foo____{K} end
mutable struct Bar____{K,V} <: Foo____{K} end
let
    a = Wow____{Int64, Int64}
    b = Wow____{Int64, Float64}
    c = Bar____{Int64, Int64}
    @test typejoin(typejoin(b,c), a) == typejoin(typejoin(b,a), c) == Foo____{Int64}
end

# typejoin with Vararg{T,N}
@test typejoin(Tuple{Vararg{Int,2}}, Tuple{Int,Int,Int}) === Tuple{Int,Int,Vararg{Int}}
@test typejoin(Tuple{Vararg{Int,2}}, Tuple{Vararg{Int}}) === Tuple{Vararg{Int}}

@test typejoin(NTuple{3,Tuple}, NTuple{2,T} where T) == Tuple{Any,Any,Vararg{Tuple}}

# issue #26321
struct T26321{N,S<:NTuple{N}}
    t::S
end
let mi = T26321{3,NTuple{3,Int}}((1,2,3)), mf = T26321{3,NTuple{3,Float64}}((1.0,2.0,3.0))
    J = T26321{3,S} where S<:(Tuple{T,T,T} where T)
    @test typejoin(typeof(mi),typeof(mf)) == J
    a = [mi, mf]
    @test a[1] === mi
    @test a[2] === mf
    @test eltype(a) == J
    @test a isa Vector{<:T26321{3}}
end

# promote_typejoin returns a Union only with Nothing/Missing combined with concrete types
for T in (Nothing, Missing)
    @test Base.promote_typejoin(Int, Float64) === Real
    @test Base.promote_typejoin(Int, T) === Union{Int, T}
    @test Base.promote_typejoin(T, String) === Union{T, String}
    @test Base.promote_typejoin(Vector{Int}, T) === Union{Vector{Int}, T}
    @test Base.promote_typejoin(Vector, T) === Any
    @test Base.promote_typejoin(Real, T) === Any
    @test Base.promote_typejoin(Int, String) === Any
    @test Base.promote_typejoin(Int, Union{Float64, T}) === Any
    @test Base.promote_typejoin(Int, Union{String, T}) === Any
    @test Base.promote_typejoin(T, Union{}) === T
    @test Base.promote_typejoin(Union{}, T) === T
end

@test promote_type(Bool,Bottom) === Bool

# type declarations

abstract type Sup_{A,B} end
abstract type Qux_{T} <: Sup_{Qux_{Int},T} end

@test Qux_{Int}.super <: Sup_
@test ===(Qux_{Int}, Qux_{Int}.super.parameters[1])
@test ===(Qux_{Int}.super.parameters[2], Int)
@test Qux_{Char}.super <: Sup_
@test ===(Qux_{Int}, Qux_{Char}.super.parameters[1])
@test ===(Qux_{Char}.super.parameters[2], Char)

@test Qux_.body.super.parameters[1].super <: Sup_
@test ===(Qux_{Int}, Qux_.body.super.parameters[1].super.parameters[1])
@test ===(Int, Qux_.body.super.parameters[1].super.parameters[2])

mutable struct Foo_{T} x::Foo_{Int} end

@test ===(Foo_.body.types[1], Foo_{Int})
@test ===(Foo_.body.types[1].types[1], Foo_{Int})

mutable struct Circ_{T} x::Circ_{T} end
@test ===(Circ_{Int}, Circ_{Int}.types[1])

abstract type Sup2a_ end
abstract type Sup2b_{A <: Sup2a_, B} <: Sup2a_ end
@test_throws ErrorException @eval abstract type Qux2_{T} <: Sup2b_{Qux2_{Int}, T} end # wrapped in eval to avoid #16793

# issue #21923
struct A21923{T,N}; v::Vector{A21923{T}}; end
@test fieldtype(A21923,1) == Vector{A21923{T}} where T
struct B21923{T,N}; v::Vector{B21923{T,M} where M}; end
@test fieldtype(B21923, 1) == Vector{B21923{T,M} where M} where T
struct C21923{T,N}; v::C21923{T,M} where M; end
@test fieldtype(C21923, 1) == C21923
struct D21923{T,N}; v::D21923{T}; end
@test fieldtype(D21923, 1) == D21923

# issue #22624, more circular definitions
struct T22624{A,B,C}; v::Vector{T22624{Int64,A}}; end
let elT = T22624.body.body.body.types[1].parameters[1]
    @test elT == T22624{Int64, T22624.var, C} where C
    elT2 = elT.body.types[1].parameters[1]
    @test elT2 == T22624{Int64, Int64, C} where C
    @test elT2.body.types[1].parameters[1] === elT2
    @test Base.isconcretetype(elT2.body.types[1])
end

# issue #3890
mutable struct A3890{T1}
    x::Matrix{Complex{T1}}
end
@test A3890{Float64}.types[1] === Array{Complex{Float64},2}
# make sure the field type Matrix{Complex{T1}} isn't cached
mutable struct B3890{T2}
    x::Matrix{Complex{T2}}
end
@test B3890{Float64}.types[1] === Array{Complex{Float64},2}

# issue #786
mutable struct Node{T}
    v::Vector{Node}
end

@test ===(Node{Int}.types[1].parameters[1], Node)

mutable struct Node2{T}
    v::Vector{Node2{T}}
end

@test ===(Node2{Int}.types[1].parameters[1], Node2{Int})

mutable struct FooFoo{A,B} y::FooFoo{A} end

@test FooFoo{Int} <: FooFoo{Int,AbstractString}.types[1]


let x = (2,3)
    @test +(x...) == 5
end

# conversions
function fooo()
    local x::Int8
    x = 100
    x
end
@test fooo() === convert(Int8,100)
function fooo_2()
    local x::Int8
    x = 100
end
@test fooo_2() === 100
function fooo_3()
    local x::Int8
    y = x = 100
    @test isa(x,Int8)
    y
end
@test fooo_3() === 100
let
    function foo()
        local x::Int8
        function bar()
            x = 100
        end
        bar()
        x
    end
    @test foo() === convert(Int8,100)
end

function bar(x::T) where T
    local z::Complex{T}
    z = x
    z
end
@test bar(3.0) == Complex(3.0,0.0)

z = convert(Complex{Float64},2)
@test z == Complex(2.0,0.0)

function typeassert_instead_of_decl()
    local x
    x = 1
    x::Float64
    return 0
end
@test_throws TypeError typeassert_instead_of_decl()

# type declarations on globals not implemented yet
@test_throws ErrorException eval(Meta.parse("global x20327::Int"))

y20327 = 1
@test_throws TypeError y20327::Float64

# misc
fib(n) = n < 2 ? n : fib(n-1) + fib(n-2)
@test fib(20) == 6765

# static parameters
sptest1(x::T, y::T) where {T} = 42
sptest1(x::T, y::S) where {T,S} = 43
@test sptest1(1,2) == 42
@test sptest1(1,"b") == 43

sptest2(x::T) where {T} = T
@test ===(sptest2(:a),Symbol)

sptest3(x::T) where {T} = y->T
let m = sptest3(:a)
    @test ===(m(0),Symbol)
end

sptest4(x::T, y::T) where {T} = 42
sptest4(x::T, y) where {T} = 44
@test sptest4(1,2) == 42
@test sptest4(1, "cat") == 44

# closures
function clotest()
    c = 0
    function inc()
        c += 1
    end
    function dec()
        c -= 1
    end
    inc(); inc()
    @test c == 2
    dec()
    @test c == 1
    @test (()->c)() == 1

    fibb(n) = n < 2 ? n : fibb(n-1)+fibb(n-2)
    @test fibb(10) == 55

    return (n->(c+=n), ()->c)
end
let T = clotest()
    (inc, C) = T
    inc(11)
    @test C() == 12
end

Yc(f) = (h->f(x->h(h)(x)))(h->f(x->h(h)(x)))
yfib = Yc(fib->(n->(n < 2 ? n : fib(n-1) + fib(n-2))))
@test yfib(20) == 6765

function capt_before_def()
    f() = y
    y = 2
    f
end
@test capt_before_def()() == 2

function i18408()
    local i
    return (x -> i)
end
let f = i18408()
    @test_throws UndefVarError(:i) f(0)
end

# issue #23558
c23558(n,k) =
    let fact(n) = if (n == 0) 1 else n*fact(n-1) end
        fact(n)/fact(k)/fact(n-k)
    end
@test c23558(10, 5) == 252

# issue #23996
function foo23996(xs...)
    rets = []
    bar(::Int) = push!(rets, 1)
    foobar() = push!(rets, 3)
    bar(::AbstractFloat) = push!(rets, 2)
    bar(::Bool) = foobar()
    for x in xs
	bar(x)
    end
    rets
end
@test foo23996(1,2.0,false) == [1,2,3]

# variable scope, globals
glob_x = 23
function glotest()
    global glob_x
    glob_x = 24
    loc_x = 8
    function inner()
        global loc_x = 10
        glob_x = 88
    end
    function inner2()
        local glob_x  # override
        global loc_x
        glob_x = 2
        @test glob_x == 2
        @test loc_x == 10
    end
    inner()
    inner2()
    @test glob_x == 88
    @test loc_x == 8
end
glotest()
@test glob_x == 88
@test loc_x == 10

# issue #7234
f7234_cnt = 0
begin
    glob_x2 = 24
    function f7234_a()
        global f7234_cnt += 1
        glob_x2 += 1
        global f7234_cnt += -10000
    end
end
@test_throws UndefVarError(:glob_x2) f7234_a()
@test f7234_cnt == 1
begin
    global glob_x2 = 24
    function f7234_b()
        global f7234_cnt += 1
        glob_x2 += 1
        global f7234_cnt += -10000
    end
end
@test_throws UndefVarError(:glob_x2) f7234_b()
@test f7234_cnt == 2
# globals can accessed if declared
for i = 1:2
    global glob_x2 += 1
end
@test glob_x2 == 26
# globals declared as such in a non-global scope are inherited
let
    global glob_x3 = 11
    f7234_2() = (glob_x3 += 1)
    f7234_2()
end
@test glob_x3 == 12

# interaction between local variable renaming and nested globals (#19333)
x19333 = 1
function f19333(x19333)
    return let x19333 = x19333
        g19333() = (global x19333 += 2)
        g19333() + (x19333 += 1)
    end + (x19333 += 1)
end
@test f19333(0) == 5
@test f19333(0) == 7
@test x19333 == 5

function h19333()
    s = 0
    for (i, j) in ((1, 2),)
        s += i + j # use + as a global
    end
    for (k, +) in ((3, 4),)
        s -= (k - +) # use + as a local
    end
    return s
end
@test h19333() == 4

# let - new variables, including undefinedness
let_undef_cnt = 0
function let_undef()
    first = true
    for i = 1:2
        let x # new x
            if first # not defined on second pass
                x = 1
                first = false
            end
            global let_undef_cnt += 1
            x + 1
            global let_undef_cnt += 23
        end
    end
end
@test_throws UndefVarError let_undef()
@test let_undef_cnt == 25

# const implies local in a local scope block
function const_implies_local()
    let
        x = 1
        local y
        let
            # TODO: change back to `const` if that's ever allowed
            local x = 0
            y = x
        end
        x, y
    end
end
@test const_implies_local() === (1, 0)

a_global_closure_vector = Vector{Any}(undef, 3)
for i = 1:3
    let ii = i
        a_global_closure_vector[i] = x -> x + ii
    end
end
@test a_global_closure_vector[1](10) == 11
@test a_global_closure_vector[2](10) == 12
@test a_global_closure_vector[3](10) == 13

# issue #22032
let a = [], fs = []
    for f() in 1:3
        push!(a, f())
        push!(fs, f)
    end
    @test a == [1,2,3]
    @test [f() for f in fs] == [1,2,3]
end
let t = (22,33)
    (g(), x) = t
    @test g() == 22
    @test x == 33
end

# issue #23091
let (f(), x) = (1, 2)
    @test f() == 1
    @test x == 2
end

# issue #21900
f21900_cnt = 0
function f21900()
    for i = 1:1
        x = 0
    end
    global f21900_cnt += 1
    x # should be global
    global f21900_cnt += -1000
    nothing
end
@test_throws UndefVarError(:x) f21900()
@test f21900_cnt == 1

# use @eval so this runs as a toplevel scope block
@test_throws UndefVarError(:foo21900) @eval begin
    for i21900 = 1:10
        local bar21900
        for j21900 = 1:10
            foo21900 = 10
        end
        bar21900 = 0
        bar21900 = foo21900 + 1
    end
end
@test !@isdefined(foo21900)
@test !@isdefined(bar21900)
bar21900 = 0
@test_throws UndefVarError(:foo21900) @eval begin
    for i21900 = 1:10
        global bar21900
        for j21900 = 1:10
            foo21900 = 10
        end
        bar21900 = -1
        bar21900 = foo21900 + 1
    end
end
@test bar21900 == -1
@test !@isdefined foo21900
foo21900 = 0
@test nothing === begin
    for i21900 = 1:10
        global bar21900, foo21900
        for j21900 = 1:10
            foo21900 = 10
        end
        bar21900 = -1
        bar21900 = foo21900 + 1
    end
end
@test foo21900 == 10
@test bar21900 == 11

# ? syntax
@test (true ? 1 : false ? 2 : 3) == 1

# issue #7252
let
    local a
    1 > 0 ? a=2 : a=3
    @test a == 2
    1 < 0 ? a=2 : a=3
    @test a == 3
end

# tricky space sensitive syntax cases
@test [-1 ~1] == [(-1) (~1)]

# undefinedness
mutable struct UndefField
    field
    UndefField() = new()
end

let
    local a
    a = UndefField()
    @test !isdefined(a, :field)
    @test !isdefined(a, :foo)
    @test !isdefined(2, :a)

    @test_throws TypeError isdefined(Base, 2)
    @test_throws ArgumentError isdefined(2)
end

let
    local a
    a = Vector{Any}(undef, 2)
    @test !isassigned(a,1) && !isassigned(a,2)
    a[1] = 1
    @test isassigned(a,1) && !isassigned(a,2)
    a = Vector{Float64}(undef,1)
    @test isassigned(a,1)
    @test isassigned(a)
    @test !isassigned(a,2)
end

# isassigned, issue #11167
mutable struct Type11167{T,N} end
Type11167{Int,2}
let tname = Type11167.body.body.name
    @test !isassigned(tname.cache, 0)
    @test isassigned(tname.cache, 1)
    @test !isassigned(tname.cache, 2)
    Type11167{Float32,5}
    @test isassigned(tname.cache, 2)
    @test !isassigned(tname.cache, 3)
end

# dispatch
let
    local foo, foo2, fooN, bar, baz
    foo(x::Tuple{Vararg{Any}}) = 0
    foo(x::Tuple{Vararg{Integer}}) = 1
    @test foo((:a,)) == 0
    @test foo(( 2,)) == 1

    foo2(x::Vararg{Any,2}) = 2
    @test foo2(1,2) == 2
    @test_throws MethodError foo2(1)
    @test_throws MethodError foo2(1,2,3)

    fooN(A::Array{T,N}, x::Vararg{Any,N}) where {T,N} = -1
    @test fooN([1,2], 1) == -1
    @test_throws MethodError fooN([1,2], 1, 2) == -1
    @test fooN([1 2; 3 4], 1, 2) == -1
    @test_throws MethodError fooN([1 2; 3 4], 1)
    @test_throws MethodError fooN([1 2; 3 4], 1, 2, 3)

    bar(x::Tuple{T,T,T,T}) where {T} = 1
    bar(x::Tuple{Any,Any,Any,Any})=2
    @test bar((1,1,1,1)) == 1
    @test bar((1,1,1,"a")) == 2
    @test bar((:a,:a,:a,:a)) == 1

    baz(::Type{Rational}) = 1
    baz(::Type{Rational{T}}) where {T} = 2
    @test baz(Rational) == 1
    @test baz(Rational{Int}) == 2
end

let
    local mytype
    function mytype(vec)
        convert(Vector{Tuple{String, DataType}}, vec)
    end
    some_data = Any[("a", Int32), ("b", Int32)]
    @test isa(mytype(some_data),Vector{Tuple{String, DataType}})
end

mutable struct MyArray{N} <: AbstractArray{Int, N}
end
let
    local x
    x = MyArray{1}()
    foob(x::AbstractArray) = 0
    foob(x::AbstractVector{T}) where {T} = 1
    @test foob(x) == 1
end

let
    local f, g, a
    f(a::Vector{Vector{T}}) where {T} = a
    g(a::Vector{Vector{T}}) where {T} = a
    a = Vector{Int}[]
    @test ===(f(a), a)
    @test ===(g(a), a)
end

mutable struct _AA{T}; a::T; end
_AoA{T} = _AA{_AA{T}}
let
    local g, a
    g(a::_AA{_AA{T}}) where {T} = a
    a = _AA(_AA(1))
    @test ===(g(a),a)
end

# dispatch using Val{T}. See discussion in #9452, #22475 for instances vs types
let
    local firstlast
    firstlast(::Val{true}) = "First"
    firstlast(::Val{false}) = "Last"

    @test firstlast(Val(true)) == "First"
    @test firstlast(Val(false)) == "Last"
end

# x::Vararg{Any} declarations
let
    local f1, f2, f3
    f1(x...) = [x...]
    f2(x::Vararg{Any}) = [x...]
    f3(x::Vararg) = [x...]
    @test f1(1,2,3) == [1,2,3]
    @test f2(1,2,3) == [1,2,3]
    @test f3(1,2,3) == [1,2,3]
end

# try/finally
begin
    try_finally_glo_after = 0
    try_finally_loc_after = 0
    try_finally_glo_b = try
        1+2
    finally
        # try_finally_loc_after = 1 # enable with #19324
        global try_finally_glo_after = 1
    end
    @test try_finally_loc_after == 0
    @test try_finally_glo_b == 3
    @test try_finally_glo_after == 1

    try_finally_glo_after = 0
    gothere = 0
    try
        try
            error(" ")
        finally
            # try_finally_loc_after = 1 # enable with #19324
            global try_finally_glo_after = 1
        end
        global gothere = 1
    catch
    end
    @test try_finally_loc_after == 0
    @test try_finally_glo_after == 1
    @test gothere == 0

    try_finally_glo_after = 0
    try_finally_glo_b = try
        error(" ")
    catch
        42
    finally
        # try_finally_loc_after = 1 # enable with #19324
        global try_finally_glo_after = 1
    end
    @test try_finally_loc_after == 0
    @test try_finally_glo_b == 42
    @test try_finally_glo_after == 1

    global glo = 0
    function retfinally()
        try
            return 5
        finally
            global glo = 18
        end
    end
    @test retfinally() == 5
    @test glo == 18

    @test try error(); catch; end === nothing
end

# issue #12806
let i = 0, x = 0
    for outer i = 1:10
        try
            break
        finally
            x = 1
        end
    end
    @test i == 1
    @test x == 1
end

let i = 1, a = []
    while true
        try
            push!(a, i)
            i += 1
            i < 5 && continue
            break
        catch
            push!(a, "catch")
        finally
            push!(a, "finally")
        end
    end
    @test a == [1, "finally", 2, "finally", 3, "finally", 4, "finally"]
end

function _two_finally(n)
    a = []
    for i = 1:5
        push!(a, i)
        try
            try
                n == 1 && break
                n == 2 && i > 1 && return [copy(a), a]
            finally
                push!(a, "finally 1")
            end
        finally
            push!(a, "finally 2")
        end
    end
    return a
end
@test _two_finally(1) == [1, "finally 1", "finally 2"]
@test _two_finally(2) == [[1, "finally 1", "finally 2", 2],
                          [1, "finally 1", "finally 2", 2, "finally 1", "finally 2"]]

let i = 0
    caught = nothing
    try
        try
            error("oops")
        catch
            throw(42)
        finally
            i = 1
        end
    catch e
        caught = e
    end
    @test caught == 42
    @test i == 1
end

let i = 0, a = []
    for i = 1:2
        try
            continue
        finally
            push!(a, "finally")
        end
        push!(a, "oops")
    end
    @test a == ["finally", "finally"]
end

# test from #13660
let x = 0, y = 0, z = 0
    for i = 1:2
        try
            i == 1 && continue
        finally
            x = 11
        end
        try
            i == 2 && throw(42)
        catch
            break
        finally
            y = 12
        end
    end
    for i = 1:2
        try i == 1 && break
        finally z = 13
        end
    end
    @test x == 11
    @test y == 12
    @test z == 13
end

function test12806()
    let catchb = false, catchc = false, catchr = false, a = []
        for i in 1:3
            try
                throw("try err")
            catch e
                i == 1 && break
                i == 2 && continue
                i == 3 && return (catchb, catchc, catchr, a)
            finally
                i == 1 && (catchb = true; continue)
                i == 2 && (catchc = true; )
                i == 3 && (catchr = true; push!(a, 1))
            end
        end
    end
end
@test test12806() == (true, true, false, [1])

# issue #24331
try
    c24331 = 1
finally
end
@test !isdefined(@__MODULE__, :c24331)
function f24331()
    try
        x = [2]
    finally
    end
end
@test f24331() == [2]

# issue #26743
function f26743()
    try
        return 5
    finally
    end
end
@test @inferred(f26743()) == 5

# finalizers
let A = [1]
    local x = 0
    finalizer(a->(x+=1), A)
    finalize(A)
    @test x == 1
    A = 0
    GC.gc(); GC.gc()
    @test x == 1
end

# Module() constructor
@test names(Module(:anonymous), all = true, imported = true) == [:anonymous]
@test names(Module(:anonymous, false), all = true, imported = true) == [:anonymous]

# exception from __init__()
let didthrow =
    try
        include_string(
            @__MODULE__,
            """
            module TestInitError
                __init__() = error()
            end
            """)
        false
    catch ex
        @test isa(ex, LoadError)
        @test isa(ex.error, InitError)
        true
    end
    @test didthrow
end

# issue #7307
function test7307(a, ret)
    try
        try
            ret && return a
        finally
            push!(a, "inner")
        end
    finally
        push!(a, "outer")
    end
    return a
end
@test test7307([], true) == ["inner","outer"]
@test test7307([], false) == ["inner","outer"]

# issue #8277
function test8277(a)
    i = 0
    for j=1:2
        try
            if i == 0
                push!(a,0)
            end
            i += 1
            error()
        catch
        end
    end
end
let a = []
    test8277(a)
    @test length(a) == 1
end

# chained and multiple assignment behavior (issue #2913)
let
    local x, a, b, c, d, e
    x = (a,b,b,b,e) = (1,2,3,4,5)
    @test x === (1,2,3,4,5)
    @test a == 1
    @test b == 4
    @test e == 5
    x = (a,b,b,e) = (1,2,3,4,5)
    @test x === (1,2,3,4,5)
    @test a == 1
    @test b == 3
    @test e == 4

    a = complex(1,2)
    b = 3
    b, a = a.re, b
    @test b == 1
    @test a == 3
    a = complex(1,2)
    b = 3
    a, b = b, a.re
    @test a == 3
    @test b == 1
end

# accessing fields by index
mutable struct TestMutable
    file::String
    line::Int
    error
end

let
    local z = complex(3, 4)
    v = Int[0, 0]
    for i = 1:2
        v[i] = getfield(z, i)
    end
    @test v == [3, 4]
    @test_throws BoundsError(z, -1) getfield(z, -1)
    @test_throws BoundsError(z, 0) getfield(z, 0)
    @test_throws BoundsError(z, 3) getfield(z, 3)

    strct = LoadError("yofile", 0, "bad")
    @test nfields(strct) == 3 # sanity test
    @test_throws BoundsError(strct, 10) getfield(strct, 10)
    @test_throws ErrorException("type LoadError is immutable") setfield!(strct, 0, "")
    @test_throws ErrorException("type LoadError is immutable") setfield!(strct, 4, "")
    @test_throws ErrorException("type is immutable") setfield!(strct, :line, 0)
    @test strct.file == "yofile"
    @test strct.line === 0
    @test strct.error == "bad"
    @test getfield(strct, 1) == "yofile"
    @test getfield(strct, 2) === 0
    @test getfield(strct, 3) == "bad"

    mstrct = TestMutable("melm", 1, nothing)
    Base.setproperty!(mstrct, :line, 8.0)
    @test mstrct.line === 8
    @test_throws TypeError(:setfield!, "", Int, 8.0) setfield!(mstrct, :line, 8.0)
    @test_throws TypeError(:setfield!, "", Int, 8.0) setfield!(mstrct, 2, 8.0)
    setfield!(mstrct, 3, "hi")
    @test mstrct.error == "hi"
    setfield!(mstrct, 1, "yo")
    @test mstrct.file == "yo"
    @test_throws BoundsError(mstrct, 10) getfield(mstrct, 10)
    @test_throws BoundsError(mstrct, 0) setfield!(mstrct, 0, "")
    @test_throws BoundsError(mstrct, 4) setfield!(mstrct, 4, "")
end

# test getfield-overloading
function Base.getproperty(mstrct::TestMutable, p::Symbol)
    return (p, getfield(mstrct, :error))
end
function Base.setproperty!(mstrct::TestMutable, p::Symbol, v)
    setfield!(mstrct, :error, (p, v))
end

let
    mstrct = TestMutable("melm", 1, nothing)
    @test mstrct.line === (:line, nothing)
    @test mstrct.bar === (:bar, nothing)
    @test getfield(mstrct, 1) == "melm"
    @test getfield(mstrct, :file) == "melm"
    @test_throws MethodError Base.getproperty(mstrct, 1)
    mstrct.error = 8.0
    @test mstrct.bar === (:bar, (:error, 8.0))
    mstrct.line = 8.0
    @test getfield(mstrct, :line) === 1
    @test getfield(mstrct, :error) === (:line, 8.0)
    @test mstrct.bar === (:bar, (:line, 8.0))
    @test mstrct.error === (:error, (:line, 8.0))
end

# allow typevar in Union to match as long as the arguments contain
# sufficient information
# issue #814
let
    local MatOrNot, my_func, M
    MatOrNot{T} = Union{AbstractMatrix{T}, Vector{Union{}}}
    my_func(A::MatOrNot{T}, B::MatOrNot{T}, C::MatOrNot{T}) where {T<:Real} = 0
    M = [ 2. 1. ; 1. 1. ]
    @test my_func(Union{}[], M, M) == 0
end

let
    local my_func, a, c
    my_func(P::Vector{T}, Q::Vector{T}) where {T} = 0
    my_func(x::T, P::Vector{T}) where {T} = 1
    my_func(P::Vector{T}, x::T) where {T} = 2
    a = Int[3]
    c = Vector[a]

    @test my_func(c,c)==0
    @test my_func(a,c)==1
end

let
    local baar, foor, boor
    # issue #1131
    baar(x::DataType) = 0
    baar(x::Union) = 1
    baar(x::UnionAll) = 2
    @test baar(StridedArray) == 2
    @test baar(Base.unwrap_unionall(StridedArray)) == 1
    @test baar(Vector) == 2
    @test baar(Vector.body) == 0

    boor(x) = 0
    boor(x::Union) = 1
    @test boor(StridedArray) == 0
    @test boor(Base.unwrap_unionall(StridedArray)) == 1

    # issue #1202
    foor(x::Union) = 1
    @test_throws MethodError foor(StridedArray)
    @test foor(Base.unwrap_unionall(StridedArray)) == 1
    @test_throws MethodError foor(StridedArray)
end

# issue #22842
f22842(x::UnionAll) = UnionAll
f22842(x::DataType) = length(x.parameters)
@test f22842(Tuple{Vararg{Int64,N} where N}) == 1
@test f22842(Tuple{Vararg{Int64,N}} where N) === UnionAll

# issue #1153
mutable struct SI{m, s, kg}
    value::AbstractFloat
end

import Base.*

*(x::SI{m1, s1, kg1}, y::SI{m2, s2, kg2}) where {m1, m2, s1, s2, kg1, kg2} = SI{m1 + m2, s1 + s2, kg1 + kg2}(x.value * y.value)

let
    local a,b
    a = SI{0,0,1}(1.0) * SI{1,2,0}(2.0)
    b = SI{0,0,1}(1.0) * SI{1,-2,0}(2.0)
    @test typeof(a) === SI{1,2,1}
    @test typeof(b) === SI{1,-2,1}
end

# pointer arithmetic
let
   local a,b,c
   a = C_NULL
   b = C_NULL + 1
   c = C_NULL - 1
   d = 1 + C_NULL
   @test eltype(a) == Nothing

   @test a != b != c
   @test b == d
   @test UInt(a) == 0
   @test UInt(b) == 1
   @test UInt(c) == typemax(UInt)

   @test b - a == -(a - b) == 1
   @test c - a == -(a - c) == typemax(UInt)
   @test c - b == -(b - c) == typemax(UInt) - 1
   @test a < b < c
end

# pull request 1270
let
    local a,p, a2,p2
    a = [11,12,13]
    p = pointer(a)
    @test unsafe_load(p, 1) == 11
    unsafe_store!(p, 99, 2)
    @test a == [11,99,13]
    a2 = Any[101,102,103]
    p2 = pointer(a2)
    @test unsafe_load(p2) == 101
    unsafe_store!(p2, 909, 3)
    @test a2 == [101,102,909]
end

@test unsafe_pointer_to_objref(ccall(:jl_call1, Ptr{Cvoid}, (Any,Any),
                                     x -> x+1, 314158)) == 314159
let x = [1,2,3]
    @test unsafe_pointer_to_objref(pointer_from_objref(x)) == x
    @test unsafe_pointer_to_objref(pointer_from_objref(x)) === x
end

let
    local a, aa
    a = [1,2,3]
    aa = unsafe_wrap(Array, pointer(a), length(a))
    @test aa == a
    aa = unsafe_wrap(Array, pointer(a), (length(a),))
    @test aa == a
    aa = unsafe_wrap(Array, pointer(a), UInt(length(a)))
    @test aa == a
    aa = unsafe_wrap(Array, pointer(a), UInt16(length(a)))
    @test aa == a
    aaa = unsafe_wrap(Array, pointer(a), (1, 1))
    @test size(aaa) == (1, 1)
    @test aaa[1] == a[1]
    @test_throws InexactError unsafe_wrap(Array, pointer(a), -3)
    # Misaligned pointer
    res = @test_throws ArgumentError unsafe_wrap(Array, pointer(a) + 1, length(a))
    @test occursin("is not properly aligned to $(sizeof(Int)) bytes", res.value.msg)
    res = @test_throws ArgumentError unsafe_wrap(Array, pointer(a) + 1, (1, 1))
    @test occursin("is not properly aligned to $(sizeof(Int)) bytes", res.value.msg)
end

struct FooBar2515
    foo::Int
    bar::Int
end
let
    local X, p
    X = FooBar2515[ FooBar2515(3,1), FooBar2515(4,4) ]
    p = pointer(X)
    @test unsafe_load(p) == FooBar2515(3,1)
    @test unsafe_load(p, 2) == FooBar2515(4,4)
    unsafe_store!(p, FooBar2515(8,4))
    @test X[1] == FooBar2515(8,4)
    unsafe_store!(p, FooBar2515(7,3), 1)
    @test X[1] == FooBar2515(7,3)
end

# issue #1287, combinations of try, catch, return
let
    local f, g

    function f()
        try
            return 1
        catch
        end
    end
    @test f() == 1

    function g()
        try
            error("badness")
        catch
            return 2
        end
    end
    @test g() == 2
end

# issue #1442
mutable struct S1442{T}
end

let
    local f1442
    f1442(::DataType) = 1
    f1442(::Type{S1442{T}}) where {T} = 2

    @test f1442(S1442{Int}) == 2
    @test f1442(DataType) == 1
end

# issue #1727
abstract type Component end

mutable struct Transform <: Component
    x
    y
    z

    Transform() = new(0, 0, 0)
end

mutable struct Body <: Component
    vel
    curr_force

    Body() = new(0, 0)
end

function NewEntity(components::Type{T}...) where T<:Component
    map((c)->c(), components)
end

@test_throws MethodError NewEntity(Transform, Transform, Body, Body)
@test isa(NewEntity(Transform, Transform), Tuple{Transform, Transform})
@test_throws MethodError NewEntity(Transform, Transform, Body, Body)

# issue #1826
let
    a = (1,2)
    a,b = a
    @test a==1 && b==2
end

@testset "issue #1876" begin
let
    tst = 1
    m1(i) = (tst+=1;i-1)
    x = [1:4;]
    x[1:end] *= 2
    @test x == [2:2:8;]
    x[m1(end)] += 3
    @test x == [2,4,9,8]
    @test tst == 2

    # issue #1886
    X = [1:4;]
    r = Vector{UnitRange{Int}}(undef, 1)
    r[1] = 2:3
    X[r...] *= 2
    @test X == [1,4,6,4]
end
end

# issue #1632
let
    f1632(::R, ::S) where {R,S} = 1
    f1632(::T, ::T) where {T} = 2
    @test f1632(1, 2) == 2
    @test f1632(:a, 2) == 1
    g1632(::T, ::T) where {T} = 2
    g1632(::R, ::S) where {R,S} = 1
    @test g1632(1, 2) == 2
    @test g1632(:a, 2) == 1
end

# issue #2098
let
    i2098() = begin
        c = Any[2.0]
        [1:1:c[1];]
    end
    @test isequal(i2098(), [1.0,2.0])
end

# issue #2161
let
    i2161_1() = promote(2,2,2.0,2)
    i2161_2() = i2161_1()[1]
    @test i2161_2() === 2.0
end

# issue #2169
let
    i2169(a::Array{T}) where {T} = typemin(T)
    @test invoke(i2169, Tuple{Array}, Int8[1]) === Int8(-128)
end

# issue #2365
mutable struct B2365{T}
     v::Union{T, Nothing}
end
@test B2365{Int}(nothing).v === nothing
@test B2365{Int}(0).v === 0

# issue #2352
let
    local Sum, n
    Sum=0.0; for n=1:2:10000
        Sum += -1/n + 1/(n+1)
    end
    @test Sum < -0.69
end

# issue #2509
struct Foo2509; foo::Int; end
@test Foo2509(1) != Foo2509(2)
@test Foo2509(42) == Foo2509(42)

# issue #2517
struct Foo2517; end
@test repr(Foo2517()) == "$(curmod_prefix)Foo2517()"
@test repr(Vector{Foo2517}(undef, 1)) == "$(curmod_prefix)Foo2517[Foo2517()]"
@test Foo2517() === Foo2517()

# issue #1474
mutable struct X1474{a,b} end
let
    local Y
    Y(::Type{X1474{A,B}}) where {A,B} = 1
    Y(::Type{X1474{A}}) where {A} = 2
    Y(::Type{X1474}) = 3
    @test Y(X1474) == 3
    @test Y(X1474{Int}) == 2
    @test Y(X1474{Int,AbstractString}) == 1
end

# issue #2562
mutable struct Node2562{T}
    value::T
    Node2562{T}(value::T) where T = new(value)
end
Node2562(value::T, args...) where {T} = Node2562{T}(value, args...)
makenode2562(value) = Node2562(value)
@test isa(Node2562(0), Node2562)
@test isa(makenode2562(0), Node2562)

# issue #2619
mutable struct I2619{T}
    v::T
    I2619{T}(v) where T = new(convert(T,v))
end
bad2619 = false
function i2619()
    global e2619 = try
        I2619{Float64}(0.0f)
        global bad2619 = true
    catch _e
        _e
    end
end
i2619()
@test !bad2619
@test isa(e2619,UndefVarError) && e2619.var === :f

# issue #2919
const Foo2919 = Int
mutable struct Baz2919; Foo2919::Foo2919; end
@test Baz2919(3).Foo2919 === 3

# issue #2982
module M2982
abstract type U end
macro bad(Y)
    quote
        mutable struct $(esc(Y)) <: U
        end
    end
end
export @bad
end

@M2982.bad(T2982)
@test T2982.super === M2982.U

# issue #3221
let x = fill(nothing, 1)
    @test_throws MethodError x[1] = 1
end

# issue #3220
function x3220()
    a = [1]
    a::Vector{Int} += [1]
end
@test x3220() == [2]

# issue #3471
function f3471(y)
    convert(Vector{typeof(y[1])}, y)
end
@test isa(f3471(Any[1.0,2.0]), Vector{Float64})

# issue #3729
A3729{B} = Vector{Vector{B}}
C3729{D} = Vector{Vector{D}}
@test Vector{Vector{Int}} === A3729{Int} === C3729{Int}

# issue #3789
x3789 = 0
while(all([false for idx in 1:10]))
    global x3789 = 1
end
@test x3789 == 0

# issue #3852
function f3852()
    local x
    for i = 1:10
        x = identity
    end
    x("hi")
end
@test f3852() == "hi"

# issue #3821
function f3821()
    p = []
    [x for x in p]
end
@test isa(f3821(), Array)

# issue #4075
struct Foo4075
    x::Int64
    y::Float64
end

function foo4075(f::Foo4075, s::Symbol)
    x = getfield(f,s)
    GC.gc()
    x
end

@test isa(foo4075(Foo4075(Int64(1),2.0),:y), Float64)
# very likely to segfault the second time if this is broken
@test isa(foo4075(Foo4075(Int64(1),2.0),:y), Float64)

# issue #3167
let
    function foo(x)
        ret=Vector{typeof(x[1])}(undef, length(x))
        for j = 1:length(x)
            ret[j] = x[j]
        end
        return ret
    end
    x = Vector{Union{Dict{Int64,AbstractString},Array{Int64,3},Number,AbstractString,Nothing}}(undef, 3)
    x[1] = 1.0
    x[2] = 2.0
    x[3] = 3.0
    @test foo(x) == [1.0, 2.0, 3.0]
end

# issue #4115
mutable struct Foo4115 end
const Foo4115s = NTuple{3, Union{Foo4115, Type{Foo4115}}}
baz4115(x::Foo4115s) = x
let t = (Foo4115, Foo4115, Foo4115())
    @test_throws MethodError baz4115(t)
end

# issue #4129
mutable struct Foo4129; end

abstract type Bar4129 end

mutable struct Bar41291 <: Bar4129
    f::Foo4129
end
mutable struct Bar41292 <: Bar4129
    f::Foo4129
end

mutable struct Baz4129
    b::Bar4129
end

foo4129(a::Baz4129,c::Foo4129,b::Bar4129,@nospecialize(x),y) = (a,b,c,x,y)
foo4129(a::Baz4129,b::Bar41291,args...) = foo4129(a,b.f,b,args...)
foo4129(a::Baz4129,b::Bar41292,args...) = foo4129(a,b.f,b,args...)
foo4129(a::Baz4129,args...)         = foo4129(a,a.b,args...)

@test isa(foo4129(Baz4129(Bar41291(Foo4129())),1,2), Tuple{Baz4129,Bar4129,Foo4129,Int,Int})

# issue #4141
mutable struct Vertex4141{N,T}; end
mutable struct Face4141{V}; end
mutable struct Hull4141{F<:Face4141}; end

g4141(N,T) = Hull4141{Face4141{Vertex4141{N,T}}}()
@test isa(g4141(4,Int), Hull4141{Face4141{Vertex4141{4,Int}}})

# issue #4154
mutable struct MyType4154{T}
    a1::T
    a2
end

foo4154(x) = MyType4154(x, [])
h4154() = typeof(foo4154(rand(2,2,2)))
g4154() = typeof(foo4154(rand(2,2,2,2,2,2,2,2,2)))

@test h4154() === MyType4154{Array{Float64,3}}
@test g4154() === MyType4154{Array{Float64,9}}

# issue #4208
mutable struct a4208
    a4208
end
@test isa(a4208(5),a4208)
mutable struct b4208
    b4208() = (local b4208=1;new())
end
@test isa(b4208(),b4208)

# make sure convert_default error isn't swallowed by typeof()
convert_default_should_fail_here() = similar([1],typeof(zero(typeof(rand(2,2)))))
@test_throws MethodError convert_default_should_fail_here()

# issue #4343
@test_throws ErrorException Array{Float64}{Int, 2}

mutable struct Foo4376{T}
    x
    Foo4376{T}(x::T) where T = new(x)
    Foo4376{T}(a::Foo4376{Int}) where T = new(a.x)
end

@test isa(Foo4376{Float32}(Foo4376{Int}(2)), Foo4376{Float32})

mutable struct _0_test_ctor_syntax_
    _0_test_ctor_syntax_(files::Vector{T},step) where {T<:AbstractString} = 0
end

# issue #4413
mutable struct A4413 end
mutable struct B4413 end
mutable struct C4413 end
f4413(::Union{A4413, B4413, C4413}) = "ABC"
f4413(::Union{A4413, B4413}) = "AB"
g4413(::Union{A4413, C4413}) = "AC"
g4413(::Union{A4413, B4413, C4413}) = "ABC"

@test f4413(A4413()) == "AB" && f4413(B4413()) == "AB"
@test g4413(A4413()) == "AC" && g4413(C4413()) == "AC"

# issue #4482
# what happens here: the method cache logic wants to widen the type of a
# tuple argument, but it shouldn't do that for an argument that a static
# parameter depends on.
f4482(x::T) where {T} = T
@test f4482((Ptr,Ptr)) === Tuple{UnionAll,UnionAll}
@test f4482((Ptr,))    === Tuple{UnionAll,}

# issue #4486
try
    # note: this test expression must run at the top level,
    # in the interpreter.
    (function() end)(1)
    # should throw an argument count error
    @test false
catch
end

# issue #4526
f4526(x) = isa(x.a, Nothing)
@test_throws ErrorException f4526(1)
@test_throws ErrorException f4526(im)
@test_throws ErrorException f4526(1+2im)

# issue #4528
function f4528(A, B)
    if A
        reinterpret(UInt64, B)
    end
end
@test f4528(false, Int32(12)) === nothing
@test_throws ErrorException f4528(true, Int32(12))

# issue #4518
f4518(x, y::Union{Int32,Int64}) = 0
f4518(x::String, y::Union{Int32,Int64}) = 1
@test f4518("",1) == 1

# issue #4645
i4645(x) = (println(zz); zz = x; zz)
@test_throws UndefVarError i4645(4)

# more undef var errors
function test_undef_var_9898(a)
    a1 = a1
    a
end
@test_throws UndefVarError test_undef_var_9898(1)

# issue #4505
let
    g4505(::X) where {X} = 0
    @test g4505(0) == 0
end
@test !@isdefined g4505
@test !isdefined(@__MODULE__, :g4505)

# issue #4681
# ccall should error if convert() returns something of the wrong type
mutable struct Z4681
    x::Ptr{Cvoid}
    Z4681() = new(C_NULL)
end
Base.unsafe_convert(::Type{Ptr{Z4681}},b::Z4681) = b.x
@test_throws TypeError ccall(:printf,Int,(Ptr{UInt8},Ptr{Z4681}),"",Z4681())

# issue #4479
f4479(::Real,c) = 1
f4479(::Int, ::Int, ::Bool) = 2
f4479(::Int, x, a...) = 0
@test f4479(1,1,true) == 2

# issue #4688
a4688(y) = "should be unreachable by calling b"
b4688(y) = "not an Int"
begin
    a4688(y::Int) = "an Int"
    let x = true
        global b4688(y::Int) = x == true ? a4688(y) : a4688(y)
    end
end
@test b4688(1) == "an Int"

# issue #4731
mutable struct SIQ{A,B} <: Number
    x::A
end
import Base: promote_rule
promote_rule(A::Type{SIQ{T,T2}},B::Type{SIQ{S,S2}}) where {T,T2,S,S2} = SIQ{promote_type(T,S)}
@test promote_type(SIQ{Int},SIQ{Float64}) == SIQ
f4731(x::T...) where {T} = ""
f4731(x...) = 0
g4731() = f4731()
@test f4731() == ""
@test g4731() == ""

# issue #4675
f4675(x::StridedArray...) = 1
f4675(x::StridedArray{T}...) where {T} = 2
@test f4675(zeros(50,50), zeros(50,50)) == 2
g4675(x::StridedArray{T}...) where {T} = 2
g4675(x::StridedArray...) = 1
@test g4675(zeros(50,50), zeros(50,50)) == 2

# issue #4771
module Lib4771
export @make_closure
macro make_closure()
    quote
        f = (x)->1
    end
end
end # module
@test (Lib4771.@make_closure)(0) == 1

# issue #4805
abstract type IT4805{N, T} end

let
    test0(::Type{IT4805{1, T}}, x) where {T <: Int64} = x
    test1() = test0(IT4805{1, Int64}, 1)
    test2() = test0(IT4805{1+0, Int64}, 1)
    test3(n) = test0(IT4805{n, Int64}, 1)

    @test test1() == 1
    @test test2() == 1
    @test test3(1) == 1
    @test_throws MethodError test3(2)
end

# issue #4873
macro myassert4873(ex)
    :($ex ? nothing : error("Assertion failed: ", $(string(ex))))
end
x4873 = 1
@myassert4873 (x -> x)(x4873) == 1

# issue from IRC
function invalid_tupleref()
    A = (1, "2", 3.0)
    try
        return A[0]
    catch
        return true
    end
end
@test invalid_tupleref()==true

# issue #5150
f5150(T) = Vector{Rational{T}}(undef, 1)
@test typeof(f5150(Int)) === Vector{Rational{Int}}


# issue #5165
primitive type T5165{S} 64 end
make_t(x::Int64) = Core.Intrinsics.bitcast(T5165{Nothing}, x)
xs5165 = T5165[make_t(Int64(1))]
b5165 = IOBuffer()
for x in xs5165
    println(b5165, x)   # segfaulted
end

# support tuples as type parameters

mutable struct TupleParam{P}
    x::Bool
end

function tupledispatch(a::TupleParam{(1,:a)})
    a.x
end

# tuples can be used as type params
let t1 = TupleParam{(1,:a)}(true),
    t2 = TupleParam{(1,:b)}(true)

    # tuple type params can't contain invalid type params
    @test_throws TypeError t3 = TupleParam{(1,"nope")}(true)

    # dispatch works properly
    @test tupledispatch(t1) == true
    @test_throws MethodError tupledispatch(t2)
end

# issue #5254
f5254(::Type{T}, b::T) where {T} = 0
f5254(a, b) = 1
@test f5254(Bottom, 1) == 1

# evaluate arguments left-to-right, including assignments. issue #4990
let i = 0, x = 65
    @test (i, i+=1, i+=1) === (0, 1, 2)
    @test i == 2
    @test [x, x|=0x20] == [65, 97]
end

# issue #5312
let
    local x = 0
    global incr5312, foo5312
    incr5312() = (x+=1; nothing)
    foo5312() = (incr5312(),)
    @test foo5312() === (nothing,)
    @test x == 1
end

# issue #5319
cnvt(T, x) = convert_default(T, x, cnvt)
cnvt(::Type{Array{S, N}}, x::Array{T, N}) where {S, T, N} = convert(Array{S}, x)

function tighttypes!(adf)
    T = Bottom
    tt = Any[Int]
    for t in tt
        T = typejoin(T, t)
    end
    cnvt(Vector{T}, adf[1])
end

@test isequal(tighttypes!(Any[Any[1.0,2.0],]), [1,2])

# issue #5142
primitive type Int5142 64 end
function h5142(a::Bool)
    x=a ? (Int64(0),reinterpret(Int5142,Int64(0))) : (Int64(1),reinterpret(Int5142,Int64(1)))
    x[2]::Int5142
end
function h5142(a::Int)
    x=(Int64(0),reinterpret(Int5142,Int64(0)))
    x[a]::Int5142
end
h5142(true)
@test_throws TypeError h5142(1)
h5142(2)
f5142() = h5142(1)
try
    # try running this code in a different context that triggers the codegen
    # assertion `assert(isboxed || v.typ == typ)`.
    f5142()
catch
end

primitive type Int5142b 8 end
function h5142b(a::Int)
    x=((Int8(1),Int8(2)),(reinterpret(Int5142b,Int8(3)),reinterpret(Int5142b,Int8(4))))
    x[a]::Tuple{Int8,Int8}
end
h5142b(1)
@test_throws TypeError h5142b(2)

# accessing bits tuples of structs
function test_bits_tuples()
    a = (complex(1,2),complex(1,3));s=0
    for i=1:10
        s += a[rand(1:2)]
    end
    s
end
@test real(test_bits_tuples()) == 10

# issue #5374
mutable struct FileObj5374
    io::IO
end
function read_file5374(fileobj)
    read(fileobj.io, Float32)
end
@test isa(read_file5374(FileObj5374(IOBuffer(UInt8[0,0,0,0]))), Float32)

# issue #5457
function f5457(obj_ptr::Ptr{Float64}, f)
    new_obj = convert(Float64, f(1.0))
    unsafe_store!(obj_ptr, new_obj)
    return Int32(1)
end
let
    a = [1.0]
    f5457(pointer(a,1), sin)
end

# issue #5584
# this is an intermittent memory bug, but this code is very likely to trigger it
mapshape_5584(s1::NTuple{N,Int}, s2::NTuple{N,Int}) where {N} =
    (s1 == s2 || error("Argument dimensions are not map-compatible."); s1)
function f5584()
    for i = 1:1000000
        a = rand(1:1000, 3)
        # the bug was a failure to root these tuples
        mapshape_5584(tuple(a...), tuple(a...))
    end
end
f5584()

# issue #5884

mutable struct Polygon5884{T<:Real}
    points::Vector{Complex{T}}
end

function test5884()
    star = Vector{Polygon5884}(undef, (3,))
    star[1] = Polygon5884([Complex(1.0,1.0)])
    p1 = star[1].points[1]
    @test p1 == Complex(1.0,1.0)
    @test p1.re == 1.0
    @test star[1].points[1].re == 1.0
end
test5884()

# issue #5924
let
    function test5924()
        func = function () end
        func
    end
    @test test5924()() === nothing
end

# issue #6031
macro m6031(x); x; end
@test @m6031([2,4,6])[3] == 6
@test (@m6031 [2,4,6])[2] == 4

# issue #6068
x6068 = 1
function test6068()
    local a
    while true
        a = x6068
        break
    end
    a + 1
end
@test test6068() == 2

# issue #6074
macro X6074()
    quote
        global x6074
        let x6074 = x6074
            x6074
        end
    end
end
x6074 = 6074
@test @X6074() == 6074

# issue #5536
test5536(a::Union{Real, AbstractArray}...) = "Splatting"
test5536(a::Union{Real, AbstractArray}) = "Non-splatting"
@test test5536(5) == "Non-splatting"

# multiline comments (#6139 and others raised in #6128) and embedded NUL chars (#10994)
@test 3 ==
    include_string(@__MODULE__, "1 + 2") ==
    include_string(@__MODULE__, "1 + #==# 2") ==
    include_string(@__MODULE__, "1 + #===# 2") ==
    include_string(@__MODULE__, "1 + #= #= blah =# =# 2") ==
    include_string(@__MODULE__, "1 + #= #= #= nested =# =# =# 2") ==
    include_string(@__MODULE__, "1 + #= \0 =# 2")
@test_throws LoadError include_string(@__MODULE__, "#=")
@test_throws LoadError include_string(@__MODULE__, "#= #= #= =# =# =")

# issue #6142
import Base: +
import LinearAlgebra: UniformScaling, I
mutable struct A6142 <: AbstractMatrix{Float64}; end
+(x::A6142, y::UniformScaling) = "UniformScaling method called"
+(x::A6142, y::AbstractArray) = "AbstractArray method called"
@test A6142() + I == "UniformScaling method called"
+(x::A6142, y::AbstractRange) = "AbstractRange method called" #16324 ambiguity

# issue #6175
function g6175(); print(""); (); end
g6175(i::Real, I...) = g6175(I...)
g6175(i, I...) = tuple(length(i), g6175(I...)...)
@test g6175(1:5) === (5,)

# issue #6242
f6242(x::NTuple{N,Int}) where {N} = (N==0 ? 1 : ntuple(n->x[n],N))
@test f6242(()) === 1

# issue #6292
let i = 0
    global g6292() = i+=1
end
@test g6292() == 1
@test g6292() == 2

# issue #6404
mutable struct type_2{T <: Integer, N} <: Number
    x::T
    type_2{T,N}(n::T) where {T<:Integer,N} = new(n)
end
mutable struct type_1{T <: Number} <: Number
    x::Vector{T}
    type_1{T}(x::Vector{T}) where T<:Number = new(x)
end
type_1(x::Vector{T}) where {T <: Number} = type_1{T}(x)
type_1(c::T) where {T <: Number} = type_1{T}([c])
Base.convert(::Type{type_1{T}}, x::S) where {T<:Number, S<:Number} = type_1(convert(T, x))
+(a::type_1{T}, b::type_1{T}) where {T <: Number} = a

function func1_6404(v1::Integer)
    e1 = type_1([type_2{Int,v1}(0)])
    e1+e1
end

@test isa(func1_6404(3), type_1)

# issue #5577
f5577(::Any) = false
f5577(::Type) = true
@test !f5577((Int,AbstractString,2))
@test !f5577(((Int,AbstractString),AbstractString))
@test f5577(Tuple{Tuple{Int,AbstractString},AbstractString})
@test f5577(Int)
@test !f5577(2)

# issue #6426
f6426(x,args...) = f6426(x,map(a->(isa(a,Type) ? Type{a} : typeof(a)), args))
f6426(x,t::Tuple{Vararg{Type}}) = string(t)
@test f6426(1, (1.,2.)) == "(Tuple{Float64,Float64},)"

# issue #6502
f6502() = convert(Tuple{Vararg{Int}}, (10,))
@test f6502() === (10,)
@test convert(Tuple{Bool,Vararg{Int}}, (true,10)) === (true,10)
@test convert(Tuple{Int,Vararg{Bool}}, (true,1,0)) === (1,true,false)

# issue #6611
function crc6611(spec)
    direcn = spec ? 1 : 2
    local remainder::blech
    ()->(remainder=1)
end
@test_throws UndefVarError crc6611(true)()

# issue #6634
function crc6634(spec)
    A = UInt
    remainder::A = 1
    function handler(append)
        remainder = append ? 1 : 2
    end
end
@test crc6634(0x1)(true) == 1
@test crc6634(0x1)(false) == 2

# issue #5876
module A5876
macro x()
    quote
        function $(esc(:f5876))(::Type{T}) where T
            T
        end
        42
    end
end
end

let
    local z = A5876.@x()
    @test z == 42
    @test f5876(Int) === Int
end

# issue #20524
macro m20524(ex)
    quote
        global f20524
        function f20524()
            $ex
        end
    end
end
@m20524 ((a,(b20524,c)) = (8,(1,5)); (a,b20524,c))
@test f20524() === (8,1,5)
@test !@isdefined b20524 # should not assign to a global

# issue #6387
primitive type Date6387{C} 64 end

mutable struct DateRange6387{C} <: AbstractRange{Date6387{C}}
end

mutable struct ObjMember
    member::DateRange6387
end

obj6387 = ObjMember(DateRange6387{Int64}())

function v6387(r::AbstractRange{T}) where T
    a = Vector{T}(undef, 1)
    a[1] = Core.Intrinsics.bitcast(Date6387{Int64}, Int64(1))
    return a
end

function day_in(obj::ObjMember)
    x = v6387(obj.member)
    @test isa(x, Vector{Date6387{Int64}})
    @test isa(x[1], Date6387{Int64})
end
day_in(obj6387)

# issue #6784
@test ndims(Array{Array{Float64}}(undef, 3,5)) == 2
@test ndims(Array{Array}(undef, 3,5)) == 2

# issue #6793
function segfault6793(;gamma=1)
    A = 1
    B = 1
    print()
    return
    -gamma
    nothing
end
@test segfault6793() === nothing

# issue #6896
g6896(x) = x::Int=x
@test g6896(5.0) === 5.0
f6896(x) = y::Int=x
@test f6896(5.0) === 5.0

# issue #6938
module M6938
macro mac()
    quote
        let
            y = 0
            y
        end
    end
end
end
@test @M6938.mac() == 0

# issue #7012
let x = zeros(2)
    x[1]::Float64 = 1
    @test x == [1.0, 0.0]
    @test_throws TypeError (x[1]::Int = 1)

    x[1]::Float64 += 1
    @test x == [2.0, 0.0]
    @test_throws TypeError (x[1]::Int += 1)
end

# issue #6980
abstract type A6980 end
mutable struct B6980 <: A6980 end
f6980(::Union{Int, Float64}, ::A6980) = false
f6980(::Union{Int, Float64}, ::B6980) = true
@test f6980(1, B6980())

# issue #7049
Maybe7049{T} = Union{T,Nothing}
function ttt7049(;init::Maybe7049{Union{AbstractString,Tuple{Int,Char}}} = nothing)
    string("init=", init)
end
@test ttt7049(init="a") == "init=a"

# issue #7074
let z(A::StridedMatrix{T}) where {T<:Union{Float64,Complex{Float64},Float32,Complex{Float32}}} = T,
    S = zeros(Complex,2,2)
    @test_throws MethodError z(S)
end

# issue #7062
f7062(::Type{Array{t}}  , ::Array{t,n}) where {t,n} = (t,n,1)
f7062(::Type{Array{t,n}}, ::Array{t,n}) where {t,n} = (t,n,2)
@test f7062(Array{Int,1}, [1,2,3]) === (Int,1,2)
@test f7062(Array{Int}  , [1,2,3]) === (Int,1,1)

# issue #7302
function test7302()
    t = [UInt64][1]
    convert(t, "5")
end
@test_throws MethodError test7302()

macro let_with_uninit()
    quote
        let x
            x = 1
            x+1
        end
    end
end

@test @let_with_uninit() == 2

# issue #5154
let
    v = []
    for i=1:3, j=1:3
        push!(v, (i, j))
        i == 1 && j == 2 && break
    end
    @test v == Any[(1,1), (1,2)]
end

# addition of ¬ (\neg) parsing
const (¬) = !
@test ¬false

# issue #7652
mutable struct A7652
    a :: Int
end
a7652 = A7652(0)
t_a7652 = A7652
f7652() = fieldtype(t_a7652, :a) <: Int
@test f7652() == (fieldtype(A7652, :a) <: Int) == true
g7652() = fieldtype(DataType, :types)
@test g7652() == fieldtype(DataType, :types) == Core.SimpleVector
@test fieldtype(t_a7652, 1) == Int
h7652() = setfield!(a7652, 1, 2)
h7652()
@test a7652.a == 2
i7652() = Base.setproperty!(a7652, :a, 3.0)
i7652()
@test a7652.a == 3

# issue #7679
@test map(f->f(), Any[ ()->i for i=1:3 ]) == Any[1,2,3]

# issue 7897
function issue7897!(data, arr)
    data = reinterpret(UInt32, data)
    a = arr[1]
end

let
    a = fill(0x01, 10)
    sa = view(a, 4:6)
    # This can throw an error, but shouldn't segfault
    try
        issue7897!(sa, zeros(10))
    catch
    end
end

# issue #7582
aₜ = "a variable using Unicode 6"

struct My8156{A, B}
    a::A
    b::B
end
let m = My8156(nothing, 1)
    @test sizeof(m) == sizeof(1)
    @test m.a === nothing
    @test m.b === 1
end

# issue #8184
struct Foo8184
    x::Nothing
    y::Nothing
    z::Float64
end
let f = Foo8184(nothing,nothing,1.0)
    g(x) = x.z
    @test g(f) === 1.0
end

# issue #8213
@test map((x...)->x,(1,2),(3,4),(5,6)) === ((1,3,5),(2,4,6))

# issue #8338
let ex = Expr(:(=), :(f8338(x;y=4)), :(x*y))
    eval(ex)
    @test f8338(2) == 8
end

# call overloading (#2403)
(x::Int)(y::Int) = x + 3y
issue2403func(f) = f(7)
let x = 10
    @test x(3) == 19
    @test x((3,)...) == 19
    @test issue2403func(x) == 31
end
mutable struct Issue2403
    x
end
(i::Issue2403)(y) = i.x + 2y
let x = Issue2403(20)
    @test x(3) == 26
    @test issue2403func(x) == 34
end

# issue #8798
let
    npy_typestrs = Dict("b1"=>Bool,
                        "i1"=>Int8,      "u1"=>UInt8,
                        "i2"=>Int16,     "u2"=>UInt16,
                        "i4"=>Int32,     "u4"=>UInt32,
                        "i8"=>Int64,     "u8"=>UInt64)
    sizeof_lookup() = sizeof(npy_typestrs["i8"])
    @test sizeof_lookup() == 8
end

# issue #8978
module I8978
y = 1
g() = f(y)
f(x) = 2
f(x::Int) = 3.0
module II8978
function callf(f)
    try
        f()
    finally
    end
end
end
h(f) = II8978.callf() do
    local x
    for i = 1:1
        x = g()+f
    end
    x
end
end

@test I8978.h(4) === 7.0

# issue #9134
function f9134()
    ii = zeros(Int32, 1)
    let i
        ii[1] = i
    end
end
@test_throws UndefVarError f9134()

# issue #9475
module I9475
    arr = Vector{Any}(undef, 1)
    @eval @eval $arr[1] = 1
end

# issue #9520
f9520a(::Any, ::Any, args...) = 15
f9520b(::Any, ::Any, ::Any, args...) = 23
f9520c(::Any, ::Any, ::Any, ::Any, ::Any, ::Any, args...) = 46
@test invoke(f9520a, Tuple{Any, Any}, 1, 2) == 15
@test invoke(f9520a, Tuple{Any, Any, Any}, 1, 2, 3) == 15
@test invoke(f9520b, Tuple{Any, Any, Any}, 1, 2, 3) == 23
@test invoke(f9520b, Tuple{Any, Any, Any, Any, Any, Any}, 1, 2, 3, 4, 5, 6) == 23
@test invoke(f9520c, Tuple{Any, Any, Any, Any, Any, Any}, 1, 2, 3, 4, 5, 6) == 46
@test invoke(f9520c, Tuple{Any, Any, Any, Any, Any, Any, Any}, 1, 2, 3, 4, 5, 6, 7) == 46

# issue #24460
f24460(x, y) = 1
f24460(x::T, y::T) where {T} = 2.0
f24460(x::Int, y::Int) = "3"
@test f24460(1, 2) === "3"
@test invoke(f24460, Tuple{T,T} where T, 1, 2) === 2.0
const T24460 = Tuple{T,T} where T
g24460() = invoke(f24460, T24460, 1, 2)
@test @inferred(g24460()) === 2.0

call_lambda1() = (()->x)(1)
call_lambda2() = ((x)->x)()
call_lambda3() = ((x)->x)(1,2)
call_lambda4() = ((x,y...)->x)()
@test_throws MethodError call_lambda1()
@test_throws MethodError call_lambda2()
@test_throws MethodError call_lambda3()
@test_throws MethodError call_lambda4()
call_lambda5() = ((x...)->x)()
call_lambda6() = ((x...)->x)(1)
call_lambda7() = ((x...)->x)(1,2)
@test call_lambda5() == ()
@test call_lambda6() == (1,)
@test call_lambda7() == (1,2)

# jl_new_bits testing
let x = [1,2,3]
    @test ccall(:jl_new_bits, Any, (Any,Ptr{Cvoid},), Int, x) === 1
    @test ccall(:jl_new_bits, Any, (Any,Ptr{Cvoid},), Complex{Int}, x) === 1+2im
    @test ccall(:jl_new_bits, Any, (Any,Ptr{Cvoid},), NTuple{3,Int}, x) === (1,2,3)
    @test ccall(:jl_new_bits, Any, (Any,Ptr{Cvoid},), Tuple{Int,Int,Int}, x) === (1,2,3)
    @test (ccall(:jl_new_bits, Any, (Any,Ptr{Cvoid},), Tuple{Int16,Tuple{Cvoid},Int8,Tuple{},Int,Cvoid,Int}, x)::Tuple)[[2,4,5,6,7]] === ((nothing,),(),2,nothing,3)
end

let
    # Exception frame automatically restores sigatomic counter.
    Base.sigatomic_begin()
    @test_throws ErrorException begin
        for i = 1:2
            Base.sigatomic_end()
        end
    end
    Base.sigatomic_end()
end

# pull request #9534
@test_throws BoundsError((1, 2), 3) begin; a, b, c = 1, 2; end
let a = []
    @test try; a[]; catch ex; (ex::BoundsError).a === a && ex.i == (); end
    @test_throws BoundsError(a, (1, 2)) a[1, 2]
    @test_throws BoundsError(a, (10,)) a[10]
end
f9534a() = (a = 1 + 2im; getfield(a, -100))
f9534a(x) = (a = 1 + 2im; getfield(a, x))
@test_throws BoundsError(1 + 2im, -100) f9534a()
@test_throws BoundsError(1 + 2im, 3) f9534a(3)
f9534b() = (a = (1, 2., ""); a[5])
f9534b(x) = (a = (1, 2., ""); a[x])
@test_throws BoundsError((1, 2., ""), 5) f9534b()
@test_throws BoundsError((1, 2., ""), 4) f9534b(4)
f9534c() = (a = (1, 2.); a[3])
f9534c(x) = (a = (1, 2.); a[x])
@test_throws BoundsError((1, 2.), 3) f9534c()
@test_throws BoundsError((1, 2.), 0) f9534c(0)
f9534d() = (a = (1, 2, 4, 6, 7); a[7])
f9534d(x) = (a = (1, 2, 4, 6, 7); a[x])
@test_throws BoundsError((1, 2, 4, 6, 7), 7) f9534d()
@test_throws BoundsError((1, 2, 4, 6, 7), -1) f9534d(-1)
let a = IOBuffer()
    f9534e(x) = setfield!(a, x, 3)
    @test_throws BoundsError(a, -2) f9534e(-2)
    f9534f() = getfield(a, -2)
    f9534f(x) = getfield(a, x)
    @test_throws BoundsError(a, -2) f9534f()
    @test_throws BoundsError(a, typemin(Int) + 2) f9534f(typemin(Int) + 2)
end
x9634 = 3
@test_throws BoundsError(1 + 2im, 3) getfield(1 + 2im, x9634)
@test try; throw(BoundsError()); catch ex; !isdefined((ex::BoundsError), :a) && !isdefined((ex::BoundsError), :i); end
@test try; throw(BoundsError(Int)); catch ex; (ex::BoundsError).a == Int && !isdefined((ex::BoundsError), :i); end
@test_throws BoundsError(Int, typemin(Int)) throw(BoundsError(Int, typemin(Int)))
@test_throws BoundsError(Int, (:a,)) throw(BoundsError(Int, (:a,)))
f9534g(a, b, c...) = c[0]
@test_throws BoundsError((3, 4, 5, 6), 0) f9534g(1, 2, 3, 4, 5, 6)
f9534h(a, b, c...) = c[a]
@test f9534h(4, 2, 3, 4, 5, 6) == 6
@test_throws BoundsError((3, 4, 5, 6), 5) f9534h(5, 2, 3, 4, 5, 6)

# issue #7978, comment 332352438
f7978a() = 1
@test_throws BoundsError(1, 2) begin; a, b = f7978a(); end
f7978b() = 1, 2
@test_throws BoundsError((1, 2), 3) begin; a, b, c = f7978b(); end

# issue #9535
counter9535 = 0
f9535() = (global counter9535; counter9535 += 1; counter9535)
g9535() = (f9535(),f9535())
@test g9535() == (1,2)
@test g9535() == (3,4)

# weak references
mutable struct Obj; x; end
@testset "weak references" begin
    @noinline function mk_wr(r, wr)
        x = Obj(1)
        push!(r, x)
        push!(wr, WeakRef(x))
    end
    test_wr(r,wr) = @test r[1] == wr[1].value
    function test_wr()
        ref = []
        wref = []
        mk_wr(ref, wref)
        test_wr(ref, wref)
        GC.gc()
        test_wr(ref, wref)
        pop!(ref)
        GC.gc()
        @test wref[1].value === nothing
    end
    test_wr()
end

# issue #9947
function f9947()
    if 1 == 0
        1
    else
        min(UInt128(2),1)
    end
end
@test f9947() == UInt128(1)

#issue #9835
module M9835
    using Test
    mutable struct A end; mutable struct B end
    f() = (isa(A(), A) ? A : B)()
    @test isa(f(), A)
end

#issue #10163
let a = :(()), b = :(())
    @test a.args !== b.args
end

# issue caused by commit 189b00aef0376d1a998d36115cd11b17464d26ce and worked around
# by commit 24c64b86bd4e793dbfe9d85c067dc0579b320d14
let
    g(x::T...) where {T} = T
    g(x...) = 0
    @test g((),Int) == 0
    @test g((),()) == Tuple{}
end

# TODO: hopefully this issue is obsolete after the tuple type change
## issue #8631
#f8631(::(Type, Type...), ::(Any, Any...)) = 1
#f8631{T}(::Type{(T...)}, x::Tuple) = 2
#@test length(methods(f8631, ((Type, Type...), (Any, Any...)))) == 2

# issue caused by 8d0037cb377257fc4232c8526b12337dd7bdf0a7
args8d003 = (:x, :y)
@test eval(:(:(f($(($args8d003)...))))) == :(f(x,y))
x8d003 = Any[:y8d003]
y8d003 = 777
@test eval(:(string(:(f($($(x8d003...))))))) == "f(777)"

# issue #9378
abstract type Foo9378{T,S} end
struct B9378{T} end
FooB9378{T} = Foo9378{T,B9378}
struct CFoo9378 <: FooB9378{Float64} end
@test isa(CFoo9378(),FooB9378)

# issue #10281
const N10281 = 1000
@test if false
    for i in 1:N10281
    end
end === nothing


# issue #10221
module GCbrokentype
using InteractiveUtils
OLD_STDOUT = stdout
fname = tempname()
file = open(fname, "w")
redirect_stdout(file)
versioninfo()
try
    mutable struct Foo{T}
        val::Bar{T}
    end
catch
end
GC.gc()
redirect_stdout(OLD_STDOUT)
close(file)
rm(fname)
end

# issue #10373
f10373(x) = x
g10373(x) = x
mutable struct newtype10373
end
let f
    for f in (f10373,g10373)
        (::typeof(f))(x::newtype10373) = println("$f")
    end
end
for m in methods(f10373)
    @test m.name == :f10373
end
for m in methods(g10373)
    @test m.name == :g10373
end

# issue #7221
f7221(::T) where {T<:Number} = 1
f7221(::BitArray) = 2
f7221(::AbstractVecOrMat) = 3
@test f7221(trues(1)) == 2

# issue #10570
struct Array_512_Uint8
    d1::UInt8
    d2::UInt8
    d3::UInt8
    d4::UInt8
    d5::UInt8
    d6::UInt8
    d7::UInt8
    d8::UInt8
    d9::UInt8
    d10::UInt8
    d11::UInt8
    d12::UInt8
    d13::UInt8
    d14::UInt8
    d15::UInt8
    d16::UInt8
    d17::UInt8
    d18::UInt8
    d19::UInt8
    d20::UInt8
    d21::UInt8
    d22::UInt8
    d23::UInt8
    d24::UInt8
    d25::UInt8
    d26::UInt8
    d27::UInt8
    d28::UInt8
    d29::UInt8
    d30::UInt8
    d31::UInt8
    d32::UInt8
    d33::UInt8
    d34::UInt8
    d35::UInt8
    d36::UInt8
    d37::UInt8
    d38::UInt8
    d39::UInt8
    d40::UInt8
    d41::UInt8
    d42::UInt8
    d43::UInt8
    d44::UInt8
    d45::UInt8
    d46::UInt8
    d47::UInt8
    d48::UInt8
    d49::UInt8
    d50::UInt8
    d51::UInt8
    d52::UInt8
    d53::UInt8
    d54::UInt8
    d55::UInt8
    d56::UInt8
    d57::UInt8
    d58::UInt8
    d59::UInt8
    d60::UInt8
    d61::UInt8
    d62::UInt8
    d63::UInt8
    d64::UInt8
    d65::UInt8
    d66::UInt8
    d67::UInt8
    d68::UInt8
    d69::UInt8
    d70::UInt8
    d71::UInt8
    d72::UInt8
    d73::UInt8
    d74::UInt8
    d75::UInt8
    d76::UInt8
    d77::UInt8
    d78::UInt8
    d79::UInt8
    d80::UInt8
    d81::UInt8
    d82::UInt8
    d83::UInt8
    d84::UInt8
    d85::UInt8
    d86::UInt8
    d87::UInt8
    d88::UInt8
    d89::UInt8
    d90::UInt8
    d91::UInt8
    d92::UInt8
    d93::UInt8
    d94::UInt8
    d95::UInt8
    d96::UInt8
    d97::UInt8
    d98::UInt8
    d99::UInt8
    d100::UInt8
    d101::UInt8
    d102::UInt8
    d103::UInt8
    d104::UInt8
    d105::UInt8
    d106::UInt8
    d107::UInt8
    d108::UInt8
    d109::UInt8
    d110::UInt8
    d111::UInt8
    d112::UInt8
    d113::UInt8
    d114::UInt8
    d115::UInt8
    d116::UInt8
    d117::UInt8
    d118::UInt8
    d119::UInt8
    d120::UInt8
    d121::UInt8
    d122::UInt8
    d123::UInt8
    d124::UInt8
    d125::UInt8
    d126::UInt8
    d127::UInt8
    d128::UInt8
    d129::UInt8
    d130::UInt8
    d131::UInt8
    d132::UInt8
    d133::UInt8
    d134::UInt8
    d135::UInt8
    d136::UInt8
    d137::UInt8
    d138::UInt8
    d139::UInt8
    d140::UInt8
    d141::UInt8
    d142::UInt8
    d143::UInt8
    d144::UInt8
    d145::UInt8
    d146::UInt8
    d147::UInt8
    d148::UInt8
    d149::UInt8
    d150::UInt8
    d151::UInt8
    d152::UInt8
    d153::UInt8
    d154::UInt8
    d155::UInt8
    d156::UInt8
    d157::UInt8
    d158::UInt8
    d159::UInt8
    d160::UInt8
    d161::UInt8
    d162::UInt8
    d163::UInt8
    d164::UInt8
    d165::UInt8
    d166::UInt8
    d167::UInt8
    d168::UInt8
    d169::UInt8
    d170::UInt8
    d171::UInt8
    d172::UInt8
    d173::UInt8
    d174::UInt8
    d175::UInt8
    d176::UInt8
    d177::UInt8
    d178::UInt8
    d179::UInt8
    d180::UInt8
    d181::UInt8
    d182::UInt8
    d183::UInt8
    d184::UInt8
    d185::UInt8
    d186::UInt8
    d187::UInt8
    d188::UInt8
    d189::UInt8
    d190::UInt8
    d191::UInt8
    d192::UInt8
    d193::UInt8
    d194::UInt8
    d195::UInt8
    d196::UInt8
    d197::UInt8
    d198::UInt8
    d199::UInt8
    d200::UInt8
    d201::UInt8
    d202::UInt8
    d203::UInt8
    d204::UInt8
    d205::UInt8
    d206::UInt8
    d207::UInt8
    d208::UInt8
    d209::UInt8
    d210::UInt8
    d211::UInt8
    d212::UInt8
    d213::UInt8
    d214::UInt8
    d215::UInt8
    d216::UInt8
    d217::UInt8
    d218::UInt8
    d219::UInt8
    d220::UInt8
    d221::UInt8
    d222::UInt8
    d223::UInt8
    d224::UInt8
    d225::UInt8
    d226::UInt8
    d227::UInt8
    d228::UInt8
    d229::UInt8
    d230::UInt8
    d231::UInt8
    d232::UInt8
    d233::UInt8
    d234::UInt8
    d235::UInt8
    d236::UInt8
    d237::UInt8
    d238::UInt8
    d239::UInt8
    d240::UInt8
    d241::UInt8
    d242::UInt8
    d243::UInt8
    d244::UInt8
    d245::UInt8
    d246::UInt8
    d247::UInt8
    d248::UInt8
    d249::UInt8
    d250::UInt8
    d251::UInt8
    d252::UInt8
    d253::UInt8
    d254::UInt8
    d255::UInt8
    d256::UInt8
    d257::UInt8
    d258::UInt8
    d259::UInt8
    d260::UInt8
    d261::UInt8
    d262::UInt8
    d263::UInt8
    d264::UInt8
    d265::UInt8
    d266::UInt8
    d267::UInt8
    d268::UInt8
    d269::UInt8
    d270::UInt8
    d271::UInt8
    d272::UInt8
    d273::UInt8
    d274::UInt8
    d275::UInt8
    d276::UInt8
    d277::UInt8
    d278::UInt8
    d279::UInt8
    d280::UInt8
    d281::UInt8
    d282::UInt8
    d283::UInt8
    d284::UInt8
    d285::UInt8
    d286::UInt8
    d287::UInt8
    d288::UInt8
    d289::UInt8
    d290::UInt8
    d291::UInt8
    d292::UInt8
    d293::UInt8
    d294::UInt8
    d295::UInt8
    d296::UInt8
    d297::UInt8
    d298::UInt8
    d299::UInt8
    d300::UInt8
    d301::UInt8
    d302::UInt8
    d303::UInt8
    d304::UInt8
    d305::UInt8
    d306::UInt8
    d307::UInt8
    d308::UInt8
    d309::UInt8
    d310::UInt8
    d311::UInt8
    d312::UInt8
    d313::UInt8
    d314::UInt8
    d315::UInt8
    d316::UInt8
    d317::UInt8
    d318::UInt8
    d319::UInt8
    d320::UInt8
    d321::UInt8
    d322::UInt8
    d323::UInt8
    d324::UInt8
    d325::UInt8
    d326::UInt8
    d327::UInt8
    d328::UInt8
    d329::UInt8
    d330::UInt8
    d331::UInt8
    d332::UInt8
    d333::UInt8
    d334::UInt8
    d335::UInt8
    d336::UInt8
    d337::UInt8
    d338::UInt8
    d339::UInt8
    d340::UInt8
    d341::UInt8
    d342::UInt8
    d343::UInt8
    d344::UInt8
    d345::UInt8
    d346::UInt8
    d347::UInt8
    d348::UInt8
    d349::UInt8
    d350::UInt8
    d351::UInt8
    d352::UInt8
    d353::UInt8
    d354::UInt8
    d355::UInt8
    d356::UInt8
    d357::UInt8
    d358::UInt8
    d359::UInt8
    d360::UInt8
    d361::UInt8
    d362::UInt8
    d363::UInt8
    d364::UInt8
    d365::UInt8
    d366::UInt8
    d367::UInt8
    d368::UInt8
    d369::UInt8
    d370::UInt8
    d371::UInt8
    d372::UInt8
    d373::UInt8
    d374::UInt8
    d375::UInt8
    d376::UInt8
    d377::UInt8
    d378::UInt8
    d379::UInt8
    d380::UInt8
    d381::UInt8
    d382::UInt8
    d383::UInt8
    d384::UInt8
    d385::UInt8
    d386::UInt8
    d387::UInt8
    d388::UInt8
    d389::UInt8
    d390::UInt8
    d391::UInt8
    d392::UInt8
    d393::UInt8
    d394::UInt8
    d395::UInt8
    d396::UInt8
    d397::UInt8
    d398::UInt8
    d399::UInt8
    d400::UInt8
    d401::UInt8
    d402::UInt8
    d403::UInt8
    d404::UInt8
    d405::UInt8
    d406::UInt8
    d407::UInt8
    d408::UInt8
    d409::UInt8
    d410::UInt8
    d411::UInt8
    d412::UInt8
    d413::UInt8
    d414::UInt8
    d415::UInt8
    d416::UInt8
    d417::UInt8
    d418::UInt8
    d419::UInt8
    d420::UInt8
    d421::UInt8
    d422::UInt8
    d423::UInt8
    d424::UInt8
    d425::UInt8
    d426::UInt8
    d427::UInt8
    d428::UInt8
    d429::UInt8
    d430::UInt8
    d431::UInt8
    d432::UInt8
    d433::UInt8
    d434::UInt8
    d435::UInt8
    d436::UInt8
    d437::UInt8
    d438::UInt8
    d439::UInt8
    d440::UInt8
    d441::UInt8
    d442::UInt8
    d443::UInt8
    d444::UInt8
    d445::UInt8
    d446::UInt8
    d447::UInt8
    d448::UInt8
    d449::UInt8
    d450::UInt8
    d451::UInt8
    d452::UInt8
    d453::UInt8
    d454::UInt8
    d455::UInt8
    d456::UInt8
    d457::UInt8
    d458::UInt8
    d459::UInt8
    d460::UInt8
    d461::UInt8
    d462::UInt8
    d463::UInt8
    d464::UInt8
    d465::UInt8
    d466::UInt8
    d467::UInt8
    d468::UInt8
    d469::UInt8
    d470::UInt8
    d471::UInt8
    d472::UInt8
    d473::UInt8
    d474::UInt8
    d475::UInt8
    d476::UInt8
    d477::UInt8
    d478::UInt8
    d479::UInt8
    d480::UInt8
    d481::UInt8
    d482::UInt8
    d483::UInt8
    d484::UInt8
    d485::UInt8
    d486::UInt8
    d487::UInt8
    d488::UInt8
    d489::UInt8
    d490::UInt8
    d491::UInt8
    d492::UInt8
    d493::UInt8
    d494::UInt8
    d495::UInt8
    d496::UInt8
    d497::UInt8
    d498::UInt8
    d499::UInt8
    d500::UInt8
    d501::UInt8
    d502::UInt8
    d503::UInt8
    d504::UInt8
    d505::UInt8
    d506::UInt8
    d507::UInt8
    d508::UInt8
    d509::UInt8
    d510::UInt8
    d511::UInt8
    d512::UInt8
end
GC.gc()

# issue #10867
@test collect(enumerate((Tuple,Int))) == [(1,Tuple), (2,Int)]
@test collect(enumerate((Tuple,3))) == [(1,Tuple), (2,3)]

# issue #10978
TupleType10978{T<:Tuple} = Type{T}
f10978(T::TupleType10978) = isa(T, TupleType10978)
@test f10978(Tuple{Int})

# issue #10995
#TupleType{T<:Tuple} = Type{T}
f10995(::Any) = (while false; end; nothing)
f10995(T::TupleType10978) = (while false; end; @assert isa(T, TupleType10978))
g10995(x) = f10995(typeof(x))
g10995((1, 2))
@test g10995(UInt8) === nothing

# issue #11149
@noinline f11149(a,b,args...) = (a,b,args...)
@test f11149(1,2,3) == invoke(f11149, Tuple{Int,Int,Int}, 1,2,3)

# issue #11357
function f11357()
    x = (1,2,3)
    i = (1,)
    x[i...]
end
@test f11357() === 1

# issue #11355
function f11355(sig::Type{T}) where T<:Tuple
    f11355(sig.parameters[1])
end
function f11355(arg::DataType)
    if arg <: Tuple
        return 200
    end
    return 100
end
let t = Tuple{Type{Vector{Int}}}
    @test f11355(t) == 100
    t = Tuple{Type{Dict{K} where K}}
    @test f11355(t) == 100
end

# issue #8283
function func8283 end
@test isa(func8283,Function)
@test_throws MethodError func8283()

# issue #11243
mutable struct Type11243{A, B}
    x::A
    y::B
end
let a = [Type11243(1,2), Type11243("a","b")]
    @test typeof(a) == Vector{Type11243}
    @test typeof(a) <: Vector{Type11243}
end

# issue #11065, #1571
function f11065()
    for i = 1:2
        if i == 1
            z = "z is defined"
        elseif i == 2
            print(z)
        end
    end
end
@test_throws UndefVarError f11065()

# issue #25724
a25724 = Any[]
for i = 1:3
    needX = false
    try
        X = X
        X[1] = X[1] + 1
    catch err
        needX = true
    end
    if needX
        X = [0]
    end
    push!(a25724, copy(X))
end
@test a25724 == [[0], [0], [0]]

# for loop iterator expression should be evaluated in outer scope
let
    for i in (local a = 1:2)
    end
    @test a == 1:2
end

# `for outer`
let
    function forouter()
        i = 1
        for outer i = 2:3
        end
        return i
    end
    @test forouter() == 3
end

@test_throws ErrorException("syntax: no outer local variable declaration exists for \"for outer\"") @eval function f()
    for outer i = 1:2
    end
end

# issue #11295
function f11295(x...)
    call = Expr(x...)
end
@test isa(f11295(:a,:b), Expr)

# issue #11675
struct T11675{T}
    x::T
    T11675{T}() where T = new()
end
let x = T11675{Union{}}()
    function f11675(x)
        x.x + 1
    end
    @test_throws UndefRefError f11675(x)
end

# issue #7864
module M7864
export x7864
x7864 = 1
end

@test_throws UndefVarError x7864
using .M7864
@test x7864 == 1

# issue #11715
f11715(x) = (x === Tuple{Any})
@test f11715(Tuple{Any})

# part of #11597
# make sure invalid, partly-constructed types don't end up in the cache
abstract type C11597{T<:Union{Nothing, Int}} end
mutable struct D11597{T} <: C11597{T} d::T end
@test_throws TypeError D11597(1.0)
@test_throws TypeError repr(D11597(1.0))

# issue #11772
@test_throws UndefRefError (Vector{Any}(undef, 5)...,)

# issue #11813
let a = UInt8[1, 107, 66, 88, 2, 99, 254, 13, 0, 0, 0, 0]
    u32 = UInt32[0x3]
    a[9:end] = reinterpret(UInt8, u32)
    p = pointer(a)
    @test (Int8(1),(Int8(2),Int32(3))) === unsafe_load(convert(Ptr{Tuple{Int8,Tuple{Int8,Int32}}},p))
    f11813(p) = (Int8(1),(Int8(2),Int32(3))) === unsafe_load(convert(Ptr{Tuple{Int8,Tuple{Int8,Int32}}},p))
    @test f11813(p) === true # redundant comparison test seems to make this test more reliable, don't remove
end
# issue #13037
let a = UInt8[0, 0, 0, 0, 0x66, 99, 254, 13, 0, 0, 0, 0]
    u32 = UInt32[0x3]
    a[1:4] = reinterpret(UInt8, u32)
    p = pointer(a)
    @test ((Int32(3),UInt8(0x66)),Int32(0)) === unsafe_load(convert(Ptr{Tuple{Tuple{Int32,UInt8},Int32}},p))
    f11813(p) = ((Int32(3),UInt8(0x66)),Int32(0)) === unsafe_load(convert(Ptr{Tuple{Tuple{Int32,UInt8},Int32}},p))
    @test f11813(p) === true # redundant comparison test seems to make this test more reliable, don't remove
end
let a = (1:1000...,),
    b = (1:1000...,)
    @test a == b
    @test a === b
    @test (a == b) === true
    @test (a === b) === true
end

# issue 11858
mutable struct Foo11858
    x::Float64
    Foo11858(x::Float64) = new(x)
end

mutable struct Bar11858
    x::Float64
    Bar11858(x::Float64) = new(x)
end

g11858(x::Float64) = x
f11858(a) = for Baz in a
    @eval (f::$Baz)(x) = f(float(x))
end
f11858(Any[Type{Foo11858}, Type{Bar11858}, typeof(g11858)])

@test g11858(1) == 1.0
@test Foo11858(1).x == 1.0
@test Bar11858(1).x == 1.0

# issue 11904
struct Nullable11904{T}
    value::T
    hasvalue::Bool
end
@noinline throw_error() = error()
foo11904(x::Int) = x
@inline function foo11904(x::Nullable11904{S}) where S
    if isbitstype(S)
        Nullable11904(foo11904(x.value), x.hasvalue)
    else
        throw_error()
    end
end

@test foo11904(Nullable11904(1, true)).hasvalue

# issue 11874
struct Foo11874
    x::Int
end

function bar11874(x)
    local y::Foo11874
    y = x
    nothing
end

Base.convert(::Type{Foo11874},x::Int) = float(x)

@test_throws TypeError bar11874(1)

# issue #9233
let
    try
        NTuple{Int, 1}
        @test false
    catch err
        @test isa(err, TypeError)
        @test err.func == :apply_type
        @test err.expected == Int
        @test err.got == Int
    end

    try
        NTuple{0x1, Int}
        @test false
    catch err
        @test isa(err, TypeError)
        @test err.func == :apply_type
        @test err.expected == Int
        @test err.got == 0x1
    end
end

# 11996
@test_throws ErrorException NTuple{-1, Int}
@test_throws TypeError Union{Int, 1}

mutable struct FooNTuple{N}
    z::Tuple{Integer, Vararg{Int, N}}
end
@test_throws ErrorException FooNTuple{-1}
@test_throws ErrorException FooNTuple{typemin(Int)}
@test_throws TypeError FooNTuple{0x01}
@test fieldtype(FooNTuple{0}, 1) == Tuple{Integer}

mutable struct FooTupleT{T}
    z::Tuple{Int, T, Int}
end
@test_throws TypeError FooTupleT{Vararg{Int, 2}}
@test fieldtype(FooTupleT{Int}, 1) == NTuple{3, Int}

@test Tuple{} === NTuple{0, Any}
@test Tuple{Int} === Tuple{Int, Vararg{Integer, 0}}

# issue #12003
using Dates
const DATE12003 = DateTime(1917,1,1)
failure12003(dt=DATE12003) = Dates.year(dt)
@test isa(failure12003(), Integer)

# issue #12023 Test error checking in primitive type
@test_throws ErrorException (@eval primitive type 0 SPJa12023 end)
@test_throws ErrorException (@eval primitive type 4294967312 SPJb12023 end)
@test_throws ErrorException (@eval primitive type -4294967280 SPJc12023 end)

# issue #12089
mutable struct A12089{K, N}
    sz::NTuple{N, Int}
    A12089{K,N}(sz::NTuple{N, Int}) where {K,N} = new(sz)
end
A12089{-1, 1}((1,))

# issue #12092
f12092(x::Int, y) = 0
f12092(x::Int,) = 1
f12092(x::Int, y::Int...) = 2
@test f12092(1) == 1

# issue #12063
# NOTE: should have > MAX_TUPLETYPE_LEN arguments
f12063(tt, g, p, c, b, v, cu::T, d::AbstractArray{T, 2}, ve) where {T} = 1
f12063(args...) = 2
g12063() = f12063(0, 0, 0, 0, 0, 0, 0.0, spzeros(0,0), Int[])
@test g12063() == 1

# issue #11587
mutable struct Sampler11587{N}
    clampedpos::Array{Int,2}
    buf::Array{Float64,N}
end
function Sampler11587()
    a = tuple(Any[32,32]...,)
    Sampler11587(zeros(Int,a), zeros(Float64,a))
end
@test isa(Sampler11587(), Sampler11587{2})

# issue #8010 - error when convert returns wrong type during new()
struct Vec8010{T}
    x::T
    y::T
end
Vec8010(a::AbstractVector) = Vec8010(ntuple(x->a[x],2)...)
Base.convert(::Type{Vec8010{T}},x::AbstractVector) where {T} = Vec8010(x)
Base.convert(::Type{Nothing},x::AbstractVector) = Vec8010(x)
struct MyType8010
     m::Vec8010{Float32}
end
struct MyType8010_ghost
     m::Nothing
end
@test_throws TypeError MyType8010([3.0;4.0])
@test_throws TypeError MyType8010_ghost([3.0;4.0])

module TestNewTypeError
using Test

struct A
end
struct B
    a::A
end
@eval function f1()
    # Emitting this direction is not recommended but it can come from `convert` that does not
    # return the correct type.
    $(Expr(:new, B, 1))
end
@eval function f2()
    a = $(Expr(:new, B, 1))
    a = a
    return nothing
end
@generated function f3()
    quote
        $(Expr(:new, B, 1))
        return nothing
    end
end
@test_throws TypeError f1()
@test_throws TypeError f2()
@test_throws TypeError f3()
@test_throws TypeError eval(Expr(:new, B, 1))

end

# don't allow redefining types if ninitialized changes
struct NInitializedTestType
    a
end

@test_throws ErrorException @eval struct NInitializedTestType
    a
    NInitializedTestType() = new()
end

# issue #12394
mutable struct Empty12394 end
let x = Vector{Empty12394}(undef, 1), y = [Empty12394()]
    @test_throws UndefRefError x==y
    @test_throws UndefRefError y==x
end

module TestRecursiveConstGlobalStructCtor
const x = (1,2)
const y = (x,(3,4))
f() = (x,y,(5,6))
end
@test TestRecursiveConstGlobalStructCtor.f() == ((1,2),((1,2),(3,4)),(5,6))

const const_array_int1 = Array{Int}
const const_array_int2 = Array{Int}
test_eq_array_int() = ===(const_array_int1, const_array_int2)
@test test_eq_array_int()

# objectid of haspadding field
struct HasPadding
    x::Bool
    y::Int
end
struct HasHasPadding
    x::HasPadding
end
let hashaspadding = Ref(HasHasPadding(HasPadding(true,1))),
    hashaspadding2 = Ref(HasHasPadding(HasPadding(true,1)))
    unsafe_store!(convert(Ptr{UInt8},pointer_from_objref(hashaspadding)), 0x12, 2)
    unsafe_store!(convert(Ptr{UInt8},pointer_from_objref(hashaspadding2)), 0x21, 2)
    @test objectid(hashaspadding[]) == objectid(hashaspadding2[])
end

# issue #12517
let x = (1,2)
    @eval f12517() = Val{$x}
    @test f12517() === Val{(1,2)}
end

# don't allow Vararg{} in Union{} type constructor
@test_throws TypeError Union{Int,Vararg{Int}}
@test_throws TypeError Union{Vararg{Int}}

# only allow Vararg{} in last position of Tuple{ }
@test_throws TypeError Tuple{Vararg{Int32},Int64,Float64}
@test_throws TypeError Tuple{Int64,Vararg{Int32},Float64}
@test_throws TypeError Array{Vararg}

# don't allow non-types in Union
@test_throws TypeError Union{1}
@test_throws TypeError Union{Int,0}
PossiblyInvalidUnion{T} = Union{T,Int}
@test_throws TypeError PossiblyInvalidUnion{1}

# issue #12569
@test Symbol("x") === Symbol("x")
@test split(string(gensym("abc")),'#')[3] == "abc"

# issue #13007
call13007(::Type{Array{T,N}}) where {T,N} = 0
call13007(::Type{Array}) = 1
@test length(Base._methods(call13007, Tuple{Type{x} where x<:Array}, 4, typemax(UInt))) == 2

# detecting cycles during type intersection, e.g. #1631
cycle_in_solve_tvar_constraints(::Type{Some{S}}, x::S) where {S} = 0
cycle_in_solve_tvar_constraints(::Type{T}, x::Val{T}) where {T} = 1
@test length(methods(cycle_in_solve_tvar_constraints)) == 2

# issue #12967
foo12967(x, @nospecialize y) = 1
TupleType12967{T<:Tuple} = Type{T}
foo12967(x, ::TupleType12967) = 2
@test foo12967(1, Int) == 1
@test foo12967(1, Tuple{}) == 2

# issue #13083
@test Nothing() === nothing

# issue discovered in #11973
for j = 1:1
    x = try
        error()
        2
    catch
        continue
    end
end

# PR 11888
struct A11888{T}
    a::NTuple{16,T}
end

B11888{T} = A11888{A11888{A11888{T}}}

@test sizeof(B11888{B11888{Int64}}) == (1 << 24) * 8

# issue #13175
struct EmptyImmutable13175 end
struct EmptyIIOtherField13175
    x::EmptyImmutable13175
    y::Float64
end
@test EmptyIIOtherField13175(EmptyImmutable13175(), 1.0) == EmptyIIOtherField13175(EmptyImmutable13175(), 1.0)
@test EmptyIIOtherField13175(EmptyImmutable13175(), 1.0) != EmptyIIOtherField13175(EmptyImmutable13175(), 2.0)

# issue 8932 (llvm return type legalizer error)
struct Vec3_8932
    x::Float32
    y::Float32
    z::Float32
end
f8932(a::Vec3_8932, b::Vec3_8932) = Vec3_8932(a.x % b.x, a.y % b.y, a.z % b.z)
a8932 = Vec3_8932(1,1,1)
b8932 = Vec3_8932(2,2,2)
@test f8932(a8932, b8932) == Vec3_8932(1.0, 1.0, 1.0)

# issue #13261
f13261() = (x = (error("oops"),); +(x...))
g13261() = f13261()
@test_throws ErrorException g13261()

# issue 13432
@noinline function f13432(x)
    offset = x ? Base.Bottom : 1
    return ===(offset, Base.Bottom)
end
@test f13432(true) == true
@test f13432(false) == false
@noinline function f13432b(x)
    a = x ? 1 : 1.0
    b = x ? 1 : 1.0f0
    return ===(a, b)
end
@test f13432b(true) == true
@test f13432b(false) == false

#13433, read!(::IO, a::Vector{UInt8}) should return a
mutable struct IO13433 <: IO end
Base.read(::IO13433, ::Type{UInt8}) = 0x01
@test read!(IO13433(), Array{UInt8}(undef, 4)) == [0x01, 0x01, 0x01, 0x01]

# issue #13647, comparing boxed isbits immutables
struct X13647
    a::Int
    b::Bool
end
function f13647(x, y)
    z = false
    z = y
    x === z
end
@test f13647(X13647(1, false), X13647(1, false))
@test !f13647(X13647(1, false), X13647(1, true))
@test !f13647(X13647(2, false), X13647(1, false))

# issue #13636
module I13636
foo(x) = 1
end
let cache = Dict()
    function I13636.foo(y::Int;k::Int=1)
        cache[1] = y+k
    end
end
@test I13636.foo(1,k=2) == 3

# issue #11327 and #13547
@test_throws MethodError convert(Type{Int}, Float32)
@test_throws MethodError Array{Type{Int64}}([Float32])
abstract type A11327 end
abstract type B11327 <: A11327 end
f11327(::Type{T},x::T) where {T} = x
@test_throws MethodError f11327(Type{A11327},B11327)

# issue #8487
@test [x for x in 1:3] == [x for x ∈ 1:3] == [x for x = 1:3]
let A = Matrix{Int}(undef, 4,3)
    for i ∈ 1:size(A,1), j ∈ 1:size(A,2)
        A[i,j] = 17*i + 51*j
    end
    @test A == [17*i + 51*j for i ∈ 1:size(A,1), j ∈ 1:size(A,2)]
end

# check if finalizers for the old gen can be triggered manually
# issue #13986
let
    obj = Ref(1)
    finalized = 0
    finalizer((obj) -> (finalized = 1), obj)
    # obj should be marked for promotion after the second gc and be promoted
    # after the third GC
    # GC_CLEAN; age = 0
    GC.gc(false)
    # GC_CLEAN; age = 1
    GC.gc(false)
    # GC_QUEUED; age = 1
    GC.gc(false)
    # GC_MARKED; age = 1
    finalize(obj)
    @test finalized == 1
end

# check if finalizers for the old gen can be triggered manually
# PR #14181
let
    # The following three `GC.gc(false)` clears the `finalizer_list`. It is
    # not strictly necessary to make the test pass but should make the failure
    # more repeatable if something breaks.
    GC.gc(false)
    # At least: GC_CLEAN; age = 1
    GC.gc(false)
    # At least: GC_QUEUED; age = 1
    GC.gc(false)
    # all objects in `finalizer_list` are now moved to `finalizer_list_marked`

    obj1 = Ref(1)
    obj2 = Ref(1)
    finalized = 0
    finalizer((obj) -> (finalized += 1), obj1)
    finalizer((obj) -> (finalized += 1), obj1)
    finalizer((obj) -> (finalized += 1; finalize(obj1)), obj2)
    finalizer((obj) -> (finalized += 1; finalize(obj1)), obj2)
    finalize(obj2)
    @test finalized == 4
end

# issue #14323
@test eval(Expr(:block, :(1))) === 1

# issue #14339
f14339(x::T, y::T) where {T<:Union{}} = 0
@test_throws MethodError f14339(1, 2)

# Make sure jlcall objects are rooted
# PR #14301
module JLCall14301

# Define f
function f end

let i = Any[[1.23], [2.34]]
    # f() with capture variables
    # Intentionally type unstable so that the dynamic dispatch will
    # read the corrupted tag if the object is incorrectly GC'd.
    global @noinline f() = i[1][1] * i[2][1]
end

# Another function that use f()
g() = f() * 100
# Compile it
g()

let i = 9.0
    # Override f()
    global @noinline f() = i + 1
end

# Make sure the old f() method is GC'd if it was not rooted properly
GC.gc()
GC.gc()
GC.gc()

# Run again.
g()

end

# make sure codegen doesn't remove argument to `isa`
@noinline __g_isa_test_1(a) = push!(a,1)
function __f_isa_arg_1()
    a = []
    isa(__g_isa_test_1(a), Any)
    length(a)
end
@test __f_isa_arg_1() == 1

# issue #14477
struct Z14477
    fld::Z14477
    Z14477() = new(new())
end
let z1 = Z14477()
    @test isa(z1, Z14477)
    @test isa(z1.fld, Z14477)
end

# issue #8846, generic macros
macro m8846(a, b=0)
    a, b
end
@test @m8846(a) === (:a, 0)
@test @m8846(a, 1) === (:a, 1)
let nometh = try; @eval @m8846(a, b, c); false; catch ex; ex; end
    __source__ = LineNumberNode(@__LINE__() -  1, Symbol(@__FILE__))
    nometh::LoadError
    @test nometh.file === string(__source__.file)
    @test nometh.line === __source__.line
    e = nometh.error::MethodError
    @test e.f === getfield(@__MODULE__, Symbol("@m8846"))
    @test e.args === (__source__, @__MODULE__, :a, :b, :c)
 end

# a simple case of parametric dispatch with unions
let foo(x::Union{T, Nothing}, y::Union{T, Nothing}) where {T} = 1
    @test foo(1, nothing) === 1
    @test foo(nothing, nothing) === 1
end
let foo(x::Union{T, Nothing}, y::Union{T, Nothing}) where {T} = T
    @test foo(1, nothing) === Int
    @test_throws UndefVarError(:T) foo(nothing, nothing)
end

module TestMacroGlobalFunction
macro makefn(f,g)
    quote
        global $(f)
        function $(f)(x)
            x+1
        end
        global $(g)
        $(g)(x) = x+2
    end
end
@makefn ff gg
end
@test TestMacroGlobalFunction.ff(1) == 2
@test TestMacroGlobalFunction.gg(1) == 3

# issue #18672
macro x18672()
    quote
        function f
        end
    end
end
let
    @test isa(@x18672, Function)
end

# issue #14564
@test isa(objectid(Tuple.name.cache), Integer)

# issue #14691
mutable struct T14691; a::UInt; end
@test (T14691(0).a = 0) === 0

# issue #14245
f14245() = (v = []; push!(v, length(v)); v)
@test f14245()[1] == 0

# issue #9677
@generated function foo9677(x::AbstractArray{T,N}) where {T,N}
    quote
        x=$N
        y=x+1
        return y
    end
end
foo9677(x::Array) = invoke(foo9677, Tuple{AbstractArray}, x)
@test foo9677(1:5) == foo9677(randn(3))

# issue #6846
f6846() = (please6846; 2)
@test_throws UndefVarError(:please6846) f6846()

module M6846
    macro f()
        return esc(:(please6846; 2))
    end
end
@test_throws UndefVarError(:please6846) @M6846.f()

# issue #14758
@test isa(@eval(f14758(; $([]...)) = ()), Function)

# issue #14767
@inline f14767(x) = x ? A14767 : ()
const A14767 = f14767(false)
@test A14767 === ()

# issue #10985
f10985(::Any...) = 1
@test f10985(1, 2, 3) == 1

# a tricky case for closure conversion
mutable struct _CaptureInCtor
    yy
    function _CaptureInCtor(list_file::AbstractString="")
        y = 0
        f = x->add_node(y)
        new(f(2))
    end
    add_node(y) = y+1
end
@test _CaptureInCtor().yy == 1

# issue #14610
let sometypes = (Int,Int8)
    f(::Union{ntuple(i->Type{sometypes[i]}, length(sometypes))...}) = 1
    @test hasmethod(f, (Union{Type{Int},Type{Int8}},))
end

let
    b=()->c
    c=1
    @test b() == 1
end

# issue #14825
abstract type abstest_14825 end

mutable struct t1_14825{A <: abstest_14825, B}
  x::A
  y::B
end

mutable struct t2_14825{C, B} <: abstest_14825
  x::C
  y::t1_14825{t2_14825{C, B}, B}
end

@test t2_14825{Int,Int}.types[2] <: t1_14825

# issue #14917
@test isa(let generic
          function generic end
          end,
          Function)

# f.(x) vectorization syntax (#15032)
@test (x -> 2x).([1,2,3]) == [2,4,6]
@test ((x,y) -> 2x+y^2).([1,2,3],[3,4,5]) == [1,2,3]*2 + [3,4,5].^2

# let syntax with multiple lhs
let z = (3,9,42)
    let (a,b,c) = z
        @test a == 3 && b == 9 && c == 42
    end
    let (a,b::Float64,c::Int8) = z
        @test a == 3 && b === 9.0 && c === Int8(42)
    end
    z = (1, z, 10)
    let (a, (b,c,d), e) = z
        @test (a,b,c,d,e) == (1,3,9,42,10)
    end
end

# issue #15072
let grphtest = ((1, [2]),)
    for (s, g) in grphtest
        g_ = map(s -> s+1, g)
        @test g_ == [3]
    end
    for s = 1:1
    end
end

# issue #15186
let ex = quote
             $(if true; :(test); end)
         end
    @test ex.args[2] == :test
end

# issue #25652
x25652 = 1
x25652_2 = let (x25652, _) = (x25652, nothing)
    x25652 = x25652 + 1
    x25652
end
@test x25652_2 == 2
@test x25652 == 1

# issue #15180
function f15180(x::T) where T
    X = Vector{T}(undef, 1)
    X[1] = x
    @noinline ef(::J) where {J} = (J,X[1]) # Use T
    ef(::J, ::Int) where {J} = (T,J)
    return ef
end
@test map(f15180(1), [1,2]) == [(Int,1),(Int,1)]

let ary = Vector{Any}(undef, 10)
    check_undef_and_fill(ary, rng) = for i in rng
        @test !isassigned(ary, i)
        ary[i] = (Float64(i), i) # some non-cached content
        @test isassigned(ary, i)
    end
    # Check if the memory is initially zerod and fill it with value
    # to check if these values are not reused later.
    check_undef_and_fill(ary, 1:10)
    # Check if the memory grown at the end are zerod
    ccall(:jl_array_grow_end, Cvoid, (Any, Csize_t), ary, 10)
    check_undef_and_fill(ary, 11:20)
    # Make sure the content of the memory deleted at the end are not reused
    ccall(:jl_array_del_end, Cvoid, (Any, Csize_t), ary, 5)
    ccall(:jl_array_grow_end, Cvoid, (Any, Csize_t), ary, 5)
    check_undef_and_fill(ary, 16:20)

    # Now check grow/del_end
    ary = Vector{Any}(undef, 1010)
    check_undef_and_fill(ary, 1:1010)
    # This del_beg should move the buffer
    ccall(:jl_array_del_beg, Cvoid, (Any, Csize_t), ary, 1000)
    ccall(:jl_array_grow_beg, Cvoid, (Any, Csize_t), ary, 1000)
    check_undef_and_fill(ary, 1:1000)
    ary = Vector{Any}(undef, 1010)
    check_undef_and_fill(ary, 1:1010)
    # This del_beg should not move the buffer
    ccall(:jl_array_del_beg, Cvoid, (Any, Csize_t), ary, 10)
    ccall(:jl_array_grow_beg, Cvoid, (Any, Csize_t), ary, 10)
    check_undef_and_fill(ary, 1:10)

    ary = Vector{Any}(undef, 1010)
    check_undef_and_fill(ary, 1:1010)
    ccall(:jl_array_grow_end, Cvoid, (Any, Csize_t), ary, 10)
    check_undef_and_fill(ary, 1011:1020)
    ccall(:jl_array_del_end, Cvoid, (Any, Csize_t), ary, 10)
    ccall(:jl_array_grow_beg, Cvoid, (Any, Csize_t), ary, 10)
    check_undef_and_fill(ary, 1:10)

    # Make sure newly malloc'd buffers are filled with 0
    # test this for a few different sizes since we need to make sure
    # we are malloc'ing the buffer after the grow_end and malloc is not using
    # mmap directly (which may return a zero'd new page).
    for n in [50, 51, 100, 101, 200, 201, 300, 301]
        ary = Vector{Any}(undef, n)
        # Try to free the previous buffer that was filled with random content
        # and to increase the chance of getting a non-zero'd buffer next time
        GC.gc()
        GC.gc()
        GC.gc()
        ccall(:jl_array_grow_beg, Cvoid, (Any, Csize_t), ary, 4)
        ccall(:jl_array_del_beg, Cvoid, (Any, Csize_t), ary, 4)
        ccall(:jl_array_grow_end, Cvoid, (Any, Csize_t), ary, n)
        ccall(:jl_array_grow_beg, Cvoid, (Any, Csize_t), ary, 4)
        check_undef_and_fill(ary, 1:(2n + 4))
    end

    ary = Vector{Any}(undef, 100)
    ccall(:jl_array_grow_end, Cvoid, (Any, Csize_t), ary, 10000)
    ary[:] = 1:length(ary)
    ccall(:jl_array_del_beg, Cvoid, (Any, Csize_t), ary, 10000)
    # grow on the back until a buffer reallocation happens
    cur_ptr = pointer(ary)
    while cur_ptr == pointer(ary)
        len = length(ary)
        ccall(:jl_array_grow_end, Cvoid, (Any, Csize_t), ary, 10)
        for i in (len + 1):(len + 10)
            @test !isassigned(ary, i)
        end
    end

    ary = Vector{Any}(undef, 100)
    ary[:] = 1:length(ary)
    ccall(:jl_array_grow_at, Cvoid, (Any, Csize_t, Csize_t), ary, 50, 10)
    for i in 51:60
        @test !isassigned(ary, i)
    end
end

# check if we can run multiple finalizers at the same time
# Use a `@noinline` function to make sure the inefficient gc root generation
# doesn't keep the object alive.
@noinline function create_dead_object13995(finalized)
    obj = Ref(1)
    finalizer((x)->(finalized[1] = true), obj)
    finalizer((x)->(finalized[2] = true), obj)
    finalizer((x)->(finalized[3] = true), obj)
    finalizer((x)->(finalized[4] = true), obj)
    nothing
end
# disable GC to make sure no collection/promotion happens
# when we are constructing the objects
let gc_enabled13995 = GC.enable(false)
    finalized13995 = [false, false, false, false]
    create_dead_object13995(finalized13995)
    GC.enable(true)
    # obj is unreachable and young, a single young gc should collect it
    # and trigger all the finalizers.
    GC.gc(false)
    GC.enable(false)
    @test finalized13995 == [true, true, true, true]
    GC.enable(gc_enabled13995)
end

# issue #15283
j15283 = 0
let
    global j15283
    k15283 = (j15283 += 1)
end
@test j15283 == 1
@test !@isdefined k15283

# issue #15264
module Test15264
    mod1(x::T) where {T} = x < 1 ? x : mod1(x-1)
end
@test Test15264.mod1 !== Base.mod1

module M15455
function rpm_provides(r::T) where T
    push!([], partialsort(r,T))
end
partialsort(a,b) = 0
end
@test M15455.partialsort(1,2)==0

# check that medium-sized array is 64-byte aligned (#15139)
@test Int(pointer(Vector{Float64}(undef, 1024))) % 64 == 0

# PR #15413
# Make sure arrayset can handle `Array{T}` (where `T` is a type and not a
# `TypeVar`) without crashing
let
    function arrayset_unknown_dim(::Type{T}, n) where T
        Base.arrayset(true, reshape(Vector{T}(undef, 1), fill(1, n)...), 2, 1)
    end
    arrayset_unknown_dim(Any, 1)
    arrayset_unknown_dim(Any, 2)
    arrayset_unknown_dim(Any, 3)
    arrayset_unknown_dim(Int, 1)
    arrayset_unknown_dim(Int, 2)
    arrayset_unknown_dim(Int, 3)
end

module TestSharedArrayResize
using Test
# Attempting to change the shape of a shared array should unshare it and
# not modify the original data
function test_shared_array_resize(::Type{T}) where T
    len = 100
    a = Vector{T}(undef, len)
    function test_unshare(f)
        a′ = reshape(reshape(a, (len ÷ 2, 2)), len)
        a[:] = 1:length(a)
        # The operation should fail on the owner shared array
        # and has no side effect.
        @test_throws ErrorException f(a)
        @test a == [1:len;]
        @test a′ == [1:len;]
        @test pointer(a) == pointer(a′)
        # The operation should pass on the non-owner shared array
        # and should unshare the arrays with no effect on the original one.
        f(a′)
        @test a == [1:len;]
        @test pointer(a) != pointer(a′)
    end

    test_unshare(a->ccall(:jl_array_del_end, Cvoid, (Any, Csize_t), a, 0))
    test_unshare(a->ccall(:jl_array_del_end, Cvoid, (Any, Csize_t), a, 1))
    test_unshare(a->ccall(:jl_array_del_beg, Cvoid, (Any, Csize_t), a, 0))
    test_unshare(a->ccall(:jl_array_del_beg, Cvoid, (Any, Csize_t), a, 1))
    test_unshare(a->deleteat!(a, 10))
    test_unshare(a->deleteat!(a, 90))
    test_unshare(a->ccall(:jl_array_grow_end, Cvoid, (Any, Csize_t), a, 0))
    test_unshare(a->ccall(:jl_array_grow_end, Cvoid, (Any, Csize_t), a, 1))
    test_unshare(a->ccall(:jl_array_grow_beg, Cvoid, (Any, Csize_t), a, 0))
    test_unshare(a->ccall(:jl_array_grow_beg, Cvoid, (Any, Csize_t), a, 1))
    test_unshare(a->insert!(a, 10, 10))
    test_unshare(a->insert!(a, 90, 90))
end
test_shared_array_resize(Int)
test_shared_array_resize(Any)
end

module TestArrayNUL
using Test
function check_nul(a::Vector{UInt8})
    b = ccall(:jl_array_cconvert_cstring,
              Ref{Vector{UInt8}}, (Vector{UInt8},), a)
    @test unsafe_load(pointer(b), length(b) + 1) == 0x0
    return b === a
end

a = UInt8[]
b = "aaa"
c = [0x2, 0x1, 0x3]

@test check_nul(a)
@test check_nul(unsafe_wrap(Vector{UInt8},b))
@test check_nul(c)
d = [0x2, 0x1, 0x3]
@test check_nul(d)
push!(d, 0x3)
@test check_nul(d)
push!(d, 0x3)
@test check_nul(d)
ccall(:jl_array_del_end, Cvoid, (Any, UInt), d, 2)
@test check_nul(d)
ccall(:jl_array_grow_end, Cvoid, (Any, UInt), d, 1)
@test check_nul(d)
ccall(:jl_array_grow_end, Cvoid, (Any, UInt), d, 1)
@test check_nul(d)
ccall(:jl_array_grow_end, Cvoid, (Any, UInt), d, 10)
@test check_nul(d)
ccall(:jl_array_del_beg, Cvoid, (Any, UInt), d, 8)
@test check_nul(d)
ccall(:jl_array_grow_beg, Cvoid, (Any, UInt), d, 8)
@test check_nul(d)
ccall(:jl_array_grow_beg, Cvoid, (Any, UInt), d, 8)
@test check_nul(d)
f = unsafe_wrap(Array, pointer(d), length(d))
@test !check_nul(f)
f = unsafe_wrap(Array, ccall(:malloc, Ptr{UInt8}, (Csize_t,), 10), 10, own = true)
@test !check_nul(f)
end

# Copy of `#undef`
copyto!(Vector{Any}(undef, 10), Vector{Any}(undef, 10))
function test_copy_alias(::Type{T}) where T
    ary = T[1:100;]
    unsafe_copyto!(ary, 1, ary, 11, 90)
    @test ary == [11:100; 91:100]
    ary = T[1:100;]
    unsafe_copyto!(ary, 11, ary, 1, 90)
    @test ary == [1:10; 1:90]
end
test_copy_alias(Int)
test_copy_alias(Any)

# issue #15370
@test isdefined(Core, :Box)
@test !isdefined(Base, :Box)
@test !isdefined(Main, :Box)

# issue #1784
let a = [false]
function foo1784()
    (a,b) = try
        return true
        (0,1)
    finally
         a[1] = true
    end
end
@test foo1784()
@test a[1] == true
end

# issue #14113
module A14113
    using Test, Random
    # show that making several thousand methods (and lots of AST constants)
    # doesn't cause any serious issues (for example, for the serializer)
    # although to keep runtime on the order of several seconds for this test,
    # only several hundred of them are compiled / called
    for i = 1:2^14 + 256
        r = rand(2^4)
        code = Expr(:tuple, r...)
        f = @eval () -> $code
        i > (2^14 - 256) && @test [f()...] == r
    end
end

# issue #15425
@noinline function f15425(x)
end
@test f15425(1) === nothing

# issue #15809
# but note, direct global method defs inside functions have since been disallowed
function f15809()
    @eval g15809(x::T) where {T} = T
end
f15809()
@test g15809(2) === Int

module Macro_Yielding_Global_Assignment
macro m()
    quote
        global x
        x = 2
    end
end
@m
end
@test Macro_Yielding_Global_Assignment.x == 2

# issue #15718
@test :(f($NaN)) == :(f($NaN))
@test isequal(:(f($NaN)), :(f($NaN)))

# PR #16011 Make sure dead code elimination doesn't delete push and pop
# of metadata
module TestDeadElim16011
using Test

function count_expr_push(ex::Expr, head::Symbol, counter)
    if ex.head === head
        if ex.args[1] === :pop
            counter[] -= 1
        else
            counter[] += 1
        end
        return
    end
    for arg in ex.args
        isa(arg, Expr) && count_expr_push(arg, head, counter)
    end
    return false
end

function metadata_matches(ast::Core.CodeInfo)
    inbounds_cnt = Ref(0)
    for ex in ast.code::Array{Any,1}
        if isa(ex, Expr)
            ex = ex::Expr
            count_expr_push(ex, :inbounds, inbounds_cnt)
        end
    end
    @test inbounds_cnt[] == 0
end

function test_metadata_matches(@nospecialize(f), @nospecialize(tt))
    metadata_matches(code_typed(f, tt)[1][1])
end

function f1()
    @inbounds return 1
end
function f2()
    @boundscheck begin
        error()
    end
end
# No, don't write code this way...
@noinline function g(a)
end
@eval function f3()
    g($(Expr(:inbounds, true)))
    @goto out
    g($(Expr(:inbounds, :pop)))
    @label out
end

test_metadata_matches(f1, Tuple{})
test_metadata_matches(f2, Tuple{})
test_metadata_matches(f3, Tuple{})

end

# SSA value where the assignment is after the user in syntactic order
let f = function(a, b)
    @goto a
    @label b
    return j[1] + j[2] * 2
    @label a
    j = (a, b)
    @goto b
end
    @test f(1, 2) == 5
end

# issue #8712
mutable struct Issue8712; end
@test isa(invoke(Issue8712, Tuple{}), Issue8712)

# issue #16089
f16089(args...) = typeof(args)
g16089() = f16089(UInt8)
@test g16089() === Tuple{DataType}

# issue #16023
function f16023()
    x
    x = 1
end
@test_throws UndefVarError f16023()

# issue #16158
function f16158(x)
    bar(x) = length(x)==1 ? x : string(x, bar(x[1:end-1]))
    bar(x)
end
@test f16158("abc") == "abcaba"

# LLVM verifier error for noreturn function
# the `code_llvm(devnull, ...)` tests are only meaningful on debug build
# with verifier on (but should still pass on release build).
module TestSSA16244

using Test, InteractiveUtils
@noinline k(a) = a

# unreachable branch due to `ccall(:jl_throw)`
function f1(a)
    if a
        b = (k(a) + 1, 3)
    else
        throw(DivideError())
    end
    b[1]
end
code_llvm(devnull, f1, Tuple{Bool})
@test f1(true) == 2
@test_throws DivideError f1(false)

# unreachable branch due to function that does not return
@noinline g() = error()
function f2(a)
    if a
        b = (k(a) + 1, 3)
    else
        # Make sure type inference can infer the type of `g`
        g()
    end
    b[1]
end
code_llvm(devnull, f2, Tuple{Bool})
@test f2(true) == 2
@test_throws ErrorException f2(false)

# SA but not SSA
function f3(a)
    if a
        b = (k(a) + 1, 3)
    end
    b[1]
end
code_llvm(devnull, f3, Tuple{Bool})
@test f3(true) == 2
ex = try
    f3(false)
catch _ex
    _ex
end
@test isa(ex, UndefVarError)
@test ex.var === :b

# unreachable branch due to ccall that does not return
function f4(a, p)
    if a
        b = (k(a) + 1, 3)
    else
        ccall(p, Union{}, ())
    end
    b[1]
end
code_llvm(devnull, f4, Tuple{Bool,Ptr{Cvoid}})
@test f4(true, C_NULL) == 2
@test_throws UndefRefError f4(false, C_NULL)

# SSA due to const prop of condition
function f5(a)
    c = true
    if c
        b = (k(a) + 1, 3)
    end
    b[1]
end
code_llvm(devnull, f5, Tuple{Bool})
@test f5(true) == 2
@test f5(false) == 1

# SSA due to const prop of condition
function f6(a)
    if 1 === 1
        b = (k(a) + 1, 3)
    end
    b[1]
end
code_llvm(devnull, f6, Tuple{Bool})
@test f6(true) == 2
@test f6(false) == 1

# unreachable branch due to typeassert
function f7(a)
    if a
        b = (k(a) + 1, 3)
    else
        a = a::Int
    end
    b[1]
end
code_llvm(devnull, f7, Tuple{Bool})
@test f7(true) == 2
@test_throws TypeError f7(false)

# unreachable branch due to non-Bool used in Bool context
function f8(a, c)
    if a
        b = (k(a) + 1, 3)
    else
        c && a
    end
    b[1]
end
code_llvm(devnull, f8, Tuple{Bool,Int})
@test f8(true, 1) == 2
@test_throws TypeError f8(false, 1)

# unreachable branch due to undef local variable
function f9(a)
    if a
        b = (k(a) + 1, 3)
    else
        d
        d = 1
    end
    b[1]
end
code_llvm(devnull, f9, Tuple{Bool})
@test f9(true) == 2
ex = try
    f9(false)
catch _ex
    _ex
end
@test isa(ex, UndefVarError)
@test ex.var === :d

end

# issue #16153
f16153(x) = 1
f16153(@nospecialize(x), y...) = 2
@test f16153("") == 1
ff16153(@nospecialize(x), y...) = 2
ff16153(x) = 1
@test ff16153("") == 1
g16153(@nospecialize(x), y...) = 1
g16153(@nospecialize(x), @nospecialize(y)) = 2
@test g16153(1, 1) == 2
gg16153(@nospecialize(x), @nospecialize(y)) = 2
gg16153(@nospecialize(x), y...) = 1
@test gg16153(1, 1) == 2

# don't remove global variable accesses even if we "know" their type
# see #16090
f16090() = typeof(undefined_x16090::Tuple{Type{Int}})
@test_throws UndefVarError f16090()
undefined_x16090 = (Int,)
@test_throws TypeError f16090()

# issue #12238
struct A12238{T} end
mutable struct B12238{T,S}
    a::A12238{B12238{Int,S}}
end
@test B12238.body.body.types[1] === A12238{B12238{Int}.body}
@test isa(A12238{B12238{Int}}.instance, A12238{B12238{Int}})
@test !isdefined(B12238.body.body.types[1], :instance)  # has free type vars

# issue #16315
let a = Any[]
    @noinline f() = a[end]
    @test (push!(a,10); f()) - (push!(a,2); f()) == 8
    @test a == [10, 2]
end

# issue #12096
let a = Val{Val{TypeVar(:_, Int)}},
    b = Val{Val{x} where x<:Int}

    @test !isdefined(a, :instance)
    @test  isdefined(b, :instance)
    @test Base.isconcretetype(b)
end

# A return type widened to Type{Union{T,Nothing}} should not confuse
# codegen
@noinline MaybeFunc(T) = Union{T, Nothing}
fMaybeFunc() = MaybeFunc(Int64)
@test fMaybeFunc() == Union{Int64, Nothing}

# issue #16431
function f16431(x)
    z::Int = x * 2
    g(y) = begin z = z + y; y + x end
    z * g(x)
end
@test @inferred(f16431(1)) == 4

# issue #14878
mutable struct A14878
    ext
end
A14878() = A14878(Dict())
mutable struct B14878
end
B14878(ng) = B14878()
function trigger14878()
    w = A14878()
    w.ext[:14878] = B14878(junk)  # global junk not defined!
    return w
end
@test_throws UndefVarError(:junk) trigger14878()

# issue #1090
function f1090(x)::Int
    if x == 1
        return 1
    end
    2.0
end
@test f1090(1) === 1
@test f1090(2) === 2
(g1090(x::T)::T) where {T} = x+1.0
@test g1090(1) === 2
@test g1090(Float32(3)) === Float32(4)

# error during conversion to return type
function f1090_err()::Int
    try
        return ""
    catch
        8
    end
end
@test_throws MethodError f1090_err()

function f17613_2(x)::Float64
    try
        return x
    catch
        return x+1
    end
end
@test isa(f17613_2(1), Float64)

# return type decl with `where`
function where1090(x::Array{T})::T where T<:Real
    return x[1] + 2.0
end
@test where1090([4]) === 6
@test_throws MethodError where1090(String[])

mutable struct A1090 end
Base.convert(::Type{Int}, ::A1090) = "hey"
f1090()::Int = A1090()
@test_throws TypeError f1090()

# issue #19106
function f19106()::Nothing end
@test f19106() === nothing

# issue #16783
function f16783()
    T = UInt32
    x::T = 0
    bar() = x+1
end
@test f16783()() == 1

# issue #16767
mutable struct A16767{T}
    a::Base.RefValue{T}
end
mutable struct B16767{T}
    b::A16767{B16767{T}}
end
mutable struct C16767{T}
    b::A16767{C16767{:a}}
end
@test B16767.body.types[1].types[1].parameters[1].types[1] === A16767{B16767.body}
@test C16767.body.types[1].types[1].parameters[1].types[1] === A16767{C16767{:a}}

# issue #16340
function f16340(x::T) where T
    function g(y::T) where T
        return (T,T)
    end
    return g
end
let g = f16340(1)
    @test isa(typeof(g).name.mt.defs.sig, UnionAll)
end

# issue #16793
try
    abstract type T16793 end
catch
end
@test isa(T16793, Type)
@test isa(abstract type T16793_2 end, Nothing)

# issue #17147
f17147(::Tuple) = 1
f17147(::Vararg{Tuple,N}) where {N} = 2
@test f17147((), ()) == 2

# issue #17449, argument evaluation order
@noinline f17449(x, y) = nothing
@noinline function g17449(r)
    r[] = :g
    return 1
end
@noinline function k17449(r, v)
    r[] = :k
    return v ? 1 : 1.0
end
function h17449(v)
    r = Ref(:h)
    f17449(g17449(r), k17449(r, v))
    return r[]
end
@test h17449(true) === :k

# make sure lowering agrees on sp order
function captsp(x::T, y::S) where {T, S}
    subf(x2::Int) = T
    subf(x2::UInt) = S
    return subf(Int(1)), subf(UInt(1))
end
@test captsp(1, 2.0) == (Int, Float64)

# issue #15068
function sp_innersig(x::T) where {T}
   subf(x2::T) = (x, x2, :a)
   subf(x2) = (x, x2, :b)
   return (subf(one(T)), subf(unsigned(one(T))))
end
@test sp_innersig(2) == ((2, 1, :a), (2, UInt(1), :b))

# TODO: also allow local variables?
#function local_innersig{T}(x::T)
#   V = typeof(x)
#   U = unsigned(T)
#   subf(x2::T, x3::Complex{V}) = (x, x2, x3)
#   subf(x2::U) = (x, x2)
#   return (subf(one(T), x * im), subf(unsigned(one(T))))
#end
#@test local_innersig(Int32(2)) == ((Int32(2), Int32(1), Int32(2)im), (Int32(2), UInt32(1)))
#@test local_innersig(Int64(3)) == ((Int64(3), Int64(1), Int64(3)im), (Int64(3), UInt64(1)))

# Issue 4914
let
    j(j) = j
    @test j(1) == 1
    k(x) = (k = x; k)
    @test k(1) == 1
end

# issue #18085
f18085(a, x...) = (0, )
for (f, g) in ((:asin, :sin), (:acos, :cos))
    gx = eval(g)
    global f18085(::Type{Val{f}}, x...) = map(x -> 2gx(x), f18085(Val{g}, x...))
end
@test f18085(Val{:asin}, 3) === (0.0,)

# issue #18236 constant VecElement in ast triggers codegen assertion/undef
# VecElement of scalar
v18236 = VecElement(1.0)
ptr18236 = @cfunction(identity, VecElement{Float64}, (VecElement{Float64},))
@eval @noinline f18236(ptr) = ccall(ptr, VecElement{Float64},
                                    (VecElement{Float64},), $v18236)
@test f18236(ptr18236) === v18236
@test !occursin("double undef", sprint(code_llvm, f18236, Tuple{Ptr{Cvoid}}))
# VecElement of struct, not necessarily useful but does have special
# ABI so should be handled correctly
# This struct should be small enough to be passed by value in C ABI
# in order to trigger the problematic code path.
# We should be at least testing this on some platforms.
# Not sure if there's a better way to trigger unboxing in codegen.
v18236_2 = VecElement((Int8(1), Int8(2)))
ptr18236_2 = @cfunction(identity, VecElement{NTuple{2,Int8}},
                        (VecElement{NTuple{2,Int8}},))
@eval @noinline f18236_2(ptr) = ccall(ptr, VecElement{NTuple{2,Int8}},
                                      (VecElement{NTuple{2,Int8}},),
                                      $v18236_2)
@test f18236_2(ptr18236_2) === v18236_2

# issue #18385
function f18385(g)
    if g
        a = (1, 2)
    end
    return a[1]
end
@test f18385(true) === 1
# variable name in the error is tested above in `TestSSA16244`
@test_throws UndefVarError f18385(false)

# Another similar issue, make sure newvar nodes are created for the fields
# variables too.
function f18386(a, b, second_pass)
    s = 0
    firstpass = true
    for i in 1:2
        if firstpass
            x = (a, b)
            firstpass = !second_pass
        end
        s += x[1]
    end
    s
end
@test f18386(1, 2, false) === 2
# variable name in the error is tested above in `TestSSA16244`
@test_throws UndefVarError f18386(1, 2, true)

Base.@propagate_inbounds function f18412(a)
    @inbounds b = a[1]
    return b
end
@test f18412([1]) == 1

# issue #18173
function f18173()
    identity(()->successflag)
    successflag = false
end
@test f18173() == false

fVararg(x) = Vararg{x}
gVararg(a::fVararg(Int)) = length(a)
@test gVararg(1,2,3,4,5) == 5

# issue #18577
@generated f18577() = quote ()->1 end
@test try
    f18577()
    false
catch e
    (e::ErrorException).msg
end == "generated function body is not pure. this likely means it contains a closure or comprehension."

let x = 1
    global g18444
    @noinline g18444(a) = (x += 1; a[])
    f18444_1(a) = invoke(sin, Tuple{Int}, g18444(a))
    f18444_2(a) = invoke(sin, Tuple{Integer}, g18444(a))
    @test_throws ErrorException("invoke: argument type error") f18444_1(Ref{Any}(1.0))
    @test x == 2
    @test_throws ErrorException("invoke: argument type error") f18444_2(Ref{Any}(1.0))
    @test x == 3
    @test f18444_1(Ref{Any}(1)) === sin(1)
    @test x == 4
    @test f18444_2(Ref{Any}(1)) === sin(1)
    @test x == 5
end

f18095(::Int, ::Number) = 0x21
f18095(::Number, ::Int) = 0x12
@test_throws MethodError f18095(1, 2)
@test_throws MethodError invoke(f18095, Tuple{Int, Int}, 1, 2)
@test_throws MethodError invoke(f18095, Tuple{Int, Any}, 1, 2)
@test invoke(f18095, Tuple{Int, Real}, 1, 2) === 0x21

# `invoke` with non-constant function
struct CassetteLikeWrapper{F}
    x
    f::F
end
(foo::CassetteLikeWrapper)(args...) = foo.f(args...)
(foo::CassetteLikeWrapper)(x) = invoke(foo, Tuple{Vararg{Any}}, x)
@test CassetteLikeWrapper(1,-)(2) == -2

f26301(x) = 1
f26301(x::Int) = 2
function g26301()
    f = Any[f26301][1]
    invoke(f, Tuple{Any}, 0)
end
@test g26301() == 1

# issue #10981, long argument lists
let a = fill(["sdf"], 2*10^6), temp_vcat(x...) = vcat(x...)
    # we introduce a new function `temp_vcat` to make sure there is no existing
    # method cache match, leading to a path that allocates a large tuple type.
    b = temp_vcat(a...)
    @test isa(b, Vector{String})
    @test length(b) == 2*10^6
    @test b[1] == b[end] == "sdf"
end

# issue #17255, take `deferred_alloc` into account
# when calculating total allocation size.
@noinline function f17255(n)
    GC.enable(false)
    b0 = Base.gc_bytes()
    local a
    for i in 1:n
        a, t, allocd = @timed [Ref(1) for i in 1:1000]
        @test allocd > 0
        b1 = Base.gc_bytes()
        if b1 < b0
            return false, a
        end
    end
    return true, a
end
@test f17255(10000)[1]
GC.enable(true)

# issue #18710
bad_tvars() where {T} = 1
@test isa(which(bad_tvars, ()), Method)
@test bad_tvars() === 1
bad_tvars2() where {T} = T
@test_throws UndefVarError(:T) bad_tvars2()
missing_tvar(::T...) where {T} = T
@test_throws UndefVarError(:T) missing_tvar()
@test missing_tvar(1) === Int
@test missing_tvar(1, 2, 3) === Int
@test_throws MethodError missing_tvar(1, 2, "3")

# issue #19059 - test for lowering of `let` with assignment not adding Box in simple cases
contains_Box(e::GlobalRef) = (e.name === :Box)
contains_Box(@nospecialize(e)) = false
contains_Box(e::Expr) = any(contains_Box, e.args)

function let_noBox()
    local x
    for i = 1:2
        if i == 1
            x = 21
        end
        let x = x
            return () -> x
        end
    end
end
function let_Box1()
    local x
    for i = 1:2
        if i == 1
            x = 22
        end
        let y = x
            return () -> x
        end
    end
end
function let_Box2()
    local x
    for i = 1:2
        if i == 1
            x = 23
        end
        let x = x
            # In the future, this may change to no-Box if lowering improves
            return () -> x
            x = 43
        end
    end
end
function let_Box3()
    local x
    for i = 1:2
        if i == 1
            x = 24
        end
        let y
            # In the future, this may change to no-Box if lowering improves
            y = x
            return () -> x
        end
    end
end
function let_Box4()
    local x, g
    for i = 1:2
        if i == 1
            x = 25
        end
        let x = x
            g = () -> x
            x = 44
        end
        @test x == 25
        return g
    end
end
function let_Box5()
    local x, g, h
    for i = 1:2
        if i == 1
            x = 25
        end
        let x = x
            g = () -> (x = 46)
            h = () -> x
        end
        @test x == 25
        @test h() == 25
        @test g() == 46
        @test h() == 46
        @test x == 25
        return g
    end
end
@test any(contains_Box, code_lowered(let_Box1,())[1].code)
@test any(contains_Box, code_lowered(let_Box2,())[1].code)
@test any(contains_Box, code_lowered(let_Box3,())[1].code)
@test any(contains_Box, code_lowered(let_Box4,())[1].code)
@test any(contains_Box, code_lowered(let_Box5,())[1].code)
@test !any(contains_Box, code_lowered(let_noBox,())[1].code)
@test let_Box1()() == 22
@test let_Box2()() == 23
@test let_Box3()() == 24
@test let_Box4()() == 44
@test let_Box5()() == 46
@test let_noBox()() == 21

module TestModuleAssignment
using Test
@eval $(GlobalRef(TestModuleAssignment, :x)) = 1
@test x == 1
@eval $(GlobalRef(TestModuleAssignment, :x)) = 2
@test x == 2
end

# issue #14893
module M14893
x = 14893
macro m14893()
    :x
end
function f14893()
    x = 1
    @m14893
end
end
function f14893()
    x = 2
    M14893.@m14893
end

@test f14893() == 14893
@test M14893.f14893() == 14893

# issue #19599
f19599(x::((S)->Vector{S})(T)...) where {T} = 1
@test f19599([1],[1]) == 1
@test_throws MethodError f19599([1],[1.0])

# avoiding StackOverflowErrors (issues #12007, #10326, #15736)
module SOE
mutable struct Sgnd <: Signed
    v::Int
end
using Test
using Dates
@test_throws ErrorException abs(Sgnd(1))       #12007
io = IOBuffer()
@test_throws ErrorException show(io, Sgnd(1))  #12007

struct MyTime <: Dates.TimeType
    value::Int
end
@test_throws ErrorException isless(MyTime(1), now())

end # module SOE

# issue #15240
@test_nowarn begin
    local p15240
    p15240 = ccall(:jl_realloc, Ptr{Cvoid}, (Ptr{Cvoid}, Csize_t), C_NULL, 10)
    ccall(:jl_free, Cvoid, (Ptr{Cvoid},), p15240)
end

# issue #19963
@test_nowarn ccall(:jl_free, Cvoid, (Ptr{Cvoid},), C_NULL)

# Wrong string size on 64bits for large string.
if Sys.WORD_SIZE == 64
    @noinline function test_large_string20360(slot)
        try
            # Do no touch the string to avoid triggering OOM
            slot[] = Base._string_n(2^32)
            GC.gc(false)
        catch ex
            # This can happen if there's a virtual address size limit
            @test isa(ex, OutOfMemoryError)
            @test_broken false
        end
        return
    end
    @noinline function tester20360()
        GC.gc()
        # Makes sure the string is rooted during the `GC.gc(false)`
        # but is not before the last gc in this function.
        slot = Ref{Any}()
        test_large_string20360(slot)
        slot[] = nothing
        GC.gc()
        return
    end
    @test_nowarn tester20360()
end

@test_throws ArgumentError eltype(Bottom)

# issue #16424, re-evaluating type definitions
struct A16424
    x
    y
end

struct A16424  # allowed
    x
    y
end

@test_throws ErrorException @eval struct A16424
    x
    z
end

@test_throws ErrorException @eval struct A16424
    x
    y::Real
end

struct B16424{T}
    a
end

struct B16424{T}
    a
end

@test_throws ErrorException @eval struct B16424{S}
    a
end

struct C16424{T,S}
    x::T
    y::S
end

struct C16424{T,S}
    x::T
    y::S
end

@test_throws ErrorException @eval struct C16424{T,S}
    x::S
    y::T
end

struct D16424{T<:Real,S<:T}
    x::Vector{S}
    y::Vector{T}
end

struct D16424{T<:Real,S<:T}
    x::Vector{S}
    y::Vector{T}
end

@test_throws ErrorException struct D16424{T<:Real,S<:Real}
    x::Vector{S}
    y::Vector{T}
end

# issue #20999, allow more type redefinitions
struct T20999
    x::Array{T} where T<:Real
end

struct T20999
    x::Array{T} where T<:Real
end

@test_throws ErrorException struct T20999
    x::Array{T} where T<:Integer
end

let a = Vector{Core.TypeofBottom}(undef, 2)
    @test a[1] == Union{}
    @test a == [Union{}, Union{}]
end

@test_throws TypeError(:T17951, "type definition", Type, Vararg) @eval begin
    struct T17951
        x::Vararg
    end
end

# issue #21178
struct F21178{A,B} end
b21178(::F1,::F2) where {B1,B2,F1<:F21178{B1,<:Any},F2<:F21178{B2}} = F1,F2,B1,B2
@test b21178(F21178{1,2}(),F21178{1,2}()) == (F21178{1,2}, F21178{1,2}, 1, 1)

# issue #21172
a21172 = f21172(x) = 2x
@test f21172(8) == 16
@test a21172 === f21172

# issue #21271
f21271() = convert(Tuple{Type{Int}, Type{Float64}}, (Int, Float64))::Tuple{Type{Int}, Type{Float64}}
f21271(x) = x::Tuple{Type{Int}, Type{Float64}}
@test_throws TypeError f21271()
@test_throws TypeError f21271((Int, Float64))

# issue #21397
bar21397(x::T) where {T} = T
foo21397(x) = bar21397(x)
@test foo21397(Tuple) == DataType

# issue 21216
primitive type FP128test <: AbstractFloat 128 end
struct FP128align <: AbstractFloat
    i::Int # cause forced misalignment
    fp::FP128test
end
let ni128 = sizeof(FP128test) ÷ sizeof(Int),
    ns128 = sizeof(FP128align) ÷ sizeof(Int),
    nbit = sizeof(Int) * 8,
    arr = Vector{FP128align}(undef, 2),
    offset = Base.datatype_alignment(FP128test) ÷ sizeof(Int),
    little,
    expected,
    arrint = reinterpret(Int, arr)

    @test length(arrint) == 2 * ns128
    arrint .= 1:(2 * ns128)
    @test sizeof(FP128test) == 16
    @test arr[1].i == 1
    @test arr[2].i == 1 + ns128
    expected = UInt128(0)
    for little in ni128:-1:1
        little += offset
        expected = (expected << nbit) + little
    end
    @test arr[1].fp == reinterpret(FP128test, expected)
    expected = UInt128(0)
    for little in ni128:-1:1
        little += offset + ns128
        expected = (expected << nbit) + little
    end
    @test reinterpret(UInt128, arr[2].fp) == expected
end

# issue #21516
struct T21516
    x::Vector{Float64}
    y::Vector{Float64}
    # check that this definition works
    T21516(x::Vector{T}, y::Vector{T}) where {T<:Real} = new(float.(x), float.(y))
end
@test isa(T21516([1],[2]).x, Vector{Float64})

# let with type declaration
let letvar::Int = 2
    letvar = 3.0
    @test letvar === 3
end

# issue #21568
f21568() = 0
function foo21568()
    y = 1
    @eval f21568(x::AbstractArray{T,1}) where {T<:Real} = $y
end
foo21568()
@test f21568([0]) == 1

# issue #21719
mutable struct T21719{V}
    f
    tol::Float64
    goal::V
end
g21719(f, goal; tol = 1e-6) = T21719(f, tol, goal)
@test isa(g21719(identity, 1.0; tol=0.1), T21719)

# Alignment of perm boxes
for i in 1:10
    # Int64 box should be 16bytes aligned even on 32bits
    ptr1 = ccall(:jl_box_int64, UInt, (Int64,), i)
    ptr2 = ccall(:jl_box_int64, UInt, (Int64,), i)
    @test ptr1 === ptr2
    @test ptr1 % 16 == 0
end

# issue #21581
global function f21581()::Int
    return 2.0
end
@test f21581() === 2
global g21581()::Int = 2.0
@test g21581() === 2
module M21581
macro bar()
    :(foo21581(x)::Int = x)
end
M21581.@bar
end
@test M21581.foo21581(1) === 1

module N21581
macro foo(var)
    quote
        function f(x::T = 1) where T
            ($(esc(var)), x)
        end
        f()
    end
end
end
let x = 8
    @test @N21581.foo(x) === (8, 1)
end

# issue #22122
let
    global @inline function f22122(x::T) where {T}
        T
    end
end
@test f22122(1) === Int

# issue #22256
mutable struct Bar22256{AParameter}
    inner::Int
end
mutable struct Foo22256
    bar::Bar22256
end
setbar22256_inner(a) = (a.bar.inner = 3; nothing)
let a_foo = Foo22256(Bar22256{true}(2))
    @test a_foo.bar.inner == 2
    setbar22256_inner(a_foo)
    @test a_foo.bar.inner == 3
end

# macro hygiene scope (#22307, #23239)
macro a22307()
    return esc(:a22307)
end
macro b22307()
    return :(@a22307)
end
function c22307()
    a22307 = 1
    return @b22307
end
a22307 = 2
@test c22307() == 2

macro identity23239b(x)
    return esc(x)
end
macro identity23239c(x)
    return quote
        $(esc(x))
    end
end
macro assign23239d(x, v)
    return esc(:($x = $v))
end
macro assign23239e(x, v)
    return quote
        $(esc(:($x = $v)))
    end
end
macro aa23239()
    return quote
        a = 1
        @identity23239b b = 2
        @identity23239c c = 3
        @assign23239d d 4
        @assign23239e e 5
        (a, b, c, d, e)
    end
end
f23239() = @aa23239()
@test @inferred(f23239()) === (1, 2, 3, 4, 5)


# issue #22026
module M22026

macro foo(TYP)
    quote
        global foofunction
        foofunction(x::Type{T}) where {T<:Number} = x
    end
end
struct Foo end
@foo Foo

macro foo2()
    quote
        global foofunction2
        (foofunction2(x::T)::Float32) where {T<:Number} = 2x
    end
end

@foo2

end
@test M22026.foofunction(Int16) === Int16
@test M22026.foofunction2(3) === 6.0f0

# tests for isdefined behavior and code generation
global undefined_variable
@test @isdefined Test
@test !@isdefined undefined_variable
@test !@isdefined undefined_variable2
@test let local_undef, local_def = 1
    !@isdefined local_undef
    @isdefined local_def
end
f_isdefined_latedef() = @isdefined f_isdefined_def
@test !f_isdefined_latedef()
f_isdefined(x) = @isdefined x
f_isdefined_undef() = @isdefined x_isundef
f_isdefined_def() = @isdefined f_isdefined_def
@test f_isdefined(1)
@test f_isdefined("")
@test !f_isdefined_undef()
@test f_isdefined_def()
@test f_isdefined_latedef()
f_isdefined_defvarI() = (x = rand(Int); @isdefined x)
f_isdefined_defvarS() = (x = randstring(1); @isdefined x)
@test f_isdefined_defvarI()
@test f_isdefined_defvarS()
f_isdefined_undefvar() = (local x; @isdefined x)
@test !f_isdefined_undefvar()
f_isdefined_unionvar(y, t) = (t > 0 && (x = (t == 1 ? 1 : y)); @isdefined x)
@test f_isdefined_unionvar(nothing, 1)
@test f_isdefined_unionvar("", 1)
@test f_isdefined_unionvar(1.0, 1)
@test f_isdefined_unionvar(1, 1)
@test !f_isdefined_unionvar(nothing, 0)
@test !f_isdefined_unionvar("", 0)
@test !f_isdefined_unionvar(1.0, 0)
@test !f_isdefined_unionvar(1, 0)
f_isdefined_splat(x...) = @isdefined x
@test f_isdefined_splat(1, 2, 3)
let err = try; @macroexpand @isdefined :x; false; catch ex; ex; end,
    __source__ = LineNumberNode(@__LINE__() - 1, Symbol(@__FILE__))
    @test err.file === string(__source__.file)
    @test err.line === __source__.line
    e = err.error::MethodError
    @test e.f === getfield(@__MODULE__, Symbol("@isdefined"))
    @test e.args === (__source__, @__MODULE__, :(:x))
end
f_isdefined_cl_1(y) = (local x; for i = 1:y; x = 2; end; () -> x; @isdefined x)
f_isdefined_cl_2(y) = (local x; for i = 1:y; x = 2; end; () -> @isdefined x)
f_isdefined_cl_3() = (x = 2; () -> x; @isdefined x)
f_isdefined_cl_4() = (local x; () -> x; @isdefined x)
f_isdefined_cl_5() = (x = 2; () -> @isdefined x)
f_isdefined_cl_6() = (local x; () -> @isdefined x)
@test f_isdefined_cl_1(1)
@test !f_isdefined_cl_1(0)
@test f_isdefined_cl_2(1)()
@test !f_isdefined_cl_2(0)()
@test f_isdefined_cl_3()
@test !f_isdefined_cl_4()
@test f_isdefined_cl_5()()
@test !f_isdefined_cl_6()()
f_isdefined_tv(::T) where {T} = @isdefined T
@test f_isdefined_tv(1)
f_isdefined_va(::T...) where {T} = @isdefined T
@test !f_isdefined_va()
@test f_isdefined_va(1, 2, 3)

# note: the constant `5` here should be > DataType.ninitialized.
# This tests that there's no crash due to accessing Type.body.layout.
let f(n) = isdefined(typeof(n), 5)
    @test f(0) === false
    @test isdefined(Int, 5) === false
end

# @isdefined in a loop
let a = []
    for i = 1:2
        push!(a, @isdefined(j))
        local j = 1
    end
    @test a == [false, false]
end

# while loop scope
let a = [], i = 0
    while i < (local b = 2)
        push!(a, @isdefined(j))
        local j = 1
        i += 1
    end
    @test a == [false, false]
    @test b == 2
end

mutable struct MyStruct22929
    x::MyStruct22929
    MyStruct22929() = new()
end
isdefined_22929_1(x) = isdefined(x, 1)
isdefined_22929_x(x) = isdefined(x, :x)
m22929_1 = MyStruct22929()
m22929_2 = MyStruct22929()
m22929_2.x = m22929_1
@test !isdefined_22929_1(m22929_1)
@test !isdefined_22929_x(m22929_1)
@test isdefined_22929_1(m22929_2)
@test isdefined_22929_x(m22929_2)

# Union type sorting
for T in (
        (Nothing, Int8),
        (Nothing, Int64),
        (Nothing, Tuple{Int64, String}),
        (Nothing, Array),
        (Float64, Int64),
        (Float64, String),
        (Float64, Array),
        (String, Array),
        (Int64, Tuple{Int64, Float64}),
        (Tuple{Int64, Float64}, Array)
    )
    @test Base.uniontypes(Union{T...}) == collect(T)
    @test Base.uniontypes(Union{reverse(T)...}) == collect(T)
end
@test Base.uniontypes(Union{Nothing, Union{Int64, Float64}}) == Any[Nothing, Float64, Int64]
module AlternativeIntModule
    struct Int64
        val::UInt64
    end
end
@test Base.uniontypes(Union{Int64, AlternativeIntModule.Int64}) == Any[AlternativeIntModule.Int64, Int64]
@test Base.uniontypes(Union{AlternativeIntModule.Int64, Int64}) == Any[AlternativeIntModule.Int64, Int64]
# because DAlternativeIntModule is alphabetically after Core.Int64
module DAlternativeIntModule
    struct Int64
        val::UInt64
    end
end
@test Base.uniontypes(Union{Int64, DAlternativeIntModule.Int64}) == Any[Int64, DAlternativeIntModule.Int64]
@test Base.uniontypes(Union{DAlternativeIntModule.Int64, Int64}) == Any[Int64, DAlternativeIntModule.Int64]
@test Base.uniontypes(Union{Vector{Int8}, Vector{Int16}}) == Base.uniontypes(Union{Vector{Int16}, Vector{Int8}})
mutable struct ANonIsBitsType
    v::Int64
end
@test Base.uniontypes(Union{Int64, ANonIsBitsType}) == Base.uniontypes(Union{ANonIsBitsType, Int64})

# issue 18933
module GlobalDef18933
    using Test
    import Base.sqrt
    # test that global declaration vs assignment operates correctly in local scope
    f() = (global sin; nothing)
    g() = (global cos; cos = 2; nothing)
    h() = (global sqrt; nothing)
    @test !@isdefined sin
    @test !@isdefined cos
    @test @isdefined sqrt
    f()
    g()
    h()
    @test !@isdefined sin
    @test @isdefined cos
    @test sqrt === Base.sqrt
    @test cos === 2
    # test that function definitions declared global
    # introduce a new, local global
    let
        global tan
        @test !@isdefined tan
        tan() = nothing
        @test @isdefined tan
        @test tan() === nothing
    end
    # test that global declaration side-effects don't ignore conditionals
    if false
        global sincos
        nothing
    end
    @test which(Main, :sincos) === Base.Math
    @test @isdefined sincos
    @test sincos === Base.sincos
end

# issue #23218
let idx = (7,5,9)
    (v,) = (idx...,)
    @test v == 7
end

module UnionOptimizations

using Test
using Dates
using Random

const boxedunions = [Union{}, Union{String, Nothing}]
const unboxedunions = [Union{Int8, Nothing},
                       Union{Int8, Float16, Nothing},
                       Union{Int8, UInt8, Int16, UInt16, Int32, UInt32, Int64, UInt64, Int128, UInt128},
                       Union{Char, Date, Int}]

@test !Base.isbitsunion(boxedunions[1])
@test !Base.isbitsunion(boxedunions[2])
@test Base.isbitsunion(unboxedunions[1])
@test Base.isbitsunion(unboxedunions[2])
@test Base.isbitsunion(unboxedunions[3])

@test Base.bitsunionsize(unboxedunions[1]) == 1
@test Base.bitsunionsize(unboxedunions[2]) == 2
@test Base.bitsunionsize(unboxedunions[3]) == 16
@test Base.bitsunionsize(unboxedunions[4]) == 8

@test sizeof(unboxedunions[1]) == 1
@test sizeof(unboxedunions[2]) == 2
@test sizeof(unboxedunions[3]) == 16
@test sizeof(unboxedunions[4]) == 8

initvalue(::Type{Nothing}) = nothing
initvalue(::Type{Char}) = '\0'
initvalue(::Type{Date}) = Date(0, 12, 31)
initvalue(::Type{T}) where {T <: Number} = T(0)

initvalue2(::Type{Nothing}) = nothing
initvalue2(::Type{Char}) = Char(0x01)
initvalue2(::Type{Date}) = Date(1)
initvalue2(::Type{T}) where {T <: Number} = T(1)

U = unboxedunions[1]

@noinline compare(a, b) = (a === b) # make sure we are testing code-generation of `is`
egal(x, y) = (ccall(:jl_egal, Cint, (Any, Any), x, y) != 0) # make sure we are NOT testing code-generate of `is`

mutable struct UnionField
    u::U
end

let x = UnionField(initvalue(Base.uniontypes(U)[1]))
    @test x.u === initvalue(Base.uniontypes(U)[1])
    x.u = initvalue2(Base.uniontypes(U)[1])
    @test x.u === initvalue2(Base.uniontypes(U)[1])
    x.u = initvalue(Base.uniontypes(U)[2])
    @test x.u === initvalue(Base.uniontypes(U)[2])
end

mutable struct UnionField2
    x::Union{Nothing, Int}
    @noinline UnionField2() = new()
end
@test UnionField2().x === nothing

struct UnionField3
    x::Union{Nothing, Int}
    @noinline UnionField3() = new()
end
@test UnionField3().x === nothing

mutable struct UnionField4
    x::Union{Nothing, Float64}
    y::Union{Nothing, Int8}
    z::NTuple{8, UInt8}
    @noinline UnionField4() = new()
    @noinline UnionField4(x, y) = new(x, y, (0x11, 0x22, 0x33, 0x44, 0x55, 0x66, 0x77, 0x88))
end
@test UnionField4().x === nothing
@test UnionField4().y === nothing
let x4 = UnionField4(nothing, Int8(3))
    x4copy = deepcopy(x4)
    @test x4.x === nothing
    @test x4.y === Int8(3)
    @test x4.z[1] === 0x11
    @test compare(x4, x4)
    @test x4 == x4
    @test egal(x4, x4)
    @test !(x4 === x4copy)
    @test !(x4 == x4copy)
    @test !egal(x4, x4copy)
end

struct UnionField5
    x::Union{Nothing, Float64}
    y::Union{Nothing, Int8}
    z::NTuple{8, UInt8}
    @noinline UnionField5() = new()
    @noinline UnionField5(x, y) = new(x, y, (0x11, 0x22, 0x33, 0x44, 0x55, 0x66, 0x77, 0x88))
end
@test UnionField5().x === nothing
@test UnionField5().y === nothing
let x5 = UnionField5(nothing, Int8(3))
    x5copy = deepcopy(x5)
    @test x5.x === nothing
    @test x5.y === Int8(3)
    @test x5.z[1] === 0x11
    @test compare(x5, x5)
    @test x5 == x5
    @test compare(x5, x5copy)
    @test x5 == x5copy
    @test egal(x5, x5copy)
    @test objectid(x5) === objectid(x5copy)
    @test hash(x5) === hash(x5copy)
end


# PR #23367
struct A23367
    x::Union{Int8, Int16, NTuple{7, Int8}, Nothing}
end
struct B23367
    x::Int8
    y::A23367
    z::Int8
end
@noinline get_x(a::A23367) = a.x
function constant23367 end
let
    b = B23367(91, A23367(ntuple(i -> Int8(i), Val(7))), 23)
    @eval @noinline constant23367(a, b) = (a ? b : $b)
    b2 = Ref(b)[] # copy b via field assignment
    b3 = B23367[b][1] # copy b via array assignment
    addr(@nospecialize x) = ccall(:jl_value_ptr, Ptr{Cvoid}, (Any,), x)
    @test addr(b)  == addr(b)
    @test addr(b)  == addr(b2)
    @test addr(b)  == addr(b3)
    @test addr(b2) == addr(b3)

    @test b === b2 === b3 === b
    @test egal(b, b2) && egal(b2, b3) && egal(b3, b)
    @test compare(b, b2) && compare(b, b3) && compare(b2, b3)
    @test objectid(b) === objectid(b2) == objectid(b3)
    @test b.x === Int8(91)
    @test b.z === Int8(23)
    @test b.y === A23367((Int8(1), Int8(2), Int8(3), Int8(4), Int8(5), Int8(6), Int8(7)))
    @test sizeof(b) == sizeof(Int) * 3
    @test A23367(Int8(1)).x === Int8(1)
    @test A23367(Int8(0)).x === Int8(0)
    @test A23367(Int16(1)).x === Int16(1)
    @test A23367(nothing).x === nothing
    @test sizeof(b.y) == 8
    @test get_x(A23367(Int8(1))) === Int8(1)

    # test code-generation of constants
    other = B23367(91, A23367(nothing), 23)
    @test constant23367(true, other) === other
    @test constant23367(false, other) === b
end

for U in boxedunions
    local U
    for N in (1, 2, 3, 4)
        A = Array{U}(undef, ntuple(x->0, N)...)
        @test isempty(A)
        @test sizeof(A) == 0

        A = Array{U}(undef, ntuple(x->10, N)...)
        @test length(A) == 10^N
        @test sizeof(A) == sizeof(Int) * (10^N)
        @test !isassigned(A, 1)
    end
end

# unsafe_wrap
let
    A4 = [1, 2, 3]
    @test_throws ArgumentError unsafe_wrap(Array, convert(Ptr{Union{Int, Nothing}}, pointer(A4)), 3)
    A5 = [1 2 3; 4 5 6]
    @test_throws ArgumentError unsafe_wrap(Array, convert(Ptr{Union{Int, Nothing}}, pointer(A5)), 6)
end

# copyto!
A23567 = Vector{Union{Float64, Nothing}}(undef, 5)
B23567 = collect(Union{Float64, Nothing}, 1.0:3.0)
copyto!(A23567, 2, B23567)
@test A23567[1] === nothing
@test A23567[2] === 1.0
@test A23567[3] === 2.0
@test A23567[4] === 3.0

# vcat
t2 = deepcopy(A23567)
t3 = deepcopy(A23567)
t4 = vcat(A23567, t2, t3)
@test t4[1:5] == A23567
@test t4[6:10] == A23567
@test t4[11:15] == A23567

using Serialization

for U in unboxedunions
    local U
    for N in (1, 2, 3, 4)
        A = Array{U}(undef, ntuple(x->0, N)...)
        @test isempty(A)
        @test sizeof(A) == 0

        len = ntuple(x->10, N)
        mxsz = maximum(sizeof, Base.uniontypes(U))
        A = Array{U}(undef, len)
        @test length(A) == prod(len)
        @test sizeof(A) == prod(len) * mxsz
        @test isassigned(A, 1)
        @test isassigned(A, length(A))

        # arrayref / arrayset
        F = Base.uniontypes(U)[1]
        @test A[1] === initvalue(F)
        A[1] = initvalue2(F)
        @test A[1] === initvalue2(F)

        F2 = Base.uniontypes(U)[2]
        A[2] = initvalue(F2)
        @test A[2] === initvalue(F2)

        for (i, U2) in enumerate(Base.uniontypes(U))
            A[i] = initvalue2(U2)
            @test A[i] === initvalue2(U2)
        end

        # serialize / deserialize
        io = IOBuffer()
        serialize(io, A)
        seekstart(io)
        A2 = deserialize(io)
        @test A == A2

        # reshape
        A3 = reshape(A, (div(prod(len), 2), 2))
        @test sizeof(A) == prod(len) * mxsz
        @test isassigned(A, 1)
        @test A[1] === initvalue2(F)

        # copy
        A4 = copy(A)
        @test A == A4

        if N == 1
            ## Dequeue functions
            # pop!
            F2 = Base.uniontypes(U)[2]
            len = len[1]
            A = U[initvalue2(F2) for i = 1:len]
            for i = 1:len
                @test A[end] === initvalue2(F2)
                v = pop!(A)
                @test v === initvalue2(F2)
            end
            @test isempty(A)

            # popfirst!
            A = U[initvalue2(F2) for i = 1:len]
            for i = 1:len
                @test A[1] === initvalue2(F2)
                popfirst!(A)
            end
            @test isempty(A)

            # empty!
            A = U[initvalue2(F2) for i = 1:len]
            empty!(A)
            @test isempty(A)

            # resize!
            A = U[initvalue2(F2) for i = 1:len]
            resize!(A, 1)
            @test length(A) === 1
            @test A[1] === initvalue2(F2)
            resize!(A, len)
            @test length(A) === len
            @test A[1] === initvalue2(F2)
            @test typeof(A[end]) === F

            # deleteat!
            F = Base.uniontypes(U)[2]
            A = U[rand(F(1):F(len)) for i = 1:len]
            # The 2-arg `unique` method works around #22688
            deleteat!(A, map(Int, sort!(unique(identity, A[1:4]))))
            A = U[initvalue2(F2) for i = 1:len]
            deleteat!(A, 1:2)
            @test length(A) == len - 2
            @test all(A .== initvalue2(F2))
            deleteat!(A, 1:2)
            @test length(A) == len - 4
            @test all(A .== initvalue2(F2))
            A = U[initvalue2(F2) for i = 1:len]
            deleteat!(A, length(A)-1:length(A))
            @test length(A) == len - 2
            @test all(A .== initvalue2(F2))
            deleteat!(A, length(A)-1:length(A))
            @test length(A) == len - 4
            @test all(A .== initvalue2(F2))
            A = U[initvalue2(F2) for i = 1:len]
            deleteat!(A, 2:3)
            @test length(A) == len - 2
            @test all(A .== initvalue2(F2))
            A = U[initvalue2(F2) for i = 1:len]
            deleteat!(A, length(A)-2:length(A)-1)
            @test length(A) == len - 2
            @test all(A .== initvalue2(F2))

            # pushfirst!
            A = U[initvalue2(F2) for i = 1:len]
            for i = 1:5
                pushfirst!(A, initvalue2(F))
                pushfirst!(A, initvalue(F2))
                @test A[1] === initvalue(F2)
                @test A[2] === initvalue2(F)
            end

            # push! / append! / prepend!
            A = U[initvalue2(F2) for i = 1:len]
            push!(A, initvalue2(F))
            @test A[end] === initvalue2(F)
            push!(A, initvalue2(F2))
            @test A[end] === initvalue2(F2)
            append!(A, [initvalue(F), initvalue2(F)])
            @test A[end] === initvalue2(F)
            @test A[end-1] === initvalue(F)
            prepend!(A, [initvalue(F), initvalue2(F)])
            @test A[2] === initvalue2(F)
            @test A[1] === initvalue(F)

            # insert!
            A = U[initvalue2(F2) for i = 1:len]
            insert!(A, 2, initvalue2(F))
            @test A[2] === initvalue2(F)
            @test A[1] === initvalue2(F2)
            @test A[3] === initvalue2(F2)
            @test A[end] === initvalue2(F2)
            A = U[initvalue2(F2) for i = 1:len]
            insert!(A, 8, initvalue2(F))
            @test A[8] === initvalue2(F)
            @test A[7] === initvalue2(F2)
            @test A[9] === initvalue2(F2)
            @test A[end] === initvalue2(F2)

            # splice!
            A = U[initvalue2(F2) for i = 1:len]
            V = splice!(A, 1:2)
            @test length(A) == len - 2
            @test length(V) == 2
            @test V[1] == initvalue2(F2)
            @test V[2] == initvalue2(F2)
            @test A[1] == initvalue2(F2)
            @test A[end] == initvalue2(F2)

            A = U[initvalue2(F2) for i = 1:len]
            V = splice!(A, 4:5)
            @test length(A) == len - 2
            @test length(V) == 2
            @test V[1] == initvalue2(F2)
            @test V[2] == initvalue2(F2)
            @test A[1] == initvalue2(F2)
            @test A[end] == initvalue2(F2)
        end
    end
end

@testset "jl_array_grow_at_end" begin

# start w/ array, set & check elements, grow it, check that elements stayed correct, set & check elements
A = Vector{Union{Missing, UInt8}}(undef, 2)
Base.arrayset(true, A, 0x01, 1)
Base.arrayset(true, A, missing, 2)
@test Base.arrayref(true, A, 1) === 0x01
@test Base.arrayref(true, A, 2) === missing

# grow_at_end 2
resize!(A, 5)
@test Base.arrayref(true, A, 1) === 0x01
@test Base.arrayref(true, A, 2) === missing
@test Base.arrayref(true, A, 3) === missing
@test Base.arrayref(true, A, 4) === missing
@test Base.arrayref(true, A, 5) === missing
Base.arrayset(true, A, 0x03, 3)
Base.arrayset(true, A, missing, 4)
Base.arrayset(true, A, 0x05, 5)
@test Base.arrayref(true, A, 1) === 0x01
@test Base.arrayref(true, A, 2) === missing
@test Base.arrayref(true, A, 3) === 0x03
@test Base.arrayref(true, A, 4) === missing
@test Base.arrayref(true, A, 5) === 0x05

# grow_at_end 1
Base._growat!(A, 4, 1)
@test Base.arrayref(true, A, 1) === 0x01
@test Base.arrayref(true, A, 2) === missing
@test Base.arrayref(true, A, 3) === 0x03
@test Base.arrayref(true, A, 4) === missing
@test Base.arrayref(true, A, 5) === missing
@test Base.arrayref(true, A, 6) === 0x05

Base.arrayset(true, A, missing, 1)
Base.arrayset(true, A, 0x02, 2)
Base.arrayset(true, A, missing, 3)
Base.arrayset(true, A, 0x04, 4)
Base.arrayset(true, A, missing, 5)
Base.arrayset(true, A, 0x06, 6)
@test Base.arrayref(true, A, 1) === missing
@test Base.arrayref(true, A, 2) === 0x02
@test Base.arrayref(true, A, 3) === missing
@test Base.arrayref(true, A, 4) === 0x04
@test Base.arrayref(true, A, 5) === missing
@test Base.arrayref(true, A, 6) === 0x06

# grow_at_end 5
Base._growat!(A, 4, 1)
@test Base.arrayref(true, A, 1) === missing
@test Base.arrayref(true, A, 2) === 0x02
@test Base.arrayref(true, A, 3) === missing
@test Base.arrayref(true, A, 4) === missing
@test Base.arrayref(true, A, 5) === 0x04
@test Base.arrayref(true, A, 6) === missing
@test Base.arrayref(true, A, 7) === 0x06

# grow_at_end 6
resize!(A, 8)
@test Base.arrayref(true, A, 1) === missing
@test Base.arrayref(true, A, 2) === 0x02
@test Base.arrayref(true, A, 3) === missing
@test Base.arrayref(true, A, 4) === missing
@test Base.arrayref(true, A, 5) === 0x04
@test Base.arrayref(true, A, 6) === missing
@test Base.arrayref(true, A, 7) === 0x06
@test Base.arrayref(true, A, 8) === missing

# grow_at_end 4
resize!(A, 1048576)
resize!(A, 1048577)
@test Base.arrayref(true, A, 1) === missing
@test Base.arrayref(true, A, 2) === 0x02
@test Base.arrayref(true, A, 3) === missing
@test Base.arrayref(true, A, 4) === missing
@test Base.arrayref(true, A, 5) === 0x04
@test Base.arrayref(true, A, 6) === missing
@test Base.arrayref(true, A, 7) === 0x06
@test Base.arrayref(true, A, 8) === missing
foreach(9:1048577) do i
    @test Base.arrayref(true, A, i) === missing
end
foreach(9:1048577) do i
    Base.arrayset(true, A, i % UInt8, i)
    @test Base.arrayref(true, A, i) === i % UInt8
end

# grow_at_end 3
A = Vector{Union{Missing, UInt8}}(undef, 1048577)
foreach(1:1048577) do i
    @test Base.arrayref(true, A, i) === missing
    Base.arrayset(true, A, i % UInt8, i)
    @test Base.arrayref(true, A, i) === i % UInt8
end
Base._growat!(A, 1048576, 1)
@test length(A) == 1048578
foreach(1:1048575) do i
    @test Base.arrayref(true, A, i) === i % UInt8
    @test A[i] === i % UInt8
end
@test Base.arrayref(true, A, 1048576) === missing
@test Base.arrayref(true, A, 1048577) === 1048576 % UInt8
@test Base.arrayref(true, A, 1048578) === 1048577 % UInt8

end # @testset

@testset "jl_array_grow_at_beg" begin

# grow_at_beg 4
A = Vector{Union{Missing, UInt8}}(undef, 5)
Base.arrayset(true, A, 0x01, 1)
Base.arrayset(true, A, missing, 2)
Base.arrayset(true, A, 0x03, 3)
Base.arrayset(true, A, missing, 4)
Base.arrayset(true, A, 0x05, 5)
Base._growat!(A, 1, 1)

@test Base.arrayref(true, A, 1) === missing
@test Base.arrayref(true, A, 2) === 0x01
@test Base.arrayref(true, A, 3) === missing
@test Base.arrayref(true, A, 4) === 0x03
@test Base.arrayref(true, A, 5) === missing
@test Base.arrayref(true, A, 6) === 0x05

# grow_at_beg 2
Base._growat!(A, 1, 1)
@test Base.arrayref(true, A, 1) === missing
@test Base.arrayref(true, A, 2) === missing
@test Base.arrayref(true, A, 3) === 0x01
@test Base.arrayref(true, A, 4) === missing
@test Base.arrayref(true, A, 5) === 0x03
@test Base.arrayref(true, A, 6) === missing
@test Base.arrayref(true, A, 7) === 0x05

# grow_at_beg 1
Base._growat!(A, 2, 1)
@test Base.arrayref(true, A, 1) === missing
@test Base.arrayref(true, A, 2) === missing
@test Base.arrayref(true, A, 3) === missing
@test Base.arrayref(true, A, 4) === 0x01
@test Base.arrayref(true, A, 5) === missing
@test Base.arrayref(true, A, 6) === 0x03
@test Base.arrayref(true, A, 7) === missing
@test Base.arrayref(true, A, 8) === 0x05

# grow_at_beg 9
Base._growat!(A, 1, 1)
@test Base.arrayref(true, A, 1) === missing
@test Base.arrayref(true, A, 2) === missing
@test Base.arrayref(true, A, 3) === missing
@test Base.arrayref(true, A, 4) === missing
@test Base.arrayref(true, A, 5) === 0x01
@test Base.arrayref(true, A, 6) === missing
@test Base.arrayref(true, A, 7) === 0x03
@test Base.arrayref(true, A, 8) === missing
@test Base.arrayref(true, A, 9) === 0x05

# grow_at_beg 8
A = Vector{Union{Missing, UInt8}}(undef, 5)
Base.arrayset(true, A, 0x01, 1)
Base.arrayset(true, A, missing, 2)
Base.arrayset(true, A, 0x03, 3)
Base.arrayset(true, A, missing, 4)
Base.arrayset(true, A, 0x05, 5)
Base._growat!(A, 2, 1)
Base._growat!(A, 2, 1)

@test Base.arrayref(true, A, 1) === 0x01
@test Base.arrayref(true, A, 2) === missing
@test Base.arrayref(true, A, 3) === missing
@test Base.arrayref(true, A, 4) === missing
@test Base.arrayref(true, A, 5) === 0x03
@test Base.arrayref(true, A, 6) === missing
@test Base.arrayref(true, A, 7) === 0x05

# grow_at_beg 5
A = Vector{Union{Missing, UInt8}}(undef, 5)
Base.arrayset(true, A, 0x01, 1)
Base.arrayset(true, A, missing, 2)
Base.arrayset(true, A, 0x03, 3)
Base.arrayset(true, A, missing, 4)
Base.arrayset(true, A, 0x05, 5)
Base._growat!(A, 4, 1)
Base._growat!(A, 4, 1)

@test Base.arrayref(true, A, 1) === 0x01
@test Base.arrayref(true, A, 2) === missing
@test Base.arrayref(true, A, 3) === 0x03
@test Base.arrayref(true, A, 4) === missing
@test Base.arrayref(true, A, 5) === missing
@test Base.arrayref(true, A, 6) === missing
@test Base.arrayref(true, A, 7) === 0x05

# grow_at_beg 6
Base._growat!(A, 2, 3)
@test Base.arrayref(true, A, 1) === 0x01
@test Base.arrayref(true, A, 2) === missing
@test Base.arrayref(true, A, 3) === missing
@test Base.arrayref(true, A, 4) === missing
@test Base.arrayref(true, A, 5) === missing
@test Base.arrayref(true, A, 6) === 0x03
@test Base.arrayref(true, A, 7) === missing
@test Base.arrayref(true, A, 8) === missing
@test Base.arrayref(true, A, 9) === missing
@test Base.arrayref(true, A, 10) === 0x05

# grow_at_beg 3
A = Vector{Union{Missing, UInt8}}(undef, 1048577)
Base.arrayset(true, A, 0x01, 1)
Base.arrayset(true, A, missing, 2)
Base.arrayset(true, A, 0x03, 3)
Base.arrayset(true, A, missing, 4)
Base.arrayset(true, A, 0x05, 5)
Base._growat!(A, 2, 1)

@test Base.arrayref(true, A, 1) === 0x01
@test Base.arrayref(true, A, 2) === missing
@test Base.arrayref(true, A, 3) === missing
@test Base.arrayref(true, A, 4) === 0x03
@test Base.arrayref(true, A, 5) === missing
@test Base.arrayref(true, A, 6) === 0x05

foreach(7:length(A)) do i
    @test Base.arrayref(true, A, i) === missing
    Base.arrayset(true, A, i % UInt8, i)
    @test Base.arrayref(true, A, i) === i % UInt8
end

end # @testset

@testset "jl_array_del_at_beg" begin

A = Vector{Union{Missing, UInt8}}(undef, 5)
Base.arrayset(true, A, 0x01, 1)
Base.arrayset(true, A, missing, 2)
Base.arrayset(true, A, 0x03, 3)
Base.arrayset(true, A, missing, 4)
Base.arrayset(true, A, 0x05, 5)
Base._deleteat!(A, 2, 1)

@test Base.arrayref(true, A, 1) === 0x01
@test Base.arrayref(true, A, 2) === 0x03
@test Base.arrayref(true, A, 3) === missing
@test Base.arrayref(true, A, 4) === 0x05

Base._deleteat!(A, 1, 1)
@test Base.arrayref(true, A, 1) === 0x03
@test Base.arrayref(true, A, 2) === missing
@test Base.arrayref(true, A, 3) === 0x05

A = Vector{Union{Missing, UInt8}}(undef, 5)
Base.arrayset(true, A, 0x01, 1)
Base.arrayset(true, A, missing, 2)
Base.arrayset(true, A, 0x03, 3)
Base.arrayset(true, A, missing, 4)
Base.arrayset(true, A, 0x05, 5)
Base._growat!(A, 1, 1)
@test Base.arrayref(true, A, 1) === missing
@test Base.arrayref(true, A, 2) === 0x01
@test Base.arrayref(true, A, 3) === missing
@test Base.arrayref(true, A, 4) === 0x03
@test Base.arrayref(true, A, 5) === missing
@test Base.arrayref(true, A, 6) === 0x05
Base._deleteat!(A, 2, 1)
@test Base.arrayref(true, A, 1) === missing
@test Base.arrayref(true, A, 2) === missing
@test Base.arrayref(true, A, 3) === 0x03
@test Base.arrayref(true, A, 4) === missing
@test Base.arrayref(true, A, 5) === 0x05
Base._deleteat!(A, 1, 2)
@test Base.arrayref(true, A, 1) === 0x03
@test Base.arrayref(true, A, 2) === missing
@test Base.arrayref(true, A, 3) === 0x05
Base._deleteat!(A, 1, 1)
@test Base.arrayref(true, A, 1) === missing
@test Base.arrayref(true, A, 2) === 0x05

end # @testset

@testset "jl_array_del_at_end" begin

A = Vector{Union{Missing, UInt8}}(undef, 5)
Base.arrayset(true, A, 0x01, 1)
Base.arrayset(true, A, missing, 2)
Base.arrayset(true, A, 0x03, 3)
Base.arrayset(true, A, missing, 4)
Base.arrayset(true, A, 0x05, 5)
Base._deleteat!(A, 5, 1)

@test Base.arrayref(true, A, 1) === 0x01
@test Base.arrayref(true, A, 2) === missing
@test Base.arrayref(true, A, 3) === 0x03
@test Base.arrayref(true, A, 4) === missing

Base._deleteat!(A, 3, 1)
@test Base.arrayref(true, A, 1) === 0x01
@test Base.arrayref(true, A, 2) === missing
@test Base.arrayref(true, A, 3) === missing

end # @testset

# issue #27767
let A=Vector{Union{Int, Missing}}(undef, 1)
    resize!(A, 2)
    @test length(A) == 2
    @test A[2] === missing
end

# issue #27809
let A=Vector{Union{Int, Missing}}(undef, 0)
    while length(A) < 2^17
        push!(A, 0.0)
    end
    push!(A, 0.0)
    @test !any(ismissing, A)
end

# jl_array_shrink
let A=Vector{Union{UInt8, Missing}}(undef, 1048577)
    Base.arrayset(true, A, 0x01, 1)
    Base.arrayset(true, A, missing, 2)
    Base.arrayset(true, A, 0x03, 3)
    Base.arrayset(true, A, missing, 4)
    Base.arrayset(true, A, 0x05, 5)
    deleteat!(A, 6:1048577)
    @test Base.arrayref(true, A, 1) === 0x01
    @test Base.arrayref(true, A, 2) === missing
    @test Base.arrayref(true, A, 3) === 0x03
    @test Base.arrayref(true, A, 4) === missing
    @test Base.arrayref(true, A, 5) === 0x05
    sizehint!(A, 5)
    @test Base.arrayref(true, A, 1) === 0x01
    @test Base.arrayref(true, A, 2) === missing
    @test Base.arrayref(true, A, 3) === 0x03
    @test Base.arrayref(true, A, 4) === missing
    @test Base.arrayref(true, A, 5) === 0x05
end

# copyto!/vcat w/ internal padding
let A=[0, missing], B=[missing, 0], C=Vector{Union{Int, Missing}}(undef, 6)
    push!(A, missing)
    push!(B, missing)
    @test isequal(vcat(A, B), [0, missing, missing, missing, 0, missing])
    copyto!(C, 1, A)
    copyto!(C, 4, B)
    @test isequal(C, [0, missing, missing, missing, 0, missing])
end

end # module UnionOptimizations

# issue #6614, argument destructuring
f6614((x, y)) = [x, y]
@test f6614((4, 3)) == [4, 3]
g6614((x, y), (z,), (a, b)) = (x,y,z,a,b)
@test g6614((1, 2), (3,), (4, 5)) === (1,2,3,4,5)
@test_throws MethodError g6614(1, 2)
@test_throws MethodError g6614((1, 2), (3,))
@test_throws BoundsError g6614((1, 2), (3,), (1,))
h6614((x, y) = (5, 6)) = (y, x)
@test h6614() == (6, 5)
@test h6614((4, 5)) == (5, 4)
ff6614((x, y)::Tuple{Int, String}) = (x, y)
@test ff6614((1, "")) == (1, "")
@test_throws MethodError ff6614((1, 1))
gg6614((x, y)::Tuple{Int, String} = (2, " ")) = (x, y)
@test gg6614() == (2, " ")
function hh6614()
    x, y = 1, 2
    function g((x,y))
        # make sure x and y are local
    end
    g((4,5))
    x, y
end
@test hh6614() == (1, 2)
# issue #26518
function f26518((a,b)) end
@test f26518((1,2)) === nothing

# issue 22098
macro m22098 end
handle_on_m22098 = getfield(@__MODULE__, Symbol("@m22098"))
@test isempty(methods(handle_on_m22098))

# issue 24363
mutable struct A24363
    x::Union{Int,Nothing}
end

int24363 = A24363(65535)
void24363 = A24363(nothing)
f24363(a) = a.x
@test f24363(int24363) === 65535
@test f24363(void24363) === nothing

# issue 17149
mutable struct Foo17149
end
@test Foo17149() !== Foo17149()
let a = Foo17149()
    @test a === a
end

# issue #21004
const PTuple_21004{N,T} = NTuple{N,VecElement{T}}
@test_throws ArgumentError PTuple_21004(1)
@test_throws UndefVarError PTuple_21004_2{N,T} = NTuple{N, VecElement{T}}(1)

#issue #22792
foo_22792(::Type{<:Union{Int8,Int,UInt}}) = 1;
@test foo_22792(Union{Int,UInt}) == 1
foo_22792(::Union) = 2;
@test foo_22792(Union{Int,UInt}) == 1
@test foo_22792(Union{Int8,UInt}) == 1
@test foo_22792(Union{Int,UInt}) == 1

# issue #25907
g25907a(x) = x[1]::Integer
@test g25907a(Union{Int, UInt, Nothing}[1]) === 1
g25907b(x) = x[1]::Complex
@test g25907b(Union{Complex{Int}, Complex{UInt}, Nothing}[1im]) === 1im

#issue #26363
@test eltype(Ref(Float64(1))) === Float64
@test ndims(Ref(1)) === 0
@test collect(Ref(1)) == [v for v in Ref(1)] == fill(1)
@test axes(Ref(1)) === size(Ref(1)) === ()

# issue #23206
g1_23206(::Tuple{Type{Int}, T}) where T = 0
g2_23206(::Tuple{Type{Int}}) = 1
@test_throws MethodError g1_23206(tuple(Int, 2))
@test_throws MethodError g2_23206(tuple(Int, 2))

# issue #26739
let x26739 = Int[1]
    @test eval(:(identity.($x26739))) == x26739
end

# issue #27018
@test Base.isvatuple(Tuple{Float64,Vararg{Int}})
@test Base.isvatuple(Tuple{T,Vararg{Int}} where T)
@test Base.isvatuple(Tuple{Int,Int,Vararg{Int,N}} where N)
@test Base.isvatuple(Tuple{T,S,Vararg{T}} where T<:S where S)
@test Base.isvatuple(Tuple{T,S,Vararg{T,3}} where T<:S where S)
@test !Base.isvatuple(Tuple{Float64,Vararg{Int,1}})
@test !Base.isvatuple(Tuple{T,Vararg{Int,2}} where T)
@test !Base.isvatuple(Tuple{Int,Int,Vararg{Int,2}})

# Issue 27103
function f27103()
    a = @isdefined x
    x = 3
    b = @isdefined x
    (a, b)
end
@test f27103() == (false, true)

g27103() = @isdefined z27103
@test g27103() == false
z27103 = 1
@test g27103() == true

# Issue 27181
struct A27181
    typ::Type
end

struct C27181
    val
end

function f27181()
    invoke(A27181(C27181).typ, Tuple{Any}, nothing)
end
@test f27181() == C27181(nothing)

# Issue #27204
struct Foo27204{T}
end
(::Foo27204{Int})() = 1
(::Foo27204{Float64})() = 2
@noinline f27204(x) = x ? Foo27204{Int}() : Foo27204{Float64}()
foo27204(x) = f27204(x)()
@test foo27204(true) == 1
@test foo27204(false) == 2

# Issue 27209
@noinline function f27209(x::Union{Float64, Nothing})
    if x === nothing
        y = x; return @isdefined(y)
    else
        return @isdefined(y)
    end
end
g27209(x) = f27209(x ? nothing : 1.0)
@test g27209(true) == true

# Issue 27240
@inline function foo27240()
    if rand(Bool)
        return foo_nonexistant_27240
    else
        return bar_nonexistant_27240
    end
end
bar27240() = foo27240()
@test_throws UndefVarError bar27240()

# issue #27269
struct T27269{X, Y <: Vector{X}}
    v::Vector{Y}
end
@test T27269([[1]]) isa T27269{Int, Vector{Int}}

# issue #27368
struct Combinator27368
    op
    args::Vector{Any}
    Combinator27368(op, args...) =
        new(op, collect(Any, args))
end
field27368(name) =
    Combinator27368(field27368, name)
translate27368(name::Symbol) =
    translate27368(Val{name})
translate27368(::Type{Val{name}}) where {name} =
    field27368(name)
@test isa(translate27368(:name), Combinator27368)

# issue #27456
@inline foo27456() = try baz_nonexistent27456(); catch; nothing; end
bar27456() = foo27456()
@test bar27456() == nothing

# issue #27365
mutable struct foo27365
    x::Float64
    foo27365() = new()
end

function baz27365()
    data = foo27365()
    return data.x
end

@test isa(baz27365(), Float64)

# Issue #27566
function test27566(a,b)
    c = (b,(0,1)...)
    test27566(a, c...)
end
test27566(a, b, c, d) = a.*(b, c, d)
@test test27566(1,1) == (1,0,1)

# Issue #27594
struct Iter27594 end
Base.iterate(::Iter27594) = (1, nothing)
Base.iterate(::Iter27594, ::Any) = nothing

function foo27594()
    ind = 0
    for x in (1,)
        for y in Iter27594()
            ind += 1
        end
    end
    ind
end

@test foo27594() == 1

# Issue 27597
function f27597(y)
    x = Int[]

    if isempty(y)
        y = 1:length(x)
    elseif false
        ;
    end

    length(y)
    return y
end
@test f27597([1]) == [1]
@test f27597([]) == 1:0

# issue #22291
wrap22291(ind) = (ind...,)
@test @inferred(wrap22291(1)) == (1,)
@test @inferred(wrap22291((1, 2))) == (1, 2)

# Issue 27770
mutable struct Handle27770
    ptr::Ptr{Cvoid}
end
Handle27770() = Handle27770(Ptr{Cvoid}(UInt(0xfeedface)))

struct Nullable27770
    hasvalue::Bool
    value::Handle27770
    Nullable27770() = new(false)
    Nullable27770(v::Handle27770) = new(true, Handle27770)
end
get27770(n::Nullable27770, v::Handle27770) = n.hasvalue ? n.value : v

foo27770() = get27770(Nullable27770(), Handle27770())
@test foo27770().ptr == Ptr{Cvoid}(UInt(0xfeedface))

bar27770() = Nullable27770().value
@test_throws UndefRefError bar27770()

# Issue 27910
f27910() = ((),)[2]
@test_throws BoundsError f27910()

# Issue 9765
f9765(::Bool) = 1
g9765() = f9765(isa(1, 1))
@test_throws TypeError g9765()

# Issue 28102
struct HasPlain28102
    plain::Int
    HasPlain28102() = new()
end
@noinline function bam28102()
    x = HasPlain28102()
    if isdefined(x,:plain)
        x.plain
    end
end
@test isa(bam28102(), Int)

# Check that the tfunc for fieldtype is correct
struct FooFieldType; x::Int; end
f_fieldtype(b) = fieldtype(b ? Int : FooFieldType, 1)

@test @inferred(f_fieldtype(false)) == Int
@test_throws BoundsError f_fieldtype(true)

# Issue #28224
@noinline make_error28224(n) = n == 5 ? error() : true
function foo28224()
    z = 0
    try
        while make_error28224(z)
            z+=1
        end
    catch end
    return z
end
@test foo28224() == 5

# Issue #28208
@noinline function foo28208(a::Bool, b::Bool)
    x = (1, 2)
    if a
        if b
            y = nothing
        else
            y = missing
        end
        x = y
    end
    x
end
@test isa(foo28208(false, true), Tuple)
@test foo28208(true, false) === missing
@test foo28208(true, true) === nothing

# Issue #28326
function foo28326(a)
    try
        @inbounds a[1]
        return false
    catch
        return true
    end
end
@test foo28326(Vector(undef, 1))

# Issue #28392
struct Foo28392; end
@test_throws MethodError iterate(Foo28392())

# issue #28399
function g28399(n)
    for a = 1:n
        c28399 = 1
    end
    ()->c28399
end
function f28399()
    for a = __undef_28399__
        c28399 = 1
    end
    ()->c28399
end
c28399 = 42
@test g28399(0)() == 42
@test g28399(1)() == 42
@test_throws UndefVarError(:__undef_28399__) f28399()

# issue #28445
mutable struct foo28445
    x::Int
end

@noinline make_foo28445() = (foo28445(1), foo28445(rand(1:10)), foo28445(rand(1:10)))
@noinline function use_tuple28445(c)
    @test isa(c[2], foo28445)
    @test isa(c[3], foo28445)
end

function repackage28445()
    (_, a, b) = make_foo28445()
    GC.gc()
    c = (foo28445(1), foo28445(2), a, b)
    use_tuple28445(c)
    true
end
@test repackage28445()

# issue #28597
@test_throws ErrorException Array{Int, 2}(undef, 0, -10)
@test_throws ErrorException Array{Int, 2}(undef, -10, 0)
@test_throws ErrorException Array{Int, 2}(undef, -1, -1)

# issue #28812
@test Tuple{Vararg{Array{T},3} where T} === Tuple{Array,Array,Array}
@test Tuple{Vararg{Array{T} where T,3}} === Tuple{Array,Array,Array}

# issue #29145
struct T29145{A,B}
    function T29145()
        new{S,Ref{S}}() where S
    end
end
@test_throws TypeError T29145()

<<<<<<< HEAD
# interpreted but inferred/optimized top-level expressions with vars
let code = """
           while true
               try
                   this_is_undefined_29213
                   ed = 0
                   break
               finally
                   break
               end
           end
           print(42)
           """
    @test read(`$(Base.julia_cmd()) --startup-file=no --compile=min -e $code`, String) == "42"
end
=======
# issue #29175
function f29175(tuple::T) where {T<:Tuple}
    prefix::Tuple{T.parameters[1:end-1]...} = tuple[1:length(T.parameters)-1]
    x = prefix
    prefix = x  # force another conversion to declared type
    return prefix
end
@test f29175((1,2,3)) === (1,2)
>>>>>>> 8dd33262
<|MERGE_RESOLUTION|>--- conflicted
+++ resolved
@@ -6715,7 +6715,6 @@
 end
 @test_throws TypeError T29145()
 
-<<<<<<< HEAD
 # interpreted but inferred/optimized top-level expressions with vars
 let code = """
            while true
@@ -6731,7 +6730,7 @@
            """
     @test read(`$(Base.julia_cmd()) --startup-file=no --compile=min -e $code`, String) == "42"
 end
-=======
+
 # issue #29175
 function f29175(tuple::T) where {T<:Tuple}
     prefix::Tuple{T.parameters[1:end-1]...} = tuple[1:length(T.parameters)-1]
@@ -6739,5 +6738,4 @@
     prefix = x  # force another conversion to declared type
     return prefix
 end
-@test f29175((1,2,3)) === (1,2)
->>>>>>> 8dd33262
+@test f29175((1,2,3)) === (1,2)