--- conflicted
+++ resolved
@@ -1018,7 +1018,6 @@
 short_where_call = :(f(x::T) where T = T)
 @test short_where_call.args[2].head == :block
 
-<<<<<<< HEAD
 # issue #16594
 @test length(:(@test 1 +
                      1 == 2).args) == 2
@@ -1039,7 +1038,7 @@
 
 # line break in : expression disallowed
 @test_throws ParseError parse("[1 :\n2] == [1:2]""")
-=======
+
 # issue #20541
 @test parse("[a .!b]") == Expr(:hcat, :a, Expr(:call, :(.!), :b))
 
@@ -1128,5 +1127,4 @@
 
 # issue #21440
 @test parse("+(x::T,y::T) where {T} = 0") == parse("(+)(x::T,y::T) where {T} = 0")
-@test parse("a::b::c") == Expr(:(::), Expr(:(::), :a, :b), :c)
->>>>>>> 7cd0324e
+@test parse("a::b::c") == Expr(:(::), Expr(:(::), :a, :b), :c)