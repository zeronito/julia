--- conflicted
+++ resolved
@@ -168,13 +168,10 @@
 end
 @test Int(haggis) == 4
 
-<<<<<<< HEAD
 @enum HashEnum1 Enum1_a=1
 @enum HashEnum2 Enum2_a=1
 @test hash(Enum1_a) != hash(Enum2_a)
 
-@test (Vector{Fruit}(undef, 3) .= apple) == [apple, apple, apple]
-=======
 @test (Vector{Fruit}(undef, 3) .= apple) == [apple, apple, apple]
 
 # long, discongruous
@@ -216,5 +213,4 @@
     str = String(take!(b))
     p = string(@__MODULE__)
     @test str == "Union{$p.Alphabet, $p.BritishFood}" || str == "Union{$p.BritishFood, $p.Alphabet}"
-end
->>>>>>> 6edf6d9e
+end