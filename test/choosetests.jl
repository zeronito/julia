--- conflicted
+++ resolved
@@ -54,12 +54,8 @@
         "checked", "bitset", "floatfuncs", "precompile",
         "boundscheck", "error", "ambiguous", "cartesian", "osutils",
         "channels", "iostream", "secretbuffer", "specificity",
-<<<<<<< HEAD
-        "reinterpretarray", "syntax", "logging", "missing", "asyncmap", "atexit",
+        "reinterpretarray", "syntax", "corelogging", "missing", "asyncmap",
         "smallarrayshrink"
-=======
-        "reinterpretarray", "syntax", "corelogging", "missing", "asyncmap"
->>>>>>> 4fedd838
     ]
 
     tests = []
