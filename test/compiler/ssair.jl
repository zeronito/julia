# This file is a part of Julia. License is MIT: https://julialang.org/license

using Base.Meta
using Core.IR
const Compiler = Core.Compiler
using .Compiler: CFG, BasicBlock, NewSSAValue

include("irutils.jl")

make_bb(preds, succs) = BasicBlock(Compiler.StmtRange(0, 0), preds, succs)

function make_ci(code)
    ci = (Meta.@lower 1 + 1).args[1]
    ci.code = code
    nstmts = length(ci.code)
    ci.ssavaluetypes = nstmts
    ci.codelocs = fill(Int32(1), nstmts)
    ci.ssaflags = fill(Int32(0), nstmts)
    return ci
end

function verify_ircode(ir)
    Compiler.verify_ir(ir)
    Compiler.verify_linetable(ir.linetable)
end

function singleblock_ircode(n::Int)
    insts = Compiler.InstructionStream(n)
    insts.inst .= map(1:n) do i
        # Dummy expression of form `initial_position => previous_ssavalue` to help visual
        # inspection:
        x = i == 1 ? nothing : Compiler.SSAValue(i - 1)
        Expr(:call, GlobalRef(Base, :(=>)), i, x)
    end
    insts.inst[end] = Core.ReturnNode(Core.SSAValue(n - 1))
    insts.line .= (n + 1) .+ range(1; step = 2, length = n)
    fill!(insts.type, Any)
    cfg = CFG([BasicBlock(Compiler.StmtRange(1, n), Int[], Int[])], Int[])
    Compiler.cfg_reindex!(cfg)
    linetable = [
        [LineInfoNode(Main, :f, :dummy, Int32(i), Int32(0)) for i in 1:n]
        [
            LineInfoNode(
                Main,
                Symbol(:f_, i, :_, j),
                :dummy,
                Int32(1000 * i + j),
                Int32(j == 1 ? i : n + 2(i - 1) + (j - 1)),
            ) for i in 1:n for j in 1:2
        ]
    ]
    ir = Compiler.IRCode(insts, cfg, linetable, [], Expr[], [])
    verify_ircode(ir)
    return ir
end

# TODO: this test is broken
#let code = Any[
#        GotoIfNot(SlotNumber(2), 4),
#        Expr(:(=), SlotNumber(3), 2),
#        # Test a SlotNumber as a value of a PhiNode
#        PhiNode(Int32[2,3], Any[1, SlotNumber(3)]),
#        ReturnNode(SSAValue(3))
#    ]
#
#    ci = eval(Expr(:new, CodeInfo,
#        code,
#        nothing,
#        Any[Any, Any, Any],
#        Any[Any],
#        UInt8[0, 0, 0],
#        Any[Symbol("Self"), :arg, :slot],
#        false, false, false, false
#    ))
#
#    NullLineInfo = Core.LineInfoNode(Main, Symbol(""), Symbol(""), Int32(0), UInt32(0))
#    Compiler.run_passes(ci, 1, [NullLineInfo])
#    # XXX: missing @test
#end

# Issue #31121

# We have the following CFG and corresponding DFS numbering:
#
#     CFG     DFS
#
#      A       1
#      | \     | \
#      B C     2 5
#     /|/     /|/
#    | D     | 3
#     \|      \|
#      E       4
#
# In the bug `E` got the wrong dominator (`B` instead of `A`), because the DFS
# tree had the wrong parent (i.e. we recorded the parent of `4` as `2` rather
# than `3`, so the idom search missed that `1` is `3`'s semi-dominator). Here
# we manually construct that CFG and verify that the DFS records the correct
# parent.
let cfg = CFG(BasicBlock[
    make_bb([]     , [2, 3]),
    make_bb([1]    , [4, 5]),
    make_bb([1]    , [4]   ),
    make_bb([2, 3] , [5]   ),
    make_bb([2, 4] , []    ),
], Int[])
    dfs = Compiler.DFS(cfg.blocks)
    @test dfs.from_pre[dfs.to_parent_pre[dfs.to_pre[5]]] == 4
    let correct_idoms = Compiler.naive_idoms(cfg.blocks),
        correct_pidoms = Compiler.naive_idoms(cfg.blocks, true)
        @test Compiler.construct_domtree(cfg.blocks).idoms_bb == correct_idoms
        @test Compiler.construct_postdomtree(cfg.blocks).idoms_bb == correct_pidoms
        # For completeness, reverse the order of pred/succ in the CFG and verify
        # the answer doesn't change (it does change the which node is chosen
        # as the semi-dominator, since it changes the DFS numbering).
        for (a, b, c, d) in Iterators.product(((true, false) for _ = 1:4)...)
            let blocks = copy(cfg.blocks)
                a && (blocks[1] = make_bb(blocks[1].preds, reverse(blocks[1].succs)))
                b && (blocks[2] = make_bb(blocks[2].preds, reverse(blocks[2].succs)))
                c && (blocks[4] = make_bb(reverse(blocks[4].preds), blocks[4].succs))
                d && (blocks[5] = make_bb(reverse(blocks[5].preds), blocks[5].succs))
                cfg′ = CFG(blocks, cfg.index)
                @test Compiler.construct_domtree(cfg′.blocks).idoms_bb == correct_idoms
                @test Compiler.construct_postdomtree(cfg′.blocks).idoms_bb == correct_pidoms
            end
        end
    end
end

# test >:
let
    f(a, b) = a >: b
    code_typed(f, Tuple{Any, Any})
    # XXX: missing @test
end

for compile in ("min", "yes")
    cmd = `$(Base.julia_cmd()) --compile=$compile interpreter_exec.jl`
    if !success(pipeline(Cmd(cmd, dir=@__DIR__); stdout=stdout, stderr=stderr))
        error("Interpreter test failed, cmd : $cmd")
    end
end

# PR #32145
# Make sure IncrementalCompact can handle blocks with predecessors of index 0
# while removing blocks with no predecessors.
let cfg = CFG(BasicBlock[
    make_bb([]        , [2, 4]),
    make_bb([1]       , [4, 5]),
    make_bb([]        , [4]   ), # should be removed
    make_bb([0, 1, 2] , [5]   ), # 0 predecessor should be preserved
    make_bb([2, 3]    , []    ),
], Int[])
    insts = Compiler.InstructionStream([], [], Any[], Int32[], UInt8[])
    ir = Compiler.IRCode(insts, cfg, Core.LineInfoNode[], Any[], Expr[], Compiler.VarState[])
    compact = Compiler.IncrementalCompact(ir, true)
    @test length(compact.cfg_transform.result_bbs) == 4 && 0 in compact.cfg_transform.result_bbs[3].preds
end

# Issue #32579 - Optimizer bug involving type constraints
function f32579(x::Int, b::Bool)
    if b
        x = nothing
    end
    if isa(x, Int)
        y = x
    else
        y = x
    end
    if isa(y, Nothing)
        z = y
    else
        z = y
    end
    return z === nothing
end
@test f32579(0, true) === true
@test f32579(0, false) === false

# Test for bug caused by renaming blocks improperly, related to PR #32145
let ci = make_ci([
        # block 1
        Expr(:boundscheck),
        Core.Compiler.GotoIfNot(SSAValue(1), 6),
        # block 2
        Expr(:call, GlobalRef(Base, :size), Core.Compiler.Argument(3)),
        Core.Compiler.ReturnNode(),
        # block 3
        Core.PhiNode(),
        Core.Compiler.ReturnNode(),
        # block 4
        GlobalRef(Main, :something),
        GlobalRef(Main, :somethingelse),
        Expr(:call, Core.SSAValue(7), Core.SSAValue(8)),
        Core.Compiler.GotoIfNot(Core.SSAValue(9), 12),
        # block 5
        Core.Compiler.ReturnNode(Core.SSAValue(9)),
        # block 6
        Core.Compiler.ReturnNode(Core.SSAValue(9))
    ])
    ir = Core.Compiler.inflate_ir(ci)
    ir = Core.Compiler.compact!(ir, true)
    @test Core.Compiler.verify_ir(ir) === nothing
end

# Test that the verifier doesn't choke on cglobals (which aren't linearized)
let ci = make_ci([
        Expr(:call, GlobalRef(Main, :cglobal),
                    Expr(:call, Core.tuple, :(:c)), Nothing),
                    Core.Compiler.ReturnNode()
    ])
    ir = Core.Compiler.inflate_ir(ci)
    @test Core.Compiler.verify_ir(ir) === nothing
end

# Test that GlobalRef in value position is non-canonical
let ci = make_ci([
        Expr(:call, GlobalRef(Main, :something_not_defined_please))
        ReturnNode(SSAValue(1))
    ])
    ir = Core.Compiler.inflate_ir(ci)
    ir = Core.Compiler.compact!(ir, true)
    @test_throws ErrorException Core.Compiler.verify_ir(ir, false)
end

# Issue #29107
let ci = make_ci([
        # Block 1
        Core.Compiler.GotoNode(6),
        # Block 2
        # The following phi node gets deleted because it only has one edge, so
        # the call to `something` is made to use the value of `something2()`,
        # even though this value is defined after it. We don't want this to
        # happen even though this block is dead because subsequent optimization
        # passes may look at all code, dead or not.
        Core.PhiNode(Int32[2], Any[Core.SSAValue(4)]),
        Expr(:call, :something, Core.SSAValue(2)),
        Expr(:call, :something2),
        Core.Compiler.GotoNode(2),
        # Block 3
        Core.Compiler.ReturnNode(1000)
    ])
    ir = Core.Compiler.inflate_ir(ci)
    ir = Core.Compiler.compact!(ir, true)
    # Make sure that if there is a call to `something` (block 2 should be
    # removed entirely with working DCE), it doesn't use any SSA values that
    # come after it.
    for i in 1:length(ir.stmts)
        s = ir.stmts[i]
        if Meta.isexpr(s, :call) && s.args[1] === :something
            if isa(s.args[2], SSAValue)
                @test s.args[2].id <= i
            end
        end
    end
end

# Make sure dead blocks that are removed are not still referenced in live phi
# nodes
let ci = make_ci([
        # Block 1
        Core.Compiler.GotoNode(3),
        # Block 2 (no predecessors)
        Core.Compiler.ReturnNode(3),
        # Block 3
        Core.PhiNode(Int32[1, 2], Any[100, 200]),
        Core.Compiler.ReturnNode(Core.SSAValue(3))
    ])
    ir = Core.Compiler.inflate_ir(ci)
    ir = Core.Compiler.compact!(ir, true)
    @test Core.Compiler.verify_ir(ir) == nothing
end

# issue #37919
let ci = code_lowered(()->@isdefined(_not_def_37919_), ())[1]
    ir = Core.Compiler.inflate_ir(ci)
    @test Core.Compiler.verify_ir(ir) === nothing
end

# Test dynamic update of domtree with edge insertions and deletions in the
# following CFG:
#
#     1,1
#     |  \
#     |   \
#     |    3,4 <
#     |    |    \
#     2,2  4,5   |
#     |    |    /
#     |    6,6 /
#     |   /
#     |  /
#     5,3
#
# Nodes indicate BB number, preorder number
# Edges point down, except the arrow that points up
let cfg = CFG(BasicBlock[
        make_bb([],     [3, 2]), # the order of the successors is deliberate
        make_bb([1],    [5]),    # and is to determine the preorder numbers
        make_bb([1, 6], [4]),
        make_bb([3],    [6]),
        make_bb([2, 6], []),
        make_bb([4],    [5, 3]),
    ], Int[])
    domtree = Compiler.construct_domtree(cfg.blocks)
    @test domtree.dfs_tree.to_pre == [1, 2, 4, 5, 3, 6]
    @test domtree.idoms_bb == Compiler.naive_idoms(cfg.blocks) == [0, 1, 1, 3, 1, 4]

    # Test removal of edge between a parent and child in the DFS tree, which
    # should trigger complete recomputation of domtree (first case in algorithm
    # for removing edge from domtree dynamically)
    Compiler.cfg_delete_edge!(cfg, 2, 5)
    Compiler.domtree_delete_edge!(domtree, cfg.blocks, 2, 5)
    @test domtree.idoms_bb == Compiler.naive_idoms(cfg.blocks) == [0, 1, 1, 3, 6, 4]
    # Add edge back (testing first case for insertion)
    Compiler.cfg_insert_edge!(cfg, 2, 5)
    Compiler.domtree_insert_edge!(domtree, cfg.blocks, 2, 5)
    @test domtree.idoms_bb == Compiler.naive_idoms(cfg.blocks) == [0, 1, 1, 3, 1, 4]

    # Test second case in algorithm for removing edges from domtree, in which
    # `from` is on a semidominator path from the semidominator of `to` to `to`
    Compiler.cfg_delete_edge!(cfg, 6, 5)
    Compiler.domtree_delete_edge!(domtree, cfg.blocks, 6, 5)
    @test domtree.idoms_bb == Compiler.naive_idoms(cfg.blocks) == [0, 1, 1, 3, 2, 4]
    # Add edge back (testing second case for insertion)
    Compiler.cfg_insert_edge!(cfg, 6, 5)
    Compiler.domtree_insert_edge!(domtree, cfg.blocks, 6, 5)
    @test domtree.idoms_bb == Compiler.naive_idoms(cfg.blocks) == [0, 1, 1, 3, 1, 4]

    # Test last case for removing edges, in which edge does not satisfy either
    # of the above conditions
    Compiler.cfg_delete_edge!(cfg, 6, 3)
    Compiler.domtree_delete_edge!(domtree, cfg.blocks, 6, 3)
    @test domtree.idoms_bb == Compiler.naive_idoms(cfg.blocks) == [0, 1, 1, 3, 1, 4]
    # Add edge back (testing second case for insertion)
    Compiler.cfg_insert_edge!(cfg, 6, 3)
    Compiler.domtree_insert_edge!(domtree, cfg.blocks, 6, 3)
    @test domtree.idoms_bb == Compiler.naive_idoms(cfg.blocks) == [0, 1, 1, 3, 1, 4]

    # Try removing all edges from root
    Compiler.cfg_delete_edge!(cfg, 1, 2)
    Compiler.domtree_delete_edge!(domtree, cfg.blocks, 1, 2)
    @test domtree.idoms_bb == Compiler.naive_idoms(cfg.blocks) == [0, 0, 1, 3, 6, 4]
    Compiler.cfg_delete_edge!(cfg, 1, 3)
    Compiler.domtree_delete_edge!(domtree, cfg.blocks, 1, 3)
    @test domtree.idoms_bb == Compiler.naive_idoms(cfg.blocks) == [0, 0, 0, 0, 0, 0]
    # Add edges back
    Compiler.cfg_insert_edge!(cfg, 1, 2)
    Compiler.domtree_insert_edge!(domtree, cfg.blocks, 1, 2)
    @test domtree.idoms_bb == Compiler.naive_idoms(cfg.blocks) == [0, 1, 0, 0, 2, 0]
    Compiler.cfg_insert_edge!(cfg, 1, 3)
    Compiler.domtree_insert_edge!(domtree, cfg.blocks, 1, 3)
    @test domtree.idoms_bb == Compiler.naive_idoms(cfg.blocks) == [0, 1, 1, 3, 1, 4]
end

# Issue #41975 - SSA conversion drops type check
f_if_typecheck() = (if nothing; end; unsafe_load(Ptr{Int}(0)))
@test_throws TypeError f_if_typecheck()

let # https://github.com/JuliaLang/julia/issues/42258
    code = """
        function foo()
            a = @noinline rand(rand(0:10))
            if isempty(a)
                err = BoundsError(a)
                throw(err)
                return nothing
            end
            return a
        end
        code_typed(foo; optimize=true)

        code_typed(Core.Compiler.setindex!, (Core.Compiler.UseRef,Core.Compiler.NewSSAValue); optimize=true)
        """
    cmd = `$(Base.julia_cmd()) -g 2 -e $code`
    stderr = Base.BufferStream()
    @test success(pipeline(Cmd(cmd); stdout, stderr))
    @test readchomp(stderr) == ""
end

@testset "code_ircode" begin
    @test first(only(Base.code_ircode(+, (Float64, Float64)))) isa Compiler.IRCode
    @test first(only(Base.code_ircode(+, (Float64, Float64); optimize_until = 3))) isa
          Compiler.IRCode
    @test first(only(Base.code_ircode(+, (Float64, Float64); optimize_until = "SROA"))) isa
          Compiler.IRCode

    function demo(f)
        f()
        f()
        f()
    end
    @test first(only(Base.code_ircode(demo))) isa Compiler.IRCode
    @test first(only(Base.code_ircode(demo; optimize_until = 3))) isa Compiler.IRCode
    @test first(only(Base.code_ircode(demo; optimize_until = "SROA"))) isa Compiler.IRCode
end

# slots after SSA conversion
function f_with_slots(a, b)
    # `c` and `d` are local variables
    c = a + b
    d = c > 0
    return (c, d)
end
let # #self#, a, b, c, d
    unopt = code_typed1(f_with_slots, (Int,Int); optimize=false)
    @test length(unopt.slotnames) == length(unopt.slotflags) == length(unopt.slottypes) == 5
    ir_withslots = first(only(Base.code_ircode(f_with_slots, (Int,Int); optimize_until="convert")))
    @test length(ir_withslots.argtypes) == 5
    # #self#, a, b
    opt = code_typed1(f_with_slots, (Int,Int); optimize=true)
    @test length(opt.slotnames) == length(opt.slotflags) == length(opt.slottypes) == 3
    ir_ssa = first(only(Base.code_ircode(f_with_slots, (Int,Int); optimize_until="slot2reg")))
    @test length(ir_ssa.argtypes) == 3
end

let
    function test_useref(stmt, v, op)
        if isa(stmt, Expr)
            @test stmt.args[op] === v
        elseif isa(stmt, GotoIfNot)
            @test stmt.cond === v
        elseif isa(stmt, ReturnNode) || isa(stmt, UpsilonNode)
            @test stmt.val === v
        elseif isa(stmt, SSAValue) || isa(stmt, NewSSAValue)
            @test stmt === v
        elseif isa(stmt, PiNode)
            @test stmt.val === v && stmt.typ === typeof(stmt)
        elseif isa(stmt, PhiNode) || isa(stmt, PhiCNode)
            @test stmt.values[op] === v
        end
    end

    function _test_userefs(@nospecialize stmt)
        ex = Expr(:call, :+, Core.SSAValue(3), 1)
        urs = Core.Compiler.userefs(stmt)::Core.Compiler.UseRefIterator
        it = Core.Compiler.iterate(urs)
        while it !== nothing
            ur = getfield(it, 1)::Core.Compiler.UseRef
            op = getfield(it, 2)::Int
            v1 = Core.Compiler.getindex(ur)
            # set to dummy expression and then back to itself to test `_useref_setindex!`
            v2 = Core.Compiler.setindex!(ur, ex)
            test_useref(v2, ex, op)
            Core.Compiler.setindex!(ur, v1)
            @test Core.Compiler.getindex(ur) === v1
            it = Core.Compiler.iterate(urs, op)
        end
    end

    function test_userefs(body)
        for stmt in body
            _test_userefs(stmt)
        end
    end

    # this isn't valid code, we just care about looking at a variety of IR nodes
    body = Any[
        Expr(:enter, 11),
        Expr(:call, :+, SSAValue(3), 1),
        Expr(:throw_undef_if_not, :expected, false),
        Expr(:leave, Core.SSAValue(1)),
        Expr(:(=), SSAValue(1), Expr(:call, :+, SSAValue(3), 1)),
        UpsilonNode(),
        UpsilonNode(SSAValue(2)),
        PhiCNode(Any[SSAValue(5), SSAValue(7), SSAValue(9)]),
        PhiCNode(Any[SSAValue(6)]),
        PhiNode(Int32[8], Any[SSAValue(7)]),
        PiNode(SSAValue(6), GotoNode),
        GotoIfNot(SSAValue(3), 10),
        GotoNode(5),
        SSAValue(7),
        NewSSAValue(9),
        ReturnNode(SSAValue(11)),
    ]

    test_userefs(body)
end

<<<<<<< HEAD
###
### CFG manipulation tools
###

function allocate_branches!(ir::Compiler.IRCode, positions_nbranches)
    blocks = Core.Compiler.allocate_goto_sequence!(
        ir,
        [p => 2n for (p, n) in positions_nbranches],
    )
    for sp in Core.Compiler.split_positions(blocks)
        for (n, block) in enumerate(Compiler.inserted_blocks(sp))
            if isodd(n)
                ibb1 = block.newbb
                ibb3 = ibb1 + 2
                b1 = ir.cfg.blocks[ibb1]
                ir.stmts.inst[last(b1.stmts)] = GotoIfNot(false, ibb3)
                Core.Compiler.cfg_insert_edge!(ir.cfg, ibb1, ibb3)
            end
        end
    end
    return blocks
end

inserted_block_ranges(info) = [sp.prebb:sp.postbb for sp in Compiler.split_positions(info)]

"""
    inlineinfo(ir::IRCode, line::Integer)

Extract inlining information at `line` that does not depend on `ir.linetable`.
"""
inlineinfo(ir, line) =
    map(Base.IRShow.compute_loc_stack(ir.linetable, Int32(line))) do i
        node = ir.linetable[i]
        (; node.method, node.file, node.line)
    end

"""
    check_linetable(ir, ir0, info)

Test `ir.linetable` invariances of `allocate_new_blocks!` where the arguments are used as in

```julia
ir = copy(ir0)
info = Compiler.allocate_new_blocks!(ir, ...)
```

or some equivalent code.
"""
function check_linetable(ir, ir0, info)
    (; positions_nblocks) = info
    function splabel((; index))
        origpos, _ = positions_nblocks[index]
        "Statement $origpos (= first(positions_nblocks[$index]))"
    end
    iblabel((; nth)) = "$nth-th inserted block at this split point"
    @testset "Goto nodes reflect original statement lines" begin
        @testset "$(splabel(sp))" for sp in Compiler.split_positions(info)
            origpos, _ = positions_nblocks[sp.index]
            moved = ir.stmts[first(ir.cfg.blocks[sp.postbb].stmts)]

            @testset "Moved statement has the same inline info stack" begin
                orig = ir0.stmts[origpos][:line]
                @test inlineinfo(ir, moved[:line]) == inlineinfo(ir0, orig)
            end

            @testset "Pre-split block" begin
                goto = ir.stmts[last(ir.cfg.blocks[sp.prebb].stmts)]
                @test goto[:line] == moved[:line]
            end

            @testset "$(iblabel(ib))" for ib in Compiler.inserted_blocks(sp)
                goto = ir.stmts[last(ir.cfg.blocks[ib.newbb].stmts)]
                @test goto[:line] == moved[:line]
            end
=======
let ir = Base.code_ircode((Bool,Any)) do c, x
        println(x, 1) #1
        if c
            println(x, 2) #2
        else
            println(x, 3) #3
        end
        println(x, 4) #4
    end |> only |> first
    # IR legality check
    @test length(ir.cfg.blocks) == 4
    for i = 1:4
        @test any(ir.cfg.blocks[i].stmts) do j
            inst = ir.stmts[j][:stmt]
            iscall((ir, println), inst) &&
            inst.args[3] == i
        end
    end
    # domination analysis
    domtree = Core.Compiler.construct_domtree(ir.cfg.blocks)
    @test Core.Compiler.dominates(domtree, 1, 2)
    @test Core.Compiler.dominates(domtree, 1, 3)
    @test Core.Compiler.dominates(domtree, 1, 4)
    for i = 2:4
        for j = 1:4
            i == j && continue
            @test !Core.Compiler.dominates(domtree, i, j)
        end
    end
    # post domination analysis
    post_domtree = Core.Compiler.construct_postdomtree(ir.cfg.blocks)
    @test Core.Compiler.postdominates(post_domtree, 4, 1)
    @test Core.Compiler.postdominates(post_domtree, 4, 2)
    @test Core.Compiler.postdominates(post_domtree, 4, 3)
    for i = 1:3
        for j = 1:4
            i == j && continue
            @test !Core.Compiler.postdominates(post_domtree, i, j)
>>>>>>> 96147bbe
        end
    end
end

<<<<<<< HEAD
#=
Input:

    #1
        %1 = $inst1     _
        %2 = $inst2      `-- split before %2
        return %2

Output:

    #1
        %1 = $inst1
        goto #2
    #2
        %3 = $inst2
        return %3
=#
@testset "Split a block in two" begin
    ir0 = singleblock_ircode(3)
    ir = copy(ir0)
    info = Compiler.allocate_goto_sequence!(ir, [2 => 0])
    verify_ircode(ir)
    @test inserted_block_ranges(info) == [1:2]
    @test ir.cfg == CFG(
        [
            BasicBlock(Compiler.StmtRange(1, 2), Int[], [2]),
            BasicBlock(Compiler.StmtRange(3, 4), [1], Int[]),
        ],
        [3],
    )
    b1, _ = ir.cfg.blocks
    @test ir.stmts[last(b1.stmts)][:inst] == GotoNode(2)
    check_linetable(ir, ir0, info)
end

#=
Input:

    #1
        %1 = $inst1    _
        %2 = $inst2     `-- split before %2 and insert two blocks
        return %2

Output:

    #1
        %1 = $inst1
        goto #2
    #2
        goto #4 if not false
    #3
        goto #4
    #4
        %5 = $inst2
        return %5
=#
@testset "Add one branch (two new blocks) to a single-block IR" begin
    ir0 = singleblock_ircode(3)
    ir = copy(ir0)
    info = allocate_branches!(ir, [2 => 1])
    verify_ircode(ir)
    @test inserted_block_ranges(info) == [1:4]
    @test ir.cfg == CFG(
        [
            BasicBlock(Compiler.StmtRange(1, 2), Int[], [2])
            BasicBlock(Compiler.StmtRange(3, 3), [1], [3, 4])
            BasicBlock(Compiler.StmtRange(4, 4), [2], [4])
            BasicBlock(Compiler.StmtRange(5, 6), [3, 2], Int[])
        ],
        [3, 4, 5],
    )
    (b1, b2, b3, _) = ir.cfg.blocks
    @test ir.stmts.inst[last(b1.stmts)] == GotoNode(2)
    @test ir.stmts.inst[last(b2.stmts)] == GotoIfNot(false, 4)
    @test ir.stmts.inst[last(b3.stmts)] == GotoNode(4)
    check_linetable(ir, ir0, info)
end

#=
Input:

    #1                 _
        %1 = $inst1     `-- split before %1 and insert one block
        goto #2
    #2
        %3 = $inst2    _
        return %3       `-- split before %4 (`return %3`) and insert one block

Output:

    #1
        goto #2
    #2
        goto #3
    #3
        %1 = $inst1
        goto #4
    #4
        %5 = $inst2
        goto #5
    #5
        goto #6
    #6
        return %5

This transformation is testing inserting multiple basic blocks at once.  It also tests that
inserting at boundary locations work.
=#
@testset "Insert two more blocks to a two-block IR" begin
    ir0 = singleblock_ircode(3)
    @testset "Split a block in two" begin
        info = Compiler.allocate_goto_sequence!(ir0, [2 => 0])
        verify_ircode(ir0)
        @test inserted_block_ranges(info) == [1:2]
    end

    ir = copy(ir0)
    info = Compiler.allocate_goto_sequence!(ir, [1 => 1, 4 => 1])
    @test length(ir.stmts) == 8
    @test inserted_block_ranges(info) == [1:3, 4:6]
    verify_ircode(ir)
    @test ir.cfg == CFG(
        [
            BasicBlock(Compiler.StmtRange(1, 1), Int[], [2])
            BasicBlock(Compiler.StmtRange(2, 2), [1], [3])
            BasicBlock(Compiler.StmtRange(3, 4), [2], [4])
            BasicBlock(Compiler.StmtRange(5, 6), [3], [5])
            BasicBlock(Compiler.StmtRange(7, 7), [4], [6])
            BasicBlock(Compiler.StmtRange(8, 8), [5], Int[])
        ],
        [2, 3, 5, 7, 8],
    )
    @test [ir.stmts.inst[last(b.stmts)] for b in ir.cfg.blocks[1:end-1]] == GotoNode.(2:6)
    check_linetable(ir, ir0, info)
end

#=
Input:

    #1
        %1 = $inst1
        %3 = new_instruction()   _
        %2 = $inst2               `-- split before %2
        return %2

Output:

    #1
        %1 = $inst1
        %2 = new_instruction()     # in the pre-split-point BB
        goto #2
    #2
        %4 = $inst2
        return %4
=#
@testset "Split a block of a pre-compact IR (attach before)" begin
    ir0 = singleblock_ircode(3)
    st = Expr(:call, :new_instruction)
    Compiler.insert_node!(ir0, 2, Compiler.NewInstruction(st, Any))

    ir = copy(ir0)
    info = allocate_branches!(ir, [2 => 0])
    @test inserted_block_ranges(info) == [1:2]
    verify_ircode(ir)
    check_linetable(ir, ir0, info)

    ir = Core.Compiler.compact!(ir)
    verify_ircode(ir)
    @test ir.cfg == CFG(
        [
            BasicBlock(Compiler.StmtRange(1, 3), Int[], [2])
            BasicBlock(Compiler.StmtRange(4, 5), [1], Int[])
        ],
        [4],
    )
    @test ir.stmts[2][:inst] == st
end

#=
Input:

    #1
        %1 = $inst1              _
        %2 = $inst2               `-- split before %2
        %3 = new_instruction()
        return %2

Output:

    #1
        %1 = $inst1
        goto #2
    #2
        %3 = $inst2
        %4 = new_instruction()     # in the post-split-point BB
        return %3
=#
@testset "Split a block of a pre-compact IR (attach after)" begin
    ir0 = singleblock_ircode(3)
    st = Expr(:call, :new_instruction)
    Compiler.insert_node!(ir0, 2, Compiler.NewInstruction(st, Any), true)

    ir = copy(ir0)
    info = allocate_branches!(ir, [2 => 0])
    @test inserted_block_ranges(info) == [1:2]
    verify_ircode(ir)
    check_linetable(ir, ir0, info)

    ir = Core.Compiler.compact!(ir)
    verify_ircode(ir)
    @test ir.cfg == CFG(
        [
            BasicBlock(Compiler.StmtRange(1, 2), Int[], [2])
            BasicBlock(Compiler.StmtRange(3, 5), [1], Int[])
        ],
        [3],
    )
    @test ir.stmts[4][:inst] == st
=======
@testset "issue #46967: undef stmts introduced by compaction" begin
    # generate some IR
    function foo(i)
        j = i+42
        j == 1 ? 1 : 2
    end
    ir = only(Base.code_ircode(foo, (Int,)))[1]
    instructions = length(ir.stmts)

    # get the addition instruction
    add_stmt = ir.stmts[1]
    @test Meta.isexpr(add_stmt[:stmt], :call) && add_stmt[:stmt].args[3] == 42

    # replace the addition with a slightly different one
    inst = Core.Compiler.NewInstruction(Expr(:call, add_stmt[:stmt].args[1], add_stmt[:stmt].args[2], 999), Int)
    node = Core.Compiler.insert_node!(ir, 1, inst)
    Core.Compiler.setindex!(add_stmt, node, :stmt)

    # perform compaction (not by calling compact! because with DCE the bug doesn't trigger)
    compact = Core.Compiler.IncrementalCompact(ir)
    state = Core.Compiler.iterate(compact)
    while state !== nothing
        state = Core.Compiler.iterate(compact, state[2])
    end
    ir = Core.Compiler.complete(compact)

    # test that the inserted node was compacted
    @test Core.Compiler.length(ir.new_nodes) == 0

    # test that we performed copy propagation, but that the undef node was trimmed
    @test length(ir.stmts) == instructions

    @test show(devnull, ir) === nothing
end

@testset "IncrementalCompact statefulness" begin
    foo(i) = i == 1 ? 1 : 2
    ir = only(Base.code_ircode(foo, (Int,)))[1]
    compact = Core.Compiler.IncrementalCompact(ir)

    # set up first iterator
    x = Core.Compiler.iterate(compact)
    x = Core.Compiler.iterate(compact, x[2])

    # set up second iterator
    x = Core.Compiler.iterate(compact)

    # consume remainder
    while x !== nothing
        x = Core.Compiler.iterate(compact, x[2])
    end

    ir = Core.Compiler.complete(compact)
    @test Core.Compiler.verify_ir(ir) === nothing
end

# insert_node! operations
# =======================

import Core: SSAValue
import Core.Compiler: NewInstruction, insert_node!

# insert_node! for pending node
let ir = Base.code_ircode((Int,Int); optimize_until="inlining") do a, b
        a^b
    end |> only |> first
    @test length(ir.stmts) == 2
    @test Meta.isexpr(ir.stmts[1][:stmt], :invoke)

    newssa = insert_node!(ir, SSAValue(1), NewInstruction(Expr(:call, println, SSAValue(1)), Nothing), #=attach_after=#true)
    newssa = insert_node!(ir, newssa, NewInstruction(Expr(:call, println, newssa), Nothing), #=attach_after=#true)

    ir = Core.Compiler.compact!(ir)
    @test length(ir.stmts) == 4
    @test Meta.isexpr(ir.stmts[1][:stmt], :invoke)
    call1 = ir.stmts[2][:stmt]
    @test iscall((ir,println), call1)
    @test call1.args[2] === SSAValue(1)
    call2 = ir.stmts[3][:stmt]
    @test iscall((ir,println), call2)
    @test call2.args[2] === SSAValue(2)
end

# Issue #50379 - insert_node!(::IncrementalCompact, ...) at end of basic block
let ci = make_ci([
        # block 1
        #= %1: =# Expr(:boundscheck),
        #= %2: =# Core.Compiler.GotoIfNot(SSAValue(1), 4),
        # block 2
        #= %3: =# Expr(:call, println, Argument(1)),
        # block 3
        #= %4: =# Core.PhiNode(),
        #= %5: =# Core.Compiler.ReturnNode(),
    ])
    ir = Core.Compiler.inflate_ir(ci)

    # Insert another call at end of "block 2"
    compact = Core.Compiler.IncrementalCompact(ir)
    new_inst = NewInstruction(Expr(:call, println, Argument(1)), Nothing)
    insert_node!(compact, SSAValue(3), new_inst, #= attach_after =# true)

    # Complete iteration
    x = Core.Compiler.iterate(compact)
    while x !== nothing
        x = Core.Compiler.iterate(compact, x[2])
    end
    ir = Core.Compiler.complete(compact)

    @test Core.Compiler.verify_ir(ir) === nothing
end

# compact constant PiNode
let ci = make_ci(Any[
        PiNode(0.0, Const(0.0))
        ReturnNode(SSAValue(1))
    ])
    ir = Core.Compiler.inflate_ir(ci)
    ir = Core.Compiler.compact!(ir)
    @test fully_eliminated(ir)
end

# insert_node! with new instruction with flag computed
let ir = Base.code_ircode((Int,Int); optimize_until="inlining") do a, b
        a^b
    end |> only |> first
    invoke_idx = findfirst(ir.stmts.stmt) do @nospecialize(x)
        Meta.isexpr(x, :invoke)
    end
    @test invoke_idx !== nothing
    invoke_expr = ir.stmts.stmt[invoke_idx]

    # effect-ful node
    let compact = Core.Compiler.IncrementalCompact(Core.Compiler.copy(ir))
        insert_node!(compact, SSAValue(1), NewInstruction(Expr(:call, println, SSAValue(1)), Nothing), #=attach_after=#true)
        state = Core.Compiler.iterate(compact)
        while state !== nothing
            state = Core.Compiler.iterate(compact, state[2])
        end
        ir = Core.Compiler.finish(compact)
        new_invoke_idx = findfirst(ir.stmts.stmt) do @nospecialize(x)
            x == invoke_expr
        end
        @test new_invoke_idx !== nothing
        new_call_idx = findfirst(ir.stmts.stmt) do @nospecialize(x)
            iscall((ir,println), x) && x.args[2] === SSAValue(invoke_idx)
        end
        @test new_call_idx !== nothing
        @test new_call_idx == new_invoke_idx+1
    end

    # effect-free node
    let compact = Core.Compiler.IncrementalCompact(Core.Compiler.copy(ir))
        insert_node!(compact, SSAValue(1), NewInstruction(Expr(:call, GlobalRef(Base, :add_int), SSAValue(1), SSAValue(1)), Int), #=attach_after=#true)
        state = Core.Compiler.iterate(compact)
        while state !== nothing
            state = Core.Compiler.iterate(compact, state[2])
        end
        ir = Core.Compiler.finish(compact)

        ir = Core.Compiler.finish(compact)
        new_invoke_idx = findfirst(ir.stmts.stmt) do @nospecialize(x)
            x == invoke_expr
        end
        @test new_invoke_idx !== nothing
        new_call_idx = findfirst(ir.stmts.stmt) do @nospecialize(x)
            iscall((ir,Base.add_int), x) && x.args[2] === SSAValue(invoke_idx)
        end
        @test new_call_idx === nothing # should be deleted during the compaction
    end
end

@testset "GotoIfNot folding" begin
    # After IRCode conversion, following the targets of a GotoIfNot should never lead to
    # statically unreachable code.
    function f_with_maybe_nonbool_cond(a::Int, r::Bool)
        a = r ? true : a
        if a
            # The following conditional can be resolved statically, since `a === true`
            # This test checks that it becomes a static `goto` despite its wide slottype.
            x = a ? 1 : 2.
        else
            x = a ? 1 : 2.
        end
        return x
    end
    let
        # At least some statements should have been found to be statically unreachable and wrapped in Const(...)::Union{}
        unopt = code_typed1(f_with_maybe_nonbool_cond, (Int, Bool); optimize=false)
        @test any(j -> isa(unopt.code[j], Core.Const) && unopt.ssavaluetypes[j] == Union{}, 1:length(unopt.code))

        # Any GotoIfNot destinations after IRCode conversion should not be statically unreachable
        ircode = first(only(Base.code_ircode(f_with_maybe_nonbool_cond, (Int, Bool); optimize_until="convert")))
        for i = 1:length(ircode.stmts)
            expr = ircode.stmts[i][:stmt]
            if isa(expr, GotoIfNot)
                # If this statement is Core.Const(...)::Union{}, that means this code was not reached
                @test !(isa(ircode.stmts[i+1][:stmt], Core.Const) && (unopt.ssavaluetypes[i+1] === Union{}))
                @test !(isa(ircode.stmts[expr.dest][:stmt], Core.Const) && (unopt.ssavaluetypes[expr.dest] === Union{}))
            end
        end
    end
>>>>>>> 96147bbe
end<|MERGE_RESOLUTION|>--- conflicted
+++ resolved
@@ -477,7 +477,251 @@
     test_userefs(body)
 end
 
-<<<<<<< HEAD
+let ir = Base.code_ircode((Bool,Any)) do c, x
+        println(x, 1) #1
+        if c
+            println(x, 2) #2
+        else
+            println(x, 3) #3
+        end
+        println(x, 4) #4
+    end |> only |> first
+    # IR legality check
+    @test length(ir.cfg.blocks) == 4
+    for i = 1:4
+        @test any(ir.cfg.blocks[i].stmts) do j
+            inst = ir.stmts[j][:stmt]
+            iscall((ir, println), inst) &&
+            inst.args[3] == i
+        end
+    end
+    # domination analysis
+    domtree = Core.Compiler.construct_domtree(ir.cfg.blocks)
+    @test Core.Compiler.dominates(domtree, 1, 2)
+    @test Core.Compiler.dominates(domtree, 1, 3)
+    @test Core.Compiler.dominates(domtree, 1, 4)
+    for i = 2:4
+        for j = 1:4
+            i == j && continue
+            @test !Core.Compiler.dominates(domtree, i, j)
+        end
+    end
+    # post domination analysis
+    post_domtree = Core.Compiler.construct_postdomtree(ir.cfg.blocks)
+    @test Core.Compiler.postdominates(post_domtree, 4, 1)
+    @test Core.Compiler.postdominates(post_domtree, 4, 2)
+    @test Core.Compiler.postdominates(post_domtree, 4, 3)
+    for i = 1:3
+        for j = 1:4
+            i == j && continue
+            @test !Core.Compiler.postdominates(post_domtree, i, j)
+        end
+    end
+end
+
+@testset "issue #46967: undef stmts introduced by compaction" begin
+    # generate some IR
+    function foo(i)
+        j = i+42
+        j == 1 ? 1 : 2
+    end
+    ir = only(Base.code_ircode(foo, (Int,)))[1]
+    instructions = length(ir.stmts)
+
+    # get the addition instruction
+    add_stmt = ir.stmts[1]
+    @test Meta.isexpr(add_stmt[:stmt], :call) && add_stmt[:stmt].args[3] == 42
+
+    # replace the addition with a slightly different one
+    inst = Core.Compiler.NewInstruction(Expr(:call, add_stmt[:stmt].args[1], add_stmt[:stmt].args[2], 999), Int)
+    node = Core.Compiler.insert_node!(ir, 1, inst)
+    Core.Compiler.setindex!(add_stmt, node, :stmt)
+
+    # perform compaction (not by calling compact! because with DCE the bug doesn't trigger)
+    compact = Core.Compiler.IncrementalCompact(ir)
+    state = Core.Compiler.iterate(compact)
+    while state !== nothing
+        state = Core.Compiler.iterate(compact, state[2])
+    end
+    ir = Core.Compiler.complete(compact)
+
+    # test that the inserted node was compacted
+    @test Core.Compiler.length(ir.new_nodes) == 0
+
+    # test that we performed copy propagation, but that the undef node was trimmed
+    @test length(ir.stmts) == instructions
+
+    @test show(devnull, ir) === nothing
+end
+
+@testset "IncrementalCompact statefulness" begin
+    foo(i) = i == 1 ? 1 : 2
+    ir = only(Base.code_ircode(foo, (Int,)))[1]
+    compact = Core.Compiler.IncrementalCompact(ir)
+
+    # set up first iterator
+    x = Core.Compiler.iterate(compact)
+    x = Core.Compiler.iterate(compact, x[2])
+
+    # set up second iterator
+    x = Core.Compiler.iterate(compact)
+
+    # consume remainder
+    while x !== nothing
+        x = Core.Compiler.iterate(compact, x[2])
+    end
+
+    ir = Core.Compiler.complete(compact)
+    @test Core.Compiler.verify_ir(ir) === nothing
+end
+
+# insert_node! operations
+# =======================
+
+import Core: SSAValue
+import Core.Compiler: NewInstruction, insert_node!
+
+# insert_node! for pending node
+let ir = Base.code_ircode((Int,Int); optimize_until="inlining") do a, b
+        a^b
+    end |> only |> first
+    @test length(ir.stmts) == 2
+    @test Meta.isexpr(ir.stmts[1][:stmt], :invoke)
+
+    newssa = insert_node!(ir, SSAValue(1), NewInstruction(Expr(:call, println, SSAValue(1)), Nothing), #=attach_after=#true)
+    newssa = insert_node!(ir, newssa, NewInstruction(Expr(:call, println, newssa), Nothing), #=attach_after=#true)
+
+    ir = Core.Compiler.compact!(ir)
+    @test length(ir.stmts) == 4
+    @test Meta.isexpr(ir.stmts[1][:stmt], :invoke)
+    call1 = ir.stmts[2][:stmt]
+    @test iscall((ir,println), call1)
+    @test call1.args[2] === SSAValue(1)
+    call2 = ir.stmts[3][:stmt]
+    @test iscall((ir,println), call2)
+    @test call2.args[2] === SSAValue(2)
+end
+
+# Issue #50379 - insert_node!(::IncrementalCompact, ...) at end of basic block
+let ci = make_ci([
+        # block 1
+        #= %1: =# Expr(:boundscheck),
+        #= %2: =# Core.Compiler.GotoIfNot(SSAValue(1), 4),
+        # block 2
+        #= %3: =# Expr(:call, println, Argument(1)),
+        # block 3
+        #= %4: =# Core.PhiNode(),
+        #= %5: =# Core.Compiler.ReturnNode(),
+    ])
+    ir = Core.Compiler.inflate_ir(ci)
+
+    # Insert another call at end of "block 2"
+    compact = Core.Compiler.IncrementalCompact(ir)
+    new_inst = NewInstruction(Expr(:call, println, Argument(1)), Nothing)
+    insert_node!(compact, SSAValue(3), new_inst, #= attach_after =# true)
+
+    # Complete iteration
+    x = Core.Compiler.iterate(compact)
+    while x !== nothing
+        x = Core.Compiler.iterate(compact, x[2])
+    end
+    ir = Core.Compiler.complete(compact)
+
+    @test Core.Compiler.verify_ir(ir) === nothing
+end
+
+# compact constant PiNode
+let ci = make_ci(Any[
+        PiNode(0.0, Const(0.0))
+        ReturnNode(SSAValue(1))
+    ])
+    ir = Core.Compiler.inflate_ir(ci)
+    ir = Core.Compiler.compact!(ir)
+    @test fully_eliminated(ir)
+end
+
+# insert_node! with new instruction with flag computed
+let ir = Base.code_ircode((Int,Int); optimize_until="inlining") do a, b
+        a^b
+    end |> only |> first
+    invoke_idx = findfirst(ir.stmts.stmt) do @nospecialize(x)
+        Meta.isexpr(x, :invoke)
+    end
+    @test invoke_idx !== nothing
+    invoke_expr = ir.stmts.stmt[invoke_idx]
+
+    # effect-ful node
+    let compact = Core.Compiler.IncrementalCompact(Core.Compiler.copy(ir))
+        insert_node!(compact, SSAValue(1), NewInstruction(Expr(:call, println, SSAValue(1)), Nothing), #=attach_after=#true)
+        state = Core.Compiler.iterate(compact)
+        while state !== nothing
+            state = Core.Compiler.iterate(compact, state[2])
+        end
+        ir = Core.Compiler.finish(compact)
+        new_invoke_idx = findfirst(ir.stmts.stmt) do @nospecialize(x)
+            x == invoke_expr
+        end
+        @test new_invoke_idx !== nothing
+        new_call_idx = findfirst(ir.stmts.stmt) do @nospecialize(x)
+            iscall((ir,println), x) && x.args[2] === SSAValue(invoke_idx)
+        end
+        @test new_call_idx !== nothing
+        @test new_call_idx == new_invoke_idx+1
+    end
+
+    # effect-free node
+    let compact = Core.Compiler.IncrementalCompact(Core.Compiler.copy(ir))
+        insert_node!(compact, SSAValue(1), NewInstruction(Expr(:call, GlobalRef(Base, :add_int), SSAValue(1), SSAValue(1)), Int), #=attach_after=#true)
+        state = Core.Compiler.iterate(compact)
+        while state !== nothing
+            state = Core.Compiler.iterate(compact, state[2])
+        end
+        ir = Core.Compiler.finish(compact)
+
+        ir = Core.Compiler.finish(compact)
+        new_invoke_idx = findfirst(ir.stmts.stmt) do @nospecialize(x)
+            x == invoke_expr
+        end
+        @test new_invoke_idx !== nothing
+        new_call_idx = findfirst(ir.stmts.stmt) do @nospecialize(x)
+            iscall((ir,Base.add_int), x) && x.args[2] === SSAValue(invoke_idx)
+        end
+        @test new_call_idx === nothing # should be deleted during the compaction
+    end
+end
+
+@testset "GotoIfNot folding" begin
+    # After IRCode conversion, following the targets of a GotoIfNot should never lead to
+    # statically unreachable code.
+    function f_with_maybe_nonbool_cond(a::Int, r::Bool)
+        a = r ? true : a
+        if a
+            # The following conditional can be resolved statically, since `a === true`
+            # This test checks that it becomes a static `goto` despite its wide slottype.
+            x = a ? 1 : 2.
+        else
+            x = a ? 1 : 2.
+        end
+        return x
+    end
+    let
+        # At least some statements should have been found to be statically unreachable and wrapped in Const(...)::Union{}
+        unopt = code_typed1(f_with_maybe_nonbool_cond, (Int, Bool); optimize=false)
+        @test any(j -> isa(unopt.code[j], Core.Const) && unopt.ssavaluetypes[j] == Union{}, 1:length(unopt.code))
+
+        # Any GotoIfNot destinations after IRCode conversion should not be statically unreachable
+        ircode = first(only(Base.code_ircode(f_with_maybe_nonbool_cond, (Int, Bool); optimize_until="convert")))
+        for i = 1:length(ircode.stmts)
+            expr = ircode.stmts[i][:stmt]
+            if isa(expr, GotoIfNot)
+                # If this statement is Core.Const(...)::Union{}, that means this code was not reached
+                @test !(isa(ircode.stmts[i+1][:stmt], Core.Const) && (unopt.ssavaluetypes[i+1] === Union{}))
+                @test !(isa(ircode.stmts[expr.dest][:stmt], Core.Const) && (unopt.ssavaluetypes[expr.dest] === Union{}))
+            end
+        end
+    end
+end
+
 ###
 ### CFG manipulation tools
 ###
@@ -552,51 +796,10 @@
                 goto = ir.stmts[last(ir.cfg.blocks[ib.newbb].stmts)]
                 @test goto[:line] == moved[:line]
             end
-=======
-let ir = Base.code_ircode((Bool,Any)) do c, x
-        println(x, 1) #1
-        if c
-            println(x, 2) #2
-        else
-            println(x, 3) #3
-        end
-        println(x, 4) #4
-    end |> only |> first
-    # IR legality check
-    @test length(ir.cfg.blocks) == 4
-    for i = 1:4
-        @test any(ir.cfg.blocks[i].stmts) do j
-            inst = ir.stmts[j][:stmt]
-            iscall((ir, println), inst) &&
-            inst.args[3] == i
-        end
-    end
-    # domination analysis
-    domtree = Core.Compiler.construct_domtree(ir.cfg.blocks)
-    @test Core.Compiler.dominates(domtree, 1, 2)
-    @test Core.Compiler.dominates(domtree, 1, 3)
-    @test Core.Compiler.dominates(domtree, 1, 4)
-    for i = 2:4
-        for j = 1:4
-            i == j && continue
-            @test !Core.Compiler.dominates(domtree, i, j)
-        end
-    end
-    # post domination analysis
-    post_domtree = Core.Compiler.construct_postdomtree(ir.cfg.blocks)
-    @test Core.Compiler.postdominates(post_domtree, 4, 1)
-    @test Core.Compiler.postdominates(post_domtree, 4, 2)
-    @test Core.Compiler.postdominates(post_domtree, 4, 3)
-    for i = 1:3
-        for j = 1:4
-            i == j && continue
-            @test !Core.Compiler.postdominates(post_domtree, i, j)
->>>>>>> 96147bbe
-        end
-    end
-end
-
-<<<<<<< HEAD
+        end
+    end
+end
+
 #=
 Input:
 
@@ -815,207 +1018,4 @@
         [3],
     )
     @test ir.stmts[4][:inst] == st
-=======
-@testset "issue #46967: undef stmts introduced by compaction" begin
-    # generate some IR
-    function foo(i)
-        j = i+42
-        j == 1 ? 1 : 2
-    end
-    ir = only(Base.code_ircode(foo, (Int,)))[1]
-    instructions = length(ir.stmts)
-
-    # get the addition instruction
-    add_stmt = ir.stmts[1]
-    @test Meta.isexpr(add_stmt[:stmt], :call) && add_stmt[:stmt].args[3] == 42
-
-    # replace the addition with a slightly different one
-    inst = Core.Compiler.NewInstruction(Expr(:call, add_stmt[:stmt].args[1], add_stmt[:stmt].args[2], 999), Int)
-    node = Core.Compiler.insert_node!(ir, 1, inst)
-    Core.Compiler.setindex!(add_stmt, node, :stmt)
-
-    # perform compaction (not by calling compact! because with DCE the bug doesn't trigger)
-    compact = Core.Compiler.IncrementalCompact(ir)
-    state = Core.Compiler.iterate(compact)
-    while state !== nothing
-        state = Core.Compiler.iterate(compact, state[2])
-    end
-    ir = Core.Compiler.complete(compact)
-
-    # test that the inserted node was compacted
-    @test Core.Compiler.length(ir.new_nodes) == 0
-
-    # test that we performed copy propagation, but that the undef node was trimmed
-    @test length(ir.stmts) == instructions
-
-    @test show(devnull, ir) === nothing
-end
-
-@testset "IncrementalCompact statefulness" begin
-    foo(i) = i == 1 ? 1 : 2
-    ir = only(Base.code_ircode(foo, (Int,)))[1]
-    compact = Core.Compiler.IncrementalCompact(ir)
-
-    # set up first iterator
-    x = Core.Compiler.iterate(compact)
-    x = Core.Compiler.iterate(compact, x[2])
-
-    # set up second iterator
-    x = Core.Compiler.iterate(compact)
-
-    # consume remainder
-    while x !== nothing
-        x = Core.Compiler.iterate(compact, x[2])
-    end
-
-    ir = Core.Compiler.complete(compact)
-    @test Core.Compiler.verify_ir(ir) === nothing
-end
-
-# insert_node! operations
-# =======================
-
-import Core: SSAValue
-import Core.Compiler: NewInstruction, insert_node!
-
-# insert_node! for pending node
-let ir = Base.code_ircode((Int,Int); optimize_until="inlining") do a, b
-        a^b
-    end |> only |> first
-    @test length(ir.stmts) == 2
-    @test Meta.isexpr(ir.stmts[1][:stmt], :invoke)
-
-    newssa = insert_node!(ir, SSAValue(1), NewInstruction(Expr(:call, println, SSAValue(1)), Nothing), #=attach_after=#true)
-    newssa = insert_node!(ir, newssa, NewInstruction(Expr(:call, println, newssa), Nothing), #=attach_after=#true)
-
-    ir = Core.Compiler.compact!(ir)
-    @test length(ir.stmts) == 4
-    @test Meta.isexpr(ir.stmts[1][:stmt], :invoke)
-    call1 = ir.stmts[2][:stmt]
-    @test iscall((ir,println), call1)
-    @test call1.args[2] === SSAValue(1)
-    call2 = ir.stmts[3][:stmt]
-    @test iscall((ir,println), call2)
-    @test call2.args[2] === SSAValue(2)
-end
-
-# Issue #50379 - insert_node!(::IncrementalCompact, ...) at end of basic block
-let ci = make_ci([
-        # block 1
-        #= %1: =# Expr(:boundscheck),
-        #= %2: =# Core.Compiler.GotoIfNot(SSAValue(1), 4),
-        # block 2
-        #= %3: =# Expr(:call, println, Argument(1)),
-        # block 3
-        #= %4: =# Core.PhiNode(),
-        #= %5: =# Core.Compiler.ReturnNode(),
-    ])
-    ir = Core.Compiler.inflate_ir(ci)
-
-    # Insert another call at end of "block 2"
-    compact = Core.Compiler.IncrementalCompact(ir)
-    new_inst = NewInstruction(Expr(:call, println, Argument(1)), Nothing)
-    insert_node!(compact, SSAValue(3), new_inst, #= attach_after =# true)
-
-    # Complete iteration
-    x = Core.Compiler.iterate(compact)
-    while x !== nothing
-        x = Core.Compiler.iterate(compact, x[2])
-    end
-    ir = Core.Compiler.complete(compact)
-
-    @test Core.Compiler.verify_ir(ir) === nothing
-end
-
-# compact constant PiNode
-let ci = make_ci(Any[
-        PiNode(0.0, Const(0.0))
-        ReturnNode(SSAValue(1))
-    ])
-    ir = Core.Compiler.inflate_ir(ci)
-    ir = Core.Compiler.compact!(ir)
-    @test fully_eliminated(ir)
-end
-
-# insert_node! with new instruction with flag computed
-let ir = Base.code_ircode((Int,Int); optimize_until="inlining") do a, b
-        a^b
-    end |> only |> first
-    invoke_idx = findfirst(ir.stmts.stmt) do @nospecialize(x)
-        Meta.isexpr(x, :invoke)
-    end
-    @test invoke_idx !== nothing
-    invoke_expr = ir.stmts.stmt[invoke_idx]
-
-    # effect-ful node
-    let compact = Core.Compiler.IncrementalCompact(Core.Compiler.copy(ir))
-        insert_node!(compact, SSAValue(1), NewInstruction(Expr(:call, println, SSAValue(1)), Nothing), #=attach_after=#true)
-        state = Core.Compiler.iterate(compact)
-        while state !== nothing
-            state = Core.Compiler.iterate(compact, state[2])
-        end
-        ir = Core.Compiler.finish(compact)
-        new_invoke_idx = findfirst(ir.stmts.stmt) do @nospecialize(x)
-            x == invoke_expr
-        end
-        @test new_invoke_idx !== nothing
-        new_call_idx = findfirst(ir.stmts.stmt) do @nospecialize(x)
-            iscall((ir,println), x) && x.args[2] === SSAValue(invoke_idx)
-        end
-        @test new_call_idx !== nothing
-        @test new_call_idx == new_invoke_idx+1
-    end
-
-    # effect-free node
-    let compact = Core.Compiler.IncrementalCompact(Core.Compiler.copy(ir))
-        insert_node!(compact, SSAValue(1), NewInstruction(Expr(:call, GlobalRef(Base, :add_int), SSAValue(1), SSAValue(1)), Int), #=attach_after=#true)
-        state = Core.Compiler.iterate(compact)
-        while state !== nothing
-            state = Core.Compiler.iterate(compact, state[2])
-        end
-        ir = Core.Compiler.finish(compact)
-
-        ir = Core.Compiler.finish(compact)
-        new_invoke_idx = findfirst(ir.stmts.stmt) do @nospecialize(x)
-            x == invoke_expr
-        end
-        @test new_invoke_idx !== nothing
-        new_call_idx = findfirst(ir.stmts.stmt) do @nospecialize(x)
-            iscall((ir,Base.add_int), x) && x.args[2] === SSAValue(invoke_idx)
-        end
-        @test new_call_idx === nothing # should be deleted during the compaction
-    end
-end
-
-@testset "GotoIfNot folding" begin
-    # After IRCode conversion, following the targets of a GotoIfNot should never lead to
-    # statically unreachable code.
-    function f_with_maybe_nonbool_cond(a::Int, r::Bool)
-        a = r ? true : a
-        if a
-            # The following conditional can be resolved statically, since `a === true`
-            # This test checks that it becomes a static `goto` despite its wide slottype.
-            x = a ? 1 : 2.
-        else
-            x = a ? 1 : 2.
-        end
-        return x
-    end
-    let
-        # At least some statements should have been found to be statically unreachable and wrapped in Const(...)::Union{}
-        unopt = code_typed1(f_with_maybe_nonbool_cond, (Int, Bool); optimize=false)
-        @test any(j -> isa(unopt.code[j], Core.Const) && unopt.ssavaluetypes[j] == Union{}, 1:length(unopt.code))
-
-        # Any GotoIfNot destinations after IRCode conversion should not be statically unreachable
-        ircode = first(only(Base.code_ircode(f_with_maybe_nonbool_cond, (Int, Bool); optimize_until="convert")))
-        for i = 1:length(ircode.stmts)
-            expr = ircode.stmts[i][:stmt]
-            if isa(expr, GotoIfNot)
-                # If this statement is Core.Const(...)::Union{}, that means this code was not reached
-                @test !(isa(ircode.stmts[i+1][:stmt], Core.Const) && (unopt.ssavaluetypes[i+1] === Union{}))
-                @test !(isa(ircode.stmts[expr.dest][:stmt], Core.Const) && (unopt.ssavaluetypes[expr.dest] === Union{}))
-            end
-        end
-    end
->>>>>>> 96147bbe
 end