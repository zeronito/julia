# This file is a part of Julia. License is MIT: https://julialang.org/license

# tests for codegen and optimizations

using Random
using InteractiveUtils
using Libdl

const opt_level = Base.JLOptions().opt_level
const coverage = (Base.JLOptions().code_coverage > 0) || (Base.JLOptions().malloc_log > 0)
const Iptr = sizeof(Int) == 8 ? "i64" : "i32"

const is_debug_build = Base.isdebugbuild()
function libjulia_codegen_name()
    is_debug_build ? "libjulia-codegen-debug" : "libjulia-codegen"
end

# The tests below assume a certain format and safepoint_on_entry=true breaks that.
function get_llvm(@nospecialize(f), @nospecialize(t), raw=true, dump_module=false, optimize=true)
    params = Base.CodegenParams(safepoint_on_entry=false, gcstack_arg = false, debug_info_level=Cint(2))
    d = InteractiveUtils._dump_function(f, t, false, false, raw, dump_module, :att, optimize, :none, false, params)
    sprint(print, d)
end

# Some tests assume calls should be stripped out,
# so strip out the calls to debug intrinsics that
# are not actually materialized as call instructions.
strip_debug_calls(ir) = replace(ir, r"call void @llvm\.dbg\.declare.*\n" => "", r"call void @llvm\.dbg\.value.*\n" => "")

if !is_debug_build && opt_level > 0
    # Make sure getptls call is removed at IR level with optimization on
    @test !occursin(" call ", strip_debug_calls(get_llvm(identity, Tuple{String})))
end

jl_string_ptr(s::String) = ccall(:jl_string_ptr, Ptr{UInt8}, (Any,), s)
core_sizeof(o) = Core.sizeof(o)
function test_loads_no_call(ir, load_types)
    in_function = false
    load_idx = 1
    for line in eachline(IOBuffer(ir))
        if !in_function
            if startswith(line, "define ")
                in_function = true
            end
            continue
        end
        @test !occursin(" call ", line)
        load_split = split(line, " load ", limit=2)
        if !coverage && length(load_split) >= 2
            @test load_idx <= length(load_types)
            if load_idx <= length(load_types)
                @test startswith(load_split[2], "$(load_types[load_idx]),")
            end
            load_idx += 1
        end
        if startswith(line, "}")
            break
        end
    end
    if !coverage
        @test load_idx == length(load_types) + 1
    end
end

# This function tests if functions are output when compiled if jl_dump_compiles is enabled.
# Have to go through pains with recursive function (eval probably not required) to make sure
# that inlining won't happen. (Tests SnoopCompile.jl's @snoopc.)
function test_jl_dump_compiles()
    mktemp() do tfile, io
        @eval(test_jl_dump_compiles_internal(x) = x)
        ccall(:jl_dump_compiles, Cvoid, (Ptr{Cvoid},), io.handle)
        @eval test_jl_dump_compiles_internal(1)
        ccall(:jl_dump_compiles, Cvoid, (Ptr{Cvoid},), C_NULL)
        close(io)
        tstats = stat(tfile)
        tempty = tstats.size == 0
        @test tempty == false
    end
end

# This function tests if a toplevel thunk is output if jl_dump_compiles is enabled.
# The eval statement creates the toplevel thunk. (Tests SnoopCompile.jl's @snoopc.)
function test_jl_dump_compiles_toplevel_thunks()
    mktemp() do tfile, io
        # Make sure to cause compilation of the eval function
        # before calling it below.
        Core.eval(Main, Any[:(nothing)][1])
        GC.enable(false)  # avoid finalizers to be compiled
        topthunk = Meta.lower(Main, :(for i in 1:10; end))
        ccall(:jl_dump_compiles, Cvoid, (Ptr{Cvoid},), io.handle)
        Core.eval(Main, topthunk)
        ccall(:jl_dump_compiles, Cvoid, (Ptr{Cvoid},), C_NULL)
        close(io)
        GC.enable(true)
        tstats = stat(tfile)
        tempty = tstats.size == 0
        @test tempty == true
    end
end

# This function tests if LLVM optimization info is dumped when enabled (Tests
# SnoopCompile.jl's @snoopl.)
function test_jl_dump_llvm_opt()
    mktemp() do func_file, func_io
        mktemp() do llvm_file, llvm_io
            @eval(test_jl_dump_compiles_internal(x) = x)
            ccall(:jl_dump_emitted_mi_name, Cvoid, (Ptr{Cvoid},), func_io.handle)
            ccall(:jl_dump_llvm_opt, Cvoid, (Ptr{Cvoid},), llvm_io.handle)
            @eval test_jl_dump_compiles_internal(1)
            ccall(:jl_dump_emitted_mi_name, Cvoid, (Ptr{Cvoid},), C_NULL)
            ccall(:jl_dump_llvm_opt, Cvoid, (Ptr{Cvoid},), C_NULL)
            close(func_io)
            close(llvm_io)
            @test stat(func_file).size !== 0
            @test stat(llvm_file).size !== 0
        end
    end
end

if !is_debug_build && opt_level > 0
    # Make sure `jl_string_ptr` is inlined
    @test !occursin(" call ", strip_debug_calls(get_llvm(jl_string_ptr, Tuple{String})))
    # Make sure `Core.sizeof` call is inlined
    s = "aaa"
    @test jl_string_ptr(s) == pointer_from_objref(s) + sizeof(Int)
    # String
    test_loads_no_call(strip_debug_calls(get_llvm(core_sizeof, Tuple{String})), [Iptr])
    # String
    test_loads_no_call(strip_debug_calls(get_llvm(core_sizeof, Tuple{Core.SimpleVector})), [Iptr])
    # Array
    test_loads_no_call(strip_debug_calls(get_llvm(sizeof, Tuple{Vector{Int}})), [Iptr])
    # As long as the eltype is known we don't need to load the elsize, but do need to check isvector
    @test_skip test_loads_no_call(strip_debug_calls(get_llvm(sizeof, Tuple{Array{Any}})), ["atomic $Iptr", "ptr", "ptr", Iptr, Iptr, "ptr",  Iptr])
    # Memory
    test_loads_no_call(strip_debug_calls(get_llvm(core_sizeof, Tuple{Memory{Int}})), [Iptr])
    # As long as the eltype is known we don't need to load the elsize
    test_loads_no_call(strip_debug_calls(get_llvm(core_sizeof, Tuple{Memory{Any}})), [Iptr])
    # Check that we load the elsize and isunion from the typeof layout
    test_loads_no_call(strip_debug_calls(get_llvm(core_sizeof, Tuple{Memory})), [Iptr, "atomic $Iptr", "ptr", "i32", "i16"])
    test_loads_no_call(strip_debug_calls(get_llvm(core_sizeof, Tuple{Memory})), [Iptr, "atomic $Iptr", "ptr", "i32", "i16"])
    # Primitive Type size should be folded to a constant
    test_loads_no_call(strip_debug_calls(get_llvm(core_sizeof, Tuple{Ptr})), String[])

    test_jl_dump_compiles()
    test_jl_dump_compiles_toplevel_thunks()
    test_jl_dump_llvm_opt()
end

# Make sure we will not elide the allocation
@noinline create_ref1() = Ref(1)
function pointer_not_safepoint()
    a = create_ref1()
    unsafe_store!(Ptr{Int}(pointer_from_objref(a)), 3)
    return a[]
end
@test pointer_not_safepoint() == 3

# The current memcmp threshold is 512bytes, make sure this struct has the same size on
# 32bits and 64bits
struct LargeStruct
    x::NTuple{1024,Int8}
    LargeStruct() = new()
end

const large_struct = LargeStruct()
@noinline create_ref_struct() = Ref(large_struct)
function compare_large_struct(a)
    b = create_ref_struct()
    if a[] === b[]
        b[].x[1]
    else
        a[].x[2]
    end
end

mutable struct MutableStruct
    a::Int
    MutableStruct() = new()
end

breakpoint_mutable(a::MutableStruct) = ccall(:jl_breakpoint, Cvoid, (Ref{MutableStruct},), a)

# Allocation with uninitialized field as gcroot
mutable struct BadRef
    x::MutableStruct
    y::MutableStruct
    BadRef(x) = new(x)
end
Base.cconvert(::Type{Ptr{BadRef}}, a::MutableStruct) = BadRef(a)
Base.unsafe_convert(::Type{Ptr{BadRef}}, ar::BadRef) = Ptr{BadRef}(pointer_from_objref(ar.x))

breakpoint_badref(a::MutableStruct) = ccall(:jl_breakpoint, Cvoid, (Ptr{BadRef},), a)

struct PtrStruct
    a::Ptr{Cvoid}
    b::Int
end

mutable struct RealStruct
    a::Float64
    b::Int
end

function Base.cconvert(::Type{Ref{PtrStruct}}, a::RealStruct)
    (a, Ref(PtrStruct(pointer_from_objref(a), a.b)))
end
Base.unsafe_convert(::Type{Ref{PtrStruct}}, at::Tuple) =
    Base.unsafe_convert(Ref{PtrStruct}, at[2])

breakpoint_ptrstruct(a::RealStruct) =
    ccall(:jl_breakpoint, Cvoid, (Ref{PtrStruct},), a)

@noinline r_typeassert(c) = c ? (1,1) : nothing
function f_typeassert(c)
    r_typeassert(c)::Tuple
end
@test !occursin("jl_subtype", get_llvm(f_typeassert, Tuple{Bool}))

if opt_level > 0
    @test !occursin("%gcframe", get_llvm(pointer_not_safepoint, Tuple{}))
    compare_large_struct_ir = get_llvm(compare_large_struct, Tuple{typeof(create_ref_struct())})
    @test occursin("call i32 @memcmp(", compare_large_struct_ir) || occursin("call i32 @bcmp(", compare_large_struct_ir)
    @test !occursin("%gcframe", compare_large_struct_ir)

    @test occursin("jl_gc_small_alloc", get_llvm(MutableStruct, Tuple{}))
    breakpoint_mutable_ir = get_llvm(breakpoint_mutable, Tuple{MutableStruct})
    @test !occursin("%gcframe", breakpoint_mutable_ir)
    @test !occursin("jl_gc_small_alloc", breakpoint_mutable_ir)

    breakpoint_badref_ir = get_llvm(breakpoint_badref, Tuple{MutableStruct})
    @test !occursin("%gcframe", breakpoint_badref_ir)
    @test !occursin("jl_gc_small_alloc", breakpoint_badref_ir)

    breakpoint_ptrstruct_ir = get_llvm(breakpoint_ptrstruct, Tuple{RealStruct})
    @test !occursin("%gcframe", breakpoint_ptrstruct_ir)
    @test !occursin("jl_gc_small_alloc", breakpoint_ptrstruct_ir)
end

function two_breakpoint(a::Float64)
    ccall(:jl_breakpoint, Cvoid, (Ref{Float64},), a)
    ccall(:jl_breakpoint, Cvoid, (Ref{Float64},), a)
end

function load_dummy_ref(x::Int)
    r = Ref{Int}(x)
    GC.@preserve r begin
        unsafe_load(Ptr{Int}(pointer_from_objref(r)))
    end
end

if opt_level > 0
    breakpoint_f64_ir = get_llvm((a)->ccall(:jl_breakpoint, Cvoid, (Ref{Float64},), a),
                                 Tuple{Float64})
    @test !occursin("jl_gc_small_alloc", breakpoint_f64_ir)
    breakpoint_any_ir = get_llvm((a)->ccall(:jl_breakpoint, Cvoid, (Ref{Any},), a),
                                 Tuple{Float64})
    @test occursin("jl_gc_small_alloc", breakpoint_any_ir)
    two_breakpoint_ir = get_llvm(two_breakpoint, Tuple{Float64})
    @test !occursin("jl_gc_small_alloc", two_breakpoint_ir)
    @test occursin("llvm.lifetime.end", two_breakpoint_ir)

    @test load_dummy_ref(1234) === 1234
    load_dummy_ref_ir = get_llvm(load_dummy_ref, Tuple{Int})
    @test !occursin("jl_gc_small_alloc", load_dummy_ref_ir)
    # Hopefully this is reliable enough. LLVM should be able to optimize this to a direct return.
    @test occursin("ret $Iptr %\"x::$(Int)\"", load_dummy_ref_ir)
end

# Issue 22770
let was_gced = false
    @noinline make_tuple(x) = tuple(x)
    @noinline use(x) = ccall(:jl_breakpoint, Cvoid, ())
    @noinline assert_not_gced() = @test !was_gced

    function foo22770()
        b = Ref(2)
        finalizer(x -> was_gced = true, b)
        y = make_tuple(b)
        x = y[1]
        a = Ref(1)
        use(x); use(a); use(y)
        c = Ref(3)
        GC.gc()
        assert_not_gced()
        use(x)
        use(c)
    end
    foo22770()
    GC.gc()
    @test was_gced
end

function egal_svecs()
    a = Core.svec(:a, :b)
    b = Core.svec(:a, :b)
    a === b
end
@test egal_svecs()
@test Core.svec(:a, :b) === Core.svec(:a, :b)

# issue #22582
function issue22582!(a::AbstractArray, b)
    len = length(a)
    if b
        ccall(:jl_array_grow_end, Cvoid, (Any, Csize_t), a, 1)
    end
    return len
end
let c = [1,2,3]
    len1 = length(c)
    len2 = issue22582!(c, true)
    @test len1 == len2
end

# PR #23595
@generated f23595(g, args...) = Expr(:call, :g, Expr(:(...), :args))
x23595 = rand(1).ref
@test f23595(Core.memoryrefget, x23595, :not_atomic, true) == x23595[]

# Issue #22421
@noinline f22421_1(x) = x[] + 1
@noinline f22421_2(x) = x[] + 2
@noinline f22421_3(x, y, z, v) = x[] + y[] + z[] + v
function g22421_1(x, y, b)
    # Most likely generates a branch with phi node
    if b
        z = x
        v = f22421_1(y)
    else
        z = y
        v = f22421_2(x)
    end
    return f22421_3(x, y, z, v)
end
function g22421_2(x, y, b)
    # Most likely generates a select
    return f22421_3(x, y, b ? x : y, 1)
end

struct A24108
    x::Vector{Int}
end
struct B24108
    x::A24108
end
@noinline f24108(x) = length(x)
# Test no gcframe is allocated for `x.x.x` even though `x.x` isn't live at the call site
g24108(x::B24108) = f24108(x.x.x)

@test g22421_1(Ref(1), Ref(2), true) === 7
@test g22421_1(Ref(3), Ref(4), false) === 16
@test g22421_2(Ref(5), Ref(6), true) === 17
@test g22421_2(Ref(7), Ref(8), false) === 24

if opt_level > 0
    @test !occursin("%gcframe",
                    get_llvm(g22421_1, Tuple{Base.RefValue{Int},Base.RefValue{Int},Bool}))
    @test !occursin("%gcframe",
                    get_llvm(g22421_2, Tuple{Base.RefValue{Int},Base.RefValue{Int},Bool}))
    @test !occursin("%gcframe", get_llvm(g24108, Tuple{B24108}))
end

str_22330 = """
Base.convert(::Type{Array{T,n}}, a::Array) where {T<:Number,n} =
             copyto!(Array{T,n}(undef, size(a)), a)

empty(Dict(),  Pair{Union{},Union{}})
"""
mktemp() do f_22330, _
    write(f_22330, str_22330)
    @test success(`$(Base.julia_cmd()) --startup-file=no $f_22330`)
end

# Alias scope
using Base.Experimental: @aliasscope, Const
function foo31018!(a, b)
    @aliasscope for i in eachindex(a, b)
        a[i] = Const(b)[i]
    end
end
io = IOBuffer()
code_llvm(io, foo31018!, Tuple{Vector{Int}, Vector{Int}}, optimize=false, raw=true, dump_module=true)
str = String(take!(io))
@test occursin("alias.scope", str)
@test occursin("aliasscope", str)
@test occursin("noalias", str)

# Issue #10208 - Unnecessary boxing for calling objectid
struct FooDictHash{T}
    x::T
end

function f_dict_hash_alloc()
    d = Dict{FooDictHash{Int},Int}()
    for i in 1:10000
        d[FooDictHash(i)] = i+1
    end
    d
end

function g_dict_hash_alloc()
    d = Dict{Int,Int}()
    for i in 1:10000
        d[i] = i+1
    end
    d
end
# Warm up
f_dict_hash_alloc(); g_dict_hash_alloc();
@test (@allocated f_dict_hash_alloc()) == (@allocated g_dict_hash_alloc())

# returning an argument shouldn't alloc a new box
@noinline f33829(x) = (global called33829 = true; x)
g33829() = @allocated Base.inferencebarrier(f33829)(1.1,)
g33829() # warm up
@test (@allocated g33829()) == 0
@test called33829 # make sure there was a global side effect so it's hard for this call to simply be removed
let src = get_llvm(f33829, Tuple{Float64}, true, true)
    @test occursin(r"call [^(]*double @", src)
    @test !occursin(r"call [^(]*\{}", src)
end

# Base.vect prior to PR 41696
function oldvect(X...)
    T = Base.promote_typeof(X...)
    return copyto!(Vector{T}(undef, length(X)), X)
end

let io = IOBuffer()
    # Test for the f(args...) = g(args...) generic codegen optimization
    code_llvm(io, oldvect, Tuple{Vararg{Union{Float64, Int64}}})
    @test !occursin("__apply", String(take!(io)))
end

function f1_30093(r)
    while r[]>0
        try
        finally
        end
    end
end

@test f1_30093(Ref(0)) == nothing

# issue 33590
function f33590(b, x)
    y = b ? nothing : (x[1] + 1,)
    return something(ifelse(b, x, y))
end
@test f33590(true, (3,)) == (3,)
@test f33590(false, (3,)) == (4,)

# issue 29864
const c29864 = VecElement{Union{Int,Nothing}}(2)
@noinline f29864() = c29864
@noinline g29864() = VecElement{Union{Int,Nothing}}(3)
@test f29864().value === 2
@test g29864().value === 3

# test sret pointing into a struct containing a tracked pointer
# reduced from TerminalLoggers/ProgressLogging
const _PROGRESS_LOGGING_UUID_NS_test = Base.UUID("1e962757-ea70-431a-b9f6-aadf988dcb7f")
_asuuid_test(id) = Base.uuid5(_PROGRESS_LOGGING_UUID_NS_test, repr(id))
@noinline _handle_progress_test(progress) = progress
function _handle_message_test()
    progress = (_asuuid_test(:id), "name")
    return _handle_progress_test(progress)
end
@test _handle_message_test() isa Tuple{Base.UUID, String}

@testset "#30739" begin
    ifelsetuple(n::Integer, k::Integer, f, g) = ntuple(i -> (i <= k ? f : g), n)
    f(x) = x^2; g(x) = x^3;
    a = [1]; b = [2]
    @test ifelsetuple(5, 3, a, b) == ([1], [1], [1], [2], [2])
end

@testset "#36422" begin
    str_36422 = "using InteractiveUtils; code_llvm(Base.ht_keyindex, (Dict{NTuple{65,Int64},Nothing}, NTuple{65,Int64}))"
    @test success(`$(Base.julia_cmd()) --startup-file=no -e $str_36422`)
end

@noinline g37262(x) = (x ? error("intentional") : (0x1, "v", "1", ".", "2"))
function f37262(x)
    try
        GC.safepoint()
    catch
        GC.safepoint()
    end
    local a
    try
        GC.gc()
        a = g37262(x)
        Base.inferencebarrier(false) && error()
        return a
    catch ex
        GC.gc()
    finally
        @isdefined(a) && Base.donotdelete(a)
        GC.gc()
    end
end
@testset "#37262" begin
    str = "store volatile { i8, {}*, {}*, {}*, {}* } zeroinitializer, { i8, {}*, {}*, {}*, {}* }* %phic"
    str_opaque = "store volatile { i8, ptr, ptr, ptr, ptr } zeroinitializer, ptr %phic"
    llvmstr = get_llvm(f37262, (Bool,), false, false, false)
    @test (contains(llvmstr, str) || contains(llvmstr, str_opaque)) || llvmstr
    @test f37262(Base.inferencebarrier(true)) === nothing
end

# issue #37671
let d = Dict((:a,) => 1, (:a, :b) => 2)
    @test d[(:a,)] == 1
    @test d[(:a, :b)] == 2
end

# issue #37880
primitive type Has256Bits 256 end
let x = reinterpret(Has256Bits, [0xfcdac822cac89d82de4f9b3326da8294, 0x6ebac4d5982880ca703c57e37657f1ee])[]
    shifted = [0xeefcdac822cac89d82de4f9b3326da82, 0x006ebac4d5982880ca703c57e37657f1]
    f(x) = Base.lshr_int(x, 0x8)
    @test reinterpret(UInt128, [f(x)]) == shifted
    @test reinterpret(UInt128, [Base.lshr_int(x, 0x8)]) == shifted
    g(x) = Base.ashr_int(x, 0x8)
    @test reinterpret(UInt128, [g(x)]) == shifted
    @test reinterpret(UInt128, [Base.ashr_int(x, 0x8)]) == shifted
    lshifted = [0xdac822cac89d82de4f9b3326da829400, 0xbac4d5982880ca703c57e37657f1eefc]
    h(x) = Base.shl_int(x, 0x8)
    @test reinterpret(UInt128, [h(x)]) == lshifted
    @test reinterpret(UInt128, [Base.shl_int(x, 0x8)]) == lshifted
end

# issue #37872
let f(@nospecialize(x)) = x===Base.ImmutableDict(Int128=>:big)
    @test !f(Dict(Int=>Int))
end

# issue #37974
primitive type UInt24 24 end
let a = Core.Intrinsics.trunc_int(UInt24, 3),
    f(t) = t[2]
    @test f((a, true)) === true
    @test f((a, false)) === false
    @test sizeof(Tuple{UInt24,Bool}) == 8
    @test sizeof(UInt24) == 3
    @test sizeof(Union{UInt8,UInt24}) == 3
    @test sizeof(Base.RefValue{Union{UInt8,UInt24}}) == 8
end

# issue #39232
function f39232(a)
    z = Any[]
    for (i, ai) in enumerate(a)
        push!(z, ai)
    end
    return z
end
@test f39232((+, -)) == Any[+, -]

@testset "GC.@preserve" begin
    # main use case
    function f1(cond)
        val = [1]
        GC.@preserve val begin end
        return cond
    end
    @test occursin("llvm.julia.gc_preserve_begin", get_llvm(f1, Tuple{Bool}, true, false, false))

    # stack allocated objects (JuliaLang/julia#34241)
    function f3(cond)
        val = ([1],)
        GC.@preserve val begin end
        return cond
    end
    @test occursin("llvm.julia.gc_preserve_begin", get_llvm(f3, Tuple{Bool}, true, false, false))

    # PhiNode of unions of immutables (JuliaLang/julia#39501)
    function f2(cond)
        val = cond ? 1 : ""
        GC.@preserve val begin end
        return cond
    end
    @test occursin("llvm.julia.gc_preserve_begin", get_llvm(f2, Tuple{Bool}, true, false, false))
    # make sure the fix for the above doesn't regress #34241
    function f4(cond)
        val = cond ? ([1],) : ([1f0],)
        GC.@preserve val begin end
        return cond
    end
    @test occursin("llvm.julia.gc_preserve_begin", get_llvm(f4, Tuple{Bool}, true, false, false))
end

# issue #32843
function f32843(vals0, v)
    (length(vals0) > 1) && (vals = v[1])
    (length(vals0) == 1 && vals0[1]==1) && (vals = 1:2)
    vals
end
@test_throws UndefVarError f32843([6], Vector[[1]])

# issue #40855, struct constants with union fields
@enum T40855 X40855
struct A40855
    d::Union{Nothing, T40855}
    b::Union{Nothing, Int}
end
g() = string(A40855(X40855, 1))
let mod_prefix = (@__MODULE__) == Core.Main ? "" : "$(@__MODULE__)."
    @test g() == "$(mod_prefix)A40855($(mod_prefix)X40855, 1)"
end

# issue #40612
f40612(a, b) = a|b === a|b
g40612(a, b) = a[]|a[] === b[]|b[]
@test f40612(true, missing)
@test !g40612(Union{Bool,Missing}[missing], Union{Bool,Missing}[true])
@test !g40612(Union{Bool,Missing}[false], Union{Bool,Missing}[true])
@test g40612(Union{Bool,Missing}[missing], Union{Bool,Missing}[missing])
@test g40612(Union{Bool,Missing}[true], Union{Bool,Missing}[true])
@test g40612(Union{Bool,Missing}[false], Union{Bool,Missing}[false])

# issue #41438
struct A41438{T}
    x::Ptr{T}
end
struct B41438{T}
    x::T
end
f41438(y) = y[].x
@test A41438.body.layout != C_NULL
@test B41438.body.layout === C_NULL
@test f41438(Ref{A41438}(A41438(C_NULL))) === C_NULL
@test f41438(Ref{B41438}(B41438(C_NULL))) === C_NULL

const S41438 = Pair{Any, Ptr{T}} where T
g41438() = Array{S41438,1}(undef,1)[1].first
get_llvm(g41438, ()); # cause allocation of layout
@test S41438.body.layout != C_NULL
@test !Base.datatype_pointerfree(S41438.body)
@test S41438{Int}.layout != C_NULL
@test !Base.datatype_pointerfree(S41438{Int})


# issue #43303
struct A43303{T}
    x::Pair{Ptr{T},Ptr{T}}
end
@test A43303.body.layout != C_NULL
@test isbitstype(A43303{Int})
@test A43303.body.types[1].layout != C_NULL

# issue #41157
f41157(a, b) = a[1] = b[1]
@test_throws BoundsError f41157(Tuple{Int}[], (NTuple{N,Union{}} where N)[])

# issue #41096
struct Modulate41096{M<:Union{Function, Val{true}, Val{false}}, id}
    modulate::M
    Modulate41096(id::Symbol, modulate::Function) = new{typeof(modulate), id}(modulate)
    Modulate41096(id::Symbol, modulate::Bool=true) = new{Val{modulate}, id}(modulate|>Val)
end
@inline ismodulatable41096(modulate::Modulate41096) = ismodulatable41096(typeof(modulate))
@inline ismodulatable41096(::Type{<:Modulate41096{Val{B}}}) where B = B
@inline ismodulatable41096(::Type{<:Modulate41096{<:Function}}) = true

mutable struct Term41096{I, M<:Modulate41096}
    modulate::M
    Term41096{I}(modulate::Modulate41096) where I = new{I, typeof(modulate)}(modulate)
end
@inline ismodulatable41096(term::Term41096) = ismodulatable41096(typeof(term))
@inline ismodulatable41096(::Type{<:Term41096{I, M} where I}) where M = ismodulatable41096(M)

function newexpand41096(gen, name::Symbol)
    flag = ismodulatable41096(getfield(gen, name))
    if flag
        return true
    else
        return false
    end
end

t41096 = Term41096{:t}(Modulate41096(:t, false))
μ41096 = Term41096{:μ}(Modulate41096(:μ, false))
U41096 = Term41096{:U}(Modulate41096(:U, false))

@test !newexpand41096((t=t41096, μ=μ41096, U=U41096), :U)


# test that we can start julia with libjulia-codegen removed; PR #41936
mktempdir() do pfx
    cp(dirname(Sys.BINDIR), pfx; force=true)
    libpath = relpath(dirname(dlpath(libjulia_codegen_name())), dirname(Sys.BINDIR))
    libs_deleted = 0
    libfiles = filter(f -> startswith(f, "libjulia-codegen"), readdir(joinpath(pfx, libpath)))
    for f in libfiles
        rm(joinpath(pfx, libpath, f); force=true, recursive=true)
        libs_deleted += 1
    end
    @test libs_deleted > 0
    @test readchomp(`$pfx/bin/$(Base.julia_exename()) --startup-file=no -e 'print("no codegen!\n")'`) == "no codegen!"

    # PR #47343
    libs_emptied = 0
    for f in libfiles
        touch(joinpath(pfx, libpath, f))
        libs_emptied += 1
    end

    errfile = joinpath(pfx, "stderr.txt")
    @test libs_emptied > 0
    @test_throws ProcessFailedException run(pipeline(`$pfx/bin/$(Base.julia_exename()) -e 'print("This should fail!\n")'`; stderr=errfile))
    @test contains(readline(errfile), "ERROR: Unable to load dependent library")
end

# issue #42645
mutable struct A42645{T}
    x::Bool
    function A42645(a::Vector{T}) where T
        r = new{T}()
        r.x = false
        return r
    end
end
mutable struct B42645{T}
    y::A42645{T}
end
x42645 = 1
function f42645()
    res = B42645(A42645([x42645]))
    res.y = A42645([x42645])
    res.y.x = true
    res
end
@test ((f42645()::B42645).y::A42645{Int}).x

struct A44921{T}
    x::T
end
function f44921(a)
    if a === :x
        A44921(_f) # _f purposefully undefined
    elseif a === :p
        g44921(a)
    end
end
function g44921(a)
    if !@isdefined _f # just needs to be some non constprop-able condition
        A44921(())
    end
end
@test f44921(:p) isa A44921

# issue #43123
@noinline cmp43123(a::Some, b::Some) = something(a) === something(b)
@noinline cmp43123(a, b) = a[] === b[]
@test cmp43123(Some{Function}(+), Some{Union{typeof(+), typeof(-)}}(+))
@test !cmp43123(Some{Function}(+), Some{Union{typeof(+), typeof(-)}}(-))
@test cmp43123(Ref{Function}(+), Ref{Union{typeof(+), typeof(-)}}(+))
@test !cmp43123(Ref{Function}(+), Ref{Union{typeof(+), typeof(-)}}(-))
@test cmp43123(Function[+], Union{typeof(+), typeof(-)}[+])
@test !cmp43123(Function[+], Union{typeof(+), typeof(-)}[-])

# Test that donotdelete survives through to LLVM time
f_donotdelete_input(x) = Base.donotdelete(x+1)
f_donotdelete_const() = Base.donotdelete(1+1)
@test occursin("call void (...) @jl_f_donotdelete(i64", get_llvm(f_donotdelete_input, Tuple{Int64}, true, false, false))
@test occursin("call void (...) @jl_f_donotdelete()", get_llvm(f_donotdelete_const, Tuple{}, true, false, false))

# Test 45476 fixes
struct MaybeTuple45476
    val::Union{Nothing, Tuple{Float32}}
end

@test MaybeTuple45476((0,)).val[1] == 0f0

# Test int paths for getfield/isdefined
f_getfield_nospecialize(@nospecialize(x)) = getfield(x, 1)
f_isdefined_nospecialize(@nospecialize(x)) = isdefined(x, 1)

@test !occursin("jl_box_int", get_llvm(f_getfield_nospecialize, Tuple{Any}, true, false, false))
@test !occursin("jl_box_int", get_llvm(f_isdefined_nospecialize, Tuple{Any}, true, false, false))

# Test codegen for isa(::Any, Type)
f_isa_type(@nospecialize(x)) = isa(x, Type)
@test !occursin("jl_isa", get_llvm(f_isa_type, Tuple{Any}, true, false, false))

# Issue #47247
f47247(a::Ref{Int}, b::Nothing) = setfield!(a, :x, b)
@test_throws TypeError f47247(Ref(5), nothing)

f48085(@nospecialize x...) = length(x)
@test Core.Compiler.get_compileable_sig(which(f48085, (Vararg{Any},)), Tuple{typeof(f48085), Vararg{Int}}, Core.svec()) === nothing
@test Core.Compiler.get_compileable_sig(which(f48085, (Vararg{Any},)), Tuple{typeof(f48085), Int, Vararg{Int}}, Core.svec()) === Tuple{typeof(f48085), Any, Vararg{Any}}

# Make sure that the bounds check is elided in tuple iteration
@test !occursin("call void @", strip_debug_calls(get_llvm(iterate, Tuple{NTuple{4, Float64}, Int})))

# issue #34459
function f34459(args...)
    Base.pointerset(args[1], 1, 1, 1)
    return
end
@test !occursin("jl_f_tuple", get_llvm(f34459, Tuple{Ptr{Int}, Type{Int}}, true, false, false))

# issue #48394: incorrectly-inferred getproperty shouldn't introduce invalid cgval_t
#               when dealing with unions of ghost values
struct X48394
    x::Nothing
    y::Bool
end
struct Y48394
    x::Nothing
    z::Missing
end
function F48394(a, b, i)
    c = i ? a : b
    c.y
end
@test F48394(X48394(nothing,true), Y48394(nothing, missing), true)
@test occursin("llvm.trap", get_llvm(F48394, Tuple{X48394, Y48394, Bool}))

# issue 48917, hoisting load to above the parent
f48917(x, w) = (y = (a=1, b=x); z = (; a=(a=(1, w), b=(3, y))))
@test f48917(1,2) == (a = (a = (1, 2), b = (3, (a = 1, b = 1))),)

# https://github.com/JuliaLang/julia/issues/50317 getproperty allocation on struct with 1 field
struct Wrapper50317
    lock::ReentrantLock
end
const MONITOR50317 = Wrapper50317(ReentrantLock())
issue50317() = @noinline MONITOR50317.lock
issue50317()
let res = @timed issue50317()
    @test res.bytes == 0
    return res # must return otherwise the compiler may eliminate the result entirely
end
struct Wrapper50317_2
    lock::ReentrantLock
    fun::Vector{Int}
end
const MONITOR50317_2 = Wrapper50317_2(ReentrantLock(),[1])
issue50317_2() = @noinline MONITOR50317.lock
issue50317_2()
let res = @timed issue50317_2()
    @test res.bytes == 0
    return res
end
const a50317 = (b=3,)
let res = @timed a50317[:b]
    @test res.bytes == 0
    return res
end

# https://github.com/JuliaLang/julia/issues/50964
@noinline bar50964(x::Core.Const) = Base.inferencebarrier(1)
@noinline bar50964(x::DataType) = Base.inferencebarrier(2)
foo50964(x) = bar50964(Base.inferencebarrier(Core.Const(x)))
foo50964(1) # Shouldn't assert!

# https://github.com/JuliaLang/julia/issues/51233
obj51233 = (1,)
@test_throws FieldError obj51233.x

# Very specific test for multiversioning
if Sys.ARCH === :x86_64
    foo52079() = Core.Intrinsics.have_fma(Float64)
    if foo52079() == true
        let io = IOBuffer()
            code_native(io,Base.Math.exp_impl,(Float64,Float64,Val{:ℯ}), dump_module=false)
            str = String(take!(io))
            @test !occursin("fma_emulated", str)
            @test occursin("vfmadd", str)
        end
    end
end

#Check if we aren't emitting the store with the wrong TBAA metadata

foo54166(x,i,y) = x[i] = y
let io = IOBuffer()
    code_llvm(io,foo54166, (Vector{Union{Missing,Int}}, Int, Int), dump_module=true, raw=true)
    str = String(take!(io))
    @test !occursin("jtbaa_unionselbyte", str)
    @test occursin("jtbaa_arrayselbyte", str)
end

ex54166 = Union{Missing, Int64}[missing -2; missing -2];
dims54166 = (1,2)
@test (minimum(ex54166; dims=dims54166)[1] === missing)

# #54109 - Excessive LLVM time for egal
struct DefaultOr54109{T}
    x::T
    default::Bool
end

@eval struct Torture1_54109
    $((Expr(:(::), Symbol("x$i"), DefaultOr54109{Float64}) for i = 1:897)...)
end
Torture1_54109() = Torture1_54109((DefaultOr54109(1.0, false) for i = 1:897)...)

@eval struct Torture2_54109
    $((Expr(:(::), Symbol("x$i"), DefaultOr54109{Float64}) for i = 1:400)...)
    $((Expr(:(::), Symbol("x$(i+400)"), DefaultOr54109{Int16}) for i = 1:400)...)
end
Torture2_54109() = Torture2_54109((DefaultOr54109(1.0, false) for i = 1:400)..., (DefaultOr54109(Int16(1), false) for i = 1:400)...)

@noinline egal_any54109(x, @nospecialize(y::Any)) = x === Base.compilerbarrier(:type, y)

let ir1 = get_llvm(egal_any54109, Tuple{Torture1_54109, Any}),
    ir2 = get_llvm(egal_any54109, Tuple{Torture2_54109, Any})

    # We can't really do timing on CI, so instead, let's look at the length of
    # the optimized IR. The original version had tens of thousands of lines and
    # was slower, so just check here that we only have < 500 lines. If somebody,
    # implements a better comparison that's larger than that, just re-benchmark
    # this and adjust the threshold.

    @test count(==('\n'), ir1) < 500
    @test count(==('\n'), ir2) < 500
end

## Regression test for egal of a struct of this size without padding, but with
## non-bitsegal, to make sure that it doesn't accidentally go down the accelerated
## path.
@eval struct BigStructAnyInt
    $((Expr(:(::), Symbol("x$i"), Pair{Any, Int}) for i = 1:33)...)
end
BigStructAnyInt() = BigStructAnyInt((Union{Base.inferencebarrier(Float64), Int}=>i for i = 1:33)...)
@test egal_any54109(BigStructAnyInt(), BigStructAnyInt())

## For completeness, also test correctness, since we don't have a lot of
## large-struct tests.

# The two allocations of the same struct will likely have different padding,
# we want to make sure we find them egal anyway - a naive memcmp would
# accidentally look at it.
@test egal_any54109(Torture1_54109(), Torture1_54109())
@test egal_any54109(Torture2_54109(), Torture2_54109())
@test !egal_any54109(Torture1_54109(), Torture1_54109((DefaultOr54109(2.0, false) for i = 1:897)...))

bar54599() = Base.inferencebarrier(true) ? (Base.PkgId(Main),1) : nothing

function foo54599()
    pkginfo = @noinline bar54599()
    pkgid = pkginfo !== nothing ? pkginfo[1] : nothing
    @noinline println(devnull, pkgid)
    pkgid.uuid !== nothing ? pkgid.uuid : false
end

#this function used to crash allocopt due to a no predecessors bug
barnopreds() = Base.inferencebarrier(true) ? (Base.PkgId(Test),1) : nothing
function foonopreds()
    pkginfo = @noinline barnopreds()
    pkgid = pkginfo !== nothing ? pkginfo[1] : nothing
    pkgid.uuid !== nothing ? pkgid.uuid : false
end
@test foonopreds() !== nothing

# issue 55396
struct Incomplete55396
  x::Tuple{Int}
  y::Int
  @noinline Incomplete55396(x::Int) = new((x,))
end
let x = Incomplete55396(55396)
    @test x.x === (55396,)
end

<<<<<<< HEAD
# issue 55208

@noinline function f55208(x, i)
    z = (i == 0 ? x[1] : x[i])
    return z isa Core.TypeofBottom
end
@test f55208((Union{}, 5, 6, 7), 0)

@noinline function g55208(x, i)
    z = (i == 0 ? x[1] : x[i])
    typeof(z)
end
@test g55208((Union{}, true, true), 0) === typeof(Union{})

@test string((Core.Union{}, true, true, true)) == "(Union{}, true, true, true)"
=======
# Core.getptls() special handling
@test !occursin("call ptr @jlplt", get_llvm(Core.getptls, Tuple{})) #It should lower to a direct load of the ptls and not a ccall
>>>>>>> 23132607
<|MERGE_RESOLUTION|>--- conflicted
+++ resolved
@@ -967,9 +967,10 @@
     @test x.x === (55396,)
 end
 
-<<<<<<< HEAD
+# Core.getptls() special handling
+@test !occursin("call ptr @jlplt", get_llvm(Core.getptls, Tuple{})) #It should lower to a direct load of the ptls and not a ccall
+
 # issue 55208
-
 @noinline function f55208(x, i)
     z = (i == 0 ? x[1] : x[i])
     return z isa Core.TypeofBottom
@@ -982,8 +983,4 @@
 end
 @test g55208((Union{}, true, true), 0) === typeof(Union{})
 
-@test string((Core.Union{}, true, true, true)) == "(Union{}, true, true, true)"
-=======
-# Core.getptls() special handling
-@test !occursin("call ptr @jlplt", get_llvm(Core.getptls, Tuple{})) #It should lower to a direct load of the ptls and not a ccall
->>>>>>> 23132607
+@test string((Core.Union{}, true, true, true)) == "(Union{}, true, true, true)"