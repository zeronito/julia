--- conflicted
+++ resolved
@@ -94,15 +94,9 @@
         # TODO: this is mandatory: code_info.min_world = max(code_info.min_world, min_world[])
         # TODO: this is mandatory: code_info.max_world = min(code_info.max_world, max_world[])
         # Match the generator, since that's what our transform! does
-<<<<<<< HEAD
-        code_info.nargs = 4
-        code_info.isva = true
-        return code_info
-=======
         src.nargs = 4
         src.isva = true
         return src
->>>>>>> 59074fa7
     end
 
     @inline overdub(::Ctx, f::Union{Core.Builtin, Core.IntrinsicFunction}, args...) = f(args...)
@@ -127,131 +121,4 @@
 @generated bar(::Val{align}) where {align} = :(42)
 foo(i) = i+bar(Val(1))
 
-<<<<<<< HEAD
-@test @inferred(overdub(Ctx(), foo, 1)) == 43
-
-# overlay method tables
-# =====================
-
-module OverlayModule
-
-using Base.Experimental: @MethodTable, @overlay
-
-@MethodTable(mt)
-
-@overlay mt function sin(x::Float64)
-    1
-end
-
-# short function def
-@overlay mt cos(x::Float64) = 2
-
-# parametric function def
-@overlay mt tan(x::T) where {T} = 3
-
-end # module OverlayModule
-
-methods = Base._methods_by_ftype(Tuple{typeof(sin), Float64}, nothing, 1, Base.get_world_counter())
-@test only(methods).method.module === Base.Math
-
-methods = Base._methods_by_ftype(Tuple{typeof(sin), Float64}, OverlayModule.mt, 1, Base.get_world_counter())
-@test only(methods).method.module === OverlayModule
-
-methods = Base._methods_by_ftype(Tuple{typeof(sin), Int}, OverlayModule.mt, 1, Base.get_world_counter())
-@test isempty(methods)
-
-# precompilation
-
-load_path = mktempdir()
-depot_path = mktempdir()
-try
-    pushfirst!(LOAD_PATH, load_path)
-    pushfirst!(DEPOT_PATH, depot_path)
-
-    write(joinpath(load_path, "Foo.jl"),
-          """
-          module Foo
-          Base.Experimental.@MethodTable(mt)
-          Base.Experimental.@overlay mt sin(x::Int) = 1
-          end
-          """)
-
-     # precompiling Foo serializes the overlay method through the `mt` binding in the module
-     Foo = Base.require(Main, :Foo)
-     @test length(Foo.mt) == 1
-
-    write(joinpath(load_path, "Bar.jl"),
-          """
-          module Bar
-          Base.Experimental.@MethodTable(mt)
-          end
-          """)
-
-    write(joinpath(load_path, "Baz.jl"),
-          """
-          module Baz
-          using Bar
-          Base.Experimental.@overlay Bar.mt sin(x::Int) = 1
-          end
-          """)
-
-     # when referring an method table in another module,
-     # the overlay method needs to be discovered explicitly
-     Bar = Base.require(Main, :Bar)
-     @test length(Bar.mt) == 0
-     Baz = Base.require(Main, :Baz)
-     @test length(Bar.mt) == 1
-finally
-    filter!((≠)(load_path), LOAD_PATH)
-    filter!((≠)(depot_path), DEPOT_PATH)
-    rm(load_path, recursive=true, force=true)
-    try
-        rm(depot_path, force=true, recursive=true)
-    catch err
-        @show err
-    end
-end
-
-# Test that writing a bad cassette-style pass gives the expected error (#49715)
-function generator49715(world, source, self, f, tt)
-    tt = tt.parameters[1]
-    sig = Tuple{f, tt.parameters...}
-    mi = Base._which(sig; world)
-
-    error("oh no")
-
-    stub = Core.GeneratedFunctionStub(identity, Core.svec(:methodinstance, :ctx, :x, :f), Core.svec())
-    stub(world, source, :(nothing))
-end
-
-@eval function doit49715(f, tt)
-    $(Expr(:meta, :generated, generator49715))
-    $(Expr(:meta, :generated_only))
-end
-
-@test_throws "oh no" doit49715(sin, Tuple{Int})
-
-# Test that the CodeInfo returned from generated function need not match the
-# generator.
-function overdubbee54341(a, b)
-    a + b
-end
-const overdubee_codeinfo54341 = code_lowered(overdubbee54341, Tuple{Any, Any})[1]
-
-function overdub_generator54341(world::UInt, source::LineNumberNode, args...)
-    if length(args) != 2
-        :(error("Wrong number of arguments"))
-    else
-        return copy(overdubee_codeinfo54341)
-    end
-end
-
-@eval function overdub54341(args...)
-    $(Expr(:meta, :generated, overdub_generator54341))
-    $(Expr(:meta, :generated_only))
-end
-
-@test overdub54341(1, 2) == 3
-=======
-@test @inferred(overdub(Ctx(), foo, 1)) == 43
->>>>>>> 59074fa7
+@test @inferred(overdub(Ctx(), foo, 1)) == 43