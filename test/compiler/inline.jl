# This file is a part of Julia. License is MIT: https://julialang.org/license

using Test
using Base.Meta
using Core: ReturnNode

include(normpath(@__DIR__, "irutils.jl"))

"""
Helper to walk the AST and call a function on every node.
"""
function walk(func, expr)
    func(expr)
    if isa(expr, Expr)
        func(expr.head)
        for o in expr.args
            walk(func, o)
        end
    end
end

"""
Helper to test that every slot is in range after inlining.
"""
function test_inlined_symbols(func, argtypes)
    src, rettype = code_typed(func, argtypes)[1]
    nl = length(src.slotnames)
    ast = Expr(:block)
    ast.args = src.code
    walk(ast) do e
        if isa(e, Core.Slot)
            @test 1 <= e.id <= nl
        end
        if isa(e, Core.NewvarNode)
            @test 1 <= e.slot.id <= nl
        end
    end
end

# Test case 1:
# Make sure that all symbols are properly escaped after inlining
# https://github.com/JuliaLang/julia/issues/12620
@inline function test_inner(count)
    x = 1
    i = 0
    while i <= count
        y = x
        x = x + y
        i += 1
    end
end
function test_outer(a)
    test_inner(a)
end
test_inlined_symbols(test_outer, Tuple{Int64})

# Test case 2:
# Make sure that an error is thrown for the undeclared
# y in the else branch.
# https://github.com/JuliaLang/julia/issues/12620
@inline function foo_inl(x)
    if x
        y = 2
    else
        return y
    end
end
function bar12620()
    for i = 1:3
        foo_inl(i==1)
    end
end
@test_throws UndefVarError(:y) bar12620()

# issue #16165
@inline f16165(x) = (x = UInt(x) + 1)
g16165(x) = f16165(x)
@test g16165(1) === (UInt(1) + 1)

# issue #18948
f18948() = (local bar::Int64; bar=1.5)
g18948() = (local bar::Int32; bar=0x80000000)
@test_throws InexactError f18948()
@test_throws InexactError g18948()

# issue #21074
struct s21074
    x::Tuple{Int, Int}
end
@inline Base.getindex(v::s21074, i::Integer) = v.x[i]
@eval f21074() = $(s21074((1,2))).x[1]
let (src, _) = code_typed(f21074, ())[1]
    @test src.code[end] == ReturnNode(1)
end
@eval g21074() = $(s21074((1,2)))[1]
let (src, _) = code_typed(g21074, ())[1]
    @test src.code[end] == ReturnNode(1)
end

# issue #21311
counter21311 = Ref(0)
@noinline function update21311!(x)
    counter21311[] += 1
    x[] = counter21311[]
    return x
end
@noinline map21311(t::Tuple{Any}) = (update21311!(t[1]),)
@inline map21311(t::Tuple) = (update21311!(t[1]), map21311(Base.tail(t))...)
function read21311()
    xs = Ref(1), Ref(1)
    map21311(xs)
    return xs[1]
end
let a = read21311()
    @test a[] == 1
end

# issue #29083
f29083(;μ,σ) = μ + σ*randn()
g29083() = f29083(μ=2.0,σ=0.1)
let c = code_typed(g29083, ())[1][1].code
    # make sure no call to kwfunc remains
    @test !any(e->(isa(e,Expr) && ((e.head === :invoke && e.args[1].def.name === :kwfunc) ||
                                   (e.head === :foreigncall && e.args[1] === QuoteNode(:jl_get_keyword_sorter)))),
               c)
end

@testset "issue #19122: [no]inline of short func. def. with return type annotation" begin
    exf19122 = @macroexpand(@inline f19122()::Bool = true)
    exg19122 = @macroexpand(@noinline g19122()::Bool = true)
    @test exf19122.args[2].args[1].args[1] == :inline
    @test exg19122.args[2].args[1].args[1] == :noinline

    @inline f19122()::Bool = true
    @noinline g19122()::Bool = true
    @test f19122()
    @test g19122()
end

@testset "issue #27403: getindex is inlined with Union{Int,Missing}" begin
    function sum27403(X::AbstractArray)
        s = zero(eltype(X)) + zero(eltype(X))
        for x in X
            if !ismissing(x)
                s += x
            end
        end
        s
    end

    (src, _) = code_typed(sum27403, Tuple{Vector{Int}})[1]
    @test !any(x -> x isa Expr && x.head === :invoke, src.code)
end

# check that ismutabletype(type) can be fully eliminated
f_mutable_nothrow(s::String) = Val{typeof(s).name.flags}
@test fully_eliminated(f_mutable_nothrow, (String,))

# check that ifelse can be fully eliminated
function f_ifelse(x)
    a = ifelse(true, false, true)
    b = ifelse(a, true, false)
    return b ? x + 1 : x
end
@test length(code_typed(f_ifelse, (String,))[1][1].code) <= 2

# Test that inlining of _apply_iterate properly hits the inference cache
@noinline cprop_inline_foo1() = (1, 1)
@noinline cprop_inline_foo2() = (2, 2)
function cprop_inline_bar(x...)
    if x === (1, 1, 1, 1)
        return x
    else
        # What you put here doesn't really matter,
        # the point is to prevent inlining when
        # x is not known to be (1, 1, 1, 1)
        println(stdout, "Hello")
        println(stdout, "World")
        println(stdout, "Hello")
        println(stdout, "World")
        println(stdout, "Hello")
        println(stdout, "World")
        println(stdout, "Hello")
        println(stdout, "World")
        println(stdout, "Hello")
        println(stdout, "World")
        println(stdout, "Hello")
        println(stdout, "World")
        return x
    end
    x
end

function cprop_inline_baz1()
    return cprop_inline_bar(cprop_inline_foo1()..., cprop_inline_foo1()...)
end
@test fully_eliminated(cprop_inline_baz1, ())

function cprop_inline_baz2()
    return cprop_inline_bar(cprop_inline_foo2()..., cprop_inline_foo2()...)
end
@test length(code_typed(cprop_inline_baz2, ())[1][1].code) == 2

# Check that apply_type/TypeVar can be fully eliminated
function f_apply_typevar(T)
    NTuple{N, T} where N
    return T
end
@test fully_eliminated(f_apply_typevar, (Type{Any},))

# check that div can be fully eliminated
function f_div(x)
    div(x, 1)
    return x
end
@test fully_eliminated(f_div, (Int,); retval=Core.Argument(2))
# ...unless we div by an unknown amount
function f_div(x, y)
    div(x, y)
    return x
end
@test length(code_typed(f_div, (Int, Int))[1][1].code) > 1

f_identity_splat(t) = (t...,)
@test fully_eliminated(f_identity_splat, (Tuple{Int,Int},))

# splatting one tuple into (,) plus zero or more empties should reduce
# this pattern appears for example in `fill_to_length`
f_splat_with_empties(t) = (()..., t..., ()..., ()...)
@test fully_eliminated(f_splat_with_empties, (NTuple{200,UInt8},))

# check that <: can be fully eliminated
struct SomeArbitraryStruct; end
function f_subtype()
    T = SomeArbitraryStruct
    T <: Bool
end
@test fully_eliminated(f_subtype, Tuple{}; retval=false)

# check that pointerref gets deleted if unused
f_pointerref(T::Type{S}) where S = Val(length(T.parameters))
let code = code_typed(f_pointerref, Tuple{Type{Int}})[1][1].code
    any_ptrref = false
    for i = 1:length(code)
        stmt = code[i]
        isa(stmt, Expr) || continue
        stmt.head === :call || continue
        arg1 = stmt.args[1]
        if arg1 === Base.pointerref || (isa(arg1, GlobalRef) && arg1.name === :pointerref)
            any_ptrref = true
        end
    end
    @test !any_ptrref
end

# Test that inlining can inline _applys of builtins/_applys on SimpleVectors
function foo_apply_apply_type_svec()
    A = (Tuple, Float32)
    B = Tuple{Float32, Float32}
    Core.apply_type(A..., B.types...)
end
@test fully_eliminated(foo_apply_apply_type_svec, Tuple{}; retval=NTuple{3, Float32})

# The that inlining doesn't drop ambiguity errors (#30118)
c30118(::Tuple{Ref{<:Type}, Vararg}) = nothing
c30118(::Tuple{Ref, Ref}) = nothing
b30118(x...) = c30118(x)

@test_throws MethodError c30118((Base.RefValue{Type{Int64}}(), Ref(Int64)))
@test_throws MethodError b30118(Base.RefValue{Type{Int64}}(), Ref(Int64))

# Issue #34900
f34900(x::Int, y) = x
f34900(x, y::Int) = y
f34900(x::Int, y::Int) = invoke(f34900, Tuple{Int, Any}, x, y)
@test fully_eliminated(f34900, Tuple{Int, Int}; retval=Core.Argument(2))

@testset "check jl_ir_flag_inlineable for inline macro" begin
    @test ccall(:jl_ir_flag_inlineable, Bool, (Any,), only(methods(@inline x -> x)).source)
    @test ccall(:jl_ir_flag_inlineable, Bool, (Any,), only(methods(x -> (@inline; x))).source)
    @test !ccall(:jl_ir_flag_inlineable, Bool, (Any,), only(methods(x -> x)).source)
    @test ccall(:jl_ir_flag_inlineable, Bool, (Any,), only(methods(@inline function f(x) x end)).source)
    @test ccall(:jl_ir_flag_inlineable, Bool, (Any,), only(methods(function f(x) @inline; x end)).source)
    @test !ccall(:jl_ir_flag_inlineable, Bool, (Any,), only(methods(function f(x) x end)).source)
    @test ccall(:jl_ir_flag_inlineable, Bool, (Any,), only(methods() do x @inline; x end).source)
    @test !ccall(:jl_ir_flag_inlineable, Bool, (Any,), only(methods() do x x end).source)
end

const _a_global_array = [1]
f_inline_global_getindex() = _a_global_array[1]
let ci = code_typed(f_inline_global_getindex, Tuple{})[1].first
    @test any(x->(isexpr(x, :call) && x.args[1] === GlobalRef(Base, :arrayref)), ci.code)
end

# Issue #29114 & #36087 - Inlining of non-tuple splats
f_29115(x) = (x...,)
@test @allocated(f_29115(1)) == 0
@test @allocated(f_29115(1=>2)) == 0
let ci = code_typed(f_29115, Tuple{Int64})[1].first
    @test length(ci.code) == 2 && isexpr(ci.code[1], :call) &&
        ci.code[1].args[1] === GlobalRef(Core, :tuple)
end
let ci = code_typed(f_29115, Tuple{Pair{Int64, Int64}})[1].first
    @test length(ci.code) == 4 && isexpr(ci.code[1], :call) &&
        ci.code[end-1].args[1] === GlobalRef(Core, :tuple)
end

# Issue #37182 & #37555 - Inlining of pending nodes
function f37555(x::Int; kwargs...)
    @assert x < 10
    +(x, kwargs...)
end
@test f37555(1) == 1

# Test that we can inline small constants even if they are not isbits
struct NonIsBitsDims
    dims::NTuple{N, Int} where N
end
NonIsBitsDims() = NonIsBitsDims(())
@test fully_eliminated(NonIsBitsDims, (); retval=QuoteNode(NonIsBitsDims()))

struct NonIsBitsDimsUndef
    dims::NTuple{N, Int} where N
    NonIsBitsDimsUndef() = new()
end
@test Core.Compiler.is_inlineable_constant(NonIsBitsDimsUndef())
@test !Core.Compiler.is_inlineable_constant((("a"^1000, "b"^1000), nothing))

# More nothrow modeling for apply_type
f_apply_type_typeof(x) = (Ref{typeof(x)}; nothing)
@test fully_eliminated(f_apply_type_typeof, Tuple{Any})
@test fully_eliminated(f_apply_type_typeof, Tuple{Vector})
@test fully_eliminated(x->(Val{x}; nothing), Tuple{Int})
@test fully_eliminated(x->(Val{x}; nothing), Tuple{Symbol})
@test fully_eliminated(x->(Val{x}; nothing), Tuple{Tuple{Int, Int}})
@test !fully_eliminated(x->(Val{x}; nothing), Tuple{String})
@test !fully_eliminated(x->(Val{x}; nothing), Tuple{Any})
@test !fully_eliminated(x->(Val{x}; nothing), Tuple{Tuple{Int, String}})

struct RealConstrained{T <: Real}; end
@test !fully_eliminated(x->(RealConstrained{x}; nothing), Tuple{Int})
@test !fully_eliminated(x->(RealConstrained{x}; nothing), Tuple{Type{Vector{T}} where T})

# Check that pure functions with non-inlineable results still get deleted
struct Big
    x::NTuple{1024, Int}
end
@Base.pure Big() = Big(ntuple(identity, 1024))
function pure_elim_full()
    Big()
    nothing
end

@test fully_eliminated(pure_elim_full, Tuple{})

# Union splitting of convert
f_convert_missing(x) = convert(Int64, x)
let ci = code_typed(f_convert_missing, Tuple{Union{Int64, Missing}})[1][1],
    ci_unopt = code_typed(f_convert_missing, Tuple{Union{Int64, Missing}}; optimize=false)[1][1]
    # We want to check that inlining was able to union split this, but we don't
    # want to make the test too specific to the exact structure that inlining
    # generates, so instead, we just check that the compiler made it bigger.
    # There are performance tests that are also sensitive to union splitting
    # here, so a non-obvious regression
    @test length(ci.code) >
        length(ci_unopt.code)
end

# OC getfield elim
using Base.Experimental: @opaque
f_oc_getfield(x) = (@opaque ()->x)()
@test fully_eliminated(f_oc_getfield, Tuple{Int})

import Core.Compiler: argextype, singleton_type
const EMPTY_SPTYPES = Any[]

code_typed1(args...; kwargs...) = first(only(code_typed(args...; kwargs...)))::Core.CodeInfo
get_code(args...; kwargs...) = code_typed1(args...; kwargs...).code

# check if `x` is a dynamic call of a given function
iscall(y) = @nospecialize(x) -> iscall(y, x)
function iscall((src, f)::Tuple{Core.CodeInfo,Base.Callable}, @nospecialize(x))
    return iscall(x) do @nospecialize x
        singleton_type(argextype(x, src, EMPTY_SPTYPES)) === f
    end
end
iscall(pred::Base.Callable, @nospecialize(x)) = Meta.isexpr(x, :call) && pred(x.args[1])

# check if `x` is a statically-resolved call of a function whose name is `sym`
isinvoke(y) = @nospecialize(x) -> isinvoke(y, x)
isinvoke(sym::Symbol, @nospecialize(x)) = isinvoke(mi->mi.def.name===sym, x)
isinvoke(pred::Function, @nospecialize(x)) = Meta.isexpr(x, :invoke) && pred(x.args[1]::Core.MethodInstance)

@testset "@inline/@noinline annotation before definition" begin
    M = Module()
    @eval M begin
        @inline function _def_inline(x)
            # this call won't be resolved and thus will prevent inlining to happen if we don't
            # annotate `@inline` at the top of this function body
            return unresolved_call(x)
        end
        def_inline(x) = _def_inline(x)
        @noinline _def_noinline(x) = x # obviously will be inlined otherwise
        def_noinline(x) = _def_noinline(x)

        # test that they don't conflict with other "before-definition" macros
        @inline Base.@constprop :aggressive function _def_inline_noconflict(x)
            # this call won't be resolved and thus will prevent inlining to happen if we don't
            # annotate `@inline` at the top of this function body
            return unresolved_call(x)
        end
        def_inline_noconflict(x) = _def_inline_noconflict(x)
        @noinline Base.@constprop :aggressive _def_noinline_noconflict(x) = x # obviously will be inlined otherwise
        def_noinline_noconflict(x) = _def_noinline_noconflict(x)
    end

    let code = get_code(M.def_inline, (Int,))
        @test all(!isinvoke(:_def_inline), code)
    end
    let code = get_code(M.def_noinline, (Int,))
        @test any(isinvoke(:_def_noinline), code)
    end
    # test that they don't conflict with other "before-definition" macros
    let code = get_code(M.def_inline_noconflict, (Int,))
        @test all(!isinvoke(:_def_inline_noconflict), code)
    end
    let code = get_code(M.def_noinline_noconflict, (Int,))
        @test any(isinvoke(:_def_noinline_noconflict), code)
    end
end

@testset "@inline/@noinline annotation within a function body" begin
    M = Module()
    @eval M begin
        function _body_inline(x)
            @inline
            # this call won't be resolved and thus will prevent inlining to happen if we don't
            # annotate `@inline` at the top of this function body
            return unresolved_call(x)
        end
        body_inline(x) = _body_inline(x)
        function _body_noinline(x)
            @noinline
            return x # obviously will be inlined otherwise
        end
        body_noinline(x) = _body_noinline(x)

        # test annotations for `do` blocks
        @inline simple_caller(a) = a()
        function do_inline(x)
            simple_caller() do
                @inline
                # this call won't be resolved and thus will prevent inlining to happen if we don't
                # annotate `@inline` at the top of this anonymous function body
                return unresolved_call(x)
            end
        end
        function do_noinline(x)
            simple_caller() do
                @noinline
                return x # obviously will be inlined otherwise
            end
        end
    end

    let code = get_code(M.body_inline, (Int,))
        @test all(!isinvoke(:_body_inline), code)
    end
    let code = get_code(M.body_noinline, (Int,))
        @test any(isinvoke(:_body_noinline), code)
    end
    # test annotations for `do` blocks
    let code = get_code(M.do_inline, (Int,))
        # what we test here is that both `simple_caller` and the anonymous function that the
        # `do` block creates should inlined away, and as a result there is only the unresolved call
        @test all(code) do @nospecialize x
            !isinvoke(:simple_caller, x) &&
            !isinvoke(x) do mi
                startswith(string(mi.def.name), '#')
            end
        end
    end
    let code = get_code(M.do_noinline, (Int,))
        # the anonymous function that the `do` block created shouldn't be inlined here
        @test any(code) do @nospecialize x
            isinvoke(x) do mi
                startswith(string(mi.def.name), '#')
            end
        end
    end
end

@testset "callsite @inline/@noinline annotations" begin
    M = Module()
    @eval M begin
        # this global variable prevents inference to fold everything as constant, and/or the optimizer to inline the call accessing to this
        g = 0

        @noinline noinlined_explicit(x) = x
        force_inline_explicit(x)        = @inline noinlined_explicit(x)
        force_inline_block_explicit(x)  = @inline noinlined_explicit(x) + noinlined_explicit(x)
        noinlined_implicit(x)          = g
        force_inline_implicit(x)       = @inline noinlined_implicit(x)
        force_inline_block_implicit(x) = @inline noinlined_implicit(x) + noinlined_implicit(x)

        @inline inlined_explicit(x)      = x
        force_noinline_explicit(x)       = @noinline inlined_explicit(x)
        force_noinline_block_explicit(x) = @noinline inlined_explicit(x) + inlined_explicit(x)
        inlined_implicit(x)              = x
        force_noinline_implicit(x)       = @noinline inlined_implicit(x)
        force_noinline_block_implicit(x) = @noinline inlined_implicit(x) + inlined_implicit(x)

        # test callsite annotations for constant-prop'ed calls

        @noinline Base.@constprop :aggressive noinlined_constprop_explicit(a) = a+g
        force_inline_constprop_explicit() = @inline noinlined_constprop_explicit(0)
        Base.@constprop :aggressive noinlined_constprop_implicit(a) = a+g
        force_inline_constprop_implicit() = @inline noinlined_constprop_implicit(0)

        @inline Base.@constprop :aggressive inlined_constprop_explicit(a) = a+g
        force_noinline_constprop_explicit() = @noinline inlined_constprop_explicit(0)
        @inline Base.@constprop :aggressive inlined_constprop_implicit(a) = a+g
        force_noinline_constprop_implicit() = @noinline inlined_constprop_implicit(0)

        @noinline notinlined(a) = a
        function nested(a0, b0)
            @noinline begin
                a = @inline notinlined(a0) # this call should be inlined
                b = notinlined(b0) # this call should NOT be inlined
                return a, b
            end
        end
    end

    let code = get_code(M.force_inline_explicit, (Int,))
        @test all(!isinvoke(:noinlined_explicit), code)
    end
    let code = get_code(M.force_inline_block_explicit, (Int,))
        @test all(code) do @nospecialize x
            !isinvoke(:noinlined_explicit, x) &&
            !isinvoke(:(+), x)
        end
    end
    let code = get_code(M.force_inline_implicit, (Int,))
        @test all(!isinvoke(:noinlined_implicit), code)
    end
    let code = get_code(M.force_inline_block_implicit, (Int,))
        @test all(!isinvoke(:noinlined_explicit), code)
    end

    let code = get_code(M.force_noinline_explicit, (Int,))
        @test any(isinvoke(:inlined_explicit), code)
    end
    let code = get_code(M.force_noinline_block_explicit, (Int,))
        @test count(isinvoke(:inlined_explicit), code) == 2
    end
    let code = get_code(M.force_noinline_implicit, (Int,))
        @test any(isinvoke(:inlined_implicit), code)
    end
    let code = get_code(M.force_noinline_block_implicit, (Int,))
        @test count(isinvoke(:inlined_implicit), code) == 2
    end

    let code = get_code(M.force_inline_constprop_explicit)
        @test all(!isinvoke(:noinlined_constprop_explicit), code)
    end
    let code = get_code(M.force_inline_constprop_implicit)
        @test all(!isinvoke(:noinlined_constprop_implicit), code)
    end

    let code = get_code(M.force_noinline_constprop_explicit)
        @test any(isinvoke(:inlined_constprop_explicit), code)
    end
    let code = get_code(M.force_noinline_constprop_implicit)
        @test any(isinvoke(:inlined_constprop_implicit), code)
    end

    let code = get_code(M.nested, (Int,Int))
        @test count(isinvoke(:notinlined), code) == 1
    end
end

# force constant-prop' for `setproperty!`
# https://github.com/JuliaLang/julia/pull/41882
let code = @eval Module() begin
        # if we don't force constant-prop', `T = fieldtype(Foo, ::Symbol)` will be union-split to
        # `Union{Type{Any},Type{Int}` and it will make `convert(T, nothing)` too costly
        # and it leads to inlining failure
        mutable struct Foo
            val
            _::Int
        end

        function setter(xs)
            for x in xs
                x.val = nothing
            end
        end

        $get_code(setter, (Vector{Foo},))
    end

    @test !any(isinvoke(:setproperty!), code)
end

# Issue #41299 - inlining deletes error check in :>
g41299(f::Tf, args::Vararg{Any,N}) where {Tf,N} = f(args...)
@test_throws TypeError g41299(>:, 1, 2)

# https://github.com/JuliaLang/julia/issues/42078
# idempotency of callsite inling
function getcache(mi::Core.MethodInstance)
    cache = Core.Compiler.code_cache(Core.Compiler.NativeInterpreter())
    codeinf = Core.Compiler.get(cache, mi, nothing)
    return isnothing(codeinf) ? nothing : codeinf
end
@noinline f42078(a) = sum(sincos(a))
let
    ninlined = let
        code = get_code((Int,)) do a
            @inline f42078(a)
        end
        @test all(!isinvoke(:f42078), code)
        length(code)
    end

    let # codegen will discard the source because it's not supposed to be inlined in general context
        a = 42
        f42078(a)
    end
    let # make sure to discard the inferred source
        specs = collect(only(methods(f42078)).specializations)
        mi = specs[findfirst(!isnothing, specs)]::Core.MethodInstance
        codeinf = getcache(mi)::Core.CodeInstance
        codeinf.inferred = nothing
    end

    let # inference should re-infer `f42078(::Int)` and we should get the same code
        code = get_code((Int,)) do a
            @inline f42078(a)
        end
        @test all(!isinvoke(:f42078), code)
        @test ninlined == length(code)
    end
end

begin
    # more idempotency of callsite inling
    # -----------------------------------
    # this test case requires forced constant propagation for callsite inlined function call,
    # particularly, in the following example, the inlinear will look up `+ₚ(::Point, ::Const(Point(2.25, 4.75)))`
    # and the callsite inlining needs the corresponding constant result to exist in the local cache

    struct Point
        x::Float64
        y::Float64
    end
    @noinline a::Point +ₚ b::Point = Point(a.x + b.x, a.y + b.y)

    function compute_idem_n(n)
        a = Point(1.5, 2.5)
        b = Point(2.25, 4.75)
        for i in 0:(n-1)
            a = @inline (a +ₚ b) +ₚ b
        end
        return a.x, a.y
    end
    let src = code_typed1(compute_idem_n, (Int,))
        @test count(isinvoke(:+ₚ), src.code) == 0 # successful inlining
    end

    function compute_idem_n(n)
        a = Point(1.5, 2.5)
        b = Point(2.25, 4.75)
        for i in 0:(n-1)
            a = (a +ₚ b) +ₚ b
        end
        return a.x, a.y
    end
    let src = code_typed1(compute_idem_n, (Int,))
        @test count(isinvoke(:+ₚ), src.code) == 2 # no inlining
    end

    compute_idem_n(42) # this execution should discard the cache of `+ₚ` since it's declared as `@noinline`

    function compute_idem_n(n)
        a = Point(1.5, 2.5)
        b = Point(2.25, 4.75)
        for i in 0:(n-1)
            @inline a = (a +ₚ b) +ₚ b
        end
        return a.x, a.y
    end
    let src = code_typed1(compute_idem_n, (Int,))
        @test count(isinvoke(:+ₚ), src.code) == 0 # no inlining !?
    end
end

# https://github.com/JuliaLang/julia/issues/42246
@test mktempdir() do dir
    cd(dir) do
        code = quote
            issue42246() = @noinline IOBuffer("a")
            let
                ci, rt = only(code_typed(issue42246))
                if any(ci.code) do stmt
                       Meta.isexpr(stmt, :invoke) &&
                       stmt.args[1].def.name === nameof(IOBuffer)
                   end
                    exit(0)
                else
                    exit(1)
               end
            end
        end |> string
        cmd = `$(Base.julia_cmd()) --code-coverage=tmp.info -e $code`
        success(pipeline(Cmd(cmd); stdout=stdout, stderr=stderr))
    end
end

# Issue #42264 - crash on certain union splits
let f(x) = (x...,)
    # Test splatting with a Union of non-{Tuple, SimpleVector} types that require creating new `iterate` calls
    # in inlining. For this particular case, we're relying on `iterate(::CaretesianIndex)` throwing an error, such
    # the the original apply call is not union-split, but the inserted `iterate` call is.
    @test code_typed(f, Tuple{Union{Int64, CartesianIndex{1}, CartesianIndex{3}}})[1][2] == Tuple{Int64}
end

# https://github.com/JuliaLang/julia/issues/42754
# inline union-split constant-prop'ed results
mutable struct X42754
    # NOTE in order to confuse `fieldtype_tfunc`, we need to have at least two fields with different types
    a::Union{Nothing, Int}
    b::Symbol
end
let src = code_typed1((X42754, Union{Nothing,Int})) do x, a
        # this `setproperty` call would be union-split and constant-prop will happen for
        # each signature: inlining would fail if we don't use constant-prop'ed source
        # since the approximate inlining cost of `convert(fieldtype(X, sym), a)` would
        # end up very high if we don't propagate `sym::Const(:a)`
        x.a = a
        x
    end
    @test all(src.code) do @nospecialize x
        !(isinvoke(:setproperty!, x) || iscall((src, setproperty!), x))
    end
end

import Base: @constprop

# test union-split callsite with successful and unsuccessful constant-prop' results
# (also for https://github.com/JuliaLang/julia/issues/43287)
@constprop :aggressive @inline f42840(cond::Bool, xs::Tuple, a::Int) =  # should be successful, and inlined with constant prop' result
    cond ? xs[a] : @noinline(length(xs))
@constprop :none @noinline f42840(::Bool, xs::AbstractVector, a::Int) = # should be unsuccessful, but still statically resolved
    xs[a]
let src = code_typed((Union{Tuple{Int,Int,Int}, Vector{Int}},)) do xs
             f42840(true, xs, 2)
         end |> only |> first
    # `f43287(true, xs::Tuple{Int,Int,Int}, 2)` => `getfield(xs, 2)`
    # `f43287(true, xs::Vector{Int}, 2)` => `:invoke f43287(true, xs, 2)`
    @test count(iscall((src, getfield)), src.code) == 1
    @test count(isinvoke(:length), src.code) == 0
    @test count(isinvoke(:f42840), src.code) == 1
end
# a bit weird, but should handle this kind of case as well
@constprop :aggressive @noinline g42840(xs, a::Int) = xs[a]         # should be successful, but only statically resolved
@constprop :none @inline g42840(xs::AbstractVector, a::Int) = xs[a] # should be unsuccessful, still inlined
let src = code_typed((Union{Tuple{Int,Int,Int}, Vector{Int}},)) do xs
        g42840(xs, 2)
    end |> only |> first
    # `(xs::Vector{Int})[a::Const(2)]` => `Base.arrayref(true, xs, 2)`
    @test count(iscall((src, Base.arrayref)), src.code) == 1
    @test count(isinvoke(:g42840), src.code) == 1
end

# test single, non-dispatchtuple callsite inlining

@constprop :none @inline test_single_nondispatchtuple(@nospecialize(t)) =
    isa(t, DataType) && t.name === Type.body.name
let
    src = code_typed1((Any,)) do x
        test_single_nondispatchtuple(x)
    end
    @test all(src.code) do @nospecialize x
        !(isinvoke(:test_single_nondispatchtuple, x) || iscall((src, test_single_nondispatchtuple), x))
    end
end

@constprop :aggressive @inline test_single_nondispatchtuple(c, @nospecialize(t)) =
    c && isa(t, DataType) && t.name === Type.body.name
let
    src = code_typed1((Any,)) do x
        test_single_nondispatchtuple(true, x)
    end
    @test all(src.code) do @nospecialize(x)
        !(isinvoke(:test_single_nondispatchtuple, x) || iscall((src, test_single_nondispatchtuple), x))
    end
end

# validate inlining processing

@constprop :none @inline validate_unionsplit_inlining(@nospecialize(t)) = throw("invalid inlining processing detected")
@constprop :none @noinline validate_unionsplit_inlining(i::Integer) = (println(IOBuffer(), "prevent inlining"); false)
let
    invoke(xs) = validate_unionsplit_inlining(xs[1])
    @test invoke(Any[10]) === false
end

@constprop :aggressive @inline validate_unionsplit_inlining(c, @nospecialize(t)) = c && throw("invalid inlining processing detected")
@constprop :aggressive @noinline validate_unionsplit_inlining(c, i::Integer) = c && (println(IOBuffer(), "prevent inlining"); false)
let
    invoke(xs) = validate_unionsplit_inlining(true, xs[1])
    @test invoke(Any[10]) === false
end

# test union-split, non-dispatchtuple callsite inlining

@constprop :none @noinline abstract_unionsplit(@nospecialize x::Any) = Base.inferencebarrier(:Any)
@constprop :none @noinline abstract_unionsplit(@nospecialize x::Number) = Base.inferencebarrier(:Number)
let src = code_typed1((Any,)) do x
        abstract_unionsplit(x)
    end
    @test count(isinvoke(:abstract_unionsplit), src.code) == 2
    @test count(iscall((src, abstract_unionsplit)), src.code) == 0 # no fallback dispatch
end
let src = code_typed1((Union{Type,Number},)) do x
        abstract_unionsplit(x)
    end
    @test count(isinvoke(:abstract_unionsplit), src.code) == 2
    @test count(iscall((src, abstract_unionsplit)), src.code) == 0 # no fallback dispatch
end

@constprop :none @noinline abstract_unionsplit_fallback(@nospecialize x::Type) = Base.inferencebarrier(:Any)
@constprop :none @noinline abstract_unionsplit_fallback(@nospecialize x::Number) = Base.inferencebarrier(:Number)
let src = code_typed1((Any,)) do x
        abstract_unionsplit_fallback(x)
    end
    @test count(isinvoke(:abstract_unionsplit_fallback), src.code) == 2
    @test count(iscall((src, abstract_unionsplit_fallback)), src.code) == 1 # fallback dispatch
end
let src = code_typed1((Union{Type,Number},)) do x
        abstract_unionsplit_fallback(x)
    end
    @test count(isinvoke(:abstract_unionsplit_fallback), src.code) == 2
    @test count(iscall((src, abstract_unionsplit)), src.code) == 0 # no fallback dispatch
end

@constprop :aggressive @inline abstract_unionsplit(c, @nospecialize x::Any) = (c && println("erase me"); typeof(x))
@constprop :aggressive @inline abstract_unionsplit(c, @nospecialize x::Number) = (c && println("erase me"); typeof(x))
let src = code_typed1((Any,)) do x
        abstract_unionsplit(false, x)
    end
    @test count(iscall((src, typeof)), src.code) == 2
    @test count(isinvoke(:println), src.code) == 0
    @test count(iscall((src, println)), src.code) == 0
    @test count(iscall((src, abstract_unionsplit)), src.code) == 0 # no fallback dispatch
end
let src = code_typed1((Union{Type,Number},)) do x
        abstract_unionsplit(false, x)
    end
    @test count(iscall((src, typeof)), src.code) == 2
    @test count(isinvoke(:println), src.code) == 0
    @test count(iscall((src, println)), src.code) == 0
    @test count(iscall((src, abstract_unionsplit)), src.code) == 0 # no fallback dispatch
end

@constprop :aggressive @inline abstract_unionsplit_fallback(c, @nospecialize x::Type) = (c && println("erase me"); typeof(x))
@constprop :aggressive @inline abstract_unionsplit_fallback(c, @nospecialize x::Number) = (c && println("erase me"); typeof(x))
let src = code_typed1((Any,)) do x
        abstract_unionsplit_fallback(false, x)
    end
    @test count(iscall((src, typeof)), src.code) == 2
    @test count(isinvoke(:println), src.code) == 0
    @test count(iscall((src, println)), src.code) == 0
    @test count(iscall((src, abstract_unionsplit_fallback)), src.code) == 1 # fallback dispatch
end
let src = code_typed1((Union{Type,Number},)) do x
        abstract_unionsplit_fallback(false, x)
    end
    @test count(iscall((src, typeof)), src.code) == 2
    @test count(isinvoke(:println), src.code) == 0
    @test count(iscall((src, println)), src.code) == 0
    @test count(iscall((src, abstract_unionsplit)), src.code) == 0 # no fallback dispatch
end

abstract_diagonal_dispatch(x::Int, y::Int) = 1
abstract_diagonal_dispatch(x::Real, y::Int) = 2
abstract_diagonal_dispatch(x::Int, y::Real) = 3
function test_abstract_diagonal_dispatch(xs)
    @test abstract_diagonal_dispatch(xs[1], xs[2]) == 1
    @test abstract_diagonal_dispatch(xs[3], xs[4]) == 3
    @test abstract_diagonal_dispatch(xs[5], xs[6]) == 2
    @test_throws MethodError abstract_diagonal_dispatch(xs[7], xs[8])
end
test_abstract_diagonal_dispatch(Any[
    1, 1,    # => 1
    1, 1.0,  # => 3
    1.0, 1,  # => 2
    1.0, 1.0 # => MethodError
])

constrained_dispatch(x::T, y::T) where T<:Real = 0
let src = code_typed1((Real,Real,)) do x, y
        constrained_dispatch(x, y)
    end
    @test any(iscall((src, constrained_dispatch)), src.code) # should account for MethodError
end
@test_throws MethodError let
    x, y = 1.0, 1
    constrained_dispatch(x, y)
end

# issue 43104

@inline isGoodType(@nospecialize x::Type) =
    x !== Any && !(@noinline Base.has_free_typevars(x))
let # aggressive inlining of single, abstract method match
    src = code_typed((Type, Any,)) do x, y
        isGoodType(x), isGoodType(y)
    end |> only |> first
    # both callsites should be inlined
    @test count(isinvoke(:has_free_typevars), src.code) == 2
    # `isGoodType(y::Any)` isn't fully covered, thus a runtime type check and fallback dynamic dispatch should be inserted
    @test count(iscall((src,isGoodType)), src.code) == 1
end

@inline isGoodType2(cnd, @nospecialize x::Type) =
    x !== Any && !(@noinline (cnd ? Core.Compiler.isType : Base.has_free_typevars)(x))
let # aggressive inlining of single, abstract method match (with constant-prop'ed)
    src = code_typed((Type, Any,)) do x, y
        isGoodType2(true, x), isGoodType2(true, y)
    end |> only |> first
    # both callsite should be inlined with constant-prop'ed result
    @test count(isinvoke(:isType), src.code) == 2
    @test count(isinvoke(:has_free_typevars), src.code) == 0
    # `isGoodType(y::Any)` isn't fully convered, thus a runtime type check and fallback dynamic dispatch should be inserted
    @test count(iscall((src,isGoodType2)), src.code) == 1
end

@noinline function checkBadType!(@nospecialize x::Type)
    if x === Any || Base.has_free_typevars(x)
        println(x)
    end
    return nothing
end
let # aggressive static dispatch of single, abstract method match
    src = code_typed((Type, Any,)) do x, y
        checkBadType!(x), checkBadType!(y)
    end |> only |> first
    # both callsites should be resolved statically
    @test count(isinvoke(:checkBadType!), src.code) == 2
    # `checkBadType!(y::Any)` isn't fully covered, thus a runtime type check and fallback dynamic dispatch should be inserted
    @test count(iscall((src,checkBadType!)), src.code) == 1
end

@testset "late_inline_special_case!" begin
    let src = code_typed((Symbol,Any,Any)) do a, b, c
            TypeVar(a, b, c)
        end |> only |> first
        @test count(iscall((src,TypeVar)), src.code) == 0
        @test count(iscall((src,Core._typevar)), src.code) == 1
    end
    let src = code_typed((TypeVar,Any)) do a, b
            UnionAll(a, b)
        end |> only |> first
        @test count(iscall((src,UnionAll)), src.code) == 0
    end
end

# have_fma elimination inside ^
f_pow() = ^(2.0, -1.0)
@test fully_eliminated(f_pow, Tuple{})

# bug where Conditional wasn't being properly marked as ConstAPI
let
    @noinline fcond(a, b) = a === b
    ftest(a) = (fcond(a, nothing); a)
    @test fully_eliminated(ftest, Tuple{Bool})
end

# sqrt not considered volatile
f_sqrt() = sqrt(2)
@test fully_eliminated(f_sqrt, Tuple{})

# use constant prop' result even when the return type doesn't get refined
const Gx = Ref{Any}()
Base.@constprop :aggressive function conditional_escape!(cnd, x)
    if cnd
        Gx[] = x
    end
    return nothing
end
@test fully_eliminated((String,)) do x
    Base.@invoke conditional_escape!(false::Any, x::Any)
end

@testset "strides for ReshapedArray (PR#44027)" begin
    # Type-based contiguous check
    a = vec(reinterpret(reshape,Int16,reshape(view(reinterpret(Int32,randn(10)),2:11),5,:)))
    f(a) = only(strides(a));
    @test fully_eliminated(f, Tuple{typeof(a)}) && f(a) == 1
end

@testset "elimination of `get_binding_type`" begin
    m = Module()
    @eval m begin
        global x::Int
        f() = Core.get_binding_type($m, :x)
        g() = Core.get_binding_type($m, :y)
    end

    @test fully_eliminated(m.f, Tuple{}; retval=Int)
    src = code_typed(m.g, ())[][1]
    @test count(iscall((src, Core.get_binding_type)), src.code) == 1
    @test m.g() === Any
end

# have_fma elimination inside ^
f_pow() = ^(2.0, -1.0)
@test fully_eliminated(f_pow, Tuple{})

# unused total, noinline function
@noinline function f_total_noinline(x)
    return x + 1.0
end
@noinline function f_voltatile_escape(ptr)
    unsafe_store!(ptr, 0)
end
function f_call_total_noinline_unused(x)
    f_total_noinline(x)
    return x
end
function f_call_volatile_escape(ptr)
    f_voltatile_escape(ptr)
    return ptr
end

@test fully_eliminated(f_call_total_noinline_unused, Tuple{Float64})
@test !fully_eliminated(f_call_volatile_escape, Tuple{Ptr{Int}})

let b = Expr(:block, (:(y += sin($x)) for x in randn(1000))...)
    @eval function f_sin_perf()
        y = 0.0
        $b
        y
    end
end
@test fully_eliminated(f_sin_perf, Tuple{})

# Test that we inline the constructor of something that is not const-inlineable
const THE_REF_NULL = Ref{Int}()
const THE_REF = Ref{Int}(0)
struct FooTheRef
    x::Ref
    FooTheRef(v) = new(v === nothing ? THE_REF_NULL : THE_REF)
end
let src = code_typed1() do
        FooTheRef(nothing)
    end
    @test count(isnew, src.code) == 1
end
let src = code_typed1() do
        FooTheRef(0)
    end
    @test count(isnew, src.code) == 1
end
let src = code_typed1() do
        Base.@invoke FooTheRef(nothing::Any)
    end
    @test count(isnew, src.code) == 1
end
let src = code_typed1() do
        Base.@invoke FooTheRef(0::Any)
    end
    @test count(isnew, src.code) == 1
end
@test fully_eliminated() do
    FooTheRef(nothing)
    nothing
end
@test fully_eliminated() do
    FooTheRef(0)
    nothing
end
@test fully_eliminated() do
    Base.@invoke FooTheRef(nothing::Any)
    nothing
end
@test fully_eliminated() do
    Base.@invoke FooTheRef(0::Any)
    nothing
end

# Test that the Core._apply_iterate bail path taints effects
function f_apply_bail(f)
    f(()...)
    return nothing
end
f_call_apply_bail(f) = f_apply_bail(f)
@test !fully_eliminated(f_call_apply_bail, Tuple{Function})

# Test that arraysize has proper effect modeling
@test fully_eliminated(M->(size(M, 2); nothing), Tuple{Matrix{Float64}})

# DCE of non-inlined callees
@noinline noninlined_dce_simple(a) = identity(a)
@test fully_eliminated((String,)) do s
    noninlined_dce_simple(s)
    nothing
end
@noinline noninlined_dce_new(a::String) = Some(a)
@test fully_eliminated((String,)) do s
    noninlined_dce_new(s)
    nothing
end
mutable struct SafeRef{T}
    x::T
end
Base.getindex(s::SafeRef) = getfield(s, 1)
Base.setindex!(s::SafeRef, x) = setfield!(s, 1, x)
@noinline noninlined_dce_new(a::Symbol) = SafeRef(a)
@test fully_eliminated((Symbol,)) do s
    noninlined_dce_new(s)
    nothing
end
# should be resolved once we merge https://github.com/JuliaLang/julia/pull/43923
@test_broken fully_eliminated((Union{Symbol,String},)) do s
    noninlined_dce_new(s)
    nothing
end

# Test that ambigous calls don't accidentally get nothrow effect
ambig_effect_test(a::Int, b) = 1
ambig_effect_test(a, b::Int) = 1
ambig_effect_test(a, b) = 1
global ambig_unknown_type_global=1
@noinline function conditionally_call_ambig(b::Bool, a)
    if b
        ambig_effect_test(a, ambig_unknown_type_global)
    end
    return 0
end
function call_call_ambig(b::Bool)
    conditionally_call_ambig(b, 1)
    return 1
end
@test !fully_eliminated(call_call_ambig, Tuple{Bool})

# Test that a missing methtable identification gets tainted
# appropriately
struct FCallback; f::Union{Nothing, Function}; end
f_invoke_callback(fc) = let f=fc.f; (f !== nothing && f(); nothing); end
function f_call_invoke_callback(f::FCallback)
    f_invoke_callback(f)
    return nothing
end
@test !fully_eliminated(f_call_invoke_callback, Tuple{FCallback})

# https://github.com/JuliaLang/julia/issues/41694
Base.@assume_effects :terminates_globally function issue41694(x)
    res = 1
    1 < x < 20 || throw("bad")
    while x > 1
        res *= x
        x -= 1
    end
    return res
end
@test fully_eliminated() do
    issue41694(2)
end

Base.@assume_effects :terminates_globally function recur_termination1(x)
    x == 1 && return 1
    1 < x < 20 || throw("bad")
    return x * recur_termination1(x-1)
end
@test fully_eliminated() do
    recur_termination1(12)
end
Base.@assume_effects :terminates_globally function recur_termination21(x)
    x == 1 && return 1
    1 < x < 20 || throw("bad")
    return recur_termination22(x)
end
recur_termination22(x) = x * recur_termination21(x-1)
@test fully_eliminated() do
    recur_termination21(12) + recur_termination22(12)
end

const ___CONST_DICT___ = Dict{Any,Any}(Symbol(c) => i for (i, c) in enumerate('a':'z'))
Base.@assume_effects :total_may_throw concrete_eval(
    f, args...; kwargs...) = f(args...; kwargs...)
@test fully_eliminated() do
    concrete_eval(getindex, ___CONST_DICT___, :a)
end

# https://github.com/JuliaLang/julia/issues/44732
struct Component44732
    v
end
struct Container44732
    x::Union{Nothing,Component44732}
end

# NOTE make sure to prevent inference bail out
validate44732(::Component44732) = nothing
validate44732(::Any) = error("don't erase this error!")

function issue44732(c::Container44732)
    validate44732(c.x)
    return nothing
end

let src = code_typed1(issue44732, (Container44732,))
    @test any(isinvoke(:validate44732), src.code)
end
@test_throws ErrorException("don't erase this error!") issue44732(Container44732(nothing))

global x44200::Int = 0
function f44200()
    global x44200 = 0
    while x44200 < 10
        x44200 += 1
    end
    x44200
end
let src = code_typed1(f44200)
    @test count(x -> isa(x, Core.PiNode), src.code) == 0
end

# Test that peeling off one case from (::Any) doesn't introduce
# a dynamic dispatch.
@noinline f_peel(x::Int) = Base.inferencebarrier(1)
@noinline f_peel(@nospecialize(x::Any)) = Base.inferencebarrier(2)
g_call_peel(x) = f_peel(x)
let src = code_typed1(g_call_peel, Tuple{Any})
    @test count(isinvoke(:f_peel), src.code) == 2
end

const my_defined_var = 42
@test fully_eliminated((); retval=42) do
    getglobal(@__MODULE__, :my_defined_var, :monotonic)
end
@test !fully_eliminated() do
    getglobal(@__MODULE__, :my_defined_var, :foo)
end

<<<<<<< HEAD
mutable struct Atomic{T}
    @atomic x::T
end

muladd1(x, y) = muladd(x, y, one(x))

@testset "`Core.Compiler.optimize_modifyfield!`" begin
    @testset "modifyop is resolved and atomicrmw-elgible" begin
        src = code_typed(Tuple{Atomic{Int}}) do a
            @atomic a.x += 1
        end |> only |> first
        calls = filter(iscall((src, modifyfield!)), src.code)
        @test length(calls) == 1
        expr = only(calls)
        @test singleton_type(argextype(expr.args[4], src)) === Core.Intrinsics.add_int
    end
    @testset "modifyop is resolved but not atomicrmw-elgible" begin
        src = code_typed(Tuple{Atomic{Float64}}) do a
            modifyproperty!(a, :x, muladd1, 2.0, :monotonic)
        end |> only |> first
        calls = filter(x -> isexpr(x, :invoke_modify), src.code)
        @test length(calls) == 1
        expr = only(calls)
        @test (expr.args[1]::MethodInstance).def.name === :muladd1
    end
    @testset "modifyop cannot be resolved" begin
        src = code_typed(Tuple{Atomic{Int},Any}) do a, x
            @atomic a.x += x
        end |> only |> first
        calls = filter(iscall((src, modifyfield!)), src.code)
        @test length(calls) == 1
        expr = only(calls)
        @test singleton_type(argextype(expr.args[4], src)) === +
    end
=======
# Test for deletion of value-dependent control flow that is apparent
# at inference time, but hard to delete later.
function maybe_error_int(x::Int)
    if x > 2
        Base.donotdelete(Base.inferencebarrier(x))
        error()
    end
    return 1
end
@test fully_eliminated() do
    return maybe_error_int(1)
>>>>>>> 3d787a78
end<|MERGE_RESOLUTION|>--- conflicted
+++ resolved
@@ -1247,7 +1247,6 @@
     getglobal(@__MODULE__, :my_defined_var, :foo)
 end
 
-<<<<<<< HEAD
 mutable struct Atomic{T}
     @atomic x::T
 end
@@ -1282,7 +1281,8 @@
         expr = only(calls)
         @test singleton_type(argextype(expr.args[4], src)) === +
     end
-=======
+end
+
 # Test for deletion of value-dependent control flow that is apparent
 # at inference time, but hard to delete later.
 function maybe_error_int(x::Int)
@@ -1294,5 +1294,4 @@
 end
 @test fully_eliminated() do
     return maybe_error_int(1)
->>>>>>> 3d787a78
 end