--- conflicted
+++ resolved
@@ -250,7 +250,6 @@
     end
 end
 
-<<<<<<< HEAD
 @testset "issue #20979" begin
     f20979(z::Complex) = [z.re -z.im; z.im z.re]
     v = [1+2im]'
@@ -264,8 +263,8 @@
     v = [rand(2,2), rand(2,2), rand(2,2)]
     @test g20979.(v', v') == g20979.(collect(v'), collect(v')) ==
           map(g20979, v', v') == map(g20979, collect(v'), collect(v'))
-=======
+end
+
 @testset "ambiguity between * methods with RowVectors and ConjRowVectors (#20971)" begin
     @test RowVector(ConjArray(ones(4))) * ones(4) == 4
->>>>>>> f0aedc6c
 end