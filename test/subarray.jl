--- conflicted
+++ resolved
@@ -1075,8 +1075,6 @@
         @test !isassigned(v, 1, 2) # inbounds but not assigned
         @test !isassigned(v, 3, 3) # out-of-bounds
     end
-<<<<<<< HEAD
-=======
 end
 
 @testset "aliasing checks with shared indices" begin
@@ -1108,7 +1106,6 @@
     @test Base.mightalias(view(C, :, :, 1), view(A, :, :, 2)) # This is overly conservative
     @test Base.mightalias(@view(C[begin:2:end, :, 1]), view(A, :, :, 1))
     @test Base.mightalias(@view(C[begin:2:end, :, 1]), view(A, :, :, 2)) # This is overly conservative
->>>>>>> 59074fa7
 end
 
 @testset "aliasing check with reshaped subarrays" begin
