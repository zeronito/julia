--- conflicted
+++ resolved
@@ -1566,7 +1566,6 @@
     @test isempty(keepat!(a, []))
 end
 
-<<<<<<< HEAD
 @testset "reshape may mix axes, Integers and colon" begin
     for a in Any[1:3, collect(1:3), reshape(collect(1:3), 1, 1, 3)]
         r13 = reshape(a, 1, 3)
@@ -1585,9 +1584,9 @@
     end
     a = 1:3
     @test reshape(a, axes(a, 1), axes(a,2)) == reshape(a, size(a, 1), size(a,2))
-=======
+end
+
 @testset "reshape methods for AbstractVectors" begin
     r = Base.IdentityUnitRange(3:4)
     @test reshape(r, :) === reshape(r, (:,)) === r
->>>>>>> 586acfbe
 end