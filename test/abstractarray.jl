# This file is a part of Julia. License is MIT: http://julialang.org/license

A = rand(5,4,3)
@testset "Bounds checking" begin
    @test checkbounds(Bool, A, 1, 1, 1) == true
    @test checkbounds(Bool, A, 5, 4, 3) == true
    @test checkbounds(Bool, A, 0, 1, 1) == false
    @test checkbounds(Bool, A, 1, 0, 1) == false
    @test checkbounds(Bool, A, 1, 1, 0) == false
    @test checkbounds(Bool, A, 6, 4, 3) == false
    @test checkbounds(Bool, A, 5, 5, 3) == false
    @test checkbounds(Bool, A, 5, 4, 4) == false
    @test checkbounds(Bool, A, 1) == true           # linear indexing
    @test checkbounds(Bool, A, 60) == true
    @test checkbounds(Bool, A, 61) == false
    @test checkbounds(Bool, A, 2, 2, 2, 1) == true  # extra indices
    @test checkbounds(Bool, A, 2, 2, 2, 2) == false
    @test checkbounds(Bool, A, 1, 1)  == true       # partial linear indexing (PLI)
    # @test checkbounds(Bool, A, 1, 12) == false     # PLI TODO: Re-enable after partial linear indexing deprecation
    # @test checkbounds(Bool, A, 5, 12) == false     # PLI TODO: Re-enable after partial linear indexing deprecation
    @test checkbounds(Bool, A, 1, 13) == false      # PLI
    # @test checkbounds(Bool, A, 6, 12) == false    # PLI TODO: Re-enable after partial linear indexing deprecation
end

@testset "single CartesianIndex" begin
    @test checkbounds(Bool, A, CartesianIndex((1, 1, 1))) == true
    @test checkbounds(Bool, A, CartesianIndex((5, 4, 3))) == true
    @test checkbounds(Bool, A, CartesianIndex((0, 1, 1))) == false
    @test checkbounds(Bool, A, CartesianIndex((1, 0, 1))) == false
    @test checkbounds(Bool, A, CartesianIndex((1, 1, 0))) == false
    @test checkbounds(Bool, A, CartesianIndex((6, 4, 3))) == false
    @test checkbounds(Bool, A, CartesianIndex((5, 5, 3))) == false
    @test checkbounds(Bool, A, CartesianIndex((5, 4, 4))) == false
    @test checkbounds(Bool, A, CartesianIndex((1,))) == true
    # @test checkbounds(Bool, A, CartesianIndex((60,))) == false     # TODO: Re-enable after partial linear indexing deprecation
    @test checkbounds(Bool, A, CartesianIndex((61,))) == false
    @test checkbounds(Bool, A, CartesianIndex((2, 2, 2, 1,))) == true
    @test checkbounds(Bool, A, CartesianIndex((2, 2, 2, 2,))) == false
    @test checkbounds(Bool, A, CartesianIndex((1, 1,)))  == true
    # @test checkbounds(Bool, A, CartesianIndex((1, 12,))) == false  # TODO: Re-enable after partial linear indexing deprecation
    # @test checkbounds(Bool, A, CartesianIndex((5, 12,))) == false  # TODO: Re-enable after partial linear indexing deprecation
    @test checkbounds(Bool, A, CartesianIndex((1, 13,))) == false
    # @test checkbounds(Bool, A, CartesianIndex((6, 12,))) == false # TODO: Re-enable after partial linear indexing deprecation
end

@testset "mix of CartesianIndex and Int" begin
    @test checkbounds(Bool, A, CartesianIndex((1,)), 1, CartesianIndex((1,))) == true
    @test checkbounds(Bool, A, CartesianIndex((5, 4)), 3)  == true
    @test checkbounds(Bool, A, CartesianIndex((0, 1)), 1)  == false
    @test checkbounds(Bool, A, 1, CartesianIndex((0, 1)))  == false
    @test checkbounds(Bool, A, 1, 1, CartesianIndex((0,))) == false
    @test checkbounds(Bool, A, 6, CartesianIndex((4, 3)))  == false
    @test checkbounds(Bool, A, 5, CartesianIndex((5,)), 3) == false
    @test checkbounds(Bool, A, CartesianIndex((5,)), CartesianIndex((4,)), CartesianIndex((4,)))  == false
end

@testset "vector indices" begin
    @test checkbounds(Bool, A, 1:5, 1:4, 1:3) == true
    @test checkbounds(Bool, A, 0:5, 1:4, 1:3) == false
    @test checkbounds(Bool, A, 1:5, 0:4, 1:3) == false
    @test checkbounds(Bool, A, 1:5, 1:4, 0:3) == false
    @test checkbounds(Bool, A, 1:6, 1:4, 1:3) == false
    @test checkbounds(Bool, A, 1:5, 1:5, 1:3) == false
    @test checkbounds(Bool, A, 1:5, 1:4, 1:4) == false
    @test checkbounds(Bool, A, 1:60) == true
    @test checkbounds(Bool, A, 1:61) == false
    @test checkbounds(Bool, A, 2, 2, 2, 1:1) == true  # extra indices
    @test checkbounds(Bool, A, 2, 2, 2, 1:2) == false
    @test checkbounds(Bool, A, 1:5, 1:4) == true
    # @test checkbounds(Bool, A, 1:5, 1:12) == false # TODO: Re-enable after partial linear indexing deprecation
    @test checkbounds(Bool, A, 1:5, 1:13) == false
    # @test checkbounds(Bool, A, 1:6, 1:12) == false # TODO: Re-enable after partial linear indexing deprecation
end

@testset "logical" begin
    @test checkbounds(Bool, A, trues(5), trues(4), trues(3)) == true
    @test checkbounds(Bool, A, trues(6), trues(4), trues(3)) == false
    @test checkbounds(Bool, A, trues(5), trues(5), trues(3)) == false
    @test checkbounds(Bool, A, trues(5), trues(4), trues(4)) == false
    @test checkbounds(Bool, A, trues(60)) == true
    @test checkbounds(Bool, A, trues(61)) == false
    @test checkbounds(Bool, A, 2, 2, 2, trues(1)) == true  # extra indices
    @test checkbounds(Bool, A, 2, 2, 2, trues(2)) == false
    # @test checkbounds(Bool, A, trues(5), trues(12)) == false  # TODO: Re-enable after partial linear indexing deprecation
    @test checkbounds(Bool, A, trues(5), trues(13)) == false
    # @test checkbounds(Bool, A, trues(6), trues(12)) == false # TODO: Re-enable after partial linear indexing deprecation
    @test checkbounds(Bool, A, trues(5, 4, 3)) == true
    @test checkbounds(Bool, A, trues(5, 4, 2)) == false
    @test checkbounds(Bool, A, trues(5, 12)) == false
    @test checkbounds(Bool, A, trues(1, 5), trues(1, 4, 1), trues(1, 1, 3)) == false
    @test checkbounds(Bool, A, trues(1, 5), trues(1, 4, 1), trues(1, 1, 2)) == false
    @test checkbounds(Bool, A, trues(1, 5), trues(1, 5, 1), trues(1, 1, 3)) == false
    @test checkbounds(Bool, A, trues(1, 5), :, 2) == false
end

@testset "array of CartesianIndex" begin
    @test checkbounds(Bool, A, [CartesianIndex((1, 1, 1))]) == true
    @test checkbounds(Bool, A, [CartesianIndex((5, 4, 3))]) == true
    @test checkbounds(Bool, A, [CartesianIndex((0, 1, 1))]) == false
    @test checkbounds(Bool, A, [CartesianIndex((1, 0, 1))]) == false
    @test checkbounds(Bool, A, [CartesianIndex((1, 1, 0))]) == false
    @test checkbounds(Bool, A, [CartesianIndex((6, 4, 3))]) == false
    @test checkbounds(Bool, A, [CartesianIndex((5, 5, 3))]) == false
    @test checkbounds(Bool, A, [CartesianIndex((5, 4, 4))]) == false
    @test checkbounds(Bool, A, [CartesianIndex((1, 1))], 1) == true
    @test checkbounds(Bool, A, [CartesianIndex((5, 4))], 3) == true
    @test checkbounds(Bool, A, [CartesianIndex((0, 1))], 1) == false
    @test checkbounds(Bool, A, [CartesianIndex((1, 0))], 1) == false
    @test checkbounds(Bool, A, [CartesianIndex((1, 1))], 0) == false
    @test checkbounds(Bool, A, [CartesianIndex((6, 4))], 3) == false
    @test checkbounds(Bool, A, [CartesianIndex((5, 5))], 3) == false
    @test checkbounds(Bool, A, [CartesianIndex((5, 4))], 4) == false
end

@testset "sub2ind & ind2sub" begin
    @testset "0-dimensional" begin
        for i = 1:4
            @test sub2ind((), i) == i
        end
        @test sub2ind((), 2, 2) == 3
        @test ind2sub((), 1) == ()
        @test_throws BoundsError ind2sub((), 2)
    end

    @testset "1-dimensional" begin
        for i = 1:4
            @test sub2ind((3,), i) == i
            @test ind2sub((3,), i) == (i,)
        end
        @test sub2ind((3,), 2, 2) == 5
        @test_throws MethodError ind2sub((3,), 2, 2)
        #   ambiguity btw cartesian indexing and linear indexing in 1d when
        #   indices may be nontraditional
        @test_throws ArgumentError sub2ind((1:3,), 2)
        @test_throws ArgumentError ind2sub((1:3,), 2)
    end

    @testset "2-dimensional" begin
        k = 0
        for j = 1:3, i = 1:4
            @test sub2ind((4,3), i, j) == (k+=1)
            @test ind2sub((4,3), k) == (i,j)
            @test sub2ind((1:4,1:3), i, j) == k
            @test ind2sub((1:4,1:3), k) == (i,j)
            @test sub2ind((0:3,3:5), i-1, j+2) == k
            @test ind2sub((0:3,3:5), k) == (i-1, j+2)
        end
        @testset "Delete when partial linear indexing is deprecated (#14770)" begin
            @test sub2ind((4,3), 7) == 7
            @test sub2ind((1:4,1:3), 7) == 7
            @test sub2ind((0:3,3:5), 7) == 8
        end
    end

    @testset "3-dimensional" begin
        l = 0
        for k = 1:2, j = 1:3, i = 1:4
            @test sub2ind((4,3,2), i, j, k) == (l+=1)
            @test ind2sub((4,3,2), l) == (i,j,k)
            @test sub2ind((1:4,1:3,1:2), i, j, k) == l
            @test ind2sub((1:4,1:3,1:2), l) == (i,j,k)
            @test sub2ind((0:3,3:5,-101:-100), i-1, j+2, k-102) == l
            @test ind2sub((0:3,3:5,-101:-100), l) == (i-1, j+2, k-102)
        end

        A = reshape(collect(1:9), (3,3))
        @test ind2sub(size(A), 6) == (3,2)
        @test sub2ind(size(A), 3, 2) == 6
        @test ind2sub(A, 6) == (3,2)
        @test sub2ind(A, 3, 2) == 6

        @testset "PR #9256" begin
            function pr9256()
                m = [1 2 3; 4 5 6; 7 8 9]
                ind2sub(m, 6)
            end
            @test pr9256() == (3,2)
        end
    end
end

# token type on which to dispatch testing methods in order to avoid potential
# name conflicts elsewhere in the base test suite
mutable struct TestAbstractArray end

## Tests for the abstract array interfaces with minimally defined array types

# A custom linear fast array type with 24 elements that doesn't rely upon Array storage
mutable struct T24Linear{T,N,dims} <: AbstractArray{T,N}
    v1::T;  v2::T;  v3::T;  v4::T;  v5::T;  v6::T;  v7::T;  v8::T
    v9::T;  v10::T; v11::T; v12::T; v13::T; v14::T; v15::T; v16::T
    v17::T; v18::T; v19::T; v20::T; v21::T; v22::T; v23::T; v24::T
    T24Linear{T,N,d}() where {T,N,d} =
        (prod(d) == 24 || throw(DimensionMismatch("T24Linear must have 24 elements")); new())
    function T24Linear{T,N,d}(v1,v2,v3,v4,v5,v6,v7,v8,v9,v10,v11,v12,
                              v13,v14,v15,v16,v17,v18,v19,v20,v21,v22,v23,v24) where {T,N,d}
        prod(d) == 24 || throw(DimensionMismatch("T24Linear must have 24 elements"))
        new(v1,v2,v3,v4,v5,v6,v7,v8,v9,v10,v11,v12,v13,v14,v15,v16,v17,v18,v19,v20,v21,v22,v23,v24)
    end
end

T24Linear(::Type{T}, dims::Int...) where T = T24Linear(T, dims)
T24Linear(::Type{T}, dims::NTuple{N,Int}) where {T,N} = T24Linear{T,N,dims}()

Base.convert{T,N  }(::Type{T24Linear     }, X::AbstractArray{T,N}) = convert(T24Linear{T,N}, X)
Base.convert{T,N,_}(::Type{T24Linear{T  }}, X::AbstractArray{_,N}) = convert(T24Linear{T,N}, X)
Base.convert{T,N  }(::Type{T24Linear{T,N}}, X::AbstractArray     ) = T24Linear{T,N,size(X)}(X...)

Base.size{T,N,dims}(::T24Linear{T,N,dims}) = dims
import Base: LinearFast
Base.linearindexing{A<:T24Linear}(::Type{A}) = LinearFast()
Base.getindex(A::T24Linear, i::Int) = getfield(A, i)
Base.setindex!{T}(A::T24Linear{T}, v, i::Int) = setfield!(A, i, convert(T, v))

# A custom linear slow sparse-like array that relies upon Dict for its storage
struct TSlow{T,N} <: AbstractArray{T,N}
    data::Dict{NTuple{N,Int}, T}
    dims::NTuple{N,Int}
end
TSlow{T}(::Type{T}, dims::Int...) = TSlow(T, dims)
TSlow{T,N}(::Type{T}, dims::NTuple{N,Int}) = TSlow{T,N}(Dict{NTuple{N,Int}, T}(), dims)

Base.convert{T,N  }(::Type{TSlow{T,N}}, X::TSlow{T,N}) = X
Base.convert{T,N  }(::Type{TSlow     }, X::AbstractArray{T,N}) = convert(TSlow{T,N}, X)
Base.convert{T,N,_}(::Type{TSlow{T  }}, X::AbstractArray{_,N}) = convert(TSlow{T,N}, X)
Base.convert{T,N  }(::Type{TSlow{T,N}}, X::AbstractArray     ) = begin
    A = TSlow(T, size(X))
    for I in CartesianRange(size(X))
        A[I.I...] = X[I.I...]
    end
    A
end

Base.size(A::TSlow) = A.dims
Base.similar{T}(A::TSlow, ::Type{T}, dims::Dims) = TSlow(T, dims)
import Base: LinearSlow
Base.linearindexing{A<:TSlow}(::Type{A}) = LinearSlow()
# Until #11242 is merged, we need to define each dimension independently
Base.getindex{T}(A::TSlow{T,0}) = get(A.data, (), zero(T))
Base.getindex{T}(A::TSlow{T,1}, i1::Int) = get(A.data, (i1,), zero(T))
Base.getindex{T}(A::TSlow{T,2}, i1::Int, i2::Int) = get(A.data, (i1,i2), zero(T))
Base.getindex{T}(A::TSlow{T,3}, i1::Int, i2::Int, i3::Int) =
    get(A.data, (i1,i2,i3), zero(T))
Base.getindex{T}(A::TSlow{T,4}, i1::Int, i2::Int, i3::Int, i4::Int) =
    get(A.data, (i1,i2,i3,i4), zero(T))
Base.getindex{T}(A::TSlow{T,5}, i1::Int, i2::Int, i3::Int, i4::Int, i5::Int) =
    get(A.data, (i1,i2,i3,i4,i5), zero(T))

Base.setindex!{T}(A::TSlow{T,0}, v) = (A.data[()] = v)
Base.setindex!{T}(A::TSlow{T,1}, v, i1::Int) = (A.data[(i1,)] = v)
Base.setindex!{T}(A::TSlow{T,2}, v, i1::Int, i2::Int) = (A.data[(i1,i2)] = v)
Base.setindex!{T}(A::TSlow{T,3}, v, i1::Int, i2::Int, i3::Int) =
    (A.data[(i1,i2,i3)] = v)
Base.setindex!{T}(A::TSlow{T,4}, v, i1::Int, i2::Int, i3::Int, i4::Int) =
    (A.data[(i1,i2,i3,i4)] = v)
Base.setindex!{T}(A::TSlow{T,5}, v, i1::Int, i2::Int, i3::Int, i4::Int, i5::Int) =
    (A.data[(i1,i2,i3,i4,i5)] = v)

const can_inline = Base.JLOptions().can_inline != 0
function test_scalar_indexing{T}(::Type{T}, shape, ::Type{TestAbstractArray})
    N = prod(shape)
    A = reshape(collect(1:N), shape)
    B = T(A)
    @test A == B
    # Test indexing up to 5 dimensions
    i=0
    for i5 = 1:size(B, 5)
        for i4 = 1:size(B, 4)
            for i3 = 1:size(B, 3)
                for i2 = 1:size(B, 2)
                    for i1 = 1:size(B, 1)
                        i += 1
                        @test A[i1,i2,i3,i4,i5] == B[i1,i2,i3,i4,i5] == i
                        @test A[i1,i2,i3,i4,i5] ==
                              Base.unsafe_getindex(B, i1, i2, i3, i4, i5) == i
                    end
                end
            end
        end
    end
    # Test linear indexing and partial linear indexing
    i=0
    for i1 = 1:length(B)
        i += 1
        @test A[i1] == B[i1] == i
    end
    i=0
    for i2 = 1:size(B, 2)
        for i1 = 1:size(B, 1)
            i += 1
            @test A[i1,i2] == B[i1,i2] == i
        end
    end
    @test A == B
    i=0
    for i3 = 1:size(B, 3)
        for i2 = 1:size(B, 2)
            for i1 = 1:size(B, 1)
                i += 1
                @test A[i1,i2,i3] == B[i1,i2,i3] == i
            end
        end
    end
    # Test zero-dimensional accesses
    @test A[] == B[] == A[1] == B[1] == 1
    # Test multidimensional scalar indexed assignment
    C = T(Int, shape)
    D1 = T(Int, shape)
    D2 = T(Int, shape)
    D3 = T(Int, shape)
    i=0
    for i5 = 1:size(B, 5)
        for i4 = 1:size(B, 4)
            for i3 = 1:size(B, 3)
                for i2 = 1:size(B, 2)
                    for i1 = 1:size(B, 1)
                        i += 1
                        C[i1,i2,i3,i4,i5] = i
                        # test general unsafe_setindex!
                        Base.unsafe_setindex!(D1, i, i1,i2,i3,i4,i5)
                        # test for dropping trailing dims
                        Base.unsafe_setindex!(D2, i, i1,i2,i3,i4,i5, 1, 1, 1)
                        # test for expanding index argument to appropriate dims
                        Base.unsafe_setindex!(D3, i, i1,i2,i3,i4)
                    end
                end
            end
        end
    end
    @test D1 == D2 == C == B == A
    @test D3[:, :, :, :, 1] == D2[:, :, :, :, 1]
    # Test linear indexing and partial linear indexing
    C = T(Int, shape)
    fill!(C, 0)
    @test C != B && C != A
    i=0
    for i1 = 1:length(C)
        i += 1
        C[i1] = i
    end
    @test C == B == A
    C = T(Int, shape)
    i=0
    C2 = reshape(C, Val{2})
    for i2 = 1:size(C2, 2)
        for i1 = 1:size(C2, 1)
            i += 1
            C2[i1,i2] = i
        end
    end
    @test C == B == A
    C = T(Int, shape)
    i=0
    C3 = reshape(C, Val{3})
    for i3 = 1:size(C3, 3)
        for i2 = 1:size(C3, 2)
            for i1 = 1:size(C3, 1)
                i += 1
                C3[i1,i2,i3] = i
            end
        end
    end
    @test C == B == A
    # Test zero-dimensional setindex
    A[] = 0; B[] = 0
    @test A[] == B[] == 0
    @test A == B
end

function test_vector_indexing{T}(::Type{T}, shape, ::Type{TestAbstractArray})
    @testset "test_vector_indexing{T}" begin
        N = prod(shape)
        A = reshape(collect(1:N), shape)
        B = T(A)
        idxs = rand(1:N, 3, 3, 3)
        @test B[idxs] == A[idxs] == idxs
        @test B[vec(idxs)] == A[vec(idxs)] == vec(idxs)
        @test B[:] == A[:] == collect(1:N)
        @test B[1:end] == A[1:end] == collect(1:N)
        # @test B[:,:] == A[:,:] == reshape(1:N, shape[1], prod(shape[2:end])) # TODO: Re-enable after partial linear indexing deprecation
        # @test B[1:end,1:end] == A[1:end,1:end] == reshape(1:N, shape[1], prod(shape[2:end])) # TODO: Re-enable after partial linear indexing deprecation

        @testset "Test with containers that aren't Int[]" begin
            @test B[[]] == A[[]] == []
            @test B[convert(Array{Any}, idxs)] == A[convert(Array{Any}, idxs)] == idxs
        end

        idx1 = rand(1:size(A, 1), 3)
        idx2 = rand(1:size(A, 2), 4, 5)
        @testset "Test adding dimensions with matrices" begin
            @test B[idx1, idx2] == A[idx1, idx2] == reshape(A[idx1, vec(idx2)], 3, 4, 5) == reshape(B[idx1, vec(idx2)], 3, 4, 5)
            @test B[1, idx2] == A[1, idx2] == reshape(A[1, vec(idx2)], 4, 5) == reshape(B[1, vec(idx2)], 4, 5)
        end
            # test removing dimensions with 0-d arrays
        @testset "test removing dimensions with 0-d arrays" begin
            idx0 = reshape([rand(1:size(A, 1))])
            @test B[idx0, idx2] == A[idx0, idx2] == reshape(A[idx0[], vec(idx2)], 4, 5) == reshape(B[idx0[], vec(idx2)], 4, 5)
            # @test B[reshape([end]), reshape([end])] == A[reshape([end]), reshape([end])] == reshape([A[end,end]]) == reshape([B[end,end]]) # TODO: Re-enable after partial linear indexing deprecation
        end

        mask = bitrand(shape)
        @testset "test logical indexing" begin
            @test B[mask] == A[mask] == B[find(mask)] == A[find(mask)] == find(mask)
            @test B[vec(mask)] == A[vec(mask)] == find(mask)
            mask1 = bitrand(size(A, 1))
            mask2 = bitrand(size(A, 2))
            @test B[mask1, mask2] == A[mask1, mask2] == B[find(mask1), find(mask2)]
            @test B[mask1, 1] == A[mask1, 1] == find(mask1)
        end
    end
end

function test_primitives{T}(::Type{T}, shape, ::Type{TestAbstractArray})
    N = prod(shape)
    A = reshape(collect(1:N), shape)
    B = T(A)

    # last(a)
    @test last(B) == B[length(B)]

    # strides(a::AbstractArray)
    @inferred strides(B)
    strides_B = strides(B)
    for (i, _stride) in enumerate(collect(strides_B))
        @test _stride == stride(B, i)
    end

    # isassigned(a::AbstractArray, i::Int...)
    j = rand(1:length(B))
    @test isassigned(B, j) == true
    if T == T24Linear
        @test isassigned(B, length(B) + 1) == false
    end

    # reshape(a::AbstractArray, dims::Dims)
    @test_throws DimensionMismatch reshape(B, (0, 1))

    # copy!(dest::AbstractArray, src::AbstractArray)
    @test_throws BoundsError copy!(Array{Int}(10), [1:11...])

    # convert{T, N}(::Type{Array}, A::AbstractArray{T, N})
    X = [1:10...]
    Y = [1 2; 3 4]
    @test convert(Array, X) == X
    @test convert(Array, Y) == Y

    # convert{T}(::Type{Vector}, A::AbstractVector{T})
    @test convert(Vector, X) == X
    @test convert(Vector, view(X, 2:4)) == [2,3,4]
    @test_throws MethodError convert(Vector, Y)

    # convert{T}(::Type{Matrix}, A::AbstractMatrix{T})
    @test convert(Matrix, Y) == Y
    @test convert(Matrix, view(Y, 1:2, 1:2)) == Y
    @test_throws MethodError convert(Matrix, X)
end

<<<<<<< HEAD
type TestThrowNoGetindex{T} <: AbstractVector{T} end
@testset "ErrorException if getindex is not defined" begin
=======
let
    mutable struct TestThrowNoGetindex{T} <: AbstractVector{T} end
>>>>>>> 2bb27272
    Base.length(::TestThrowNoGetindex) = 2
    Base.size(::TestThrowNoGetindex) = (2,)
    @test_throws ErrorException isassigned(TestThrowNoGetindex{Float64}(), 1)
end

function test_in_bounds(::Type{TestAbstractArray})
    n = rand(2:5)
    sz = rand(2:5, n)
    len = prod(sz)
    A = zeros(sz...)
    for i in 1:len
        @test checkbounds(Bool, A, i) == true
    end
    @test checkbounds(Bool, A, len + 1) == false
end

mutable struct UnimplementedFastArray{T, N} <: AbstractArray{T, N} end
Base.linearindexing(::UnimplementedFastArray) = Base.LinearFast()

mutable struct UnimplementedSlowArray{T, N} <: AbstractArray{T, N} end
Base.linearindexing(::UnimplementedSlowArray) = Base.LinearSlow()

mutable struct UnimplementedArray{T, N} <: AbstractArray{T, N} end

function test_getindex_internals{T}(::Type{T}, shape, ::Type{TestAbstractArray})
    N = prod(shape)
    A = reshape(collect(1:N), shape)
    B = T(A)

    @test getindex(A) == 1
    @test getindex(B) == 1
    @test Base.unsafe_getindex(A) == 1
    @test Base.unsafe_getindex(B) == 1
end

function test_getindex_internals(::Type{TestAbstractArray})
    U = UnimplementedFastArray{Int, 2}()
    V = UnimplementedSlowArray{Int, 2}()
    @test_throws ErrorException getindex(U, 1)
    @test_throws ErrorException Base.unsafe_getindex(U, 1)
    @test_throws ErrorException getindex(V, 1, 1)
    @test_throws ErrorException Base.unsafe_getindex(V, 1, 1)
end

function test_setindex!_internals{T}(::Type{T}, shape, ::Type{TestAbstractArray})
    N = prod(shape)
    A = reshape(collect(1:N), shape)
    B = T(A)

    Base.unsafe_setindex!(B, 1)
    @test B[1] == 1
end

function test_setindex!_internals(::Type{TestAbstractArray})
    U = UnimplementedFastArray{Int, 2}()
    V = UnimplementedSlowArray{Int, 2}()
    @test_throws ErrorException setindex!(U, 0, 1)
    @test_throws ErrorException Base.unsafe_setindex!(U, 0, 1)
    @test_throws ErrorException setindex!(V, 0, 1, 1)
    @test_throws ErrorException Base.unsafe_setindex!(V, 0, 1, 1)
end

function test_get(::Type{TestAbstractArray})
    A = T24Linear([1:24...])
    B = TSlow([1:24...])

    @test get(A, (), 0) == Int[]
    @test get(B, (), 0) == TSlow(Int, 0)
end

function test_cat(::Type{TestAbstractArray})
    A = T24Linear([1:24...])
    b_int = reshape([1:27...], 3, 3, 3)
    b_float = reshape(Float64[1:27...], 3, 3, 3)
    b2hcat = Array{Float64}(3, 6, 3)
    b1 = reshape([1:9...], 3, 3)
    b2 = reshape([10:18...], 3, 3)
    b3 = reshape([19:27...], 3, 3)
    b2hcat[:, :, 1] = hcat(b1, b1)
    b2hcat[:, :, 2] = hcat(b2, b2)
    b2hcat[:, :, 3] = hcat(b3, b3)
    b3hcat = Array{Float64}(3, 9, 3)
    b3hcat[:, :, 1] = hcat(b1, b1, b1)
    b3hcat[:, :, 2] = hcat(b2, b2, b2)
    b3hcat[:, :, 3] = hcat(b3, b3, b3)
    B = TSlow(b_int)
    B1 = TSlow([1:24...])
    B2 = TSlow([1:25...])
    C1 = TSlow([1 2; 3 4])
    C2 = TSlow([1 2 3; 4 5 6])
    C3 = TSlow([1 2; 3 4; 5 6])
    D = [1:24...]
    i = rand(1:10)

    @test cat(i) == Any[]
    @test vcat() == Any[]
    @test hcat() == Any[]
    @test hcat(1, 1.0, 3, 3.0) == [1.0 1.0 3.0 3.0]
    @test_throws ArgumentError hcat(B1, B2)
    @test_throws ArgumentError vcat(C1, C2)

    @test vcat(B) == B
    @test hcat(B) == B
    @test Base.typed_hcat(Float64, B) == TSlow(b_float)
    @test Base.typed_hcat(Float64, B, B) == TSlow(b2hcat)
    @test Base.typed_hcat(Float64, B, B, B) == TSlow(b3hcat)

    @test vcat(B1, B2) == TSlow(vcat([1:24...], [1:25...]))
    @test hcat(C1, C2) == TSlow([1 2 1 2 3; 3 4 4 5 6])
    @test hcat(C1, C2, C1) == TSlow([1 2 1 2 3 1 2; 3 4 4 5 6 3 4])

    # hvcat
    for nbc in (1, 2, 3, 4, 5, 6)
        @test hvcat(nbc, 1:120...) ==
              transpose(reshape([1:120...], nbc, round(Int, 120 / nbc)))
    end

    @test_throws ArgumentError hvcat(7, 1:20...)
    @test_throws ArgumentError hvcat((2), C1, C3)
    @test_throws ArgumentError hvcat((1), C1, C2)
    @test_throws ArgumentError hvcat((1), C2, C3)

    tup = tuple(rand(1:10, i)...)
    @test hvcat(tup) == []

    # check for shape mismatch
    @test_throws ArgumentError hvcat((2, 2), 1, 2, 3, 4, 5)
    @test_throws ArgumentError Base.typed_hvcat(Int, (2, 2), 1, 2, 3, 4, 5)
    # check for # of columns mismatch b/w rows
    @test_throws ArgumentError hvcat((3, 2), 1, 2, 3, 4, 5, 6)
    @test_throws ArgumentError Base.typed_hvcat(Int, (3, 2), 1, 2, 3, 4, 5, 6)

    # 18395
    @test isa(Any["a" 5; 2//3 1.0][2,1], Rational{Int})

    # 13665, 19038
    @test @inferred(hcat([1.0 2.0], 3))::Array{Float64,2} == [1.0 2.0 3.0]
    @test @inferred(vcat([1.0, 2.0], 3))::Array{Float64,1} == [1.0, 2.0, 3.0]

    @test @inferred(vcat(["a"], "b"))::Vector{String} == ["a", "b"]
    @test @inferred(vcat((1,), (2.0,)))::Vector{Tuple{Real}} == [(1,), (2.0,)]
end

function test_ind2sub(::Type{TestAbstractArray})
    n = rand(2:5)
    dims = tuple(rand(1:5, n)...)
    len = prod(dims)
    A = reshape(collect(1:len), dims...)
    I = ind2sub(dims, [1:len...])
    for i in 1:len
        idx = [ I[j][i] for j in 1:n ]
        @test A[idx...] == A[i]
    end
end

# A custom linear slow array that insists upon Cartesian indexing
mutable struct TSlowNIndexes{T,N} <: AbstractArray{T,N}
    data::Array{T,N}
end
Base.linearindexing{A<:TSlowNIndexes}(::Type{A}) = Base.LinearSlow()
Base.size(A::TSlowNIndexes) = size(A.data)
Base.getindex(A::TSlowNIndexes, index::Int...) = error("Must use $(ndims(A)) indexes")
Base.getindex{T}(A::TSlowNIndexes{T,2}, i::Int, j::Int) = A.data[i,j]


mutable struct GenericIterator{N} end
Base.start{N}(::GenericIterator{N}) = 1
Base.next{N}(::GenericIterator{N}, i) = (i, i + 1)
Base.done{N}(::GenericIterator{N}, i) = i > N ? true : false
Base.iteratorsize{N}(::Type{GenericIterator{N}}) = Base.SizeUnknown()

function test_map(::Type{TestAbstractArray})
    empty_pool = WorkerPool([myid()])
    pmap_fallback = (f, c...) -> pmap(empty_pool, f, c...)

    for mapf in [map, asyncmap, pmap_fallback]
        for typ in (Float16, Float32, Float64,
                    Int8, Int16, Int32, Int64, Int128,
                    UInt8, UInt16, UInt32, UInt64, UInt128),
            arg_typ in (Integer,
                        Signed,
                        Unsigned)
            X = typ[1:10...]
            _typ = typeof(arg_typ(one(typ)))
            @test mapf(arg_typ, X) == _typ[1:10...]
        end

        # generic map
        f(x) = x + 1
        I = GenericIterator{10}()
        @test mapf(f, I) == Any[2:11...]

        # AbstractArray map for 2 arg case
        f(x, y) = x + y
        B = Float64[1:10...]
        C = Float64[1:10...]
        @test mapf(f, convert(Vector{Int},B), C) == Float64[ 2 * i for i in 1:10 ]
        @test mapf(f, Int[], Float64[]) == Union{}[]
        # map with different result types
        let m = mapf(x->x+1, Number[1, 2.0])
            # FIXME why is this different for asyncmap?
            @test mapf !== map || isa(m, Vector{Real})
            @test m == Real[2, 3.0]
        end

        # AbstractArray map for N-arg case
        A = Array{Int}(10)
        f(x, y, z) = x + y + z
        D = Float64[1:10...]

        @test map!(f, A, B, C, D) == Int[ 3 * i for i in 1:10 ]
        @test mapf(f, B, C, D) == Float64[ 3 * i for i in 1:10 ]
        @test mapf(f, Int[], Int[], Complex{Int}[]) == Union{}[]
    end

    # In-place map
    A = Float64[1:10...]
    map!(x -> x*x, A, A)
    @test A == map(x -> x*x, Float64[1:10...])
    B = Float64[1:10...]
    Base.asyncmap!(x->x*x, B, B)
    @test A == B

    # Map to destination collection
    map!((x,y,z)->x*y*z, A, Float64[1:10...], Float64[1:10...], Float64[1:10...])
    @test A == map(x->x*x*x, Float64[1:10...])
    Base.asyncmap!((x,y,z)->x*y*z, B, Float64[1:10...], Float64[1:10...], Float64[1:10...])
    @test A == B
end

@testset "issue #15689, mapping an abstract type" begin
    @test isa(map(Set, Array[[1,2],[3,4]]), Vector{Set{Int}})
end

@testset "mapping over scalars and empty arguments:" begin
    @test map(sin, 1) === sin(1)
    @test map(()->1234) === 1234
end

function test_UInt_indexing(::Type{TestAbstractArray})
    A = [1:100...]
    _A = Expr(:quote, A)
    for i in 1:100
        _i8 = convert(UInt8, i)
        _i16 = convert(UInt16, i)
        _i32 = convert(UInt32, i)
        for _i in (_i8, _i16, _i32)
            @eval begin
                @test $_A[$_i] == $i
            end
        end
    end
end

# Issue 13315
function test_13315(::Type{TestAbstractArray})
    U = UInt(1):UInt(2)
    @test [U;[U;]] == [UInt(1), UInt(2), UInt(1), UInt(2)]
end

# checksquare
function test_checksquare()
    @test LinAlg.checksquare(zeros(2,2)) == 2
    @test LinAlg.checksquare(zeros(2,2),zeros(3,3)) == [2,3]
    @test_throws DimensionMismatch LinAlg.checksquare(zeros(2,3))
end

#----- run tests -------------------------------------------------------------#

@testset for T in (T24Linear, TSlow), shape in ((24,), (2, 12), (2,3,4), (1,2,3,4), (4,3,2,1))
    test_scalar_indexing(T, shape, TestAbstractArray)
    test_vector_indexing(T, shape, TestAbstractArray)
    test_primitives(T, shape, TestAbstractArray)
    test_getindex_internals(T, shape, TestAbstractArray)
    test_setindex!_internals(T, shape, TestAbstractArray)
end
test_in_bounds(TestAbstractArray)
test_getindex_internals(TestAbstractArray)
test_setindex!_internals(TestAbstractArray)
test_get(TestAbstractArray)
test_cat(TestAbstractArray)
test_ind2sub(TestAbstractArray)
test_map(TestAbstractArray)
test_UInt_indexing(TestAbstractArray)
test_13315(TestAbstractArray)
test_checksquare()

A = TSlowNIndexes(rand(2,2))
@test_throws ErrorException A[1]
@test A[1,1] == A.data[1]
@test first(A) == A.data[1]

@testset "#16381" begin
    @inferred size(rand(3,2,1), 2, 1)
    @inferred size(rand(3,2,1), 2, 1, 3)

    @test @inferred(indices(rand(3,2)))    == (1:3,1:2)
    @test @inferred(indices(rand(3,2,1)))  == (1:3,1:2,1:1)
    @test @inferred(indices(rand(3,2), 1)) == 1:3
    @test @inferred(indices(rand(3,2), 2)) == 1:2
    @test @inferred(indices(rand(3,2), 3)) == 1:1
end

@testset "#17088" begin
    n = 10
    M = rand(n, n)
    @testset "vector of vectors" begin
        v = [[M]; [M]] # using vcat
        @test size(v) == (2,)
        @test !issparse(v)
    end
    @testset "matrix of vectors" begin
        m1 = [[M] [M]] # using hcat
        m2 = [[M] [M];] # using hvcat
        @test m1 == m2
        @test size(m1) == (1,2)
        @test !issparse(m1)
        @test !issparse(m2)
    end
end

@testset "isinteger and isreal" begin
    @test all(isinteger, Diagonal(rand(1:5,5)))
    @test isreal(Diagonal(rand(5)))
end

@testset "unary ops" begin
    A = Diagonal(rand(1:5,5))
    @test +(A) == A
    @test *(A) == A
end

@testset "flipdim on empty" begin
    @test flipdim(Diagonal([]),1) == Diagonal([])
end

@testset "ndims and friends" begin
    @test ndims(Diagonal(rand(1:5,5))) == 2
    @test ndims(Diagonal{Float64}) == 2
    @test Base.elsize(Diagonal(rand(1:5,5))) == sizeof(Int)
end

@testset "Issue #17811" begin
    A17811 = Integer[]
    I = [abs(x) for x in A17811]
    @test isa(I, Array{Any,1})
    push!(I, 1)
    @test I == Any[1]
    @test isa(map(abs, A17811), Array{Any,1})
end

@testset "copymutable for itrs" begin
    @test Base.copymutable((1,2,3)) == [1,2,3]
end

@testset "sub2ind for empty tuple" begin
    @test sub2ind(()) == 1
end

@testset "to_shape" begin
    @test Base.to_shape(()) === ()
    @test Base.to_shape(1) === 1
end

@testset "issue #19267" begin
    @test ndims((1:3)[:]) == 1
    @test ndims((1:3)[:,:]) == 2
    @test ndims((1:3)[:,[1],:]) == 3
    @test ndims((1:3)[:,[1],:,[1]]) == 4
    @test ndims((1:3)[:,[1],1:1,:]) == 4
    @test ndims((1:3)[:,:,1:1,:]) == 4
    @test ndims((1:3)[:,:,1:1]) == 3
    @test ndims((1:3)[:,:,1:1,:,:,[1]]) == 6
end

@testset "dispatch loop introduced in #19305" begin
    @test [(1:2) zeros(2,2); ones(3,3)] == [[1,2] zeros(2,2); ones(3,3)] == [reshape([1,2],2,1) zeros(2,2); ones(3,3)]
end<|MERGE_RESOLUTION|>--- conflicted
+++ resolved
@@ -455,16 +455,13 @@
     @test_throws MethodError convert(Matrix, X)
 end
 
-<<<<<<< HEAD
-type TestThrowNoGetindex{T} <: AbstractVector{T} end
-@testset "ErrorException if getindex is not defined" begin
-=======
 let
     mutable struct TestThrowNoGetindex{T} <: AbstractVector{T} end
->>>>>>> 2bb27272
-    Base.length(::TestThrowNoGetindex) = 2
-    Base.size(::TestThrowNoGetindex) = (2,)
-    @test_throws ErrorException isassigned(TestThrowNoGetindex{Float64}(), 1)
+    @testset "ErrorException if getindex is not defined" begin
+        Base.length(::TestThrowNoGetindex) = 2
+        Base.size(::TestThrowNoGetindex) = (2,)
+        @test_throws ErrorException isassigned(TestThrowNoGetindex{Float64}(), 1)
+    end
 end
 
 function test_in_bounds(::Type{TestAbstractArray})
