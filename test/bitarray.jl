--- conflicted
+++ resolved
@@ -13,17 +13,10 @@
 bitcheck(b::BitArray) = Test._check_bitarray_consistency(b)
 bitcheck(x) = true
 
-<<<<<<< HEAD
-function check_bitop_call(ret_type, func, args...)
-    r1 = func(args...)
-    r2 = func(map(x->(isa(x, BitArray) ? Array(x) : x), args)...)
-    ret_type ≢ nothing && !isa(r1, ret_type) && @show ret_type, typeof(r1)
-=======
 function check_bitop_call(ret_type, func, args...; kwargs...)
     r1 = func(args...; kwargs...)
     r2 = func(map(x->(isa(x, BitArray) ? Array(x) : x), args)...; kwargs...)
-    ret_type ≢ nothing && !isa(r1, ret_type) && @show ret_type, r1
->>>>>>> b1b50664
+    ret_type ≢ nothing && !isa(r1, ret_type) && @show ret_type, typeof(r1)
     ret_type ≢ nothing && @test isa(r1, ret_type)
     @test tc(r1, r2)
     @test isequal(r1, ret_type ≡ nothing ? r2 : r2)
