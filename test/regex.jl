# This file is a part of Julia. License is MIT: https://julialang.org/license

@testset "regex" begin
    function collect_eachmatch(re, str; overlap=false)
        [m.match for m in collect(eachmatch(re, str, overlap = overlap))]
    end

    @test collect_eachmatch(r"a?b?", "asbd") == ["a","","b","",""] ==
        collect_eachmatch(r"""a?b?""", "asbd")
    @test collect_eachmatch(r"a?b?", "asbd", overlap=true) == ["a","","b","",""]
    @test collect_eachmatch(r"\w+", "hello", overlap=true) == ["hello","ello","llo","lo","o"]
    @test collect_eachmatch(r".\s", "x \u2200 x \u2203 y") == ["x ", "∀ ", "x ", "∃ "]
    @test collect_eachmatch(r"(\w+)(\s*)", "The dark side of the moon") ==
        ["The ", "dark ", "side ", "of ", "the ", "moon"]
    @test collect_eachmatch(r"", "") == [""]
    @test collect_eachmatch(r"", "", overlap=true) == [""]
    @test collect_eachmatch(r"aa", "aaaa") == ["aa", "aa"]
    @test collect_eachmatch(r"aa", "aaaa", overlap=true) == ["aa", "aa", "aa"]
    @test collect_eachmatch(r"", "aaa") == ["", "", "", ""]
    @test collect_eachmatch(r"", "aaa", overlap=true) == ["", "", "", ""]
    @test collect_eachmatch(r"GCG","GCGCG") == ["GCG"]
    @test collect_eachmatch(r"GCG","GCGCG",overlap=true) == ["GCG","GCG"]

    # Issue 8278
    target = """71.163.72.113 - - [30/Jul/2014:16:40:55 -0700] "GET emptymind.org/thevacantwall/wp-content/uploads/2013/02/DSC_006421.jpg HTTP/1.1" 200 492513 "http://images.search.yahoo.com/images/view;_ylt=AwrB8py9gdlTGEwADcSjzbkF;_ylu=X3oDMTI2cGZrZTA5BHNlYwNmcC1leHAEc2xrA2V4cARvaWQDNTA3NTRiMzYzY2E5OTEwNjBiMjc2YWJhMjkxMTEzY2MEZ3BvcwM0BGl0A2Jpbmc-?back=http%3A%2F%2Fus.yhs4.search.yahoo.com%2Fyhs%2Fsearch%3Fei%3DUTF-8%26p%3Dapartheid%2Bwall%2Bin%2Bpalestine%26type%3Dgrvydef%26param1%3D1%26param2%3Dsid%253Db01676f9c26355f014f8a9db87545d61%2526b%253DChrome%2526ip%253D71.163.72.113%2526p%253Dgroovorio%2526x%253DAC811262A746D3CD%2526dt%253DS940%2526f%253D7%2526a%253Dgrv_tuto1_14_30%26hsimp%3Dyhs-fullyhosted_003%26hspart%3Dironsource&w=588&h=387&imgurl=occupiedpalestine.files.wordpress.com%2F2012%2F08%2F5-peeking-through-the-wall.jpg%3Fw%3D588%26h%3D387&rurl=http%3A%2F%2Fwww.stopdebezetting.com%2Fwereldpers%2Fcompare-the-berlin-wall-vs-israel-s-apartheid-wall-in-palestine.html&size=49.0KB&name=...+%3Cb%3EApartheid+wall+in+Palestine%3C%2Fb%3E...+%7C+Or+you+go+peeking+through+the+%3Cb%3Ewall%3C%2Fb%3E&p=apartheid+wall+in+palestine&oid=50754b363ca991060b276aba291113cc&fr2=&fr=&tt=...+%3Cb%3EApartheid+wall+in+Palestine%3C%2Fb%3E...+%7C+Or+you+go+peeking+through+the+%3Cb%3Ewall%3C%2Fb%3E&b=0&ni=21&no=4&ts=&tab=organic&sigr=13evdtqdq&sigb=19k7nsjvb&sigi=12o2la1db&sigt=12lia2m0j&sign=12lia2m0j&.crumb=.yUtKgFI6DE&hsimp=yhs-fullyhosted_003&hspart=ironsource" "Mozilla/5.0 (Windows NT 6.1; WOW64) AppleWebKit/537.36 (KHTML, like Gecko) Chrome/36.0.1985.125 Safari/537.36"""
    pat = r"""([\d\.]+) ([\w.-]+) ([\w.-]+) (\[.+\]) "([^"\r\n]*|[^"\r\n\[]*\[.+\][^"]+|[^"\r\n]+.[^"]+)" (\d{3}) (\d+|-) ("(?:[^"]|\")+)"? ("(?:[^"]|\")+)"?"""
    match(pat, target)

    # issue #26829
    @test map(m -> m.match, eachmatch(r"^$|\S", "ö")) == ["ö"]

    # issue #26199
    @test map(m -> m.match, eachmatch(r"(\p{L}+)", "Tú")) == ["Tú"]
    @test map(m -> m.match, eachmatch(r"(\p{L}+)", "Tú lees.")) == ["Tú", "lees"]
    @test map(m -> m.match, eachmatch(r"(\p{L}+)", "¿Cuál es tu pregunta?")) == ["Cuál", "es", "tu", "pregunta"]

    # Issue 9545 (32 bit)
    buf = PipeBuffer()
    show(buf, r"")
    @test read(buf, String) == "r\"\""

    # see #10994, #11447: PCRE2 allows NUL chars in the pattern
    @test occursin(Regex("^a\0b\$"), "a\0b")

    # regex match / search string must be a String
    @test_throws ArgumentError match(r"test", GenericString("this is a test"))
    @test_throws ArgumentError findfirst(r"test", GenericString("this is a test"))

<<<<<<< HEAD
    # Issue 27125
    msg = "#Hello# from Julia"
    re = r"#(.+)# from (?<name>\w+)"
    subst = s"FROM: \g<name>\n MESSAGE: \1"
    @test replace(msg, re => subst) == "FROM: Julia\n MESSAGE: Hello"
=======
    # findall:
    @test findall(r"\w+", "foo bar") == [1:3, 5:7]
    @test findall(r"\w+", "foo bar", overlap=true) == [1:3, 2:3, 3:3, 5:7, 6:7, 7:7]
    @test findall(r"\w*", "foo bar") == [1:3, 4:3, 5:7, 8:7]
    @test findall(r"\b", "foo bar") == [1:0, 4:3, 5:4, 8:7]
>>>>>>> a8a567e7

    # Named subpatterns
    let m = match(r"(?<a>.)(.)(?<b>.)", "xyz")
        @test (m[:a], m[2], m["b"]) == ("x", "y", "z")
        @test sprint(show, m) == "RegexMatch(\"xyz\", a=\"x\", 2=\"y\", b=\"z\")"
    end

    # Backcapture reference in substitution string
    @test replace("abcde", r"(..)(?P<byname>d)" => s"\g<byname>xy\\\1") == "adxy\\bce"
    @test_throws ErrorException replace("a", r"(?P<x>)" => s"\g<y>")

    # Proper unicode handling
    @test  match(r"∀∀", "∀x∀∀∀").match == "∀∀"

    # 'a' flag to disable UCP
    @test match(r"\w+", "Düsseldorf").match == "Düsseldorf"
    @test match(r"\w+"a, "Düsseldorf").match == "D"

    # Regex behaves like a scalar in broadcasting
    @test occursin.(r"Hello", ["Hello", "World"]) == [true, false]

    @test startswith("abc", r"a")
    @test endswith("abc", r"c")
    @test !startswith("abc", r"b")
    @test !startswith("abc", r"c")
    @test !endswith("abc", r"a")
    @test !endswith("abc", r"b")

    @test !startswith("abc", r"A")
    @test startswith("abc", r"A"i)
    @test !endswith("abc", r"C")
    @test endswith("abc", r"C"i)

    @testset "multiplication & exponentiation" begin
        @test *(r"a") == r"a"

        @test r"a" * r"b" == r"(?:a)(?:b)"
        @test r"a" * "b"  == r"(?:a)\Qb\E"
        @test r"a" * 'b'  == r"(?:a)\Qb\E"
        @test "a"  * r"b" == r"\Qa\E(?:b)"
        @test 'a'  * r"b" == r"\Qa\E(?:b)"
        for a = (r"a", "a", 'a'),
            b = (r"b", "b", 'b'),
            c = (r"c", "c", 'c')
            a isa Regex || b isa Regex || c isa Regex || continue
            @test match(a * b * c, "abc") !== nothing
        end
        for s = ["thiscat", "thishat", "thatcat", "thathat"]
            @test match(r"this|that" * r"cat|hat", s) !== nothing
        end

        @test r"a"i * r"b"i == r"(?:a)(?:b)"i
        @test r"a"i * "b"   == r"(?:a)\Qb\E"i
        @test r"a"i * 'b'   == r"(?:a)\Qb\E"i
        @test "a"   * r"b"i == r"\Qa\E(?:b)"i
        @test 'a'   * r"b"i == r"\Qa\E(?:b)"i

        @test r"a"i  * r"b"m  == r"(?i:a)(?m:b)"
        @test r"a"im * r"b"m  == r"(?i:a)(?:b)"m
        @test r"a"im * r"b"im == r"(?:a)(?:b)"im
        @test r"a"im * r"b"i  == r"(?m:a)(?:b)"i

        r = r"" * raw"a\Eb|c"
        @test match(r, raw"a\Eb|c").match == raw"a\Eb|c"
        @test match(r, raw"c") == nothing

        # error for really incompatible options
        @test_throws ArgumentError r"a" * Regex("b", Base.DEFAULT_COMPILER_OPTS & ~Base.PCRE.UCP, Base.DEFAULT_MATCH_OPTS)
        @test_throws ArgumentError r"a" * Regex("b", Base.DEFAULT_COMPILER_OPTS, Base.DEFAULT_MATCH_OPTS & ~Base.PCRE.NO_UTF_CHECK)

        @test r"this|that"^2 == r"(?:this|that){2}"
    end

    # Test that PCRE throws the correct kind of error
    # TODO: Uncomment this once the corresponding change has propagated to CI
    #@test_throws ErrorException Base.PCRE.info(C_NULL, Base.PCRE.INFO_NAMECOUNT, UInt32)
end<|MERGE_RESOLUTION|>--- conflicted
+++ resolved
@@ -46,19 +46,17 @@
     @test_throws ArgumentError match(r"test", GenericString("this is a test"))
     @test_throws ArgumentError findfirst(r"test", GenericString("this is a test"))
 
-<<<<<<< HEAD
     # Issue 27125
     msg = "#Hello# from Julia"
     re = r"#(.+)# from (?<name>\w+)"
     subst = s"FROM: \g<name>\n MESSAGE: \1"
     @test replace(msg, re => subst) == "FROM: Julia\n MESSAGE: Hello"
-=======
+
     # findall:
     @test findall(r"\w+", "foo bar") == [1:3, 5:7]
     @test findall(r"\w+", "foo bar", overlap=true) == [1:3, 2:3, 3:3, 5:7, 6:7, 7:7]
     @test findall(r"\w*", "foo bar") == [1:3, 4:3, 5:7, 8:7]
     @test findall(r"\b", "foo bar") == [1:0, 4:3, 5:4, 8:7]
->>>>>>> a8a567e7
 
     # Named subpatterns
     let m = match(r"(?<a>.)(.)(?<b>.)", "xyz")
