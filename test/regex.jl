# This file is a part of Julia. License is MIT: https://julialang.org/license

<<<<<<< HEAD
function collect_eachmatch(re, str; overlap=false)
    [m.match for m in collect(eachmatch(re, str, overlap = overlap))]
end

@test collect_eachmatch(r"a?b?", "asbd") == ["a","","b","",""] ==
    collect_eachmatch(r"""a?b?""", "asbd")
@test collect_eachmatch(r"a?b?", "asbd", overlap=true) == ["a","","b","",""]
@test collect_eachmatch(r"\w+", "hello", overlap=true) == ["hello","ello","llo","lo","o"]
@test collect_eachmatch(r".\s", "x \u2200 x \u2203 y") == ["x ", "∀ ", "x ", "∃ "]
@test collect_eachmatch(r"(\w+)(\s*)", "The dark side of the moon") ==
    ["The ", "dark ", "side ", "of ", "the ", "moon"]
@test collect_eachmatch(r"", "") == [""]
@test collect_eachmatch(r"", "", overlap=true) == [""]
@test collect_eachmatch(r"aa", "aaaa") == ["aa", "aa"]
@test collect_eachmatch(r"aa", "aaaa", overlap=true) == ["aa", "aa", "aa"]
@test collect_eachmatch(r"", "aaa") == ["", "", "", ""]
@test collect_eachmatch(r"", "aaa", overlap=true) == ["", "", "", ""]
@test collect_eachmatch(r"GCG","GCGCG") == ["GCG"]
@test collect_eachmatch(r"GCG","GCGCG",overlap=true) == ["GCG","GCG"]

# Issue 8278
target = """71.163.72.113 - - [30/Jul/2014:16:40:55 -0700] "GET emptymind.org/thevacantwall/wp-content/uploads/2013/02/DSC_006421.jpg HTTP/1.1" 200 492513 "http://images.search.yahoo.com/images/view;_ylt=AwrB8py9gdlTGEwADcSjzbkF;_ylu=X3oDMTI2cGZrZTA5BHNlYwNmcC1leHAEc2xrA2V4cARvaWQDNTA3NTRiMzYzY2E5OTEwNjBiMjc2YWJhMjkxMTEzY2MEZ3BvcwM0BGl0A2Jpbmc-?back=http%3A%2F%2Fus.yhs4.search.yahoo.com%2Fyhs%2Fsearch%3Fei%3DUTF-8%26p%3Dapartheid%2Bwall%2Bin%2Bpalestine%26type%3Dgrvydef%26param1%3D1%26param2%3Dsid%253Db01676f9c26355f014f8a9db87545d61%2526b%253DChrome%2526ip%253D71.163.72.113%2526p%253Dgroovorio%2526x%253DAC811262A746D3CD%2526dt%253DS940%2526f%253D7%2526a%253Dgrv_tuto1_14_30%26hsimp%3Dyhs-fullyhosted_003%26hspart%3Dironsource&w=588&h=387&imgurl=occupiedpalestine.files.wordpress.com%2F2012%2F08%2F5-peeking-through-the-wall.jpg%3Fw%3D588%26h%3D387&rurl=http%3A%2F%2Fwww.stopdebezetting.com%2Fwereldpers%2Fcompare-the-berlin-wall-vs-israel-s-apartheid-wall-in-palestine.html&size=49.0KB&name=...+%3Cb%3EApartheid+wall+in+Palestine%3C%2Fb%3E...+%7C+Or+you+go+peeking+through+the+%3Cb%3Ewall%3C%2Fb%3E&p=apartheid+wall+in+palestine&oid=50754b363ca991060b276aba291113cc&fr2=&fr=&tt=...+%3Cb%3EApartheid+wall+in+Palestine%3C%2Fb%3E...+%7C+Or+you+go+peeking+through+the+%3Cb%3Ewall%3C%2Fb%3E&b=0&ni=21&no=4&ts=&tab=organic&sigr=13evdtqdq&sigb=19k7nsjvb&sigi=12o2la1db&sigt=12lia2m0j&sign=12lia2m0j&.crumb=.yUtKgFI6DE&hsimp=yhs-fullyhosted_003&hspart=ironsource" "Mozilla/5.0 (Windows NT 6.1; WOW64) AppleWebKit/537.36 (KHTML, like Gecko) Chrome/36.0.1985.125 Safari/537.36"""
pat = r"""([\d\.]+) ([\w.-]+) ([\w.-]+) (\[.+\]) "([^"\r\n]*|[^"\r\n\[]*\[.+\][^"]+|[^"\r\n]+.[^"]+)" (\d{3}) (\d+|-) ("(?:[^"]|\")+)"? ("(?:[^"]|\")+)"?"""
match(pat, target)

# issue #26829
@test map(m -> m.match, eachmatch(r"^$|\S", "ö")) == ["ö"]

# issue #26199
@test map(m -> m.match, eachmatch(r"(\p{L}+)", "Tú")) == ["Tú"]
@test map(m -> m.match, eachmatch(r"(\p{L}+)", "Tú lees.")) == ["Tú", "lees"]
@test map(m -> m.match, eachmatch(r"(\p{L}+)", "¿Cuál es tu pregunta?")) == ["Cuál", "es", "tu", "pregunta"]

# Issue 9545 (32 bit)
buf = PipeBuffer()
show(buf, r"")
@test read(buf, String) == "r\"\""

# see #10994, #11447: PCRE2 allows NUL chars in the pattern
@test occursin(Regex("^a\0b\$"), "a\0b")

# regex match / search string must be a String
@test_throws ArgumentError match(r"test", GenericString("this is a test"))
@test_throws ArgumentError findfirst(r"test", GenericString("this is a test"))

# Named subpatterns
let m = match(r"(?<a>.)(.)(?<b>.)", "xyz")
    @test (m[:a], m[2], m["b"]) == ("x", "y", "z")
    @test sprint(show, m) == "RegexMatch(\"xyz\", a=\"x\", 2=\"y\", b=\"z\")"
end

# Backcapture reference in substitution string
@test replace("abcde", r"(..)(?P<byname>d)" => s"\g<byname>xy\\\1") == "adxy\\bce"
@test_throws ErrorException replace("a", r"(?P<x>)" => s"\g<y>")

# Proper unicode handling
@test  match(r"∀∀", "∀x∀∀∀").match == "∀∀"

# 'a' flag to disable UCP
@test match(r"\w+", "Düsseldorf").match == "Düsseldorf"
@test match(r"\w+"a, "Düsseldorf").match == "D"

@test startswith("abc", r"a")
@test endswith("abc", r"c")
@test !startswith("abc", r"b")
@test !startswith("abc", r"c")
@test !endswith("abc", r"a")
@test !endswith("abc", r"b")

@test !startswith("abc", r"A")
@test startswith("abc", r"A"i)
@test !endswith("abc", r"C")
@test endswith("abc", r"C"i)
=======
@testset "regex" begin
    function collect_eachmatch(re, str; overlap=false)
        [m.match for m in collect(eachmatch(re, str, overlap = overlap))]
    end

    @test collect_eachmatch(r"a?b?", "asbd") == ["a","","b","",""] ==
        collect_eachmatch(r"""a?b?""", "asbd")
    @test collect_eachmatch(r"a?b?", "asbd", overlap=true) == ["a","","b","",""]
    @test collect_eachmatch(r"\w+", "hello", overlap=true) == ["hello","ello","llo","lo","o"]
    @test collect_eachmatch(r".\s", "x \u2200 x \u2203 y") == ["x ", "∀ ", "x ", "∃ "]
    @test collect_eachmatch(r"(\w+)(\s*)", "The dark side of the moon") ==
        ["The ", "dark ", "side ", "of ", "the ", "moon"]
    @test collect_eachmatch(r"", "") == [""]
    @test collect_eachmatch(r"", "", overlap=true) == [""]
    @test collect_eachmatch(r"aa", "aaaa") == ["aa", "aa"]
    @test collect_eachmatch(r"aa", "aaaa", overlap=true) == ["aa", "aa", "aa"]
    @test collect_eachmatch(r"", "aaa") == ["", "", "", ""]
    @test collect_eachmatch(r"", "aaa", overlap=true) == ["", "", "", ""]
    @test collect_eachmatch(r"GCG","GCGCG") == ["GCG"]
    @test collect_eachmatch(r"GCG","GCGCG",overlap=true) == ["GCG","GCG"]

    # Issue 8278
    target = """71.163.72.113 - - [30/Jul/2014:16:40:55 -0700] "GET emptymind.org/thevacantwall/wp-content/uploads/2013/02/DSC_006421.jpg HTTP/1.1" 200 492513 "http://images.search.yahoo.com/images/view;_ylt=AwrB8py9gdlTGEwADcSjzbkF;_ylu=X3oDMTI2cGZrZTA5BHNlYwNmcC1leHAEc2xrA2V4cARvaWQDNTA3NTRiMzYzY2E5OTEwNjBiMjc2YWJhMjkxMTEzY2MEZ3BvcwM0BGl0A2Jpbmc-?back=http%3A%2F%2Fus.yhs4.search.yahoo.com%2Fyhs%2Fsearch%3Fei%3DUTF-8%26p%3Dapartheid%2Bwall%2Bin%2Bpalestine%26type%3Dgrvydef%26param1%3D1%26param2%3Dsid%253Db01676f9c26355f014f8a9db87545d61%2526b%253DChrome%2526ip%253D71.163.72.113%2526p%253Dgroovorio%2526x%253DAC811262A746D3CD%2526dt%253DS940%2526f%253D7%2526a%253Dgrv_tuto1_14_30%26hsimp%3Dyhs-fullyhosted_003%26hspart%3Dironsource&w=588&h=387&imgurl=occupiedpalestine.files.wordpress.com%2F2012%2F08%2F5-peeking-through-the-wall.jpg%3Fw%3D588%26h%3D387&rurl=http%3A%2F%2Fwww.stopdebezetting.com%2Fwereldpers%2Fcompare-the-berlin-wall-vs-israel-s-apartheid-wall-in-palestine.html&size=49.0KB&name=...+%3Cb%3EApartheid+wall+in+Palestine%3C%2Fb%3E...+%7C+Or+you+go+peeking+through+the+%3Cb%3Ewall%3C%2Fb%3E&p=apartheid+wall+in+palestine&oid=50754b363ca991060b276aba291113cc&fr2=&fr=&tt=...+%3Cb%3EApartheid+wall+in+Palestine%3C%2Fb%3E...+%7C+Or+you+go+peeking+through+the+%3Cb%3Ewall%3C%2Fb%3E&b=0&ni=21&no=4&ts=&tab=organic&sigr=13evdtqdq&sigb=19k7nsjvb&sigi=12o2la1db&sigt=12lia2m0j&sign=12lia2m0j&.crumb=.yUtKgFI6DE&hsimp=yhs-fullyhosted_003&hspart=ironsource" "Mozilla/5.0 (Windows NT 6.1; WOW64) AppleWebKit/537.36 (KHTML, like Gecko) Chrome/36.0.1985.125 Safari/537.36"""
    pat = r"""([\d\.]+) ([\w.-]+) ([\w.-]+) (\[.+\]) "([^"\r\n]*|[^"\r\n\[]*\[.+\][^"]+|[^"\r\n]+.[^"]+)" (\d{3}) (\d+|-) ("(?:[^"]|\")+)"? ("(?:[^"]|\")+)"?"""
    match(pat, target)

    # issue #26829
    @test map(m -> m.match, eachmatch(r"^$|\S", "ö")) == ["ö"]

    # issue #26199
    @test map(m -> m.match, eachmatch(r"(\p{L}+)", "Tú")) == ["Tú"]
    @test map(m -> m.match, eachmatch(r"(\p{L}+)", "Tú lees.")) == ["Tú", "lees"]
    @test map(m -> m.match, eachmatch(r"(\p{L}+)", "¿Cuál es tu pregunta?")) == ["Cuál", "es", "tu", "pregunta"]

    # Issue 9545 (32 bit)
    buf = PipeBuffer()
    show(buf, r"")
    @test read(buf, String) == "r\"\""

    # see #10994, #11447: PCRE2 allows NUL chars in the pattern
    @test occursin(Regex("^a\0b\$"), "a\0b")

    # regex match / search string must be a String
    @test_throws ArgumentError match(r"test", GenericString("this is a test"))
    @test_throws ArgumentError findfirst(r"test", GenericString("this is a test"))

    # Named subpatterns
    let m = match(r"(?<a>.)(.)(?<b>.)", "xyz")
        @test (m[:a], m[2], m["b"]) == ("x", "y", "z")
        @test sprint(show, m) == "RegexMatch(\"xyz\", a=\"x\", 2=\"y\", b=\"z\")"
    end

    # Backcapture reference in substitution string
    @test replace("abcde", r"(..)(?P<byname>d)" => s"\g<byname>xy\\\1") == "adxy\\bce"
    @test_throws ErrorException replace("a", r"(?P<x>)" => s"\g<y>")

    # Proper unicode handling
    @test  match(r"∀∀", "∀x∀∀∀").match == "∀∀"

    # 'a' flag to disable UCP
    @test match(r"\w+", "Düsseldorf").match == "Düsseldorf"
    @test match(r"\w+"a, "Düsseldorf").match == "D"

    # Regex behaves like a scalar in broadcasting
    @test occursin.(r"Hello", ["Hello", "World"]) == [true, false]

    # Test that PCRE throws the correct kind of error
    # TODO: Uncomment this once the corresponding change has propagated to CI
    #@test_throws ErrorException Base.PCRE.info(C_NULL, Base.PCRE.INFO_NAMECOUNT, UInt32)
end
>>>>>>> 585feb0d
<|MERGE_RESOLUTION|>--- conflicted
+++ resolved
@@ -1,80 +1,5 @@
 # This file is a part of Julia. License is MIT: https://julialang.org/license
 
-<<<<<<< HEAD
-function collect_eachmatch(re, str; overlap=false)
-    [m.match for m in collect(eachmatch(re, str, overlap = overlap))]
-end
-
-@test collect_eachmatch(r"a?b?", "asbd") == ["a","","b","",""] ==
-    collect_eachmatch(r"""a?b?""", "asbd")
-@test collect_eachmatch(r"a?b?", "asbd", overlap=true) == ["a","","b","",""]
-@test collect_eachmatch(r"\w+", "hello", overlap=true) == ["hello","ello","llo","lo","o"]
-@test collect_eachmatch(r".\s", "x \u2200 x \u2203 y") == ["x ", "∀ ", "x ", "∃ "]
-@test collect_eachmatch(r"(\w+)(\s*)", "The dark side of the moon") ==
-    ["The ", "dark ", "side ", "of ", "the ", "moon"]
-@test collect_eachmatch(r"", "") == [""]
-@test collect_eachmatch(r"", "", overlap=true) == [""]
-@test collect_eachmatch(r"aa", "aaaa") == ["aa", "aa"]
-@test collect_eachmatch(r"aa", "aaaa", overlap=true) == ["aa", "aa", "aa"]
-@test collect_eachmatch(r"", "aaa") == ["", "", "", ""]
-@test collect_eachmatch(r"", "aaa", overlap=true) == ["", "", "", ""]
-@test collect_eachmatch(r"GCG","GCGCG") == ["GCG"]
-@test collect_eachmatch(r"GCG","GCGCG",overlap=true) == ["GCG","GCG"]
-
-# Issue 8278
-target = """71.163.72.113 - - [30/Jul/2014:16:40:55 -0700] "GET emptymind.org/thevacantwall/wp-content/uploads/2013/02/DSC_006421.jpg HTTP/1.1" 200 492513 "http://images.search.yahoo.com/images/view;_ylt=AwrB8py9gdlTGEwADcSjzbkF;_ylu=X3oDMTI2cGZrZTA5BHNlYwNmcC1leHAEc2xrA2V4cARvaWQDNTA3NTRiMzYzY2E5OTEwNjBiMjc2YWJhMjkxMTEzY2MEZ3BvcwM0BGl0A2Jpbmc-?back=http%3A%2F%2Fus.yhs4.search.yahoo.com%2Fyhs%2Fsearch%3Fei%3DUTF-8%26p%3Dapartheid%2Bwall%2Bin%2Bpalestine%26type%3Dgrvydef%26param1%3D1%26param2%3Dsid%253Db01676f9c26355f014f8a9db87545d61%2526b%253DChrome%2526ip%253D71.163.72.113%2526p%253Dgroovorio%2526x%253DAC811262A746D3CD%2526dt%253DS940%2526f%253D7%2526a%253Dgrv_tuto1_14_30%26hsimp%3Dyhs-fullyhosted_003%26hspart%3Dironsource&w=588&h=387&imgurl=occupiedpalestine.files.wordpress.com%2F2012%2F08%2F5-peeking-through-the-wall.jpg%3Fw%3D588%26h%3D387&rurl=http%3A%2F%2Fwww.stopdebezetting.com%2Fwereldpers%2Fcompare-the-berlin-wall-vs-israel-s-apartheid-wall-in-palestine.html&size=49.0KB&name=...+%3Cb%3EApartheid+wall+in+Palestine%3C%2Fb%3E...+%7C+Or+you+go+peeking+through+the+%3Cb%3Ewall%3C%2Fb%3E&p=apartheid+wall+in+palestine&oid=50754b363ca991060b276aba291113cc&fr2=&fr=&tt=...+%3Cb%3EApartheid+wall+in+Palestine%3C%2Fb%3E...+%7C+Or+you+go+peeking+through+the+%3Cb%3Ewall%3C%2Fb%3E&b=0&ni=21&no=4&ts=&tab=organic&sigr=13evdtqdq&sigb=19k7nsjvb&sigi=12o2la1db&sigt=12lia2m0j&sign=12lia2m0j&.crumb=.yUtKgFI6DE&hsimp=yhs-fullyhosted_003&hspart=ironsource" "Mozilla/5.0 (Windows NT 6.1; WOW64) AppleWebKit/537.36 (KHTML, like Gecko) Chrome/36.0.1985.125 Safari/537.36"""
-pat = r"""([\d\.]+) ([\w.-]+) ([\w.-]+) (\[.+\]) "([^"\r\n]*|[^"\r\n\[]*\[.+\][^"]+|[^"\r\n]+.[^"]+)" (\d{3}) (\d+|-) ("(?:[^"]|\")+)"? ("(?:[^"]|\")+)"?"""
-match(pat, target)
-
-# issue #26829
-@test map(m -> m.match, eachmatch(r"^$|\S", "ö")) == ["ö"]
-
-# issue #26199
-@test map(m -> m.match, eachmatch(r"(\p{L}+)", "Tú")) == ["Tú"]
-@test map(m -> m.match, eachmatch(r"(\p{L}+)", "Tú lees.")) == ["Tú", "lees"]
-@test map(m -> m.match, eachmatch(r"(\p{L}+)", "¿Cuál es tu pregunta?")) == ["Cuál", "es", "tu", "pregunta"]
-
-# Issue 9545 (32 bit)
-buf = PipeBuffer()
-show(buf, r"")
-@test read(buf, String) == "r\"\""
-
-# see #10994, #11447: PCRE2 allows NUL chars in the pattern
-@test occursin(Regex("^a\0b\$"), "a\0b")
-
-# regex match / search string must be a String
-@test_throws ArgumentError match(r"test", GenericString("this is a test"))
-@test_throws ArgumentError findfirst(r"test", GenericString("this is a test"))
-
-# Named subpatterns
-let m = match(r"(?<a>.)(.)(?<b>.)", "xyz")
-    @test (m[:a], m[2], m["b"]) == ("x", "y", "z")
-    @test sprint(show, m) == "RegexMatch(\"xyz\", a=\"x\", 2=\"y\", b=\"z\")"
-end
-
-# Backcapture reference in substitution string
-@test replace("abcde", r"(..)(?P<byname>d)" => s"\g<byname>xy\\\1") == "adxy\\bce"
-@test_throws ErrorException replace("a", r"(?P<x>)" => s"\g<y>")
-
-# Proper unicode handling
-@test  match(r"∀∀", "∀x∀∀∀").match == "∀∀"
-
-# 'a' flag to disable UCP
-@test match(r"\w+", "Düsseldorf").match == "Düsseldorf"
-@test match(r"\w+"a, "Düsseldorf").match == "D"
-
-@test startswith("abc", r"a")
-@test endswith("abc", r"c")
-@test !startswith("abc", r"b")
-@test !startswith("abc", r"c")
-@test !endswith("abc", r"a")
-@test !endswith("abc", r"b")
-
-@test !startswith("abc", r"A")
-@test startswith("abc", r"A"i)
-@test !endswith("abc", r"C")
-@test endswith("abc", r"C"i)
-=======
 @testset "regex" begin
     function collect_eachmatch(re, str; overlap=false)
         [m.match for m in collect(eachmatch(re, str, overlap = overlap))]
@@ -141,8 +66,20 @@
     # Regex behaves like a scalar in broadcasting
     @test occursin.(r"Hello", ["Hello", "World"]) == [true, false]
 
+  
+    @test startswith("abc", r"a")
+    @test endswith("abc", r"c")
+    @test !startswith("abc", r"b")
+    @test !startswith("abc", r"c")
+    @test !endswith("abc", r"a")
+    @test !endswith("abc", r"b")
+
+    @test !startswith("abc", r"A")
+    @test startswith("abc", r"A"i)
+    @test !endswith("abc", r"C")
+    @test endswith("abc", r"C"i)
+  
     # Test that PCRE throws the correct kind of error
     # TODO: Uncomment this once the corresponding change has propagated to CI
     #@test_throws ErrorException Base.PCRE.info(C_NULL, Base.PCRE.INFO_NAMECOUNT, UInt32)
-end
->>>>>>> 585feb0d
+end