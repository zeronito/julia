--- conflicted
+++ resolved
@@ -1583,7 +1583,6 @@
     @test sdastr(3, 3) == "[3, 4, 5]"
 end
 
-<<<<<<< HEAD
 @testset "show Set" begin
     s = Set{Int}(1:22)
     str = showstr(s)
@@ -1597,7 +1596,8 @@
     @test count(==('\n'), str) == 20
 
     @test replstr(Set(['a'^100])) == "Set{String} with 1 element:\n  \"aaaaaaaaaaaaaaaaaaaaaaaaaaaaaaaaaaaaaaaaaaaaaaaaaaaaaaaaaaaaaaaaaaaaaaaaaaaa…"
-=======
+end
+
 @testset "0-dimensional Array. Issue #31481" begin
     for x in (zeros(Int32), collect('b'), fill(nothing), BitArray(0))
         @test eval(Meta.parse(repr(x))) == x
@@ -1623,5 +1623,4 @@
     # "undef" with isbits type
     @test startswith(showstr(Array{Int32, 0}(undef)), "fill(")
     @test startswith(replstr(Array{Int32, 0}(undef)), "0-dimensional Array{Int32,0}:\n")
->>>>>>> 9d98131c
 end