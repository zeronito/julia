--- conflicted
+++ resolved
@@ -8,11 +8,7 @@
 arrayops linalg fft dct sparse bitarray suitesparse arpack \
 random math functional bigint bigfloat sorting \
 statistics glpk linprog poly file Rmath remote zlib image \
-<<<<<<< HEAD
-iostring gzip integers spawn ccall blas
-=======
-iostring gzip integers spawn ccall parallel
->>>>>>> bda94320
+iostring gzip integers spawn ccall blas parallel
 
 $(TESTS) ::
 	$(QUIET_JULIA) $(JULIA_EXECUTABLE) ./runtests.jl $@
