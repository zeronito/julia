# This file is a part of Julia. License is MIT: https://julialang.org/license

# tests for parser and syntax lowering

using Random

import Base.Meta.ParseError

function parseall(str)
    pos = firstindex(str)
    exs = []
    while pos <= lastindex(str)
        ex, pos = Meta.parse(str, pos)
        push!(exs, ex)
    end
    if length(exs) == 0
        throw(ParseError("end of input"))
    elseif length(exs) == 1
        return exs[1]
    else
        return Expr(:block, exs...)
    end
end

# issue #9684
let
    undot(op) = Symbol(string(op)[2:end])
    for (ex1, ex2) in [("5 .≠ x", "5 .!= x"),
                       ("5 .≥ x", "5 .>= x"),
                       ("5 .≤ x", "5 .<= x")]
        ex1 = Meta.parse(ex1); ex2 = Meta.parse(ex2)
        @test ex1.head === :call && (ex1.head === ex2.head)
        @test ex1.args[2] === 5 && ex2.args[2] === 5
        @test Core.eval(Main, undot(ex1.args[1])) === Core.eval(Main, undot(ex2.args[1]))
        @test ex1.args[3] === :x && (ex1.args[3] === ex2.args[3])
    end
end

# issue #9704
let a = :a
    @test :(try
            catch $a
            end) == :(try
                      catch a
                      end)
    @test :(module $a end) == :(module a
                                end)
end

# string literals
macro test999_str(args...); args; end
@test test999"a"b == ("a","b")
@test test999"""a"""b == ("a","b")
@test test999"
    a
    b" == ("
    a
    b",)
@test test999"""
    a
    b""" == ("a\nb",)

# make sure a trailing integer, not just a symbol, is allowed also
@test test999"foo"123 == ("foo", 123)

# issue #5997
@test_throws ParseError Meta.parse(": x")
@test_throws ParseError Meta.parse("""begin
    :
    x""")
@test_throws ParseError Meta.parse("d[: 2]")

# issue #6770
@test_throws ParseError Meta.parse("x.3")

# issue #8763
@test_throws ParseError Meta.parse("sqrt(16)2")
@test_throws ParseError Meta.parse("x' y")
@test_throws ParseError Meta.parse("x 'y")
@test Meta.parse("x'y") == Expr(:call, :*, Expr(Symbol("'"), :x), :y)

# issue #18851
@test Meta.parse("-2[m]") == Expr(:call, :-, Expr(:ref, 2, :m))
@test Meta.parse("+2[m]") == Expr(:call, :+, Expr(:ref, 2, :m))
@test Meta.parse("!2[3]") == Expr(:call, :!, Expr(:ref, 2, 3))
@test Meta.parse("-2{m}") == Expr(:call, :-, Expr(:curly, 2, :m))
@test Meta.parse("+2{m}") == Expr(:call, :+, Expr(:curly, 2, :m))
@test Meta.parse("-2(m)") == Expr(:call, :*, -2, :m)

# issue #8301
@test_throws ParseError Meta.parse("&*s")

# issue #10677
@test_throws ParseError Meta.parse("/1")
@test_throws ParseError Meta.parse("/pi")
@test Meta.parse("- = 2") == Expr(:(=), :(-), 2)
@test Meta.parse("/ = 2") == Expr(:(=), :(/), 2)
@test_throws ParseError Meta.parse("< : 2")
@test_throws ParseError Meta.parse("+ : 2")
@test_throws ParseError Meta.parse("< :2")
@test Meta.parse("+ :2") == Expr(:call, :(+), QuoteNode(2))

# issue #10900
@test_throws ParseError Meta.parse("+=")
@test_throws ParseError Meta.parse(".")
@test_throws ParseError Meta.parse("...")

# issue #10901
@test Meta.parse("/([1], 1)[1]") == :(([1] / 1)[1])

# issue #10997
@test Meta.parse(":(x.\$f[i])") == Expr(:quote,
                                   Expr(:ref,
                                        Expr(Symbol("."), :x,
                                             QuoteNode(Expr(:$, :f))),
                                        :i))

# issue #10994
@test Meta.parse("1 + #= \0 =# 2") == :(1 + 2)

# issue #10910
@test Meta.parse(":(using A)") == Expr(:quote, Expr(:using, Expr(:., :A)))
@test Meta.parse(":(using A.b, B)") == Expr(:quote,
                                       Expr(:using,
                                            Expr(:., :A, :b),
                                            Expr(:., :B)))
@test Meta.parse(":(using A: b, c.d)") == Expr(:quote,
                                          Expr(:using,
                                               Expr(:(:),
                                                    Expr(:., :A),
                                                    Expr(:., :b),
                                                    Expr(:., :c, :d))))

@test Meta.parse(":(import A)") == Expr(:quote, Expr(:import, Expr(:., :A)))
@test Meta.parse(":(import A.b, B)") == Expr(:quote,
                                        Expr(:import,
                                             Expr(:., :A, :b),
                                             Expr(:., :B)))
@test Meta.parse(":(import A: b, c.d)") == Expr(:quote,
                                           Expr(:import,
                                                Expr(:(:),
                                                     Expr(:., :A),
                                                     Expr(:., :b),
                                                     Expr(:., :c, :d))))

# issue #11332
@test Meta.parse("export \$(Symbol(\"A\"))") == :(export $(Expr(:$, :(Symbol("A")))))
@test Meta.parse("export \$A") == :(export $(Expr(:$, :A)))
@test Meta.parse("using \$a.\$b") == Expr(:using, Expr(:., Expr(:$, :a), Expr(:$, :b)))
@test Meta.parse("using \$a.\$b, \$c") == Expr(:using,
                                               Expr(:., Expr(:$, :a), Expr(:$, :b)),
                                               Expr(:., Expr(:$, :c)))
@test Meta.parse("using \$a: \$b, \$c.\$d") ==
    Expr(:using,
         Expr(:(:), Expr(:., Expr(:$, :a)), Expr(:., Expr(:$, :b)),
              Expr(:., Expr(:$, :c), Expr(:$, :d))))

# fix pr #11338 and test for #11497
@test parseall("using \$\na") == Expr(:block, Expr(:using, Expr(:., :$)), :a)
@test parseall("using \$,\na") == Expr(:using, Expr(:., :$), Expr(:., :a))
@test parseall("using &\na") == Expr(:block, Expr(:using, Expr(:., :&)), :a)

@test parseall("a = &\nb") == Expr(:block, Expr(:(=), :a, :&), :b)
@test parseall("a = \$\nb") == Expr(:block, Expr(:(=), :a, :$), :b)
@test parseall(":(a = &\nb)") == Expr(:quote, Expr(:(=), :a, Expr(:&, :b)))
@test parseall(":(a = \$\nb)") == Expr(:quote, Expr(:(=), :a, Expr(:$, :b)))

# issue 12027 - short macro name parsing vs _str suffix
@test parseall("""
    macro f(args...) end; @f "macro argument"
""") == Expr(:toplevel,
             Expr(:macro, Expr(:call, :f, Expr(:..., :args)),
                  Expr(:block, LineNumberNode(1, :none), LineNumberNode(1, :none))),
             Expr(:macrocall, Symbol("@f"), LineNumberNode(1, :none), "macro argument"))

# blocks vs. tuples
@test Meta.parse("()") == Expr(:tuple)
@test Meta.parse("(;)") == Expr(:tuple, Expr(:parameters))
@test Meta.parse("(;;)") == Expr(:block)
@test Meta.parse("(;;;;)") == Expr(:block)
@test_throws ParseError Meta.parse("(,)")
@test_throws ParseError Meta.parse("(;,)")
@test_throws ParseError Meta.parse("(,;)")
# TODO: would be nice to make these errors, but needed to parse e.g. `(x;y,)->x`
#@test_throws ParseError Meta.parse("(1;2,)")
#@test_throws ParseError Meta.parse("(1;2,;)")
#@test_throws ParseError Meta.parse("(1;2,;3)")
@test Meta.parse("(x;)") == Expr(:block, :x)
@test Meta.parse("(;x)") == Expr(:tuple, Expr(:parameters, :x))
@test Meta.parse("(;x,)") == Expr(:tuple, Expr(:parameters, :x))
@test Meta.parse("(x,)") == Expr(:tuple, :x)
@test Meta.parse("(x,;)") == Expr(:tuple, Expr(:parameters), :x)
@test Meta.parse("(x;y)") == Expr(:block, :x, LineNumberNode(1,:none), :y)
@test Meta.parse("(x...;)") == Expr(:tuple, Expr(:parameters), Expr(:(...), :x))
@test Meta.parse("(;x...)") == Expr(:tuple, Expr(:parameters, Expr(:(...), :x)))
@test Meta.parse("(x...;y)") == Expr(:tuple, Expr(:parameters, :y), Expr(:(...), :x))
@test Meta.parse("(x;y...)") == Expr(:block, :x, LineNumberNode(1,:none), Expr(:(...), :y))
@test Meta.parse("(x=1;y=2)") == Expr(:block, Expr(:(=), :x, 1), LineNumberNode(1,:none), Expr(:(=), :y, 2))
@test Meta.parse("(x,;y)") == Expr(:tuple, Expr(:parameters, :y), :x)
@test Meta.parse("(x,;y=1)") == Expr(:tuple, Expr(:parameters, Expr(:kw, :y, 1)), :x)
@test Meta.parse("(x,a;y=1)") == Expr(:tuple, Expr(:parameters, Expr(:kw, :y, 1)), :x, :a)
@test Meta.parse("(x,a;y=1,z=2)") == Expr(:tuple, Expr(:parameters, Expr(:kw,:y,1), Expr(:kw,:z,2)), :x, :a)
@test Meta.parse("(a=1, b=2)") == Expr(:tuple, Expr(:(=), :a, 1), Expr(:(=), :b, 2))
@test_throws ParseError Meta.parse("(1 2)") # issue #15248

@test Meta.parse("f(x;)") == Expr(:call, :f, Expr(:parameters), :x)

@test Meta.parse("1 == 2|>3") == Expr(:call, :(==), 1, Expr(:call, :(|>), 2, 3))

# issue #24153
@test Meta.parse("a|>b|>c|>d") == Meta.parse("((a|>b)|>c)|>d")
@test Meta.parse("a<|b<|c<|d") == Meta.parse("a<|(b<|(c<|d))")

# issue #12501 and pr #12502
Meta.parse("""
      baremodule A
      "a" in b
      end
      """)
Meta.parse("""
      baremodule A
      "a"
      end
      """)

# issue #12626
@test Meta.parse("a .÷ 1") == Expr(:call, :.÷, :a, 1)
@test Meta.parse("a .÷= 1") == Expr(:.÷=, :a, 1)

# issue #12771
@test -(3)^2 == -9

# issue #13302
let p = Meta.parse("try
            a
        catch
            b, c = t
        end")
    @test isa(p,Expr) && p.head === :try
    @test p.args[2] === false
    @test p.args[3].args[end] == Meta.parse("b,c = t")
end

# pr #13078
@test Meta.parse("a in b in c") == Expr(:comparison, :a, :in, :b, :in, :c)
@test Meta.parse("a||b→c&&d") == Expr(:call, :→,
                                 Expr(Symbol("||"), :a, :b),
                                 Expr(Symbol("&&"), :c, :d))

# issue #11988 -- normalize \r and \r\n in literal strings to \n
@test "foo\nbar" == Meta.parse("\"\"\"\r\nfoo\r\nbar\"\"\"") ==
    Meta.parse("\"\"\"\nfoo\nbar\"\"\"") == Meta.parse("\"\"\"\rfoo\rbar\"\"\"") ==
    Meta.parse("\"foo\r\nbar\"") == Meta.parse("\"foo\rbar\"") == Meta.parse("\"foo\nbar\"")
@test '\r' == first("\r") == first("\r\n") # still allow explicit \r

# allow invalid UTF-8 in string literals
@test "\ud800"[1] == Char(0xd800)
@test "\udfff"[1] == Char(0xdfff)
@test length("\xc0\xb0") == 1
@test "\xc0\xb0"[1] == reinterpret(Char, 0xc0b00000)

# issue #14561 - generating 0-method generic function def
let fname = :f
    @test :(function $fname end) == Expr(:function, :f)
end

# issue #14977
@test Meta.parse("x = 1", 1) == (:(x = 1), 6)
@test Meta.parse("x = 1", 6) == (nothing, 6)
@test_throws BoundsError Meta.parse("x = 1", 0)
@test_throws BoundsError Meta.parse("x = 1", -1)
@test_throws BoundsError Meta.parse("x = 1", 7)

# issue #14683
@test_throws ParseError Meta.parse("'\\A\"'")
@test Meta.parse("'\"'") == Meta.parse("'\\\"'") == '"' == "\""[1] == '\42'

# issue #24558
@test_throws ParseError Meta.parse("'\\xff'")
@test_throws ParseError Meta.parse("'\\x80'")
@test_throws ParseError Meta.parse("'ab'")
@test '\u2200' == "\u2200"[1]

@test_throws ParseError Meta.parse("f(2x for x=1:10, y")

# issue #15223
call0(f) = f()
call1(f,x) = f(x)
call2(f,x,y) = f(x,y)
@test (call0() do; 42 end) == 42
@test (call1(42) do x; x+1 end) == 43
@test (call2(42,1) do x,y; x+y+1 end) == 44

# definitions using comparison syntax
let a⊂b = reduce(&, x ∈ b for x in a) && length(b)>length(a)
    @test [1,2] ⊂ [1,2,3,4]
    @test !([1,2] ⊂ [1,3,4])
    @test !([1,2] ⊂ [1,2])
end

# issue #9503
@test Meta.parse("x<:y") == Expr(:(<:), :x, :y)
@test Meta.parse("x>:y") == Expr(:(>:), :x, :y)
@test Meta.parse("x<:y<:z").head === :comparison
@test Meta.parse("x>:y<:z").head === :comparison

# reason PR #19765, <- operator, was reverted
@test -2<-1 # DO NOT ADD SPACES

# issue #11169
uncalled(x) = @test false
fret() = uncalled(return true)
@test fret()

# issue #9617
let p = 15
    @test 2p+1 == 31  # not a hex float literal
end

function test_parseerror(str, msg)
    try
        Meta.parse(str)
        @test false
    catch e
        @test isa(e,ParseError) && e.msg == msg
    end
end
test_parseerror("0x", "invalid numeric constant \"0x\"")
test_parseerror("0b", "invalid numeric constant \"0b\"")
test_parseerror("0o", "invalid numeric constant \"0o\"")
test_parseerror("0x0.1", "hex float literal must contain \"p\" or \"P\"")
test_parseerror("0x1.0p", "invalid numeric constant \"0x1.0\"")

# issue #15798
@test Meta.lower(Main, Base.parse_input_line("""
              try = "No"
           """)) == Expr(:error, "unexpected \"=\"")

# issue #19861 make sure macro-expansion happens in the newest world for top-level expression
@test eval(Base.parse_input_line("""
           macro X19861()
               return 23341
           end
           @X19861
           """)::Expr) == 23341

# issue #15763
test_parseerror("if\nfalse\nend", "missing condition in \"if\" at none:1")
test_parseerror("if false\nelseif\nend", "missing condition in \"elseif\" at none:2")

# issue #15828
@test Meta.lower(Main, Meta.parse("x...")) == Expr(:error, "\"...\" expression outside call")

# issue #15830
@test Meta.lower(Main, Meta.parse("foo(y = (global x)) = y")) == Expr(:error, "misplaced \"global\" declaration")

# issue #15844
function f15844(x)
    x
end

g15844 = let
    local function f15844(x::Int32)
        2x
    end
end

function add_method_to_glob_fn!()
    @eval global function f15844(x::Int64)
        3x
    end
end

add_method_to_glob_fn!()
@test g15844 !== f15844
@test g15844(Int32(1)) == 2
@test f15844(Int32(1)) == 1
@test f15844(Int64(1)) == 3

# issue #15661
@test_throws ParseError Meta.parse("function catch() end")
@test_throws ParseError Meta.parse("function end() end")
@test_throws ParseError Meta.parse("function finally() end")

# PR #16170
@test Meta.lower(Main, Meta.parse("true(x) = x")) == Expr(:error, "invalid function name \"true\"")
@test Meta.lower(Main, Meta.parse("false(x) = x")) == Expr(:error, "invalid function name \"false\"")

# issue #16355
@test Meta.lower(Main, :(f(d:Int...) = nothing)) == Expr(:error, "\"d:Int\" is not a valid function argument name")

# issue #16517
@test (try error(); catch; 0; end) === 0
@test (try error(); catch; false; end) === false  # false and true are Bool literals, not variables
@test (try error(); catch; true; end) === true
f16517() = try error(); catch; 0; end
@test f16517() === 0

# issue #16671
@test Meta.parse("1.") === 1.0

isline(x) = isa(x, LineNumberNode)

# issue #16672
@test count(isline, Meta.parse("begin end").args) == 1
@test count(isline, Meta.parse("begin; end").args) == 1
@test count(isline, Meta.parse("begin; x+2; end").args) == 1
@test count(isline, Meta.parse("begin; x+2; y+1; end").args) == 2

# issue #16736
let
    local lineoffset0 = @__LINE__() + 1
    local lineoffset1 = @__LINE__()
    local lineoffset2 = @__LINE__() - 1
    @test lineoffset0 == lineoffset1 == lineoffset2
end

# issue #16686
@test Meta.parse("try x
             catch; test()
                 y
             end") == Expr(:try,
                           Expr(:block,
                                LineNumberNode(1, :none),
                                :x),
                           false,
                           Expr(:block,
                                LineNumberNode(2, :none),
                                Expr(:call, :test),
                                LineNumberNode(3, :none),
                                :y))

# test that pre 0.5 deprecated syntax is a parse error
@test_throws ParseError Meta.parse("Int [1,2,3]")
@test_throws ParseError Meta.parse("Int [x for x in 1:10]")
@test_throws ParseError Meta.parse("foo (x) = x")
@test_throws ParseError Meta.parse("foo {T<:Int}(x::T) = x")

@test_throws ParseError Meta.parse("Foo .bar")

@test_throws ParseError Meta.parse("import x .y")
@test_throws ParseError Meta.parse("using x .y")

@test_throws ParseError Meta.parse("--x")
@test_throws ParseError Meta.parse("stagedfunction foo(x); end")

@test Meta.parse("A=>B") == Expr(:call, :(=>), :A, :B)

@test Meta.parse("{1,2,3}") == Expr(:braces, 1, 2, 3)
@test Meta.parse("{1 2 3 4}") == Expr(:bracescat, Expr(:row, 1, 2, 3, 4))
@test Meta.parse("{1 2; 3 4}") == Expr(:bracescat, Expr(:row, 1, 2), Expr(:row, 3, 4))
@test Meta.parse("{x for x in 1:10}") == Expr(:braces, :(x for x in 1:10))
@test Meta.parse("{x=>y for (x,y) in zip([1,2,3],[4,5,6])}") == Expr(:braces, :(x=>y for (x,y) in zip([1,2,3],[4,5,6])))
@test Meta.parse("{:a=>1, :b=>2}") == Expr(:braces, Expr(:call, :(=>), QuoteNode(:a), 1),
                                      Expr(:call, :(=>), QuoteNode(:b), 2))

@test Meta.parse("[a,b;c]")  == Expr(:vect, Expr(:parameters, :c), :a, :b)
@test Meta.parse("[a,;c]")   == Expr(:vect, Expr(:parameters, :c), :a)
@test Meta.parse("a[b,c;d]") == Expr(:ref, :a, Expr(:parameters, :d), :b, :c)
@test Meta.parse("a[b,;d]")  == Expr(:ref, :a, Expr(:parameters, :d), :b)
@test_throws ParseError Meta.parse("[a,;,b]")
@test Meta.parse("{a,b;c}")  == Expr(:braces, Expr(:parameters, :c), :a, :b)
@test Meta.parse("{a,;c}")   == Expr(:braces, Expr(:parameters, :c), :a)
@test Meta.parse("a{b,c;d}") == Expr(:curly, :a, Expr(:parameters, :d), :b, :c)
@test Meta.parse("a{b,;d}")  == Expr(:curly, :a, Expr(:parameters, :d), :b)

# this now is parsed as getindex(Pair{Any,Any}, ...)
@test_throws MethodError eval(Meta.parse("(Any=>Any)[]"))
@test_throws MethodError eval(Meta.parse("(Any=>Any)[:a=>1,:b=>2]"))

# issue #16720
let err = try
    include_string(@__MODULE__, "module A

        function broken()

            x[1] = some_func(

        end

        end")
    catch e
        e
    end
    @test err.line == 7
end

# PR #17393
for op in (:.==, :.&, :.|, :.≤)
    @test Meta.parse("a $op b") == Expr(:call, op, :a, :b)
end
for op in (:.=, :.+=)
    @test Meta.parse("a $op b") == Expr(op, :a, :b)
end

# issue #17489
let m_error, error_out, filename = Base.source_path()
    m_error = try @eval method_c6(a::(:A)) = 1; catch e; e; end
    error_out = sprint(showerror, m_error)
    @test startswith(error_out, "ArgumentError: invalid type for argument a in method definition for method_c6 at $filename:")

    m_error = try @eval method_c6(::(:A)) = 2; catch e; e; end
    error_out = sprint(showerror, m_error)
    @test startswith(error_out, "ArgumentError: invalid type for argument number 1 in method definition for method_c6 at $filename:")

    # issue #20614
    m_error = try @eval foo(types::NTuple{N}, values::Vararg{Any,N}, c) where {N} = nothing; catch e; e; end
    error_out = sprint(showerror, m_error)
    @test startswith(error_out, "ArgumentError: Vararg on non-final argument")
end

# issue #7272
@test Meta.lower(Main, Meta.parse("let
              global x = 2
              local x = 1
              end")) == Expr(:error, "variable \"x\" declared both local and global")
#=
@test Meta.lower(Main, Meta.parse("let
              local x = 2
              local x = 1
              end")) == Expr(:error, "local \"x\" declared twice")

@test Meta.lower(Main, Meta.parse("let x
                  local x = 1
              end")) == Expr(:error, "local \"x\" declared twice")

@test Meta.lower(Main, Meta.parse("let x = 2
                  local x = 1
              end")) == Expr(:error, "local \"x\" declared twice")
=#
# issue #23673
@test :(let $([:(x=1),:(y=2)]...); x+y end) == :(let x = 1, y = 2; x+y end)

# make sure front end can correctly print values to error messages
let ex = Meta.lower(Main, Meta.parse("\"a\"=1"))
    @test ex == Expr(:error, "invalid assignment location \"\"a\"\"")
end

# make sure that incomplete tags are detected correctly
# (i.e. error messages in src/julia-parser.scm must be matched correctly
# by the code in base/client.jl)
for (str, tag) in Dict("" => :none, "\"" => :string, "#=" => :comment, "'" => :char,
                       "`" => :cmd, "begin;" => :block, "quote;" => :block,
                       "let;" => :block, "for i=1;" => :block, "function f();" => :block,
                       "f() do x;" => :block, "module X;" => :block, "mutable struct X;" => :block,
                       "struct X;" => :block, "(" => :other, "[" => :other,
                       "begin" => :other, "quote" => :other,
                       "let" => :other, "for" => :other, "function" => :other,
                       "f() do" => :other, "module" => :other, "mutable struct" => :other,
                       "struct" => :other)
    @test Base.incomplete_tag(Meta.parse(str, raise=false)) == tag
end

# meta nodes for optional positional arguments
@test Meta.lower(Main, :(@inline f(p::Int=2) = 3)).args[1].code[end-1].args[3].inlineable

# issue #16096
module M16096
macro iter()
    return quote
        @inline function foo16096(sub)
            it = 1
        end
    end
end
end
let ex = Meta.lower(M16096, :(@iter))
    @test isa(ex, Expr)
end
let ex = Meta.lower(Main, :($M16096.@iter))
    @test isa(ex, Expr)
end
let thismodule = @__MODULE__,
    ex = Meta.lower(thismodule, :(@M16096.iter))
    @test isa(ex, Expr)
    @test !isdefined(M16096, :foo16096)
    local_foo16096 = Core.eval(@__MODULE__, ex)
    @test local_foo16096(2.0) == 1
    @test !@isdefined foo16096
    @test !@isdefined it
    @test !isdefined(M16096, :foo16096)
    @test !isdefined(M16096, :it)
    @test typeof(local_foo16096).name.module === thismodule
    @test typeof(local_foo16096).name.mt.module === thismodule
    @test getfield(thismodule, typeof(local_foo16096).name.mt.name) === local_foo16096
    @test getfield(thismodule, typeof(local_foo16096).name.name) === typeof(local_foo16096)
    @test !isdefined(M16096, typeof(local_foo16096).name.mt.name)
    @test !isdefined(M16096, typeof(local_foo16096).name.name)
end

macro f16096()
    quote
        g16096($(esc(:x))) = 2x
    end
end
let g = @f16096
    @test g(3) == 6
end
macro f16096_2()
    quote
        g16096_2(; $(esc(:x))=2) = 2x
    end
end
let g = @f16096_2
    @test g() == 4
end

# issue #15838
module A15838
    macro f() end
    const x = :a
end
module B15838
    import ..A15838.@f
    macro f(x); return :x; end
    const x = :b
end
@test A15838.@f() === nothing
@test A15838.@f(1) === :b
let ex = :(A15838.@f(1, 2)), __source__ = LineNumberNode(@__LINE__, Symbol(@__FILE__))
    nometh = try
        macroexpand(@__MODULE__, ex)
        false
    catch ex
        ex
    end::LoadError
    @test nometh.file === string(__source__.file)
    @test nometh.line === __source__.line
    e = nometh.error::MethodError
    @test e.f === getfield(A15838, Symbol("@f"))
    @test e.args === (__source__, @__MODULE__, 1, 2)
end

# issue 10046
for op in ["+", "-", "\$", "|", ".+", ".-", "*", ".*"]
    @test_throws ParseError Meta.parse("$op in [+, -]")
end

# issue #17701
@test Meta.lower(Main, :(i==3 && i+=1)) == Expr(:error, "invalid assignment location \"(i == 3) && i\"")

# issue #18667
@test Meta.lower(Main, :(true = 1)) == Expr(:error, "invalid assignment location \"true\"")
@test Meta.lower(Main, :(false = 1)) == Expr(:error, "invalid assignment location \"false\"")

# PR #15592
let str = "[1] [2]"
    @test_throws ParseError Meta.parse(str)
end

# issue 15896 and PR 15913
@test_throws ErrorException eval(:(macro test15896(d; y=0) end))

# Issue #16578 (Lowering) mismatch between push_loc and pop_loc
module TestMeta_16578
using Test
function get_expr_list(ex::Core.CodeInfo)
    return ex.code::Array{Any,1}
end
function get_expr_list(ex::Expr)
    if ex.head == :thunk
        return get_expr_list(ex.args[1])
    else
        return ex.args
    end
end

function count_meta_loc(exprs)
    push_count = 0
    pop_count = 0
    for expr in exprs
        Meta.isexpr(expr, :meta) || continue
        expr = expr::Expr
        if expr.args[1] === :push_loc
            push_count += 1
        elseif expr.args[1] === :pop_loc
            pop_count += 1
        end
        @test push_count >= pop_count
    end
    return push_count
end

function is_return_ssavalue(ex)
    ex isa Core.ReturnNode && ex.val isa Core.SSAValue
end

function is_pop_loc(ex::Expr)
    ex.head === :meta && ex.args[1] === :pop_loc
end

# Macros
macro m1()
    quote
        sin(1)
    end
end
include_string(@__MODULE__, """
macro m3()
    quote
        @m1
    end
end
""", "another_file.jl")
m1_exprs = get_expr_list(Meta.lower(@__MODULE__, quote @m1 end))

# Check the expanded expression has expected number of matching push/pop
# and the return is handled correctly
# NOTE: we currently only emit push/pop locations for macros from other files
@test_broken count_meta_loc(m1_exprs) == 1
@test is_return_ssavalue(m1_exprs[end])

let low3 = Meta.lower(@__MODULE__, quote @m3 end)
    m3_exprs = get_expr_list(low3)
    ci = low3.args[1]::Core.CodeInfo
    @test ci.codelocs == [3, 1]
    @test is_return_ssavalue(m3_exprs[end])
end

function f1(a)
    b = a + 100
    b
end

@generated function f2(a)
    quote
        b = a + 100
        b
    end
end

f1_ci = code_typed(f1, (Int,), debuginfo=:source)[1][1]
f2_ci = code_typed(f2, (Int,), debuginfo=:source)[1][1]

f1_exprs = get_expr_list(f1_ci)
f2_exprs = get_expr_list(f2_ci)

if Base.JLOptions().can_inline != 0
    @test length(f1_ci.linetable) == 3
    @test length(f2_ci.linetable) >= 3
else
    @test length(f1_ci.linetable) == 2
    @test length(f2_ci.linetable) >= 3
end

# Check that string and command literals are parsed to the appropriate macros
@test :(x"s") == :(@x_str "s")
@test :(x"s"flag) == :(@x_str "s" "flag")
@test :(x"s\"`\x\$\\") == :(@x_str "s\"`\\x\\\$\\")
@test :(x`s`) == :(@x_cmd "s")
@test :(x`s`flag) == :(@x_cmd "s" "flag")
@test :(x`s\`"\x\$\\`) == :(@x_cmd "s`\"\\x\\\$\\")

# Check multiline command literals
@test Expr(:macrocall, GlobalRef(Core, Symbol("@cmd")), LineNumberNode(@__LINE__, Symbol(@__FILE__)), "multiline\ncommand\n") == :```
multiline
command
```

macro julia_cmd(s)
    Meta.quot(Meta.parse(s))
end
@test julia```
if test + test == test
    println(test)
end
```.head == :if

end

# issue 18756
module Mod18756
mutable struct Type
end
end
@test hasmethod(Mod18756.Type, ())

# issue 18002
@test Meta.parse("Foo{T} = Bar{T}") == Expr(:(=), Expr(:curly, :Foo, :T), Expr(:curly, :Bar, :T))

# don't insert push_loc for filename `none` at the top level
let ex = Meta.lower(Main, Meta.parse("""
begin
    x = 1
end"""))
    @test !any(x->(x == Expr(:meta, :push_loc, :none)), ex.args)
end

# Check qualified string macros
Base.r"regex" == r"regex"

module QualifiedStringMacro
module SubModule
macro x_str(x)
    1
end
macro y_cmd(x)
    2
end
end
end

@test QualifiedStringMacro.SubModule.x"" === 1
@test QualifiedStringMacro.SubModule.y`` === 2

let ..(x,y) = x + y
    @test 3 .. 4 === 7
end

# issue #7669
@test Meta.parse("@a(b=1, c=2)") == Expr(:macrocall, Symbol("@a"), LineNumberNode(1, :none), :(b=1), :(c=2))

# issue #19685
let f = function (x; kw...)
            return (x, kw)
        end,
    g = function (x; a = 2)
            return (x, a)
        end
    @test f(1) == (1, pairs(NamedTuple()))
    @test g(1) == (1, 2)
end

# normalization of Unicode symbols (#19464)
let ε=1, μ=2, x=3, î=4
    # issue #5434 (mu vs micro):
    @test Meta.parse("\u00b5") === Meta.parse("\u03bc")
    @test µ == μ == 2
    # NFC normalization of identifiers:
    @test Meta.parse("\u0069\u0302") === Meta.parse("\u00ee")
    @test î == 4
    # latin vs greek ε (#14751)
    @test Meta.parse("\u025B") === Meta.parse("\u03B5")
    @test ɛ == ε == 1
end

# issue #8925
let
    global const (c8925, d8925) = (3, 4)
end
@test c8925 == 3 && isconst(@__MODULE__, :c8925)
@test d8925 == 4 && isconst(@__MODULE__, :d8925)

# issue #18754: parse ccall as a regular function
@test Meta.parse("ccall([1], 2)[3]") == Expr(:ref, Expr(:call, :ccall, Expr(:vect, 1), 2), 3)
@test Meta.parse("ccall(a).member") == Expr(:., Expr(:call, :ccall, :a), QuoteNode(:member))

# Check that the body of a `where`-qualified short form function definition gets
# a :block for its body
short_where_call = :(f(x::T) where T = T)
@test short_where_call.args[2].head == :block

# `where` with multi-line anonymous functions
let f = function (x::T) where T
            T
        end
    @test f(:x) === Symbol
end

let f = function (x::T, y::S) where T<:S where S
            (T,S)
        end
    @test f(0,1) === (Int,Int)
end

# issue #20541
@test Meta.parse("[a .!b]") == Expr(:hcat, :a, Expr(:call, :.!, :b))

@test Meta.lower(Main, :(a{1} = b)) == Expr(:error, "invalid type parameter name \"1\"")
@test Meta.lower(Main, :(a{2<:Any} = b)) == Expr(:error, "invalid type parameter name \"2\"")

# issue #20653
@test_throws UndefVarError Base.call(::Int) = 1
module Test20653
using Test
struct A
end
call(::A) = 1
const a = A()
@test_throws MethodError a()
@test call(a) === 1
end

# issue #20729
macro m20729()
    ex = Expr(:head)
    resize!(ex.args, 1)
    return ex
end

@test_throws ErrorException Core.eval(@__MODULE__, :(@m20729))
@test Meta.lower(@__MODULE__, :(@m20729)) == Expr(:error, "undefined reference in AST")

macro err20000()
    return Expr(:error, "oops!")
end

@test Meta.lower(@__MODULE__, :(@err20000)) == Expr(:error, "oops!")

# issue #20000
@test Meta.parse("@m(a; b=c)") == Expr(:macrocall, Symbol("@m"), LineNumberNode(1, :none),
                                  Expr(:parameters, Expr(:kw, :b, :c)), :a)

# issue #21054
macro make_f21054(T)
    quote
        $(esc(:f21054))(X::Type{<:$T}) = 1
    end
end
@eval @make_f21054 $Array
@test isa(f21054, Function)
g21054(>:) = >:2
@test g21054(-) == -2

# issue #21168
@test Meta.lower(Main, :(a.[1])) == Expr(:error, "invalid syntax \"a.[1]\"")
@test Meta.lower(Main, :(a.{1})) == Expr(:error, "invalid syntax \"a.{1}\"")

# Issue #21225
let abstr = Meta.parse("abstract type X end")
    @test Meta.parse("abstract type X; end") == abstr
    @test Meta.parse(string("abstract type X", ";"^5, " end")) == abstr
    @test Meta.parse("abstract type X\nend") == abstr
    @test Meta.parse(string("abstract type X", "\n"^5, "end")) == abstr
end
let prim = Meta.parse("primitive type X 8 end")
    @test Meta.parse("primitive type X 8; end") == prim
    @test Meta.parse(string("primitive type X 8", ";"^5, " end")) == prim
    @test Meta.parse("primitive type X 8\nend") == prim
    @test Meta.parse(string("primitive type X 8", "\n"^5, "end")) == prim
end

# issue #21155
@test filter(!isline,
             Meta.parse("module B
                        using ..x,
                              ..y
                    end").args[3].args)[1] ==
      Expr(:using,
           Expr(:., :., :., :x),
           Expr(:., :., :., :y))

@test filter(!isline,
             Meta.parse("module A
                        using .B,
                              .C
                    end").args[3].args)[1] ==
      Expr(:using,
           Expr(:., :., :B),
           Expr(:., :., :C))

# issue #21440
@test Meta.parse("+(x::T,y::T) where {T} = 0") == Meta.parse("(+)(x::T,y::T) where {T} = 0")
@test Meta.parse("a::b::c") == Expr(:(::), Expr(:(::), :a, :b), :c)

# issue #21545
f21545(::Type{<: AbstractArray{T,N} where N}) where T = T
@test f21545(Array{Int8}) === Int8
@test Meta.parse("<:{T} where T") == Expr(:where, Expr(:curly, :(<:), :T), :T)
@test Meta.parse("<:(T) where T") == Expr(:where, Expr(:(<:), :T), :T)
@test Meta.parse("<:{T}(T) where T") == Expr(:where, Expr(:call, Expr(:curly, :(<:), :T), :T), :T)

# issue #21586
macro m21586(x)
    Expr(:kw, esc(x), 42)
end

f21586(; @m21586(a), @m21586(b)) = a + b
@test f21586(a=10) == 52

# issue #21604
@test_nowarn @eval module Test21604
    const Foo = Any
    struct X
        x::Foo
    end
end
@test Test21604.X(1.0) === Test21604.X(1.0)

# issue #20575
@test_throws ParseError Meta.parse("\"a\"x")
@test_throws ParseError Meta.parse("\"a\"begin end")
@test_throws ParseError Meta.parse("\"a\"begin end\"b\"")

# issue #16427
@test_throws ParseError Meta.parse("for i=1:1 end(3)")
@test_throws ParseError Meta.parse("begin end(3)")
@test_throws ParseError Meta.parse("while false end(3)")

# comment 298107224 on pull #21607
module Test21607
    using Test
    const Any = Integer

    # check that X <: Core.Any, not Integer
    mutable struct X; end
    @test supertype(X) === Core.Any

    # check that return type is Integer
    f()::Any = 1.0
    @test f() === 1

    # check that constructor accepts Any
    struct Y
        x
    end
    @test Y(1.0) !== Y(1)

    # check that function default argument type is Any
    g(x) = x
    @test g(1.0) === 1.0

    # check that asserted variable type is Integer
    @test let
        x::Any = 1.0
        x
    end === 1

    # check that unasserted variable type is not Integer
    @test let
        x = 1.0
        x
    end === 1.0
end

# issue #16937
@test Meta.lower(Main, :(f(2, a=1, w=3, c=3, w=4, b=2))) ==
    Expr(:error, "keyword argument \"w\" repeated in call to \"f\"")

let f(x) =
      g(x) = 1
    @test functionloc(f(1))[2] > functionloc(f)[2]
end

# let-bound functions with `where` and static parameters
@test let f()::Int = 2.0
    f()
end === 2
@test let (f(x::T)::Tuple{Int,Any}) where {T} = (3.0, T)
    f("")
end === (3, String)

# operator suffixes
@test Meta.parse("3 +̂ 4") == Expr(:call, :+̂, 3, 4)
@test Meta.parse("3 +̂′ 4") == Expr(:call, :+̂′, 3, 4)
@test Meta.parse("3 +⁽¹⁾ 4") == Expr(:call, :+⁽¹⁾, 3, 4)
@test Meta.parse("3 +₍₀₎ 4") == Expr(:call, :+₍₀₎, 3, 4)
for bad in ('=', '$', ':', "||", "&&", "->", "<:")
    @test_throws ParseError Meta.parse("3 $(bad)⁽¹⁾ 4")
end
@test Base.operator_precedence(:+̂) == Base.operator_precedence(:+)

@test Meta.parse("(x)ᵀ") == Expr(:call, :*, :x, :ᵀ)

# issue #19351
# adding return type decl should not affect parse of function body
@test :(t(abc) = 3).args[2] == :(t(abc)::Int = 3).args[2]

# issue #7314
@test Meta.parse("local x, y = 1, 2") == Expr(:local, Expr(:(=),
                                                      Expr(:tuple, :x, :y),
                                                      Expr(:tuple, 1, 2)))

@test_throws ParseError Meta.parse("[2for i=1:10]")
@test_throws ParseError Meta.parse("[1 for i in 1:2for j in 2]")
@test_throws ParseError Meta.parse("(1 for i in 1:2for j in 2)")
# issue #20441
@test_throws ParseError Meta.parse("[x.2]")
@test_throws ParseError Meta.parse("x.2")
@test Meta.parse("[x;.2]") == Expr(:vcat, :x, 0.2)

# issue #22840
@test Meta.parse("[:a :b]") == Expr(:hcat, QuoteNode(:a), QuoteNode(:b))

# issue #22868
@test_throws ParseError Meta.parse("x@time 2")
@test_throws ParseError Meta.parse("@ time")

# issue #7479
@test Meta.lower(Main, Meta.parse("(true &&& false)")) == Expr(:error, "invalid syntax &false")

# issue #34748
@test Meta.lower(Main, :(&(1, 2))) == Expr(:error, "invalid syntax &(1, 2)")

# if an indexing expression becomes a cat expression, `end` is not special
@test_throws ParseError Meta.parse("a[end end]")
@test_throws ParseError Meta.parse("a[end;end]")
#@test_throws ParseError Meta.parse("a[end;]")  # this is difficult to fix
let a = rand(8), i = 3
    @test a[[1:i-1; i+1:end]] == a[[1,2,4,5,6,7,8]]
end

# issue #18935
@test [begin
          @inbounds for i = 1:10 end
       end for i = 1:5] == fill(nothing, 5)

# issue #18912
@test_throws ParseError Meta.parse("(::)")
@test Meta.parse(":(::)") == QuoteNode(Symbol("::"))
@test_throws ParseError Meta.parse("f(::) = ::")
@test Meta.parse("(::A)") == Expr(Symbol("::"), :A)
@test_throws ParseError Meta.parse("(::, 1)")
@test_throws ParseError Meta.parse("(1, ::)")

# issue #18650
let ex = Meta.parse("maximum(@elapsed sleep(1) for k = 1:10)")
    @test isa(ex, Expr) && ex.head === :call && ex.args[2].head === :generator &&
        ex.args[2].args[1].head === :macrocall
end

# issue #23173
@test_throws ErrorException("invalid module path") eval(:(import $(:.)))

# issue #23234
let
    f = function (x=0)
        x
    end
    @test f() == 0
    @test f(2) == 2
end

# issue #18730
@test Meta.lower(Main, quote
        function f()
            local Int
            x::Int -> 2
        end
    end) == Expr(:error, "local variable Int cannot be used in closure declaration")

# some issues with backquote
# preserve QuoteNode and LineNumberNode
@test eval(Expr(:quote, QuoteNode(Expr(:tuple, 1, Expr(:$, :(1+2)))))) == QuoteNode(Expr(:tuple, 1, 3))
@test eval(Expr(:quote, Expr(:line, Expr(:$, :(1+2))))) === LineNumberNode(3, nothing)
# splicing at the top level should be an error
xs23917 = [1,2,3]
@test_throws ErrorException eval(:(:($(xs23917...))))
let ex2 = eval(:(:(:($$(xs23917...)))))
    @test ex2 isa Expr
    @test_throws ErrorException eval(ex2)
    @test eval(:($(xs23917...),)) == (1,2,3)  # adding a comma gives a tuple
end
# multi-unquote of splice in nested quote
let xs = [:(1+2), :(3+4), :(5+6)]
    ex = quote quote $$(xs...) end end
    @test ex.args[2].args[1].args[2].args[2] == :(3 + 4)
    ex2 = eval(ex)
    @test ex2.args[2:end] == [3,7,11]
end

let x = [3,2,1]
    @test :( $(x...,) ) == (3, 2, 1)
    @test :( $(x...), ) == Expr(:tuple, 3, 2, 1)
end

# issue #23519
@test Meta.parse("@foo[1]") == Meta.parse("@foo([1])")
@test Meta.parse("@foo[1 2; 3 4]") == Meta.parse("@foo([1 2; 3 4])")
@test Meta.parse("@foo[1] + [2]") == Meta.parse("@foo([1]) + [2]")
@test Meta.parse("@foo [1] + [2]") == Meta.parse("@foo([1] + [2])")
@test Meta.parse("@Mdl.foo[1] + [2]") == Meta.parse("@Mdl.foo([1]) + [2]")
@test Meta.parse("@Mdl.foo [1] + [2]") == Meta.parse("@Mdl.foo([1] + [2])")

# issue #24289
macro m24289()
    :(global $(esc(:x24289)) = 1)
end
@test (@macroexpand @m24289) == :(global x24289 = 1)

# parsing numbers with _ and .
@test Meta.parse("1_2.3_4") == 12.34
@test_throws ParseError Meta.parse("1._")
@test_throws ParseError Meta.parse("1._5")
@test_throws ParseError Meta.parse("1e.3")
@test_throws ParseError Meta.parse("1e3.")
@test Meta.parse("2e_1") == Expr(:call, :*, 2, :e_1)
# issue #17705
@test Meta.parse("2e3_") == Expr(:call, :*, 2e3, :_)
@test Meta.parse("2e-3_") == Expr(:call, :*, 2e-3, :_)
@test Meta.parse("2e3_\"x\"") == Expr(:call, :*, 2e3, Expr(:macrocall, Symbol("@__str"), LineNumberNode(1, :none), "x"))

# misplaced top-level expressions
@test_throws ErrorException("syntax: \"\$\" expression outside quote") Core.eval(@__MODULE__, Meta.parse("x->\$x"))
@test Meta.lower(@__MODULE__, Expr(:$, :x)) == Expr(:error, "\"\$\" expression outside quote")
@test Meta.lower(@__MODULE__, :(x->import Foo)) == Expr(:error, "\"import\" expression not at top level")
@test Meta.lower(@__MODULE__, :(x->module Foo end)) == Expr(:error, "\"module\" expression not at top level")
@test Meta.lower(@__MODULE__, :(x->struct Foo end)) == Expr(:error, "\"struct\" expression not at top level")
@test Meta.lower(@__MODULE__, :(x->abstract type Foo end)) == Expr(:error, "\"abstract type\" expression not at top level")

# caused by #24538. forms that lower to `call` should wrap with `call` before
# recursively calling expand-forms.
@test [(0,0)... 1] == [0 0 1]
@test Float32[(0,0)... 1] == Float32[0 0 1]

@testset "raw_str macro" begin
    @test raw"$" == "\$"
    @test raw"\n" == "\\n"
    @test raw"\t" == "\\t"

    s1 = raw"""
         lorem ipsum\n
         $x = 1$
         """

    s2 = """
         lorem ipsum\\n
         \$x = 1\$
         """

    @test s1 == s2

    # issue #22926
    @test raw"\\" == "\\"
    @test raw"\\\\" == "\\\\"
    @test raw"\"" == "\""
    @test raw"\\\"" == "\\\""
    @test raw"\\x\\" == "\\\\x\\"
    @test raw"x \\\" y" == "x \\\" y"
    @test raw"x \\\ y" == "x \\\\\\ y"
end

@test_throws ParseError("expected \"}\" or separator in arguments to \"{ }\"; got \"V)\"") Meta.parse("f(x::V) where {V) = x")
@test_throws ParseError("expected \"]\" or separator in arguments to \"[ ]\"; got \"1)\"") Meta.parse("[1)")

# issue #9972
@test Meta.lower(@__MODULE__, :(f(;3))) == Expr(:error, "invalid keyword argument syntax \"3\"")

# issue #25055, make sure quote makes new Exprs
function f25055()
    x = quote end
    return x
end
@test f25055() !== f25055()

# issue #25391
@test Meta.parse("0:-1, \"\"=>\"\"") == Meta.parse("(0:-1, \"\"=>\"\")") ==
    Expr(:tuple, Expr(:call, :(:), 0, -1), Expr(:call, :(=>), "", ""))
@test Meta.parse("a => b = c") == Expr(:(=), Expr(:call, :(=>), :a, :b), Expr(:block, LineNumberNode(1, :none), :c))
@test Meta.parse("a = b => c") == Expr(:(=), :a, Expr(:call, :(=>), :b, :c))

# issue #16239, hygiene of rest keyword name
macro foo16239(x)
    :($(esc(:blah))(args...; kwargs...) = $(esc(x)))
end
function bar16239()
    kwargs = 0
    f = @foo16239 kwargs
    f()
end
@test bar16239() == 0

# lowering of <: and >:
let args = (Int, Any)
    @test <:(args...)
    @test >:(reverse(args)...)
end

# issue #25947
let getindex = 0, setindex! = 1, colon = 2, vcat = 3, hcat = 4, hvcat = 5
    a = [10,9,8]
    @test a[2] == 9
    @test 1:2 isa AbstractRange
    a[1] = 1
    @test a[1] == 1
    @test length([1; 2]) == 2
    @test size([0 0]) == (1, 2)
    @test size([1 2; 3 4]) == (2, 2)
end

# issue #25020
@test_throws ParseError Meta.parse("using Colors()")

let ex = Meta.parse("md\"x\"
                     f(x) = x", 1)[1]  # custom string literal is not a docstring
    @test Meta.isexpr(ex, :macrocall)
    @test ex.args[1] === Symbol("@md_str")
    @test length(ex.args) == 3
end

let ex = Meta.parse("@doc raw\"
                     \"
                     f(x) = x")
    @test Meta.isexpr(ex, :macrocall)
    @test ex.args[1] === Symbol("@doc")
    @test length(ex.args) == 4
    @test Meta.isexpr(ex.args[4], :(=))
end

let ex = Meta.parse("@doc raw\"
                     \"

                     f(x) = x", 1)[1]
    @test Meta.isexpr(ex, :macrocall)
    @test ex.args[1] === Symbol("@doc")
    @test length(ex.args) == 3
end

@test Meta.parse("\"x\"
                  # extra line, not a doc string
                  f(x) = x", 1)[1] === "x"
@test Meta.parse("\"x\"

                  f(x) = x", 1)[1] === "x"

# issue #26137
# cases where parens enclose argument lists
@test Meta.parse("-()^2")      == Expr(:call, :^, Expr(:call, :-), 2)
@test Meta.parse("-(x,)^2")    == Expr(:call, :^, Expr(:call, :-, :x), 2)
@test Meta.parse("-(x,;)^2")   == Expr(:call, :^, Expr(:call, :-, Expr(:parameters), :x), 2)
@test Meta.parse("-(;x)^2")    == Expr(:call, :^, Expr(:call, :-, Expr(:parameters, :x)), 2)
@test Meta.parse("-(x,y)^2")   == Expr(:call, :^, Expr(:call, :-, :x, :y), 2)
@test Meta.parse("-(x...)^2")  == Expr(:call, :^, Expr(:call, :-, Expr(:(...), :x)), 2)
@test Meta.parse("-(x...;)^2") == Expr(:call, :^, Expr(:call, :-, Expr(:parameters), Expr(:(...), :x)), 2)
@test Meta.parse("-(x...;)")   == Expr(:call, :-, Expr(:parameters), Expr(:(...), :x))

# cases where parens are just grouping
@test Meta.parse("-(x)^2")     == Expr(:call, :-, Expr(:call, :^, :x, 2))
@test Meta.parse("-(a=1)^2")   == Expr(:call, :-, Expr(:call, :^, Expr(:(=), :a, 1), 2))
@test Meta.parse("-(x;y)^2")   == Expr(:call, :-, Expr(:call, :^, Expr(:block, :x, LineNumberNode(1,:none), :y), 2))
@test Meta.parse("-(;)^2")     == Expr(:call, :^, Expr(:call, :-, Expr(:parameters)), 2)
@test Meta.parse("-(;;;;)^2")  == Expr(:call, :-, Expr(:call, :^, Expr(:block), 2))
@test Meta.parse("-(x;;;)^2")  == Expr(:call, :-, Expr(:call, :^, Expr(:block, :x), 2))
@test Meta.parse("+((1,2))")   == Expr(:call, :+, Expr(:tuple, 1, 2))

@test_throws ParseError("space before \"(\" not allowed in \"+ (\" at none:1") Meta.parse("1 -+ (a=1, b=2)")
# issue #29781
@test_throws ParseError("space before \"(\" not allowed in \"sin. (\" at none:1") Meta.parse("sin. (1)")
# Parser errors for disallowed space contain line numbers
@test_throws ParseError("space before \"[\" not allowed in \"f() [\" at none:2") Meta.parse("\nf() [i]")
@test_throws ParseError("space before \"(\" not allowed in \"f() (\" at none:2") Meta.parse("\nf() (i)")
@test_throws ParseError("space before \".\" not allowed in \"f() .\" at none:2") Meta.parse("\nf() .i")
@test_throws ParseError("space before \"{\" not allowed in \"f() {\" at none:2") Meta.parse("\nf() {i}")
@test_throws ParseError("space before \"m\" not allowed in \"@ m\" at none:2") Meta.parse("\n@ m")
@test_throws ParseError("space before \".\" not allowed in \"a .\" at none:2") Meta.parse("\nusing a .b")
@test_throws ParseError("space before \".\" not allowed in \"a .\" at none:2") Meta.parse("\nusing a .b")
@test_throws ParseError("space before \"(\" not allowed in \"+ (\" at none:2") Meta.parse("\n+ (x, y)")

@test Meta.parse("1 -+(a=1, b=2)") == Expr(:call, :-, 1,
                                           Expr(:call, :+, Expr(:kw, :a, 1), Expr(:kw, :b, 2)))

@test Meta.parse("-(2)(x)") == Expr(:call, :*, Expr(:call, :-,  2), :x)
@test Meta.parse("-(x)y")   == Expr(:call, :*, Expr(:call, :-, :x), :y)
@test Meta.parse("-(x,)y")  == Expr(:call, :*, Expr(:call, :-, :x), :y)
@test Meta.parse("-(f)(x)") == Expr(:call, :-, Expr(:call, :f, :x))
@test Meta.parse("-(2)(x)^2") == Expr(:call, :*, Expr(:call, :-, 2), Expr(:call, :^, :x, 2))
@test Meta.parse("Y <- (x->true)(X)") ==
    Expr(:call, :<, :Y,
         Expr(:call, :-, Expr(:call, Expr(:->, :x, Expr(:block, LineNumberNode(1,:none), true)),
                              :X)))

# issue #27641
@test Meta.parse("√3x")   == Expr(:call, :*, Expr(:call, :√, 3), :x)
@test Meta.parse("2^√3x") == Expr(:call, :^, 2, Expr(:call, :*, Expr(:call, :√, 3), :x))
@test Meta.parse("√2^3")  == Expr(:call, :√, Expr(:call, :^, 2, 3))
@test Meta.parse("-√2")   == Expr(:call, :-, Expr(:call, :√, 2))
@test Meta.parse("√3x^2") == Expr(:call, :*, Expr(:call, :√, 3), Expr(:call, :^, :x, 2))
@test Meta.parse("-3x^2") == Expr(:call, :*, -3, Expr(:call, :^, :x, 2))
@test_throws ParseError Meta.parse("2!3")

# issue #27914
@test Meta.parse("2f(x)")        == Expr(:call, :*, 2, Expr(:call, :f, :x))
@test Meta.parse("f(x)g(x)")     == Expr(:call, :*, Expr(:call, :f, :x), Expr(:call, :g, :x))
@test Meta.parse("2f(x)g(x)")    == Expr(:call, :*, 2, Expr(:call, :f, :x), Expr(:call, :g, :x))
@test Meta.parse("f(x)g(x)h(x)") == Expr(:call, :*, Expr(:call, :f, :x), Expr(:call, :g, :x), Expr(:call, :h, :x))
@test Meta.parse("2(x)")         == Expr(:call, :*, 2, :x)
@test Meta.parse("2(x)y")        == Expr(:call, :*, 2, :x, :y)

@test_throws ParseError Meta.parse("a.: b")
@test Meta.parse("a.:end") == Expr(:., :a, QuoteNode(:end))
@test Meta.parse("a.:catch") == Expr(:., :a, QuoteNode(:catch))
@test Meta.parse("a.end") == Expr(:., :a, QuoteNode(:end))
@test Meta.parse("a.catch") == Expr(:., :a, QuoteNode(:catch))
@test Meta.parse("a.function") == Expr(:., :a, QuoteNode(:function))

# issue #25994
@test Meta.parse("[a\nfor a in b]") == Expr(:comprehension, Expr(:generator, :a, Expr(:(=), :a, :b)))

# issue #27529
let len = 10
    @test [ i for i in 0:len -1 ] == [0:9;]
end

# Module name cannot be a reserved word.
@test_throws ParseError Meta.parse("module module end")

@test Meta.lower(@__MODULE__, :(global true)) == Expr(:error, "invalid syntax in \"global\" declaration")
@test Meta.lower(@__MODULE__, :(let ccall end)) == Expr(:error, "invalid identifier name \"ccall\"")
@test Meta.lower(@__MODULE__, :(cglobal = 0)) == Expr(:error, "invalid assignment location \"cglobal\"")

# issue #26507
@test Meta.parse("@try x") == Expr(:macrocall, Symbol("@try"), LineNumberNode(1,:none), :x)
@test Meta.parse("@catch x") == Expr(:macrocall, Symbol("@catch"), LineNumberNode(1,:none), :x)
@test Meta.parse("@\$x") == Expr(:macrocall, Symbol("@\$"), LineNumberNode(1,:none), :x)

# issue #26717
@test Meta.lower(@__MODULE__, :( :(:) = 2 )) == Expr(:error, "invalid assignment location \":(:)\"")

# issue #27690
# previously, this was allowed since it thought `end` was being used for indexing.
# however the quote should disable that context.
@test_throws ParseError Meta.parse("Any[:(end)]")

# issue #17781
let ex = Meta.lower(@__MODULE__, Meta.parse("
    A = function (s, o...)
        f(a, b) do
        end
    end,
    B = function (s, o...)
        f(a, b) do
        end
    end"))
    @test isa(ex, Expr) && ex.head === :error
    @test ex.args[1] == """
invalid assignment location "function (s, o...)
    # none, line 2
    # none, line 3
    f(a, b) do
        # none, line 4
    end
end\""""
end

# issue #15229
@test Meta.lower(@__MODULE__, :(function f(x); local x; 0; end)) ==
    Expr(:error, "local variable name \"x\" conflicts with an argument")
@test Meta.lower(@__MODULE__, :(function f(x); begin; local x; 0; end; end)) ==
    Expr(:error, "local variable name \"x\" conflicts with an argument")

# issue #27964
a27964(x) = Any[x for x in []]
@test a27964(0) == Any[]
function b27964(x)
    local y
    let
        local x
        x = 2
        y = x
    end
    return (x, y)
end
@test b27964(8) == (8, 2)
function c27964(x)
    local y
    let x = 2
        y = x
    end
    return (x, y)
end
@test c27964(8) == (8, 2)

# issue #26739
let exc = try Core.eval(@__MODULE__, :(sin.[1])) catch exc ; exc end
    @test exc isa ErrorException
    @test startswith(exc.msg, "syntax: invalid syntax \"sin.[1]\"")
end

# issue #26873
f26873 = 0
try
    include_string(@__MODULE__, """f26873."a" """)
    @test false
catch e
    @test e isa LoadError
    @test e.error isa MethodError
end

@test Meta.lower(@__MODULE__, :(if true; break; end for i = 1:1)) == Expr(:error, "break or continue outside loop")
@test Meta.lower(@__MODULE__, :([if true; break; end for i = 1:1])) == Expr(:error, "break or continue outside loop")
@test Meta.lower(@__MODULE__, :(Int[if true; break; end for i = 1:1])) == Expr(:error, "break or continue outside loop")
@test Meta.lower(@__MODULE__, :([if true; continue; end for i = 1:1])) == Expr(:error, "break or continue outside loop")
@test Meta.lower(@__MODULE__, :(Int[if true; continue; end for i = 1:1])) == Expr(:error, "break or continue outside loop")

@test Meta.lower(@__MODULE__, :(return 0 for i=1:2)) == Expr(:error, "\"return\" not allowed inside comprehension or generator")
@test Meta.lower(@__MODULE__, :([ return 0 for i=1:2 ])) == Expr(:error, "\"return\" not allowed inside comprehension or generator")
@test Meta.lower(@__MODULE__, :(Int[ return 0 for i=1:2 ])) == Expr(:error, "\"return\" not allowed inside comprehension or generator")
@test [ ()->return 42 for i = 1:1 ][1]() == 42
@test Function[ identity() do x; return 2x; end for i = 1:1 ][1](21) == 42

# issue #27155
macro test27155()
    quote
        MyTest27155{Arg} = Tuple{Arg}
        MyTest27155
    end
end
@test @test27155() == (Tuple{T} where T)

# issue #27521
macro test27521(f, x)
    :(($(esc(f)), $x))
end
let ex = Meta.parse("@test27521(2) do y; y; end")
    fex = Expr(:(->), Expr(:tuple, :y), Expr(:block, LineNumberNode(1,:none), :y))
    @test ex == Expr(:do, Expr(:macrocall, Symbol("@test27521"), LineNumberNode(1,:none), 2),
                     fex)
    @test macroexpand(@__MODULE__, ex) == Expr(:tuple, fex, 2)
end

# issue #27129
f27129(x = 1) = (@Base._inline_meta; x)
for meth in methods(f27129)
    @test ccall(:jl_uncompress_ir, Any, (Any, Ptr{Cvoid}, Any), meth, C_NULL, meth.source).inlineable
end

# issue #27710
struct Foo27710{T} end
function test27710()
    types(::Foo27710{T}) where T = T
    T = types(Foo27710{Int64}())
end
@test test27710() === Int64

# issue #29064
struct X29064
    X29064::Int
end
@test X29064(1) isa X29064

# issue #27268
function f27268()
    g(col::AbstractArray{<:Real}) = col
end
function f27268_2()
    g(col::AbstractArray{T} where T<:Real) = col
end
@test f27268()([1]) == [1]
@test f27268_2()([1]) == [1]
@test_throws MethodError f27268()([""])
@test_throws MethodError f27268_2()([""])

@test_throws ErrorException("syntax: local variable x cannot be used in closure declaration") @eval begin
    function g27268()
        x = 1
        h(::Val{x}) = 1
    end
end

types27268 = (Int64,Int8)
function h27268()
    function g(::Union{map(t->Array{t,N},types27268)...} where N)
    end
end
@test first(methods(h27268())).sig == Tuple{typeof(h27268()), Union{Array{Int64,N}, Array{Int8,N}} where N}

let val(::Type{Val{X}}) where {X} = X, f
    function f()
        function g(::Val{x->2x})
        end
    end
    @test val(first(methods(f())).sig.parameters[2])(21) == 42
end

# issue #27807
module A27807
macro m()
    quote
        function foo(x::T, y::S) where T<:Number where S<:Number
            return one(T), zero(S)
        end
    end
end
end
@test A27807.@m()(1,1.0) === (1, 0.0)

# issue #27896 / #29429
@test Meta.lower(@__MODULE__, quote
    function foo(a::A, b::B) where {A,B}
        B = eltype(A)
        return convert(B, b)
    end
end) == Expr(:error, "local variable name \"B\" conflicts with a static parameter")
# issue #32620
@test Meta.lower(@__MODULE__, quote
    function foo(a::T) where {T}
        for i = 1:1
            T = 0
        end
    end
end) == Expr(:error, "local variable name \"T\" conflicts with a static parameter")
function f32620(x::T) where T
    local y
    let T = 3
        T = 2
        y = T
    end
    return (T, y)
end
@test f32620(0) === (Int, 2)

# issue #28044
code28044(x) = 10x
begin
    function f28044(::Val{code28044}) where code28044
        code28044(2)
    end
    # make sure this assignment to `code28044` doesn't add an implicit-global
    Val{code28044} where code28044
end
@test f28044(Val(identity)) == 2

# issue #28244
macro foo28244(sym)
    x = :(bar())
    push!(x.args, Expr(sym))
    x
end
@test (@macroexpand @foo28244(kw)) == Expr(:call, GlobalRef(@__MODULE__,:bar), Expr(:kw))
@test eval(:(@macroexpand @foo28244($(Symbol("let"))))) == Expr(:error, "malformed expression")

# #16356
@test_throws ParseError Meta.parse("0xapi")

# #22523 #22712
@test_throws ParseError Meta.parse("a?b:c")
@test_throws ParseError Meta.parse("a ?b:c")
@test_throws ParseError Meta.parse("a ? b:c")
@test_throws ParseError Meta.parse("a ? b :c")
@test_throws ParseError Meta.parse("?")

# #13079
@test Meta.parse("1<<2*3") == :((1<<2)*3)

# #19987
@test_throws ParseError Meta.parse("try ; catch f() ; end")

# #23076
@test :([1,2;]) == Expr(:vect, Expr(:parameters), 1, 2)

# #24452
@test Meta.parse("(a...)") == Expr(Symbol("..."), :a)

# #19324
@test_throws UndefVarError(:x) eval(:(module M19324
                 x=1
                 for i=1:10
                     x += i
                 end
             end))

# #22314
function f22314()
    i = 0
    for i = 1:10
    end
    i
end
@test f22314() == 0

module M22314
i = 0
for i = 1:10
end
end
@test M22314.i == 0

# #6080
@test Meta.lower(@__MODULE__, :(ccall(:a, Cvoid, (Cint,), &x))) == Expr(:error, "invalid syntax &x")

@test Meta.lower(@__MODULE__, :(f(x) = (y = x + 1; ccall((:a, y), Cvoid, ())))) == Expr(:error, "ccall function name and library expression cannot reference local variables")

@test_throws ParseError Meta.parse("x.'")
@test_throws ParseError Meta.parse("0.+1")

# #24221
@test Meta.isexpr(Meta.lower(@__MODULE__, :(a=_)), :error)

for ex in [:([x=1]), :(T{x=1})]
    @test Meta.lower(@__MODULE__, ex) == Expr(:error, string("misplaced assignment statement in \"", ex, "\""))
end

# issue #28576
@test Meta.isexpr(Meta.parse("1 == 2 ?"), :incomplete)
@test Meta.isexpr(Meta.parse("1 == 2 ? 3 :"), :incomplete)

# issue #28991
eval(Expr(:toplevel,
          Expr(:module, true, :Mod28991,
               Expr(:block,
                    Expr(:export, :Inner),
                    Expr(:abstract, :Inner)))))
@test names(Mod28991) == Symbol[:Inner, :Mod28991]

# issue #28593
macro a28593()
    quote
        abstract type A28593{S<:Real, V<:AbstractVector{S}} end
    end
end

macro b28593()
    quote
        struct B28593{S<:Real, V<:AbstractVector{S}} end
    end
end

macro c28593()
    quote
        primitive type C28593{S<:Real, V<:AbstractVector{S}} 32 end
    end
end

@a28593
@b28593
@c28593

@test A28593.var.name === :S
@test B28593.var.name === :S
@test C28593.var.name === :S

# issue #25955
macro noeffect25955(e)
    return e
end

struct foo25955
end

@noeffect25955 function (f::foo25955)()
    42
end

@test foo25955()() == 42

# issue #28833
macro m28833(expr)
    esc(:(global a28833))
end
@m28833 1+1

# issue #28900
macro foo28900(x)
    quote
        $x
    end
end
f28900(; kwarg) = kwarg
let g = @foo28900 f28900(kwarg = x->2x)
    @test g(10) == 20
end

# issue #26037
x26037() = 10
function test_26037()
    [x26037() for _ in 1:3]
    for x26037 in 1:3
       x26037 += x26037
    end
end
@test test_26037() === nothing  # no UndefVarError

# range and interval operators
@test Meta.parse("1…2") == Expr(:call, :…, 1, 2)
@test Meta.parse("1⁝2") == Expr(:call, :⁝, 1, 2)
@test Meta.parse("1..2") == Expr(:call, :.., 1, 2)
# we don't parse chains of these since the associativity and meaning aren't clear
@test_throws ParseError Meta.parse("1..2..3")

# issue #30048
@test Meta.isexpr(Meta.lower(@__MODULE__, :(for a in b
           c = try
               try
                   d() do
                       if  GC.@preserve c begin
                           end
                       end
                   end
               finally
               end
           finally
           end
       end)), :thunk)

# issue #28506
@test Meta.isexpr(Meta.parse("1,"), :incomplete)
@test Meta.isexpr(Meta.parse("1, "), :incomplete)
@test Meta.isexpr(Meta.parse("1,\n"), :incomplete)
@test Meta.isexpr(Meta.parse("1, \n"), :incomplete)
@test_throws LoadError include_string(@__MODULE__, "1,")
@test_throws LoadError include_string(@__MODULE__, "1,\n")

# issue #30062
let er = Meta.lower(@__MODULE__, quote if false end, b+=2 end)
    @test Meta.isexpr(er, :error)
    @test startswith(er.args[1], "invalid multiple assignment location \"if")
end

# issue #30030
let x = 0
    @test (a=1, b=2, c=(x=3)) == (a=1, b=2, c=3)
    @test x == 3
end

function captured_and_shadowed_sp(x::T) where T
    function g()
        (T,
         let T = 0
             T
         end)
    end
    g()
end
@test captured_and_shadowed_sp(1) === (Int, 0)

function capture_with_conditional_label()
    @goto foo
    x = 1
    if false
        @label foo
    end
    return y->x
end
let f = capture_with_conditional_label()  # should not throw
    @test_throws UndefVarError(:x) f(0)
end

# `_` should not create a global (or local)
f30656(T) = (t, _)::Pair -> t >= T
f30656(10)(11=>1)
@test !isdefined(@__MODULE__, :_)

# issue #30772
function f30772(a::T) where T
    function ()
        function (b::T)
        end
    end
end
let f = f30772(1.0), g = f()
    @test g(1.0) === nothing
    @test_throws MethodError g(1)
end

@test_throws ErrorException("syntax: malformed \"using\" statement")  eval(Expr(:using, :X))
@test_throws ErrorException("syntax: malformed \"import\" statement") eval(Expr(:import, :X))

# eval'ing :const exprs
eval(Expr(:const, :_var_30877))
@test !isdefined(@__MODULE__, :_var_30877)
@test isconst(@__MODULE__, :_var_30877)

# anonymous kw function in value position at top level
f30926 = function (;k=0)
    k
end
@test f30926(k=2) == 2

if false
elseif false
    g30926(x) = 1
end
@test !isdefined(@__MODULE__, :g30926)

@testset "closure conversion in testsets" begin
    p = (2, 3, 4)
    @test p == (2, 3, 4)
    allocs = (() -> @allocated identity(p))()
    @test allocs == 0
end

@test_throws UndefVarError eval(Symbol(""))
@test_throws UndefVarError eval(:(1+$(Symbol(""))))

# issue #31404
f31404(a, b; kws...) = (a, b, kws.data)
@test f31404(+, (Type{T} where T,); optimize=false) === (+, (Type,), (optimize=false,))

# issue #28992
macro id28992(x) x end
@test @id28992(1 .+ 2) == 3
@test Meta.isexpr(Meta.lower(@__MODULE__, :(@id28992((.+)(a,b) = 0))), :error)
@test @id28992([1] .< [2] .< [3]) == [true]
@test @id28992(2 ^ -2) == 0.25
@test @id28992(2 .^ -2) == 0.25

# issue #32121
@test @id28992((a=1, b=2)) === (a=1, b=2)
a32121 = 8
b32121 = 9
@test @id28992((a32121=a32121, b32121=b32121)) === (a32121=8, b32121=9)

# issue #31596
f31596(x; kw...) = x
@test f31596((a=1,), b = 1.0) === (a=1,)

# issue #32325
let
    struct a32325 end
    a32325(x) = a32325()
end
@test a32325(0) === a32325()

@test Meta.lower(Main, :(struct A; A() = new{Int}(); end)) == Expr(:error, "too many type parameters specified in \"new{...}\"")
@test Meta.lower(Main, :(struct A{T, S}; A() = new{Int}(); end)) == Expr(:error, "too few type parameters specified in \"new{...}\"")

# issue #32467
let f = identity(identity() do
                 x = 0
                 @inbounds for i = 1:2
                     x += i
                 end
                 x
                 end)
    @test f() == 3
end

# issue #32499
x32499 = begin
    struct S32499
        function S32499(; x=1)
            x
        end
    end
    S32499(x=2)
end
@test x32499 == 2

# issue #32626
@test Meta.parse("'a'..'b'") == Expr(:call, :(..), 'a', 'b')
@test Meta.parse(":a..:b") == Expr(:call, :(..), QuoteNode(:a), QuoteNode(:b))

# Non-standard identifiers (PR #32408)
@test Meta.parse("var\"#\"") === Symbol("#")
@test Meta.parse("var\"true\"") === Symbol("true")
@test Meta.parse("var\"false\"") === Symbol("false")
@test_throws ParseError Meta.parse("var\"#\"x") # Reject string macro-like suffix
@test_throws ParseError Meta.parse("var \"#\"")
@test_throws ParseError Meta.parse("var\"for\" i = 1:10; end")
# A few cases which would be ugly to deal with if var"#" were a string macro:
@test Meta.parse("var\"#\".var\"a-b\"") == Expr(:., Symbol("#"), QuoteNode(Symbol("a-b")))
@test Meta.parse("export var\"#\"") == Expr(:export, Symbol("#"))
@test Base.remove_linenums!(Meta.parse("try a catch var\"#\" b end")) ==
      Expr(:try, Expr(:block, :a), Symbol("#"), Expr(:block, :b))
@test Meta.parse("(var\"function\" = 1,)") == Expr(:tuple, Expr(:(=), Symbol("function"), 1))
# Non-standard identifiers require parens for string interpolation
@test Meta.parse("\"\$var\\\"#\\\"\"") == Expr(:string, :var, "\"#\"")
@test Meta.parse("\"\$(var\"#\")\"") == Expr(:string, Symbol("#"))
# Stream positioning after parsing var
@test Meta.parse("var'", 1, greedy=false) == (:var, 4)

# quoted names in import (#33158)
@test Meta.parse("import Base.:+") == :(import Base.+)
@test Meta.parse("import Base.Foo.:(==).bar") == :(import Base.Foo.==.bar)

# issue #33135
function f33135(x::T) where {C1, T}
    let C1 = 1, C2 = 2
        C1
    end
end
@test f33135(0) == 1

# issue #33227
@test Meta.isexpr(Meta.lower(Main, :((@label a; @goto a))), :thunk)

# issue #33250
@test Meta.lower(Main, :(f(b=b...))) == Expr(:error, "\"...\" expression cannot be used as keyword argument value")
@test Meta.lower(Main, :(f(;a=a,b=b...))) == Expr(:error, "\"...\" expression cannot be used as keyword argument value")
@test Meta.lower(Main, :((a=a,b=b...))) == Expr(:error, "\"...\" expression cannot be used as named tuple field value")
@test Meta.lower(Main, :(f(;a...,b...)=0)) == Expr(:error, "invalid \"...\" on non-final keyword argument")
@test Meta.lower(Main, :(f(;a...,b=0)=0)) == Expr(:error, "invalid \"...\" on non-final keyword argument")

# issue #31547
@test Meta.lower(Main, :(a := 1)) == Expr(:error, "unsupported assignment operator \":=\"")

# issue #33841
let a(; b) = b
    @test a(b=3) == 3
end

# issue #33987
@test_deprecated eval(quote
    # This syntax is deprecated. This test should be removed when the
    # deprecation is.
    f33987(args::(Vararg{Any, N} where N); kwargs...) = args
    @test f33987(1,2,3) === (1,2,3)
end)

macro id_for_kwarg(x); x; end
Xo65KdlD = @id_for_kwarg let x = 1
    function f(; x)
        x
    end
end
@test_throws UndefKeywordError(:x) Xo65KdlD()
i0xb23hG = @id_for_kwarg let x = 1
    function f(; x=2)
        x
    end
end
@test i0xb23hG() == 2
@test i0xb23hG(x=10) == 10

accepts__kwarg(;z1) = z1
@test (@id_for_kwarg let z1 = 41; accepts__kwarg(; z1); end) == 41

@test @eval let
    (z,)->begin
        $(Expr(:inbounds, true))
        $(Expr(:inbounds, :pop))
    end
    pop = 1
end == 1

# issue #29982
@test Meta.parse("'a'") == 'a'
@test Meta.parse("'\U0061'") == 'a'
test_parseerror("''", "invalid empty character literal")
test_parseerror("'abc'", "character literal contains multiple characters")

# optional soft scope: #28789, #33864

@test @eval begin
    $(Expr(:softscope, true))
    x28789 = 0   # new global included in same expression
    for i = 1:2
        x28789 += i
    end
    x28789
end == 3

y28789 = 1  # new global defined in separate top-level input
@eval begin
    $(Expr(:softscope, true))
    for i = 1:10
        y28789 += i
    end
end
@test y28789 == 56

@eval begin
    $(Expr(:softscope, true))
    for i = 10:10
        z28789 = i
    end
    @test z28789 == 10
    z28789 = 0  # new global assigned after loop but in same soft scope
end

@eval begin
    $(Expr(:softscope, true))
    let y28789 = 0  # shadowing with let
        y28789 = 1
    end
end
@test y28789 == 56

@eval begin
    $(Expr(:softscope, true))
    let
        y28789 = -8  # let is always a hard scope
    end
end
@test y28789 == 56

@eval begin
    $(Expr(:softscope, true))
    for y28789 in 0:0
        for x in 2:2
            for y in 3:3
                z28789 = 42  # assign to global despite several loops
            end
        end
    end
end
@test z28789 == 42

@eval begin
    $(Expr(:softscope, true))
    let x = 0
        ww28789 = 88  # not global
        let y = 3
            ww28789 = 89
        end
        @test ww28789 == 89
    end
end
@test !@isdefined(ww28789)

@eval begin
    $(Expr(:softscope, true))
    for x = 0
        ww28789 = 88  # not global
        for y = 3
            ww28789 = 89
        end
        @test ww28789 == 89
    end
end
@test !@isdefined(ww28789)

@eval begin
    $(Expr(:softscope, true))
    function f28789()
        z28789 = 43
    end
    f28789()
end
@test z28789 == 42

# issue #38650, `struct` should always be a hard scope
f38650() = 0
@eval begin
    $(Expr(:softscope, true))
    struct S38650
        f38650() = 1
    end
end
@test f38650() == 0

# issue #37126
@test isempty(Test.collect_test_logs() do
    include_string(@__MODULE__, """
        function foo37126()
            f(lhs::Integer, rhs::Integer) = nothing
            f(lhs::Integer, rhs::AbstractVector{<:Integer}) = nothing
            return f
        end
        struct Bar37126{T<:Real, P<:Real} end
        """)
    end[1])

# issue #34673
# check that :toplevel still returns a value when nested inside something else
@test eval(Expr(:block, 0, Expr(:toplevel, 43))) == 43

# issue #16594
@test Meta.parse("@x a + \nb") == Meta.parse("@x a +\nb")
@test [1 +
       1] == [2]
@test [1 +1] == [1 1]

@testset "issue #16594" begin
    # note for the macro tests, order is important
    # because the line number is included as part of the expression
    # (i.e. both macros must start on the same line)
    @test :(@test((1+1) == 2)) == :(@test 1 +
                                          1 == 2)
    @test :(@x 1 +1 -1) == :(@x(1, +1, -1))
    @test :(@x 1 + 1 -1) == :(@x(1+1, -1))
    @test :(@x 1 + 1 - 1) == :(@x(1 + 1 - 1))
    @test :(@x(1 + 1 - 1)) == :(@x 1 +
                                   1 -
                                   1)
    @test :(@x(1 + 1 + 1)) == :(@x 1 +
                                   1 +
                                   1)
    @test :([x .+
              y]) == :([x .+ y])
end

# line break in : expression disallowed
@test_throws Meta.ParseError Meta.parse("[1 :\n2] == [1:2]")

# added ⟂ to operator precedence (#24404)
@test Meta.parse("a ⟂ b ⟂ c") == Expr(:comparison, :a, :⟂, :b, :⟂, :c)
@test Meta.parse("a ⟂ b ∥ c") == Expr(:comparison, :a, :⟂, :b, :∥, :c)

# only allow certain characters after interpolated vars (#25231)
@test Meta.parse("\"\$x෴  \"",raise=false) == Expr(:error, "interpolated variable \$x ends with invalid character \"෴\"; use \"\$(x)\" instead.")
@test Base.incomplete_tag(Meta.parse("\"\$foo", raise=false)) == :string

@testset "issue #30341" begin
    @test Meta.parse("x .~ y") == Expr(:call, :.~, :x, :y)
    # Ensure dotting binary doesn't break dotting unary
    @test Meta.parse(".~[1,2]") == Expr(:call, :.~, Expr(:vect, 1, 2))
end

@testset "operator precedence correctness" begin
    ops = map(Symbol, split("= => || && --> < <| |> : + * // << ^ :: ."))
    for f in ops, g in ops
        f == g && continue
        pf = Base.operator_precedence(f)
        pg = Base.operator_precedence(g)
        @test pf != pg
        expr = Meta.parse("x$(f)y$(g)z")
        @test expr == Meta.parse(pf > pg ? "(x$(f)y)$(g)z" : "x$(f)(y$(g)z)")
    end
end

# issue 34498
@testset "macro calls @foo{...}" begin
    @test :(@foo{}) == :(@foo {})
    @test :(@foo{bar}) == :(@foo {bar})
    @test :(@foo{bar,baz}) == :(@foo {bar,baz})
    @test :(@foo{bar}(baz)) == :((@foo{bar})(baz))
    @test :(@foo{bar}{baz}) == :((@foo{bar}){baz})
    @test :(@foo{bar}[baz]) == :((@foo{bar})[baz])
    @test :(@foo{bar} + baz) == :((@foo{bar}) + baz)
end

@testset "issue #34650" begin
    for imprt in [:using, :import]
        @test Meta.isexpr(Meta.parse("$imprt A, B"), imprt)
        @test Meta.isexpr(Meta.parse("$imprt A: x, y, z"), imprt)

        err = Expr(
            :error,
            "\":\" in \"$imprt\" syntax can only be used when importing a single module. " *
            "Split imports into multiple lines."
        )
        ex = Meta.parse("$imprt A, B: x, y", raise=false)
        @test ex == err

        ex = Meta.parse("$imprt A: x, B: y", raise=false)
        @test ex == err
    end
end

# Syntax desugaring pass errors contain line numbers
@test Meta.lower(@__MODULE__, Expr(:block, LineNumberNode(101, :some_file), :(f(x,x)=1))) ==
    Expr(:error, "function argument name not unique: \"x\" around some_file:101")

# Ensure file names don't leak between `eval`s
eval(LineNumberNode(11, :incorrect_file))
let exc = try eval(:(f(x,x)=1)) catch e ; e ; end
    @test !occursin("incorrect_file", exc.msg)
end

# issue #34967
@test_throws LoadError("string", 2, ErrorException("syntax: invalid UTF-8 sequence")) include_string(@__MODULE__,
                                      "x34967 = 1\n# Halloa\xf5b\nx34967 = 2")
@test x34967 == 1
@test_throws LoadError("string", 1, ErrorException("syntax: invalid UTF-8 sequence")) include_string(@__MODULE__,
                                      "x\xf5 = 3\n# Halloa\xf5b\nx34967 = 4")
@test_throws LoadError("string", 3, ErrorException("syntax: invalid UTF-8 sequence")) include_string(@__MODULE__,
                                      """
                                      # line 1
                                      # line 2
                                      # Hello\xf5b
                                      x34967 = 6
                                      """)

@test Meta.parse("aa\u200b_", raise=false) ==
    Expr(:error, "invisible character \\u200b near column 3")
@test Meta.parse("aa\UE0080", raise=false) ==
    Expr(:error, "invalid character \"\Ue0080\" near column 3")

# issue #31238
a31238, b31238 = let x
    return 1
end
@test !@isdefined(a31238) && !@isdefined(b31238)
@test @eval((a31238, b31238) = let x
    return 1
end) === 1

# issue #35201
h35201(x; k=1) = (x, k)
f35201(c) = h35201((;c...), k=true)
@test f35201(Dict(:a=>1,:b=>3)) === ((a=1,b=3), true)


@testset "issue #34544/35367" begin
    # Test these evals shouldnt segfault
    eval(Expr(:call, :eval, Expr(:quote, Expr(:module, true, :bar1, Expr(:block)))))
    eval(Expr(:module, true, :bar2, Expr(:block)))
    eval(Expr(:quote, Expr(:module, true, :bar3, Expr(:quote))))
    @test_throws ErrorException eval(Expr(:call, :eval, Expr(:quote, Expr(:module, true, :bar4, Expr(:quote)))))
    @test_throws ErrorException eval(Expr(:module, true, :bar5, Expr(:foo)))
    @test_throws ErrorException eval(Expr(:module, true, :bar6, Expr(:quote)))
end

# issue #35391
macro a35391(b)
    :(GC.@preserve ($(esc(b)),) )
end
@test @a35391(0) === (0,)

# global declarations from the top level are not inherited by functions.
# don't allow such a declaration to override an outer local, since it's not
# clear what it should do.
@test Meta.lower(Main, :(let
                           x = 1
                           let
                             global x
                           end
                         end)) == Expr(:error, "`global x`: x is a local variable in its enclosing scope")
# note: this `begin` block must be at the top level
_temp_33553 = begin
    global _x_this_remains_undefined
    let
        local _x_this_remains_undefined = 2
        _x_this_remains_undefined
    end
end
@test _temp_33553 == 2
@test !@isdefined(_x_this_remains_undefined)

# lowering of adjoint
@test (1 + im)' == 1 - im
x = let var"'"(x) = 2x
    3'
end
@test x == 6

# issue #36196
@test_throws ParseError("\"for\" at none:1 expected \"end\", got \")\"") Meta.parse("(for i=1; println())")
@test_throws ParseError("\"try\" at none:1 expected \"end\", got \")\"") Meta.parse("(try i=1; println())")

# issue #36272
macro m36272()
    :((a, b=1) -> a*b)
end
@test @m36272()(1) == 1

# issue #37134
macro m37134()
    :(x :: Int -> 62)
end
@test @m37134()(1) == 62
@test_throws MethodError @m37134()(1.0) == 62

macro n37134()
    :($(esc(Expr(:tuple, Expr(:..., :x))))->$(esc(:x)))
end
@test @n37134()(2,1) === (2,1)

@testset "unary ± and ∓" begin
    @test Meta.parse("±x") == Expr(:call, :±, :x)
    @test Meta.parse("∓x") == Expr(:call, :∓, :x)
end

@testset "test .<: and .>:" begin
    tmp = [Int, Float64, String, Bool] .<: Union{Int, String}
    @test tmp == Bool[1, 0, 1, 0]

    tmp = [Int, Float64, String, Bool] .>: [Int, Float64, String, Bool]
    @test tmp == Bool[1, 1, 1, 1]

    tmp = @. [Int, Float64, String, Bool] <: Union{Int, String}
    @test tmp == Bool[1, 0,1, 0]

    @test (Int .<: [Integer] .<: [Real]) == [true]
end

@test :(a <-- b <-- c) == Expr(:call, :<--, :a, Expr(:call, :<--, :b, :c))
@test :(a .<-- b.<--c) == Expr(:call, :.<--, :a, Expr(:call, :.<--, :b, :c))
@test :(a<-->b<-->c) == Expr(:call, :<-->, :a, Expr(:call, :<-->, :b, :c))
@test :(a.<-->b .<--> c) == Expr(:call, :.<-->, :a, Expr(:call, :.<-->, :b, :c))
@test :(a --> b --> c) == Expr(:-->, :a, Expr(:-->, :b, :c))
@test :(a --> b.-->c) == Expr(:-->, :a, Expr(:call, :.-->, :b, :c))
let (-->) = (+)
    @test (40 --> 2) == 42
end
@test_throws ParseError("invalid operator \"<---\"") Meta.parse("1<---2")
@test_throws ParseError("invalid operator \".<---\"") Meta.parse("1 .<--- 2")
@test_throws ParseError("invalid operator \"--\"") Meta.parse("a---b")
@test_throws ParseError("invalid operator \".--\"") Meta.parse("a.---b")

# issue #37228
# NOTE: the `if` needs to be at the top level
if isodd(1) && all(iseven(2) for c in ())
    @test true
else
    @test false
end

@test :(a +ꜝ b) == Expr(:call, :+ꜝ, :a, :b)

function ncalls_in_lowered(ex, fname)
    lowered_exprs = Meta.lower(Main, ex).args[1].code
    return count(lowered_exprs) do ex
        Meta.isexpr(ex, :call) && ex.args[1] == fname
    end
end

@testset "standalone .op" begin
    @test :(.+) == Expr(:., :+)
    @test :(map(.-, a)) == Expr(:call, :map, Expr(:., :-), :a)

    @test ncalls_in_lowered(:(.*), GlobalRef(Base, :BroadcastFunction)) == 1
    @test ncalls_in_lowered(:((.^).(a, b)), GlobalRef(Base, :broadcasted)) == 1
    @test ncalls_in_lowered(:((.^).(a, b)), GlobalRef(Base, :BroadcastFunction)) == 1
    @test ncalls_in_lowered(:((.+)(a, b .- (.^)(c, 2))), GlobalRef(Base, :broadcasted)) == 3
    @test ncalls_in_lowered(:((.+)(a, b .- (.^)(c, 2))), GlobalRef(Base, :materialize)) == 1
    @test ncalls_in_lowered(:((.+)(a, b .- (.^)(c, 2))), GlobalRef(Base, :BroadcastFunction)) == 0
end

# issue #37656
@test :(if true 'a' else 1 end) == Expr(:if, true, quote 'a' end, quote 1 end)

# issue #37664
@test_throws ParseError("extra token \"b\" after end of expression") Meta.parse("a b")
@test_throws ParseError("extra token \"b\" after end of expression") Meta.parse("a#==#b")
@test_throws ParseError("extra token \"b\" after end of expression") Meta.parse("a #==#b")
@test_throws ParseError("extra token \"b\" after end of expression") Meta.parse("a#==# b")

@test_throws ParseError("extra token \"2\" after end of expression") Meta.parse("1 2")
@test_throws ParseError("extra token \"2\" after end of expression") Meta.parse("1#==#2")
@test_throws ParseError("extra token \"2\" after end of expression") Meta.parse("1 #==#2")
@test_throws ParseError("extra token \"2\" after end of expression") Meta.parse("1#==# 2")

@test size([1#==#2#==#3]) == size([1 2 3])
@test size([1#==#2#==#3]) == size([1	2	3]) # tabs
@test size([1#==#2#==#3]) == size([1	2 3]) # tabs and spaces
@test size([1#==#2#==#3]) == size([1 2	3]) # tabs and spaces
@test [zeros(Int,2,2)#==#[1;2]
       [3#==#4]#==#5]          == [zeros(Int,2,2) [1; 2]
                                   [3 4]          5     ] == [0 0 1
                                                              0 0 2
                                                              3 4 5]

@test Meta.parse("for x in 1:10 g(x) end") ==
  Meta.parse("for#==#x#==#in#==#1:10#==#g(x)#==#end")
@test Meta.parse("(f->f(1))() do x x+1 end") ==
  Meta.parse("(f->f(1))()#==#do#==#x#==#x+1#==#end")
@test Meta.parse("while i < 10 i += 1 end") ==
  Meta.parse("while#==#i#==#<#==#10#==#i#==#+=#==#1#==#end")
@test Meta.parse("begin x=1 end") == Meta.parse("begin#==#x=1#==#end")
@test Meta.parse("if x<y x+1 elseif y>0 y+1 else z end") ==
  Meta.parse("if#==#x<y#==#x+1#==#elseif#==#y>0#==#y+1#==#else#==#z#==#end")
@test Meta.parse("function(x) x end") == Meta.parse("function(x)#==#x#==#end")
@test Meta.parse("a ? b : c") == Meta.parse("a#==#?#==#b#==#:#==#c")
@test_throws ParseError("space before \"(\" not allowed in \"f (\" at none:1") begin
  Meta.parse("f#==#(x)=x")
end
@test Meta.parse("try f() catch e g() finally h() end") ==
  Meta.parse("try#==#f()#==#catch#==#e#==#g()#==#finally#==#h()#==#end")
@test Meta.parse("@m a b") == Meta.parse("@m#==#a#==#b")

# issue #37540
macro m37540()
    quote
        x = 1
        :($x)
    end
end
@test @m37540() == 1

# issue #37890
struct A37890{A, B}
    a
    b
    A37890(args::Tuple) = return new{typeof.(args)...}(args...)
end
@test A37890((1, "")) isa A37890{Int, String}
@test_throws ErrorException A37890((1,1,1))
@test_throws TypeError A37890((1,))

struct B37890{A, B}
    a
    b
    B37890(a, b) = new{Int, ()..., Int8}(a, b)
end
@test B37890(1.0, 2.0f0) isa B37890{Int, Int8}

# import ... as
@test_throws ParseError("invalid syntax \"using A as ...\"") Meta.parse("using A as B")
@test_throws ParseError("invalid syntax \"using A.b as ...\"") Meta.parse("using A.b as B")
@test_throws ParseError("invalid syntax \"using A.b as ...\"") Meta.parse("using X, A.b as B")
@test_throws ParseError("invalid syntax \"import A as B:\"") Meta.parse("import A as B: c")
@test_throws ParseError("invalid syntax \"import A.b as B:\"") Meta.parse("import A.b as B: c")

module TestImportAs
using Test

module Mod
const x = 1
global maybe_undef
def() = (global maybe_undef = 0)
func(x) = 2x + 1

macro mac(x)
    :($(esc(x)) + 1)
end
end

module Mod2
const y = 2
end

import .Mod: x as x2

@test x2 == 1
@test !@isdefined(x)

import .Mod2.y as y2

@test y2 == 2
@test !@isdefined(y)

@test_throws ErrorException eval(:(import .Mod.x as (a.b)))

import .Mod.maybe_undef as mu
@test_throws UndefVarError mu
Mod.def()
@test mu === 0

using .Mod: func as f
@test f(10) == 21
@test !@isdefined(func)
@test_throws ErrorException("error in method definition: function Mod.func must be explicitly imported to be extended") eval(:(f(x::Int) = x))

z = 42
import .z as also_z
@test also_z == 42

import .Mod.@mac as @m
@test @m(3) == 4

@test_throws ErrorException eval(:(import .Mod.@mac as notmacro))
@test_throws ErrorException eval(:(import .Mod.func as @notmacro))
@test_throws ErrorException eval(:(using .Mod: @mac as notmacro))
@test_throws ErrorException eval(:(using .Mod: func as @notmacro))
end

import .TestImportAs.Mod2 as M2
@test !@isdefined(Mod2)
@test M2 === TestImportAs.Mod2

@testset "unicode modifiers after '" begin
    @test Meta.parse("a'ᵀ") == Expr(:call, Symbol("'ᵀ"), :a)
    @test Meta.parse("a'⁻¹") == Expr(:call, Symbol("'⁻¹"), :a)
    @test Meta.parse("a'ᵀb") == Expr(:call, :*, Expr(:call, Symbol("'ᵀ"), :a), :b)
    @test Meta.parse("a'⁻¹b") == Expr(:call, :*, Expr(:call, Symbol("'⁻¹"), :a), :b)
end

@testset "issue #37393" begin
    @test :(for outer i = 1:3; end) == Expr(:for, Expr(:(=), Expr(:outer, :i), :(1:3)), :(;;))
    i = :i
    @test :(for outer $i = 1:3; end) == Expr(:for, Expr(:(=), Expr(:outer, :i), :(1:3)), :(;;))
    @test :(for outer = 1:3; end) == Expr(:for, Expr(:(=), :outer, :(1:3)), :(;;))
    # TIL that this is possible
    for outer $ i = 1:3
        @test 1 $ 2 in 1:3
    end

    # 😭
    @test Meta.isexpr(Meta.parse("""
        [i for i
        in 1:3]"""), :comprehension)
    @test Meta.isexpr(Meta.parse("""
        [i for outer
        in 1:3]"""), :comprehension)
    @test Meta.isexpr(Meta.parse("""
        [i for outer
        i in 1:3]"""), :comprehension)
    @test Meta.isexpr(Meta.parse("""
        f(i for i
        in 1:3)""").args[2], :generator)
    @test_throws Meta.ParseError Meta.parse("""
        for i
            in 1:3
        end""")
end

# PR #37973
@test Meta.parse("1¦2⌿3") == Expr(:call, :¦, 1, Expr(:call, :⌿, 2, 3))

@testset "slurp in assignments" begin
    res = begin x, y, z... = 1:7 end
    @test res == 1:7
    @test x == 1 && y == 2
    @test z == Vector(3:7)

    res = begin x, y, z... = [1, 2] end
    @test res == [1, 2]
    @test x == 1 && y == 2
    @test z == Int[]

    x = 1
    res = begin x..., = x end
    @test res == 1
    @test x == 1

    x, y, z... = 1:7
    res = begin y, z, x... = z..., x, y end
    @test res == ((3:7)..., 1, 2)
    @test y == 3
    @test z == 4
    @test x == ((5:7)..., 1, 2)

    res = begin x, _, y... = 1, 2 end
    @test res == (1, 2)
    @test x == 1
    @test y == ()

    res = begin x, y... = 1 end
    @test res == 1
    @test x == 1
    @test y == Iterators.rest(1, nothing)

    res = begin x, y, z... = 1, 2, 3:5 end
    @test res == (1, 2, 3:5)
    @test x == 1 && y == 2
    @test z == (3:5,)

    @test Meta.isexpr(Meta.@lower(begin a, b..., c = 1:3 end), :error)
    @test Meta.isexpr(Meta.@lower(begin a, b..., c = 1, 2, 3 end), :error)
    @test Meta.isexpr(Meta.@lower(begin a, b..., c... = 1, 2, 3 end), :error)

    @test_throws BoundsError begin x, y, z... = 1:1 end
    @test_throws BoundsError begin x, y, _, z... = 1, 2 end

    car((a, d...)) = a
    cdr((a, d...)) = d
    @test car(1:3) == 1
    @test cdr(1:3) == [2, 3]

    @test begin a, b = (;c = 3, d = 4) end === (c = 3, d = 4)
    @test begin a, b, c = (x = "", y = 2.0, z = 1) end === (x = "", y = 2.0, z = 1)
    a, b, c = (x = "", y = 2.0, z = 1)
    @test a === ""
    @test b === 2.0
    @test c === 1
    @test begin a, b... = (x = "", y = 2.0, z = 1) end === (x = "", y = 2.0, z = 1)
    a, b... = (x = "", y = 2.0, z = 1)
    @test b === (y = 2.0, z = 1)
    let t = (x = "", y = 1, z = 3.0)
        _, a, b = t
        @test a === 1
        @test b === 3.0
        a, b... = t
        @test a === ""
        @test b === (y = 1, z = 3.0)
    end
end

@testset "issue #33460" begin
    err = Expr(:error, "more than one semicolon in argument list")
    @test Meta.lower(Main, :(f(a; b=1; c=2) = 2))  == err
    @test Meta.lower(Main, :(f( ; b=1; c=2)))      == err
    @test Meta.lower(Main, :(f(a; b=1; c=2)))      == err
    @test Meta.lower(Main, :(f(a; b=1, c=2; d=3))) == err
    @test Meta.lower(Main, :(f(a; b=1; c=2, d=3))) == err
    @test Meta.lower(Main, :(f(a; b=1; c=2; d=3))) == err
end

@test eval(Expr(:if, Expr(:block, Expr(:&&, true, Expr(:call, :(===), 1, 1))), 1, 2)) == 1

# issue #38386
macro m38386()
    fname = :f38386
    :(function $(esc(fname)) end)
end
@m38386
@test isempty(methods(f38386))

@testset "all-underscore varargs on the rhs" begin
    @test ncalls_in_lowered(quote _..., = a end, GlobalRef(Base, :rest)) == 0
    @test ncalls_in_lowered(quote ___..., = a end, GlobalRef(Base, :rest)) == 0
    @test ncalls_in_lowered(quote a, _... = b end, GlobalRef(Base, :rest)) == 0
    @test ncalls_in_lowered(quote a, _... = b, c end, GlobalRef(Base, :rest)) == 0
    @test ncalls_in_lowered(quote a, _... = (b...,) end, GlobalRef(Base, :rest)) == 0
end

# issue #38501
@test :"a $b $("str") c" == Expr(:string, "a ", :b, " ", Expr(:string, "str"), " c")

@testset "property destructuring" begin
    res = begin (; num, den) = 1 // 2 end
    @test res == 1 // 2
    @test num == 1
    @test den == 2

    res = begin (; b, a) = (a=1, b=2, c=3) end
    @test res == (a=1, b=2, c=3)
    @test b == 2
    @test a == 1

    # could make this an error instead, but I think this is reasonable
    res = begin (; a, b, a) = (a=5, b=6) end
    @test res == (a=5, b=6)
    @test a == 5
    @test b == 6

    @test_throws ErrorException (; a, b) = (x=1,)

    @test Meta.isexpr(Meta.@lower(begin (a, b; c) = x end), :error)
    @test Meta.isexpr(Meta.@lower(begin (a, b; c) = x, y end), :error)
    @test Meta.isexpr(Meta.@lower(begin (; c, a.b) = x end), :error)

    f((; a, b)) = a, b
    @test f((b=3, a=4)) == (4, 3)
    @test f((b=3, c=2, a=4)) == (4, 3)
    @test_throws ErrorException f((;))

    # with type annotation
    let num, den, a, b
        res = begin (; num::UInt8, den::Float64) = 1 // 2 end
        @test res === 1 // 2
        @test num === 0x01
        @test den === 2.0

        res = begin (; b, a::Bool) = (a=1.0, b=2, c=0x03) end
        @test res === (a=1.0, b=2, c=0x03)
        @test b === 2
        @test a === true
    end

    @test Meta.isexpr(Meta.@lower(f((; a, b::Int)) = a + b), :error)
end

# issue #25652
x25652 = 1
x25652_2 = let (x25652, _) = (x25652, nothing)
    x25652 = x25652 + 1
    x25652
end
@test x25652_2 == 2
@test x25652 == 1

@test let x = x25652
    x25652 = x+3
    x25652
end == 4
@test let (x,) = (x25652,)
    x25652 = x+3
    x25652
end == 4

@testset "issue #39600" begin
    A = 1:.5:2
    @test (!).(1 .< A .< 2) == [true, false, true]
    @test .!(1 .< A .< 2) == [true, false, true]
    @test (.!)(1 .< A .< 2) == [true, false, true]

    @test ncalls_in_lowered(:((!).(1 .< A .< 2)), GlobalRef(Base, :materialize)) == 1
    @test ncalls_in_lowered(:(.!(1 .< A .< 2)), GlobalRef(Base, :materialize)) == 1
    @test ncalls_in_lowered(:((.!)(1 .< A .< 2)), GlobalRef(Base, :materialize)) == 1
end

# issue #39705
@eval f39705(x) = $(Expr(:||)) && x
@test f39705(1) === false


struct A x end
Base.dotgetproperty(::A, ::Symbol) = [0, 0, 0]

@testset "dotgetproperty" begin
    a = (x = [1, 2, 3],)
    @test @inferred((a -> a.x .+= 1)(a)) == [2, 3, 4]

    b = [1, 2, 3]
    @test A(b).x === b
    @test begin A(b).x .= 1 end == [1, 1, 1]
    @test begin A(b).x .+= 1 end == [2, 3, 4]
    @test b == [1, 2, 3]
end

@test Meta.@lower((::T) = x) == Expr(:error, "invalid assignment location \"::T\"")
@test Meta.@lower((::T,) = x) == Expr(:error, "invalid assignment location \"::T\"")
@test Meta.@lower((; ::T) = x) == Expr(:error, "invalid assignment location \"::T\"")

# flisp conversion for quoted SSAValues
@test eval(:(x = $(QuoteNode(Core.SSAValue(1))))) == Core.SSAValue(1)
@test eval(:(x = $(QuoteNode(Core.SlotNumber(1))))) == Core.SlotNumber(1)
@test_throws ErrorException("syntax: SSAValue objects should not occur in an AST") eval(:(x = $(Core.SSAValue(1))))
@test_throws ErrorException("syntax: Slot objects should not occur in an AST") eval(:(x = $(Core.SlotNumber(1))))

<<<<<<< HEAD
# juxtaposition of radical symbols (#40094)
@test Meta.parse("2√3") == Expr(:call, :*, 2, Expr(:call, :√, 3))
@test Meta.parse("2∛3") == Expr(:call, :*, 2, Expr(:call, :∛, 3))
@test Meta.parse("2∜3") == Expr(:call, :*, 2, Expr(:call, :∜, 3))
=======
macro m_underscore_hygiene()
    return :(_ = 1)
end

@test @macroexpand(@m_underscore_hygiene()) == :(_ = 1)

macro m_begin_hygiene(a)
    return :($(esc(a))[begin])
end

@test @m_begin_hygiene([1, 2, 3]) == 1

# issue 40258
@test "a $("b $("c")")" == "a b c"

@test "$(([[:a, :b], [:c, :d]]...)...)" == "abcd"

@test eval(Expr(:string, "a", Expr(:string, "b", "c"))) == "abc"
@test eval(Expr(:string, "a", Expr(:string, "b", Expr(:string, "c")))) == "abc"

macro m_nospecialize_unnamed_hygiene()
    return :(f(@nospecialize(::Any)) = Any)
end

@test @m_nospecialize_unnamed_hygiene()(1) === Any
>>>>>>> 90338777
<|MERGE_RESOLUTION|>--- conflicted
+++ resolved
@@ -2751,12 +2751,11 @@
 @test_throws ErrorException("syntax: SSAValue objects should not occur in an AST") eval(:(x = $(Core.SSAValue(1))))
 @test_throws ErrorException("syntax: Slot objects should not occur in an AST") eval(:(x = $(Core.SlotNumber(1))))
 
-<<<<<<< HEAD
 # juxtaposition of radical symbols (#40094)
 @test Meta.parse("2√3") == Expr(:call, :*, 2, Expr(:call, :√, 3))
 @test Meta.parse("2∛3") == Expr(:call, :*, 2, Expr(:call, :∛, 3))
 @test Meta.parse("2∜3") == Expr(:call, :*, 2, Expr(:call, :∜, 3))
-=======
+
 macro m_underscore_hygiene()
     return :(_ = 1)
 end
@@ -2781,5 +2780,4 @@
     return :(f(@nospecialize(::Any)) = Any)
 end
 
-@test @m_nospecialize_unnamed_hygiene()(1) === Any
->>>>>>> 90338777
+@test @m_nospecialize_unnamed_hygiene()(1) === Any