# This file is a part of Julia. License is MIT: https://julialang.org/license

# tests for parser and syntax lowering

using Random

import Base.Meta.ParseError

function parseall(str)
    pos = firstindex(str)
    exs = []
    while pos <= lastindex(str)
        ex, pos = Meta.parse(str, pos)
        push!(exs, ex)
    end
    if length(exs) == 0
        throw(ParseError("end of input"))
    elseif length(exs) == 1
        return exs[1]
    else
        return Expr(:block, exs...)
    end
end

# issue #9684
let
    undot(op) = Symbol(string(op)[2:end])
    for (ex1, ex2) in [("5 .≠ x", "5 .!= x"),
                       ("5 .≥ x", "5 .>= x"),
                       ("5 .≤ x", "5 .<= x")]
        ex1 = Meta.parse(ex1); ex2 = Meta.parse(ex2)
        @test ex1.head === :call && (ex1.head === ex2.head)
        @test ex1.args[2] === 5 && ex2.args[2] === 5
        @test Core.eval(Main, undot(ex1.args[1])) === Core.eval(Main, undot(ex2.args[1]))
        @test ex1.args[3] === :x && (ex1.args[3] === ex2.args[3])
    end
end

# issue #9704
let a = :a
    @test :(try
            catch $a
            end) == :(try
                      catch a
                      end)
    @test :(module $a end) == :(module a
                                end)
end

# string literals
macro test999_str(args...); args; end
@test test999"a"b == ("a","b")
@test test999"""a"""b == ("a","b")
@test test999"
    a
    b" == ("
    a
    b",)
@test test999"""
    a
    b""" == ("a\nb",)

# issue #5997
@test_throws ParseError Meta.parse(": x")
@test_throws ParseError Meta.parse("""begin
    :
    x""")
@test_throws ParseError Meta.parse("d[: 2]")

# issue #6770
@test_throws ParseError Meta.parse("x.3")

# issue #8763
@test_throws ParseError Meta.parse("sqrt(16)2")
@test_throws ParseError Meta.parse("x' y")
@test_throws ParseError Meta.parse("x 'y")
@test Meta.parse("x'y") == Expr(:call, :*, Expr(Symbol("'"), :x), :y)

# issue #18851
@test Meta.parse("-2[m]") == Expr(:call, :-, Expr(:ref, 2, :m))
@test Meta.parse("+2[m]") == Expr(:call, :+, Expr(:ref, 2, :m))
@test Meta.parse("!2[3]") == Expr(:call, :!, Expr(:ref, 2, 3))
@test Meta.parse("-2{m}") == Expr(:call, :-, Expr(:curly, 2, :m))
@test Meta.parse("+2{m}") == Expr(:call, :+, Expr(:curly, 2, :m))
@test Meta.parse("-2(m)") == Expr(:call, :*, -2, :m)

# issue #8301
@test_throws ParseError Meta.parse("&*s")

# issue #10677
@test_throws ParseError Meta.parse("/1")
@test_throws ParseError Meta.parse("/pi")
@test Meta.parse("- = 2") == Expr(:(=), :(-), 2)
@test Meta.parse("/ = 2") == Expr(:(=), :(/), 2)
@test_throws ParseError Meta.parse("< : 2")
@test_throws ParseError Meta.parse("+ : 2")
@test_throws ParseError Meta.parse("< :2")
@test Meta.parse("+ :2") == Expr(:call, :(+), QuoteNode(2))

# issue #10900
@test_throws ParseError Meta.parse("+=")
@test_throws ParseError Meta.parse(".")
@test_throws ParseError Meta.parse("...")

# issue #10901
@test Meta.parse("/([1], 1)[1]") == :(([1] / 1)[1])

# issue #10997
@test Meta.parse(":(x.\$f[i])") == Expr(:quote,
                                   Expr(:ref,
                                        Expr(Symbol("."), :x,
                                             QuoteNode(Expr(:$, :f))),
                                        :i))

# issue #10994
@test Meta.parse("1 + #= \0 =# 2") == :(1 + 2)

# issue #10910
@test Meta.parse(":(using A)") == Expr(:quote, Expr(:using, Expr(:., :A)))
@test Meta.parse(":(using A.b, B)") == Expr(:quote,
                                       Expr(:using,
                                            Expr(:., :A, :b),
                                            Expr(:., :B)))
@test Meta.parse(":(using A: b, c.d)") == Expr(:quote,
                                          Expr(:using,
                                               Expr(:(:),
                                                    Expr(:., :A),
                                                    Expr(:., :b),
                                                    Expr(:., :c, :d))))

@test Meta.parse(":(import A)") == Expr(:quote, Expr(:import, Expr(:., :A)))
@test Meta.parse(":(import A.b, B)") == Expr(:quote,
                                        Expr(:import,
                                             Expr(:., :A, :b),
                                             Expr(:., :B)))
@test Meta.parse(":(import A: b, c.d)") == Expr(:quote,
                                           Expr(:import,
                                                Expr(:(:),
                                                     Expr(:., :A),
                                                     Expr(:., :b),
                                                     Expr(:., :c, :d))))

# issue #11332
@test Meta.parse("export \$(Symbol(\"A\"))") == :(export $(Expr(:$, :(Symbol("A")))))
@test Meta.parse("export \$A") == :(export $(Expr(:$, :A)))
@test Meta.parse("using \$a.\$b") == Expr(:using, Expr(:., Expr(:$, :a), Expr(:$, :b)))
@test Meta.parse("using \$a.\$b, \$c") == Expr(:using,
                                               Expr(:., Expr(:$, :a), Expr(:$, :b)),
                                               Expr(:., Expr(:$, :c)))
@test Meta.parse("using \$a: \$b, \$c.\$d") ==
    Expr(:using,
         Expr(:(:), Expr(:., Expr(:$, :a)), Expr(:., Expr(:$, :b)),
              Expr(:., Expr(:$, :c), Expr(:$, :d))))

# fix pr #11338 and test for #11497
@test parseall("using \$\na") == Expr(:block, Expr(:using, Expr(:., :$)), :a)
@test parseall("using \$,\na") == Expr(:using, Expr(:., :$), Expr(:., :a))
@test parseall("using &\na") == Expr(:block, Expr(:using, Expr(:., :&)), :a)

@test parseall("a = &\nb") == Expr(:block, Expr(:(=), :a, :&), :b)
@test parseall("a = \$\nb") == Expr(:block, Expr(:(=), :a, :$), :b)
@test parseall(":(a = &\nb)") == Expr(:quote, Expr(:(=), :a, Expr(:&, :b)))
@test parseall(":(a = \$\nb)") == Expr(:quote, Expr(:(=), :a, Expr(:$, :b)))

# issue 12027 - short macro name parsing vs _str suffix
@test parseall("""
    macro f(args...) end; @f "macro argument"
""") == Expr(:toplevel,
             Expr(:macro, Expr(:call, :f, Expr(:..., :args)),
                  Expr(:block, LineNumberNode(1, :none), LineNumberNode(1, :none))),
             Expr(:macrocall, Symbol("@f"), LineNumberNode(1, :none), "macro argument"))

# blocks vs. tuples
@test Meta.parse("()") == Expr(:tuple)
@test Meta.parse("(;)") == Expr(:tuple, Expr(:parameters))
@test Meta.parse("(;;)") == Expr(:block)
@test Meta.parse("(;;;;)") == Expr(:block)
@test_throws ParseError Meta.parse("(,)")
@test_throws ParseError Meta.parse("(;,)")
@test_throws ParseError Meta.parse("(,;)")
# TODO: would be nice to make these errors, but needed to parse e.g. `(x;y,)->x`
#@test_throws ParseError Meta.parse("(1;2,)")
#@test_throws ParseError Meta.parse("(1;2,;)")
#@test_throws ParseError Meta.parse("(1;2,;3)")
@test Meta.parse("(x;)") == Expr(:block, :x)
@test Meta.parse("(;x)") == Expr(:tuple, Expr(:parameters, :x))
@test Meta.parse("(;x,)") == Expr(:tuple, Expr(:parameters, :x))
@test Meta.parse("(x,)") == Expr(:tuple, :x)
@test Meta.parse("(x,;)") == Expr(:tuple, Expr(:parameters), :x)
@test Meta.parse("(x;y)") == Expr(:block, :x, LineNumberNode(1,:none), :y)
@test Meta.parse("(x...;)") == Expr(:tuple, Expr(:parameters), Expr(:(...), :x))
@test Meta.parse("(;x...)") == Expr(:tuple, Expr(:parameters, Expr(:(...), :x)))
@test Meta.parse("(x...;y)") == Expr(:tuple, Expr(:parameters, :y), Expr(:(...), :x))
@test Meta.parse("(x;y...)") == Expr(:block, :x, LineNumberNode(1,:none), Expr(:(...), :y))
@test Meta.parse("(x=1;y=2)") == Expr(:block, Expr(:(=), :x, 1), LineNumberNode(1,:none), Expr(:(=), :y, 2))
@test Meta.parse("(x,;y)") == Expr(:tuple, Expr(:parameters, :y), :x)
@test Meta.parse("(x,;y=1)") == Expr(:tuple, Expr(:parameters, Expr(:kw, :y, 1)), :x)
@test Meta.parse("(x,a;y=1)") == Expr(:tuple, Expr(:parameters, Expr(:kw, :y, 1)), :x, :a)
@test Meta.parse("(x,a;y=1,z=2)") == Expr(:tuple, Expr(:parameters, Expr(:kw,:y,1), Expr(:kw,:z,2)), :x, :a)
@test Meta.parse("(a=1, b=2)") == Expr(:tuple, Expr(:(=), :a, 1), Expr(:(=), :b, 2))
@test_throws ParseError Meta.parse("(1 2)") # issue #15248

@test Meta.parse("f(x;)") == Expr(:call, :f, Expr(:parameters), :x)

@test Meta.parse("1 == 2|>3") == Expr(:call, :(==), 1, Expr(:call, :(|>), 2, 3))

# issue #24153
@test Meta.parse("a|>b|>c|>d") == Meta.parse("((a|>b)|>c)|>d")
@test Meta.parse("a<|b<|c<|d") == Meta.parse("a<|(b<|(c<|d))")

# issue #12501 and pr #12502
Meta.parse("""
      baremodule A
      "a" in b
      end
      """)
Meta.parse("""
      baremodule A
      "a"
      end
      """)

# issue #12626
@test Meta.parse("a .÷ 1") == Expr(:call, :.÷, :a, 1)
@test Meta.parse("a .÷= 1") == Expr(:.÷=, :a, 1)

# issue #12771
@test -(3)^2 == -9

# issue #13302
let p = Meta.parse("try
            a
        catch
            b, c = t
        end")
    @test isa(p,Expr) && p.head === :try
    @test p.args[2] === false
    @test p.args[3].args[end] == Meta.parse("b,c = t")
end

# pr #13078
@test Meta.parse("a in b in c") == Expr(:comparison, :a, :in, :b, :in, :c)
@test Meta.parse("a||b→c&&d") == Expr(:call, :→,
                                 Expr(Symbol("||"), :a, :b),
                                 Expr(Symbol("&&"), :c, :d))

# issue #11988 -- normalize \r and \r\n in literal strings to \n
@test "foo\nbar" == Meta.parse("\"\"\"\r\nfoo\r\nbar\"\"\"") ==
    Meta.parse("\"\"\"\nfoo\nbar\"\"\"") == Meta.parse("\"\"\"\rfoo\rbar\"\"\"") ==
    Meta.parse("\"foo\r\nbar\"") == Meta.parse("\"foo\rbar\"") == Meta.parse("\"foo\nbar\"")
@test '\r' == first("\r") == first("\r\n") # still allow explicit \r

# allow invalid UTF-8 in string literals
@test "\ud800"[1] == Char(0xd800)
@test "\udfff"[1] == Char(0xdfff)
@test length("\xc0\xb0") == 1
@test "\xc0\xb0"[1] == reinterpret(Char, 0xc0b00000)

# issue #14561 - generating 0-method generic function def
let fname = :f
    @test :(function $fname end) == Expr(:function, :f)
end

# issue #14977
@test Meta.parse("x = 1", 1) == (:(x = 1), 6)
@test Meta.parse("x = 1", 6) == (nothing, 6)
@test_throws BoundsError Meta.parse("x = 1", 0)
@test_throws BoundsError Meta.parse("x = 1", -1)
@test_throws BoundsError Meta.parse("x = 1", 7)

# issue #14683
@test_throws ParseError Meta.parse("'\\A\"'")
@test Meta.parse("'\"'") == Meta.parse("'\\\"'") == '"' == "\""[1] == '\42'

# issue #24558
@test_throws ParseError Meta.parse("'\\xff'")
@test_throws ParseError Meta.parse("'\\x80'")
@test_throws ParseError Meta.parse("'ab'")
@test '\u2200' == "\u2200"[1]

@test_throws ParseError Meta.parse("f(2x for x=1:10, y")

# issue #15223
call0(f) = f()
call1(f,x) = f(x)
call2(f,x,y) = f(x,y)
@test (call0() do; 42 end) == 42
@test (call1(42) do x; x+1 end) == 43
@test (call2(42,1) do x,y; x+y+1 end) == 44

# definitions using comparison syntax
let a⊂b = reduce(&, x ∈ b for x in a) && length(b)>length(a)
    @test [1,2] ⊂ [1,2,3,4]
    @test !([1,2] ⊂ [1,3,4])
    @test !([1,2] ⊂ [1,2])
end

# issue #9503
@test Meta.parse("x<:y") == Expr(:(<:), :x, :y)
@test Meta.parse("x>:y") == Expr(:(>:), :x, :y)
@test Meta.parse("x<:y<:z").head === :comparison
@test Meta.parse("x>:y<:z").head === :comparison

# reason PR #19765, <- operator, was reverted
@test -2<-1 # DO NOT ADD SPACES

# issue #11169
uncalled(x) = @test false
fret() = uncalled(return true)
@test fret()

# issue #9617
let p = 15
    @test 2p+1 == 31  # not a hex float literal
end

function test_parseerror(str, msg)
    try
        Meta.parse(str)
        @test false
    catch e
        @test isa(e,ParseError) && e.msg == msg
    end
end
test_parseerror("0x", "invalid numeric constant \"0x\"")
test_parseerror("0b", "invalid numeric constant \"0b\"")
test_parseerror("0o", "invalid numeric constant \"0o\"")
test_parseerror("0x0.1", "hex float literal must contain \"p\" or \"P\"")
test_parseerror("0x1.0p", "invalid numeric constant \"0x1.0\"")

# issue #15798
@test Meta.lower(Main, Base.parse_input_line("""
              try = "No"
           """)) == Expr(:error, "unexpected \"=\"")

# issue #19861 make sure macro-expansion happens in the newest world for top-level expression
@test eval(Base.parse_input_line("""
           macro X19861()
               return 23341
           end
           @X19861
           """)::Expr) == 23341

# issue #15763
test_parseerror("if\nfalse\nend", "missing condition in \"if\" at none:1")
test_parseerror("if false\nelseif\nend", "missing condition in \"elseif\" at none:2")

# issue #15828
@test Meta.lower(Main, Meta.parse("x...")) == Expr(:error, "\"...\" expression outside call")

# issue #15830
@test Meta.lower(Main, Meta.parse("foo(y = (global x)) = y")) == Expr(:error, "misplaced \"global\" declaration")

# issue #15844
function f15844(x)
    x
end

g15844 = let
    local function f15844(x::Int32)
        2x
    end
end

function add_method_to_glob_fn!()
    @eval global function f15844(x::Int64)
        3x
    end
end

add_method_to_glob_fn!()
@test g15844 !== f15844
@test g15844(Int32(1)) == 2
@test f15844(Int32(1)) == 1
@test f15844(Int64(1)) == 3

# issue #15661
@test_throws ParseError Meta.parse("function catch() end")
@test_throws ParseError Meta.parse("function end() end")
@test_throws ParseError Meta.parse("function finally() end")

# PR #16170
@test Meta.lower(Main, Meta.parse("true(x) = x")) == Expr(:error, "invalid function name \"true\"")
@test Meta.lower(Main, Meta.parse("false(x) = x")) == Expr(:error, "invalid function name \"false\"")

# issue #16355
@test Meta.lower(Main, :(f(d:Int...) = nothing)) == Expr(:error, "\"d:Int\" is not a valid function argument name")

# issue #16517
@test (try error(); catch; 0; end) === 0
@test (try error(); catch; false; end) === false  # false and true are Bool literals, not variables
@test (try error(); catch; true; end) === true
f16517() = try error(); catch; 0; end
@test f16517() === 0

# issue #16671
@test Meta.parse("1.") === 1.0

isline(x) = isa(x, LineNumberNode)

# issue #16672
@test count(isline, Meta.parse("begin end").args) == 1
@test count(isline, Meta.parse("begin; end").args) == 1
@test count(isline, Meta.parse("begin; x+2; end").args) == 1
@test count(isline, Meta.parse("begin; x+2; y+1; end").args) == 2

# issue #16736
let
    local lineoffset0 = @__LINE__() + 1
    local lineoffset1 = @__LINE__()
    local lineoffset2 = @__LINE__() - 1
    @test lineoffset0 == lineoffset1 == lineoffset2
end

# issue #16686
@test Meta.parse("try x
             catch; test()
                 y
             end") == Expr(:try,
                           Expr(:block,
                                LineNumberNode(1, :none),
                                :x),
                           false,
                           Expr(:block,
                                LineNumberNode(2, :none),
                                Expr(:call, :test),
                                LineNumberNode(3, :none),
                                :y))

# test that pre 0.5 deprecated syntax is a parse error
@test_throws ParseError Meta.parse("Int [1,2,3]")
@test_throws ParseError Meta.parse("Int [x for x in 1:10]")
@test_throws ParseError Meta.parse("foo (x) = x")
@test_throws ParseError Meta.parse("foo {T<:Int}(x::T) = x")

@test_throws ParseError Meta.parse("Foo .bar")

@test_throws ParseError Meta.parse("import x .y")
@test_throws ParseError Meta.parse("using x .y")

@test_throws ParseError Meta.parse("--x")
@test_throws ParseError Meta.parse("stagedfunction foo(x); end")

@test Meta.parse("A=>B") == Expr(:call, :(=>), :A, :B)

@test Meta.parse("{1,2,3}") == Expr(:braces, 1, 2, 3)
@test Meta.parse("{1 2 3 4}") == Expr(:bracescat, Expr(:row, 1, 2, 3, 4))
@test Meta.parse("{1 2; 3 4}") == Expr(:bracescat, Expr(:row, 1, 2), Expr(:row, 3, 4))
@test Meta.parse("{x for x in 1:10}") == Expr(:braces, :(x for x in 1:10))
@test Meta.parse("{x=>y for (x,y) in zip([1,2,3],[4,5,6])}") == Expr(:braces, :(x=>y for (x,y) in zip([1,2,3],[4,5,6])))
@test Meta.parse("{:a=>1, :b=>2}") == Expr(:braces, Expr(:call, :(=>), QuoteNode(:a), 1),
                                      Expr(:call, :(=>), QuoteNode(:b), 2))

@test Meta.parse("[a,b;c]")  == Expr(:vect, Expr(:parameters, :c), :a, :b)
@test Meta.parse("[a,;c]")   == Expr(:vect, Expr(:parameters, :c), :a)
@test Meta.parse("a[b,c;d]") == Expr(:ref, :a, Expr(:parameters, :d), :b, :c)
@test Meta.parse("a[b,;d]")  == Expr(:ref, :a, Expr(:parameters, :d), :b)
@test_throws ParseError Meta.parse("[a,;,b]")
@test Meta.parse("{a,b;c}")  == Expr(:braces, Expr(:parameters, :c), :a, :b)
@test Meta.parse("{a,;c}")   == Expr(:braces, Expr(:parameters, :c), :a)
@test Meta.parse("a{b,c;d}") == Expr(:curly, :a, Expr(:parameters, :d), :b, :c)
@test Meta.parse("a{b,;d}")  == Expr(:curly, :a, Expr(:parameters, :d), :b)

# this now is parsed as getindex(Pair{Any,Any}, ...)
@test_throws MethodError eval(Meta.parse("(Any=>Any)[]"))
@test_throws MethodError eval(Meta.parse("(Any=>Any)[:a=>1,:b=>2]"))

# issue #16720
let err = try
    include_string(@__MODULE__, "module A

        function broken()

            x[1] = some_func(

        end

        end")
    catch e
        e
    end
    @test err.line == 7
end

# PR #17393
for op in (:.==, :.&, :.|, :.≤)
    @test Meta.parse("a $op b") == Expr(:call, op, :a, :b)
end
for op in (:.=, :.+=)
    @test Meta.parse("a $op b") == Expr(op, :a, :b)
end

# issue #17489
let m_error, error_out, filename = Base.source_path()
    m_error = try @eval method_c6(a::(:A)) = 1; catch e; e; end
    error_out = sprint(showerror, m_error)
    @test startswith(error_out, "ArgumentError: invalid type for argument a in method definition for method_c6 at $filename:")

    m_error = try @eval method_c6(::(:A)) = 2; catch e; e; end
    error_out = sprint(showerror, m_error)
    @test startswith(error_out, "ArgumentError: invalid type for argument number 1 in method definition for method_c6 at $filename:")

    # issue #20614
    m_error = try @eval foo(types::NTuple{N}, values::Vararg{Any,N}, c) where {N} = nothing; catch e; e; end
    error_out = sprint(showerror, m_error)
    @test startswith(error_out, "ArgumentError: Vararg on non-final argument")
end

# issue #7272
@test Meta.lower(Main, Meta.parse("let
              global x = 2
              local x = 1
              end")) == Expr(:error, "variable \"x\" declared both local and global")
#=
@test Meta.lower(Main, Meta.parse("let
              local x = 2
              local x = 1
              end")) == Expr(:error, "local \"x\" declared twice")

@test Meta.lower(Main, Meta.parse("let x
                  local x = 1
              end")) == Expr(:error, "local \"x\" declared twice")

@test Meta.lower(Main, Meta.parse("let x = 2
                  local x = 1
              end")) == Expr(:error, "local \"x\" declared twice")
=#
# issue #23673
@test :(let $([:(x=1),:(y=2)]...); x+y end) == :(let x = 1, y = 2; x+y end)

# make sure front end can correctly print values to error messages
let ex = Meta.lower(Main, Meta.parse("\"a\"=1"))
    @test ex == Expr(:error, "invalid assignment location \"\"a\"\"")
end

# make sure that incomplete tags are detected correctly
# (i.e. error messages in src/julia-parser.scm must be matched correctly
# by the code in base/client.jl)
for (str, tag) in Dict("" => :none, "\"" => :string, "#=" => :comment, "'" => :char,
                       "`" => :cmd, "begin;" => :block, "quote;" => :block,
                       "let;" => :block, "for i=1;" => :block, "function f();" => :block,
                       "f() do x;" => :block, "module X;" => :block, "mutable struct X;" => :block,
                       "struct X;" => :block, "(" => :other, "[" => :other,
                       "begin" => :other, "quote" => :other,
                       "let" => :other, "for" => :other, "function" => :other,
                       "f() do" => :other, "module" => :other, "mutable struct" => :other,
                       "struct" => :other)
    @test Base.incomplete_tag(Meta.parse(str, raise=false)) == tag
end

# meta nodes for optional positional arguments
@test Meta.lower(Main, :(@inline f(p::Int=2) = 3)).args[1].code[end-1].args[3].inlineable

# issue #16096
module M16096
macro iter()
    return quote
        @inline function foo16096(sub)
            it = 1
        end
    end
end
end
let ex = Meta.lower(M16096, :(@iter))
    @test isa(ex, Expr)
end
let ex = Meta.lower(Main, :($M16096.@iter))
    @test isa(ex, Expr)
end
let thismodule = @__MODULE__,
    ex = Meta.lower(thismodule, :(@M16096.iter))
    @test isa(ex, Expr)
    @test !isdefined(M16096, :foo16096)
    local_foo16096 = Core.eval(@__MODULE__, ex)
    @test local_foo16096(2.0) == 1
    @test !@isdefined foo16096
    @test !@isdefined it
    @test !isdefined(M16096, :foo16096)
    @test !isdefined(M16096, :it)
    @test typeof(local_foo16096).name.module === thismodule
    @test typeof(local_foo16096).name.mt.module === thismodule
    @test getfield(thismodule, typeof(local_foo16096).name.mt.name) === local_foo16096
    @test getfield(thismodule, typeof(local_foo16096).name.name) === typeof(local_foo16096)
    @test !isdefined(M16096, typeof(local_foo16096).name.mt.name)
    @test !isdefined(M16096, typeof(local_foo16096).name.name)
end

macro f16096()
    quote
        g16096($(esc(:x))) = 2x
    end
end
let g = @f16096
    @test g(3) == 6
end
macro f16096_2()
    quote
        g16096_2(; $(esc(:x))=2) = 2x
    end
end
let g = @f16096_2
    @test g() == 4
end

# issue #15838
module A15838
    macro f() end
    const x = :a
end
module B15838
    import ..A15838.@f
    macro f(x); return :x; end
    const x = :b
end
@test A15838.@f() === nothing
@test A15838.@f(1) === :b
let ex = :(A15838.@f(1, 2)), __source__ = LineNumberNode(@__LINE__, Symbol(@__FILE__))
    nometh = try
        macroexpand(@__MODULE__, ex)
        false
    catch ex
        ex
    end::LoadError
    @test nometh.file === string(__source__.file)
    @test nometh.line === __source__.line
    e = nometh.error::MethodError
    @test e.f === getfield(A15838, Symbol("@f"))
    @test e.args === (__source__, @__MODULE__, 1, 2)
end

# issue 10046
for op in ["+", "-", "\$", "|", ".+", ".-", "*", ".*"]
    @test_throws ParseError Meta.parse("$op in [+, -]")
end

# issue #17701
@test Meta.lower(Main, :(i==3 && i+=1)) == Expr(:error, "invalid assignment location \"(i == 3) && i\"")

# issue #18667
@test Meta.lower(Main, :(true = 1)) == Expr(:error, "invalid assignment location \"true\"")
@test Meta.lower(Main, :(false = 1)) == Expr(:error, "invalid assignment location \"false\"")

# PR #15592
let str = "[1] [2]"
    @test_throws ParseError Meta.parse(str)
end

# issue 15896 and PR 15913
@test_throws ErrorException eval(:(macro test15896(d; y=0) end))

# Issue #16578 (Lowering) mismatch between push_loc and pop_loc
module TestMeta_16578
using Test
function get_expr_list(ex::Core.CodeInfo)
    return ex.code::Array{Any,1}
end
function get_expr_list(ex::Expr)
    if ex.head == :thunk
        return get_expr_list(ex.args[1])
    else
        return ex.args
    end
end

function count_meta_loc(exprs)
    push_count = 0
    pop_count = 0
    for expr in exprs
        Meta.isexpr(expr, :meta) || continue
        expr = expr::Expr
        if expr.args[1] === :push_loc
            push_count += 1
        elseif expr.args[1] === :pop_loc
            pop_count += 1
        end
        @test push_count >= pop_count
    end
    return push_count
end

function is_return_ssavalue(ex::Expr)
    ex.head === :return && isa(ex.args[1], Core.SSAValue)
end

function is_pop_loc(ex::Expr)
    ex.head === :meta && ex.args[1] === :pop_loc
end

# Macros
macro m1()
    quote
        sin(1)
    end
end
include_string(@__MODULE__, """
macro m3()
    quote
        @m1
    end
end
""", "another_file.jl")
m1_exprs = get_expr_list(Meta.lower(@__MODULE__, quote @m1 end))

# Check the expanded expression has expected number of matching push/pop
# and the return is handled correctly
# NOTE: we currently only emit push/pop locations for macros from other files
@test_broken count_meta_loc(m1_exprs) == 1
@test is_return_ssavalue(m1_exprs[end])

let low3 = Meta.lower(@__MODULE__, quote @m3 end)
    m3_exprs = get_expr_list(low3)
    ci = low3.args[1]::Core.CodeInfo
    @test ci.codelocs == [3, 1]
    @test is_return_ssavalue(m3_exprs[end])
end

function f1(a)
    b = a + 100
    b
end

@generated function f2(a)
    quote
        b = a + 100
        b
    end
end

f1_ci = code_typed(f1, (Int,), debuginfo=:source)[1][1]
f2_ci = code_typed(f2, (Int,), debuginfo=:source)[1][1]

f1_exprs = get_expr_list(f1_ci)
f2_exprs = get_expr_list(f2_ci)

if Base.JLOptions().can_inline != 0
    @test length(f1_ci.linetable) == 3
    @test length(f2_ci.linetable) >= 3
else
    @test length(f1_ci.linetable) == 2
    @test length(f2_ci.linetable) >= 3
end

# Check that string and command literals are parsed to the appropriate macros
@test :(x"s") == :(@x_str "s")
@test :(x"s"flag) == :(@x_str "s" "flag")
@test :(x"s\"`\x\$\\") == :(@x_str "s\"`\\x\\\$\\")
@test :(x`s`) == :(@x_cmd "s")
@test :(x`s`flag) == :(@x_cmd "s" "flag")
@test :(x`s\`"\x\$\\`) == :(@x_cmd "s`\"\\x\\\$\\")

# Check multiline command literals
@test Expr(:macrocall, GlobalRef(Core, Symbol("@cmd")), LineNumberNode(@__LINE__, Symbol(@__FILE__)), "multiline\ncommand\n") == :```
multiline
command
```

macro julia_cmd(s)
    Meta.quot(Meta.parse(s))
end
@test julia```
if test + test == test
    println(test)
end
```.head == :if

end

# issue 18756
module Mod18756
mutable struct Type
end
end
@test hasmethod(Mod18756.Type, ())

# issue 18002
@test Meta.parse("Foo{T} = Bar{T}") == Expr(:(=), Expr(:curly, :Foo, :T), Expr(:curly, :Bar, :T))

# don't insert push_loc for filename `none` at the top level
let ex = Meta.lower(Main, Meta.parse("""
begin
    x = 1
end"""))
    @test !any(x->(x == Expr(:meta, :push_loc, :none)), ex.args)
end

# Check qualified string macros
Base.r"regex" == r"regex"

module QualifiedStringMacro
module SubModule
macro x_str(x)
    1
end
macro y_cmd(x)
    2
end
end
end

@test QualifiedStringMacro.SubModule.x"" === 1
@test QualifiedStringMacro.SubModule.y`` === 2

let ..(x,y) = x + y
    @test 3 .. 4 === 7
end

# issue #7669
@test Meta.parse("@a(b=1, c=2)") == Expr(:macrocall, Symbol("@a"), LineNumberNode(1, :none), :(b=1), :(c=2))

# issue #19685
let f = function (x; kw...)
            return (x, kw)
        end,
    g = function (x; a = 2)
            return (x, a)
        end
    @test f(1) == (1, pairs(NamedTuple()))
    @test g(1) == (1, 2)
end

# normalization of Unicode symbols (#19464)
let ε=1, μ=2, x=3, î=4
    # issue #5434 (mu vs micro):
    @test Meta.parse("\u00b5") === Meta.parse("\u03bc")
    @test µ == μ == 2
    # NFC normalization of identifiers:
    @test Meta.parse("\u0069\u0302") === Meta.parse("\u00ee")
    @test î == 4
    # latin vs greek ε (#14751)
    @test Meta.parse("\u025B") === Meta.parse("\u03B5")
    @test ɛ == ε == 1
end

# issue #8925
let
    global const (c8925, d8925) = (3, 4)
end
@test c8925 == 3 && isconst(@__MODULE__, :c8925)
@test d8925 == 4 && isconst(@__MODULE__, :d8925)

# issue #18754: parse ccall as a regular function
@test Meta.parse("ccall([1], 2)[3]") == Expr(:ref, Expr(:call, :ccall, Expr(:vect, 1), 2), 3)
@test Meta.parse("ccall(a).member") == Expr(:., Expr(:call, :ccall, :a), QuoteNode(:member))

# Check that the body of a `where`-qualified short form function definition gets
# a :block for its body
short_where_call = :(f(x::T) where T = T)
@test short_where_call.args[2].head == :block

# `where` with multi-line anonymous functions
let f = function (x::T) where T
            T
        end
    @test f(:x) === Symbol
end

let f = function (x::T, y::S) where T<:S where S
            (T,S)
        end
    @test f(0,1) === (Int,Int)
end

# issue #20541
@test Meta.parse("[a .!b]") == Expr(:hcat, :a, Expr(:call, :(.!), :b))

@test Meta.lower(Main, :(a{1} = b)) == Expr(:error, "invalid type parameter name \"1\"")
@test Meta.lower(Main, :(a{2<:Any} = b)) == Expr(:error, "invalid type parameter name \"2\"")

# issue #20653
@test_throws UndefVarError Base.call(::Int) = 1
module Test20653
using Test
struct A
end
call(::A) = 1
const a = A()
@test_throws MethodError a()
@test call(a) === 1
end

# issue #20729
macro m20729()
    ex = Expr(:head)
    resize!(ex.args, 1)
    return ex
end

@test_throws ErrorException Core.eval(@__MODULE__, :(@m20729))
@test Meta.lower(@__MODULE__, :(@m20729)) == Expr(:error, "undefined reference in AST")

macro err20000()
    return Expr(:error, "oops!")
end

@test Meta.lower(@__MODULE__, :(@err20000)) == Expr(:error, "oops!")

# issue #20000
@test Meta.parse("@m(a; b=c)") == Expr(:macrocall, Symbol("@m"), LineNumberNode(1, :none),
                                  Expr(:parameters, Expr(:kw, :b, :c)), :a)

# issue #21054
macro make_f21054(T)
    quote
        $(esc(:f21054))(X::Type{<:$T}) = 1
    end
end
@eval @make_f21054 $Array
@test isa(f21054, Function)
g21054(>:) = >:2
@test g21054(-) == -2

# issue #21168
@test Meta.lower(Main, :(a.[1])) == Expr(:error, "invalid syntax \"a.[1]\"")
@test Meta.lower(Main, :(a.{1})) == Expr(:error, "invalid syntax \"a.{1}\"")

# Issue #21225
let abstr = Meta.parse("abstract type X end")
    @test Meta.parse("abstract type X; end") == abstr
    @test Meta.parse(string("abstract type X", ";"^5, " end")) == abstr
    @test Meta.parse("abstract type X\nend") == abstr
    @test Meta.parse(string("abstract type X", "\n"^5, "end")) == abstr
end
let prim = Meta.parse("primitive type X 8 end")
    @test Meta.parse("primitive type X 8; end") == prim
    @test Meta.parse(string("primitive type X 8", ";"^5, " end")) == prim
    @test Meta.parse("primitive type X 8\nend") == prim
    @test Meta.parse(string("primitive type X 8", "\n"^5, "end")) == prim
end

# issue #21155
@test filter(!isline,
             Meta.parse("module B
                        using ..x,
                              ..y
                    end").args[3].args)[1] ==
      Expr(:using,
           Expr(:., :., :., :x),
           Expr(:., :., :., :y))

@test filter(!isline,
             Meta.parse("module A
                        using .B,
                              .C
                    end").args[3].args)[1] ==
      Expr(:using,
           Expr(:., :., :B),
           Expr(:., :., :C))

# issue #21440
@test Meta.parse("+(x::T,y::T) where {T} = 0") == Meta.parse("(+)(x::T,y::T) where {T} = 0")
@test Meta.parse("a::b::c") == Expr(:(::), Expr(:(::), :a, :b), :c)

# issue #21545
f21545(::Type{<: AbstractArray{T,N} where N}) where T = T
@test f21545(Array{Int8}) === Int8
@test Meta.parse("<:{T} where T") == Expr(:where, Expr(:curly, :(<:), :T), :T)
@test Meta.parse("<:(T) where T") == Expr(:where, Expr(:(<:), :T), :T)
@test Meta.parse("<:{T}(T) where T") == Expr(:where, Expr(:call, Expr(:curly, :(<:), :T), :T), :T)

# issue #21586
macro m21586(x)
    Expr(:kw, esc(x), 42)
end

f21586(; @m21586(a), @m21586(b)) = a + b
@test f21586(a=10) == 52

# issue #21604
@test_nowarn @eval module Test21604
    const Foo = Any
    struct X
        x::Foo
    end
end
@test Test21604.X(1.0) === Test21604.X(1.0)

# issue #20575
@test_throws ParseError Meta.parse("\"a\"x")
@test_throws ParseError Meta.parse("\"a\"begin end")
@test_throws ParseError Meta.parse("\"a\"begin end\"b\"")

# issue #16427
@test_throws ParseError Meta.parse("for i=1:1 end(3)")
@test_throws ParseError Meta.parse("begin end(3)")
@test_throws ParseError Meta.parse("while false end(3)")

# comment 298107224 on pull #21607
module Test21607
    using Test
    const Any = Integer

    # check that X <: Core.Any, not Integer
    mutable struct X; end
    @test supertype(X) === Core.Any

    # check that return type is Integer
    f()::Any = 1.0
    @test f() === 1

    # check that constructor accepts Any
    struct Y
        x
    end
    @test Y(1.0) !== Y(1)

    # check that function default argument type is Any
    g(x) = x
    @test g(1.0) === 1.0

    # check that asserted variable type is Integer
    @test let
        x::Any = 1.0
        x
    end === 1

    # check that unasserted variable type is not Integer
    @test let
        x = 1.0
        x
    end === 1.0
end

# issue #16937
@test Meta.lower(Main, :(f(2, a=1, w=3, c=3, w=4, b=2))) ==
    Expr(:error, "keyword argument \"w\" repeated in call to \"f\"")

let f(x) =
      g(x) = 1
    @test functionloc(f(1))[2] > functionloc(f)[2]
end

# let-bound functions with `where` and static parameters
@test let f()::Int = 2.0
    f()
end === 2
@test let (f(x::T)::Tuple{Int,Any}) where {T} = (3.0, T)
    f("")
end === (3, String)

# operator suffixes
@test Meta.parse("3 +̂ 4") == Expr(:call, :+̂, 3, 4)
@test Meta.parse("3 +̂′ 4") == Expr(:call, :+̂′, 3, 4)
@test Meta.parse("3 +⁽¹⁾ 4") == Expr(:call, :+⁽¹⁾, 3, 4)
@test Meta.parse("3 +₍₀₎ 4") == Expr(:call, :+₍₀₎, 3, 4)
for bad in ('=', '$', ':', "||", "&&", "->", "<:")
    @test_throws ParseError Meta.parse("3 $(bad)⁽¹⁾ 4")
end
@test Base.operator_precedence(:+̂) == Base.operator_precedence(:+)

@test Meta.parse("(x)ᵀ") == Expr(:call, :*, :x, :ᵀ)

# issue #19351
# adding return type decl should not affect parse of function body
@test :(t(abc) = 3).args[2] == :(t(abc)::Int = 3).args[2]

# issue #7314
@test Meta.parse("local x, y = 1, 2") == Expr(:local, Expr(:(=),
                                                      Expr(:tuple, :x, :y),
                                                      Expr(:tuple, 1, 2)))

@test_throws ParseError Meta.parse("[2for i=1:10]")
@test_throws ParseError Meta.parse("[1 for i in 1:2for j in 2]")
@test_throws ParseError Meta.parse("(1 for i in 1:2for j in 2)")
# issue #20441
@test_throws ParseError Meta.parse("[x.2]")
@test_throws ParseError Meta.parse("x.2")
@test Meta.parse("[x;.2]") == Expr(:vcat, :x, 0.2)

# issue #22840
@test Meta.parse("[:a :b]") == Expr(:hcat, QuoteNode(:a), QuoteNode(:b))

# issue #22868
@test_throws ParseError Meta.parse("x@time 2")
@test_throws ParseError Meta.parse("@ time")

# issue #7479
@test Meta.lower(Main, Meta.parse("(true &&& false)")) == Expr(:error, "invalid syntax &false")

# issue #34748
@test Meta.lower(Main, :(&(1, 2))) == Expr(:error, "invalid syntax &(1, 2)")

# if an indexing expression becomes a cat expression, `end` is not special
@test_throws ParseError Meta.parse("a[end end]")
@test_throws ParseError Meta.parse("a[end;end]")
#@test_throws ParseError Meta.parse("a[end;]")  # this is difficult to fix
let a = rand(8), i = 3
    @test a[[1:i-1; i+1:end]] == a[[1,2,4,5,6,7,8]]
end

# issue #18935
@test [begin
          @inbounds for i = 1:10 end
       end for i = 1:5] == fill(nothing, 5)

# issue #18912
@test_throws ParseError Meta.parse("(::)")
@test Meta.parse(":(::)") == QuoteNode(Symbol("::"))
@test_throws ParseError Meta.parse("f(::) = ::")
@test Meta.parse("(::A)") == Expr(Symbol("::"), :A)
@test_throws ParseError Meta.parse("(::, 1)")
@test_throws ParseError Meta.parse("(1, ::)")

# issue #18650
let ex = Meta.parse("maximum(@elapsed sleep(1) for k = 1:10)")
    @test isa(ex, Expr) && ex.head === :call && ex.args[2].head === :generator &&
        ex.args[2].args[1].head === :macrocall
end

# issue #23173
@test_throws ErrorException("invalid module path") eval(:(import $(:.)))

# issue #23234
let
    f = function (x=0)
        x
    end
    @test f() == 0
    @test f(2) == 2
end

# issue #18730
@test Meta.lower(Main, quote
        function f()
            local Int
            x::Int -> 2
        end
    end) == Expr(:error, "local variable Int cannot be used in closure declaration")

# some issues with backquote
# preserve QuoteNode and LineNumberNode
@test eval(Expr(:quote, QuoteNode(Expr(:tuple, 1, Expr(:$, :(1+2)))))) == QuoteNode(Expr(:tuple, 1, 3))
@test eval(Expr(:quote, Expr(:line, Expr(:$, :(1+2))))) === LineNumberNode(3, nothing)
# splicing at the top level should be an error
xs23917 = [1,2,3]
@test_throws ErrorException eval(:(:($(xs23917...))))
let ex2 = eval(:(:(:($$(xs23917...)))))
    @test ex2 isa Expr
    @test_throws ErrorException eval(ex2)
    @test eval(:($(xs23917...),)) == (1,2,3)  # adding a comma gives a tuple
end
# multi-unquote of splice in nested quote
let xs = [:(1+2), :(3+4), :(5+6)]
    ex = quote quote $$(xs...) end end
    @test ex.args[2].args[1].args[2].args[2] == :(3 + 4)
    ex2 = eval(ex)
    @test ex2.args[2:end] == [3,7,11]
end

let x = [3,2,1]
    @test :( $(x...,) ) == (3, 2, 1)
    @test :( $(x...), ) == Expr(:tuple, 3, 2, 1)
end

# issue #23519
@test Meta.parse("@foo[1]") == Meta.parse("@foo([1])")
@test Meta.parse("@foo[1 2; 3 4]") == Meta.parse("@foo([1 2; 3 4])")
@test Meta.parse("@foo[1] + [2]") == Meta.parse("@foo([1]) + [2]")
@test Meta.parse("@foo [1] + [2]") == Meta.parse("@foo([1] + [2])")
@test Meta.parse("@Mdl.foo[1] + [2]") == Meta.parse("@Mdl.foo([1]) + [2]")
@test Meta.parse("@Mdl.foo [1] + [2]") == Meta.parse("@Mdl.foo([1] + [2])")

# issue #24289
macro m24289()
    :(global $(esc(:x24289)) = 1)
end
@test (@macroexpand @m24289) == :(global x24289 = 1)

# parsing numbers with _ and .
@test Meta.parse("1_2.3_4") == 12.34
@test_throws ParseError Meta.parse("1._")
@test_throws ParseError Meta.parse("1._5")
@test_throws ParseError Meta.parse("1e.3")
@test_throws ParseError Meta.parse("1e3.")
@test Meta.parse("2e_1") == Expr(:call, :*, 2, :e_1)
# issue #17705
@test Meta.parse("2e3_") == Expr(:call, :*, 2e3, :_)
@test Meta.parse("2e-3_") == Expr(:call, :*, 2e-3, :_)
@test Meta.parse("2e3_\"x\"") == Expr(:call, :*, 2e3, Expr(:macrocall, Symbol("@__str"), LineNumberNode(1, :none), "x"))

# misplaced top-level expressions
@test_throws ErrorException("syntax: \"\$\" expression outside quote") Core.eval(@__MODULE__, Meta.parse("x->\$x"))
@test Meta.lower(@__MODULE__, Expr(:$, :x)) == Expr(:error, "\"\$\" expression outside quote")
@test Meta.lower(@__MODULE__, :(x->import Foo)) == Expr(:error, "\"import\" expression not at top level")
@test Meta.lower(@__MODULE__, :(x->module Foo end)) == Expr(:error, "\"module\" expression not at top level")
@test Meta.lower(@__MODULE__, :(x->struct Foo end)) == Expr(:error, "\"struct\" expression not at top level")
@test Meta.lower(@__MODULE__, :(x->abstract type Foo end)) == Expr(:error, "\"abstract type\" expression not at top level")

# caused by #24538. forms that lower to `call` should wrap with `call` before
# recursively calling expand-forms.
@test [(0,0)... 1] == [0 0 1]
@test Float32[(0,0)... 1] == Float32[0 0 1]

@testset "raw_str macro" begin
    @test raw"$" == "\$"
    @test raw"\n" == "\\n"
    @test raw"\t" == "\\t"

    s1 = raw"""
         lorem ipsum\n
         $x = 1$
         """

    s2 = """
         lorem ipsum\\n
         \$x = 1\$
         """

    @test s1 == s2

    # issue #22926
    @test raw"\\" == "\\"
    @test raw"\\\\" == "\\\\"
    @test raw"\"" == "\""
    @test raw"\\\"" == "\\\""
    @test raw"\\x\\" == "\\\\x\\"
    @test raw"x \\\" y" == "x \\\" y"
    @test raw"x \\\ y" == "x \\\\\\ y"
end

@test_throws ParseError("expected \"}\" or separator in arguments to \"{ }\"; got \"V)\"") Meta.parse("f(x::V) where {V) = x")
@test_throws ParseError("expected \"]\" or separator in arguments to \"[ ]\"; got \"1)\"") Meta.parse("[1)")

# issue #9972
@test Meta.lower(@__MODULE__, :(f(;3))) == Expr(:error, "invalid keyword argument syntax \"3\"")

# issue #25055, make sure quote makes new Exprs
function f25055()
    x = quote end
    return x
end
@test f25055() !== f25055()

# issue #25391
@test Meta.parse("0:-1, \"\"=>\"\"") == Meta.parse("(0:-1, \"\"=>\"\")") ==
    Expr(:tuple, Expr(:call, :(:), 0, -1), Expr(:call, :(=>), "", ""))
@test Meta.parse("a => b = c") == Expr(:(=), Expr(:call, :(=>), :a, :b), Expr(:block, LineNumberNode(1, :none), :c))
@test Meta.parse("a = b => c") == Expr(:(=), :a, Expr(:call, :(=>), :b, :c))

# issue #16239, hygiene of rest keyword name
macro foo16239(x)
    :($(esc(:blah))(args...; kwargs...) = $(esc(x)))
end
function bar16239()
    kwargs = 0
    f = @foo16239 kwargs
    f()
end
@test bar16239() == 0

# lowering of <: and >:
let args = (Int, Any)
    @test <:(args...)
    @test >:(reverse(args)...)
end

# issue #25947
let getindex = 0, setindex! = 1, colon = 2, vcat = 3, hcat = 4, hvcat = 5
    a = [10,9,8]
    @test a[2] == 9
    @test 1:2 isa AbstractRange
    a[1] = 1
    @test a[1] == 1
    @test length([1; 2]) == 2
    @test size([0 0]) == (1, 2)
    @test size([1 2; 3 4]) == (2, 2)
end

# issue #25020
@test_throws ParseError Meta.parse("using Colors()")

let ex = Meta.parse("md\"x\"
                     f(x) = x", 1)[1]  # custom string literal is not a docstring
    @test Meta.isexpr(ex, :macrocall)
    @test ex.args[1] === Symbol("@md_str")
    @test length(ex.args) == 3
end

let ex = Meta.parse("@doc raw\"
                     \"
                     f(x) = x")
    @test Meta.isexpr(ex, :macrocall)
    @test ex.args[1] === Symbol("@doc")
    @test length(ex.args) == 4
    @test Meta.isexpr(ex.args[4], :(=))
end

let ex = Meta.parse("@doc raw\"
                     \"

                     f(x) = x", 1)[1]
    @test Meta.isexpr(ex, :macrocall)
    @test ex.args[1] === Symbol("@doc")
    @test length(ex.args) == 3
end

@test Meta.parse("\"x\"
                  # extra line, not a doc string
                  f(x) = x", 1)[1] === "x"
@test Meta.parse("\"x\"

                  f(x) = x", 1)[1] === "x"

# issue #26137
# cases where parens enclose argument lists
@test Meta.parse("-()^2")      == Expr(:call, :^, Expr(:call, :-), 2)
@test Meta.parse("-(x,)^2")    == Expr(:call, :^, Expr(:call, :-, :x), 2)
@test Meta.parse("-(x,;)^2")   == Expr(:call, :^, Expr(:call, :-, Expr(:parameters), :x), 2)
@test Meta.parse("-(;x)^2")    == Expr(:call, :^, Expr(:call, :-, Expr(:parameters, :x)), 2)
@test Meta.parse("-(x,y)^2")   == Expr(:call, :^, Expr(:call, :-, :x, :y), 2)
@test Meta.parse("-(x...)^2")  == Expr(:call, :^, Expr(:call, :-, Expr(:(...), :x)), 2)
@test Meta.parse("-(x...;)^2") == Expr(:call, :^, Expr(:call, :-, Expr(:parameters), Expr(:(...), :x)), 2)
@test Meta.parse("-(x...;)")   == Expr(:call, :-, Expr(:parameters), Expr(:(...), :x))

# cases where parens are just grouping
@test Meta.parse("-(x)^2")     == Expr(:call, :-, Expr(:call, :^, :x, 2))
@test Meta.parse("-(a=1)^2")   == Expr(:call, :-, Expr(:call, :^, Expr(:(=), :a, 1), 2))
@test Meta.parse("-(x;y)^2")   == Expr(:call, :-, Expr(:call, :^, Expr(:block, :x, LineNumberNode(1,:none), :y), 2))
@test Meta.parse("-(;)^2")     == Expr(:call, :^, Expr(:call, :-, Expr(:parameters)), 2)
@test Meta.parse("-(;;;;)^2")  == Expr(:call, :-, Expr(:call, :^, Expr(:block), 2))
@test Meta.parse("-(x;;;)^2")  == Expr(:call, :-, Expr(:call, :^, Expr(:block, :x), 2))
@test Meta.parse("+((1,2))")   == Expr(:call, :+, Expr(:tuple, 1, 2))

@test_throws ParseError("space before \"(\" not allowed in \"+ (\" at none:1") Meta.parse("1 -+ (a=1, b=2)")
# issue #29781
@test_throws ParseError("space before \"(\" not allowed in \"sin. (\" at none:1") Meta.parse("sin. (1)")
# Parser errors for disallowed space contain line numbers
@test_throws ParseError("space before \"[\" not allowed in \"f() [\" at none:2") Meta.parse("\nf() [i]")
@test_throws ParseError("space before \"(\" not allowed in \"f() (\" at none:2") Meta.parse("\nf() (i)")
@test_throws ParseError("space before \".\" not allowed in \"f() .\" at none:2") Meta.parse("\nf() .i")
@test_throws ParseError("space before \"{\" not allowed in \"f() {\" at none:2") Meta.parse("\nf() {i}")
@test_throws ParseError("space before \"m\" not allowed in \"@ m\" at none:2") Meta.parse("\n@ m")
@test_throws ParseError("space before \".\" not allowed in \"a .\" at none:2") Meta.parse("\nusing a .b")
@test_throws ParseError("space before \".\" not allowed in \"a .\" at none:2") Meta.parse("\nusing a .b")
@test_throws ParseError("space before \"(\" not allowed in \"+ (\" at none:2") Meta.parse("\n+ (x, y)")

@test Meta.parse("1 -+(a=1, b=2)") == Expr(:call, :-, 1,
                                           Expr(:call, :+, Expr(:kw, :a, 1), Expr(:kw, :b, 2)))

@test Meta.parse("-(2)(x)") == Expr(:call, :*, Expr(:call, :-,  2), :x)
@test Meta.parse("-(x)y")   == Expr(:call, :*, Expr(:call, :-, :x), :y)
@test Meta.parse("-(x,)y")  == Expr(:call, :*, Expr(:call, :-, :x), :y)
@test Meta.parse("-(f)(x)") == Expr(:call, :-, Expr(:call, :f, :x))
@test Meta.parse("-(2)(x)^2") == Expr(:call, :*, Expr(:call, :-, 2), Expr(:call, :^, :x, 2))
@test Meta.parse("Y <- (x->true)(X)") ==
    Expr(:call, :<, :Y,
         Expr(:call, :-, Expr(:call, Expr(:->, :x, Expr(:block, LineNumberNode(1,:none), true)),
                              :X)))

# issue #27641
@test Meta.parse("√3x")   == Expr(:call, :*, Expr(:call, :√, 3), :x)
@test Meta.parse("2^√3x") == Expr(:call, :^, 2, Expr(:call, :*, Expr(:call, :√, 3), :x))
@test Meta.parse("√2^3")  == Expr(:call, :√, Expr(:call, :^, 2, 3))
@test Meta.parse("-√2")   == Expr(:call, :-, Expr(:call, :√, 2))
@test Meta.parse("√3x^2") == Expr(:call, :*, Expr(:call, :√, 3), Expr(:call, :^, :x, 2))
@test Meta.parse("-3x^2") == Expr(:call, :*, -3, Expr(:call, :^, :x, 2))
@test_throws ParseError Meta.parse("2!3")
@test_throws ParseError Meta.parse("2√3")

# issue #27914
@test Meta.parse("2f(x)")        == Expr(:call, :*, 2, Expr(:call, :f, :x))
@test Meta.parse("f(x)g(x)")     == Expr(:call, :*, Expr(:call, :f, :x), Expr(:call, :g, :x))
@test Meta.parse("2f(x)g(x)")    == Expr(:call, :*, 2, Expr(:call, :f, :x), Expr(:call, :g, :x))
@test Meta.parse("f(x)g(x)h(x)") == Expr(:call, :*, Expr(:call, :f, :x), Expr(:call, :g, :x), Expr(:call, :h, :x))
@test Meta.parse("2(x)")         == Expr(:call, :*, 2, :x)
@test Meta.parse("2(x)y")        == Expr(:call, :*, 2, :x, :y)

@test_throws ParseError Meta.parse("a.: b")
@test Meta.parse("a.:end") == Expr(:., :a, QuoteNode(:end))
@test Meta.parse("a.:catch") == Expr(:., :a, QuoteNode(:catch))
@test Meta.parse("a.end") == Expr(:., :a, QuoteNode(:end))
@test Meta.parse("a.catch") == Expr(:., :a, QuoteNode(:catch))
@test Meta.parse("a.function") == Expr(:., :a, QuoteNode(:function))

# issue #25994
@test Meta.parse("[a\nfor a in b]") == Expr(:comprehension, Expr(:generator, :a, Expr(:(=), :a, :b)))

# issue #27529
let len = 10
    @test [ i for i in 0:len -1 ] == [0:9;]
end

# Module name cannot be a reserved word.
@test_throws ParseError Meta.parse("module module end")

@test Meta.lower(@__MODULE__, :(global true)) == Expr(:error, "invalid syntax in \"global\" declaration")
@test Meta.lower(@__MODULE__, :(let ccall end)) == Expr(:error, "invalid identifier name \"ccall\"")
@test Meta.lower(@__MODULE__, :(cglobal = 0)) == Expr(:error, "invalid assignment location \"cglobal\"")

# issue #26507
@test Meta.parse("@try x") == Expr(:macrocall, Symbol("@try"), LineNumberNode(1,:none), :x)
@test Meta.parse("@catch x") == Expr(:macrocall, Symbol("@catch"), LineNumberNode(1,:none), :x)
@test Meta.parse("@\$x") == Expr(:macrocall, Symbol("@\$"), LineNumberNode(1,:none), :x)

# issue #26717
@test Meta.lower(@__MODULE__, :( :(:) = 2 )) == Expr(:error, "invalid assignment location \":(:)\"")

# issue #27690
# previously, this was allowed since it thought `end` was being used for indexing.
# however the quote should disable that context.
@test_throws ParseError Meta.parse("Any[:(end)]")

# issue #17781
let ex = Meta.lower(@__MODULE__, Meta.parse("
    A = function (s, o...)
        f(a, b) do
        end
    end,
    B = function (s, o...)
        f(a, b) do
        end
    end"))
    @test isa(ex, Expr) && ex.head === :error
    @test ex.args[1] == """
invalid assignment location "function (s, o...)
    # none, line 2
    # none, line 3
    f(a, b) do
        # none, line 4
    end
end\""""
end

# issue #15229
@test Meta.lower(@__MODULE__, :(function f(x); local x; 0; end)) ==
    Expr(:error, "local variable name \"x\" conflicts with an argument")
@test Meta.lower(@__MODULE__, :(function f(x); begin; local x; 0; end; end)) ==
    Expr(:error, "local variable name \"x\" conflicts with an argument")

# issue #27964
a27964(x) = Any[x for x in []]
@test a27964(0) == Any[]
function b27964(x)
    local y
    let
        local x
        x = 2
        y = x
    end
    return (x, y)
end
@test b27964(8) == (8, 2)
function c27964(x)
    local y
    let x = 2
        y = x
    end
    return (x, y)
end
@test c27964(8) == (8, 2)

# issue #26739
let exc = try Core.eval(@__MODULE__, :(sin.[1])) catch exc ; exc end
    @test exc isa ErrorException
    @test startswith(exc.msg, "syntax: invalid syntax \"sin.[1]\"")
end

# issue #26873
f26873 = 0
try
    include_string(@__MODULE__, """f26873."a" """)
    @test false
catch e
    @test e isa LoadError
    @test e.error isa MethodError
end

@test Meta.lower(@__MODULE__, :(if true; break; end for i = 1:1)) == Expr(:error, "break or continue outside loop")
@test Meta.lower(@__MODULE__, :([if true; break; end for i = 1:1])) == Expr(:error, "break or continue outside loop")
@test Meta.lower(@__MODULE__, :(Int[if true; break; end for i = 1:1])) == Expr(:error, "break or continue outside loop")
@test Meta.lower(@__MODULE__, :([if true; continue; end for i = 1:1])) == Expr(:error, "break or continue outside loop")
@test Meta.lower(@__MODULE__, :(Int[if true; continue; end for i = 1:1])) == Expr(:error, "break or continue outside loop")

@test Meta.lower(@__MODULE__, :(return 0 for i=1:2)) == Expr(:error, "\"return\" not allowed inside comprehension or generator")
@test Meta.lower(@__MODULE__, :([ return 0 for i=1:2 ])) == Expr(:error, "\"return\" not allowed inside comprehension or generator")
@test Meta.lower(@__MODULE__, :(Int[ return 0 for i=1:2 ])) == Expr(:error, "\"return\" not allowed inside comprehension or generator")
@test [ ()->return 42 for i = 1:1 ][1]() == 42
@test Function[ identity() do x; return 2x; end for i = 1:1 ][1](21) == 42

# issue #27155
macro test27155()
    quote
        MyTest27155{Arg} = Tuple{Arg}
        MyTest27155
    end
end
@test @test27155() == (Tuple{T} where T)

# issue #27521
macro test27521(f, x)
    :(($(esc(f)), $x))
end
let ex = Meta.parse("@test27521(2) do y; y; end")
    fex = Expr(:(->), Expr(:tuple, :y), Expr(:block, LineNumberNode(1,:none), :y))
    @test ex == Expr(:do, Expr(:macrocall, Symbol("@test27521"), LineNumberNode(1,:none), 2),
                     fex)
    @test macroexpand(@__MODULE__, ex) == Expr(:tuple, fex, 2)
end

# issue #27129
f27129(x = 1) = (@Base._inline_meta; x)
for meth in methods(f27129)
    @test ccall(:jl_uncompress_ir, Any, (Any, Ptr{Cvoid}, Any), meth, C_NULL, meth.source).inlineable
end

# issue #27710
struct Foo27710{T} end
function test27710()
    types(::Foo27710{T}) where T = T
    T = types(Foo27710{Int64}())
end
@test test27710() === Int64

# issue #29064
struct X29064
    X29064::Int
end
@test X29064(1) isa X29064

# issue #27268
function f27268()
    g(col::AbstractArray{<:Real}) = col
end
function f27268_2()
    g(col::AbstractArray{T} where T<:Real) = col
end
@test f27268()([1]) == [1]
@test f27268_2()([1]) == [1]
@test_throws MethodError f27268()([""])
@test_throws MethodError f27268_2()([""])

@test_throws ErrorException("syntax: local variable x cannot be used in closure declaration") @eval begin
    function g27268()
        x = 1
        h(::Val{x}) = 1
    end
end

types27268 = (Int64,Int8)
function h27268()
    function g(::Union{map(t->Array{t,N},types27268)...} where N)
    end
end
@test first(methods(h27268())).sig == Tuple{typeof(h27268()), Union{Array{Int64,N}, Array{Int8,N}} where N}

let val(::Type{Val{X}}) where {X} = X, f
    function f()
        function g(::Val{x->2x})
        end
    end
    @test val(first(methods(f())).sig.parameters[2])(21) == 42
end

# issue #27807
module A27807
macro m()
    quote
        function foo(x::T, y::S) where T<:Number where S<:Number
            return one(T), zero(S)
        end
    end
end
end
@test A27807.@m()(1,1.0) === (1, 0.0)

# issue #27896 / #29429
@test Meta.lower(@__MODULE__, quote
    function foo(a::A, b::B) where {A,B}
        B = eltype(A)
        return convert(B, b)
    end
end) == Expr(:error, "local variable name \"B\" conflicts with a static parameter")
# issue #32620
@test Meta.lower(@__MODULE__, quote
    function foo(a::T) where {T}
        for i = 1:1
            T = 0
        end
    end
end) == Expr(:error, "local variable name \"T\" conflicts with a static parameter")
function f32620(x::T) where T
    local y
    let T = 3
        T = 2
        y = T
    end
    return (T, y)
end
@test f32620(0) === (Int, 2)

# issue #28044
code28044(x) = 10x
begin
    function f28044(::Val{code28044}) where code28044
        code28044(2)
    end
    # make sure this assignment to `code28044` doesn't add an implicit-global
    Val{code28044} where code28044
end
@test f28044(Val(identity)) == 2

# issue #28244
macro foo28244(sym)
    x = :(bar())
    push!(x.args, Expr(sym))
    x
end
@test (@macroexpand @foo28244(kw)) == Expr(:call, GlobalRef(@__MODULE__,:bar), Expr(:kw))
@test eval(:(@macroexpand @foo28244($(Symbol("let"))))) == Expr(:error, "malformed expression")

# #16356
@test_throws ParseError Meta.parse("0xapi")

# #22523 #22712
@test_throws ParseError Meta.parse("a?b:c")
@test_throws ParseError Meta.parse("a ?b:c")
@test_throws ParseError Meta.parse("a ? b:c")
@test_throws ParseError Meta.parse("a ? b :c")
@test_throws ParseError Meta.parse("?")

# #13079
@test Meta.parse("1<<2*3") == :((1<<2)*3)

# #19987
@test_throws ParseError Meta.parse("try ; catch f() ; end")

# #23076
@test :([1,2;]) == Expr(:vect, Expr(:parameters), 1, 2)

# #24452
@test Meta.parse("(a...)") == Expr(Symbol("..."), :a)

# #19324
@test_throws UndefVarError(:x) eval(:(module M19324
                 x=1
                 for i=1:10
                     x += i
                 end
             end))

# #22314
function f22314()
    i = 0
    for i = 1:10
    end
    i
end
@test f22314() == 0

module M22314
i = 0
for i = 1:10
end
end
@test M22314.i == 0

# #6080
@test Meta.lower(@__MODULE__, :(ccall(:a, Cvoid, (Cint,), &x))) == Expr(:error, "invalid syntax &x")

@test_throws ParseError Meta.parse("x.'")
@test_throws ParseError Meta.parse("0.+1")

# #24221
@test Meta.isexpr(Meta.lower(@__MODULE__, :(a=_)), :error)

for ex in [:([x=1]), :(T{x=1})]
    @test Meta.lower(@__MODULE__, ex) == Expr(:error, string("misplaced assignment statement in \"", ex, "\""))
end

# issue #28576
@test Meta.isexpr(Meta.parse("1 == 2 ?"), :incomplete)
@test Meta.isexpr(Meta.parse("1 == 2 ? 3 :"), :incomplete)

# issue #28991
eval(Expr(:toplevel,
          Expr(:module, true, :Mod28991,
               Expr(:block,
                    Expr(:export, :Inner),
                    Expr(:abstract, :Inner)))))
@test names(Mod28991) == Symbol[:Inner, :Mod28991]

# issue #28593
macro a28593()
    quote
        abstract type A28593{S<:Real, V<:AbstractVector{S}} end
    end
end

macro b28593()
    quote
        struct B28593{S<:Real, V<:AbstractVector{S}} end
    end
end

macro c28593()
    quote
        primitive type C28593{S<:Real, V<:AbstractVector{S}} 32 end
    end
end

@a28593
@b28593
@c28593

@test A28593.var.name === :S
@test B28593.var.name === :S
@test C28593.var.name === :S

# issue #25955
macro noeffect25955(e)
    return e
end

struct foo25955
end

@noeffect25955 function (f::foo25955)()
    42
end

@test foo25955()() == 42

# issue #28833
macro m28833(expr)
    esc(:(global a28833))
end
@m28833 1+1

# issue #28900
macro foo28900(x)
    quote
        $x
    end
end
f28900(; kwarg) = kwarg
let g = @foo28900 f28900(kwarg = x->2x)
    @test g(10) == 20
end

# issue #26037
x26037() = 10
function test_26037()
    [x26037() for _ in 1:3]
    for x26037 in 1:3
       x26037 += x26037
    end
end
@test test_26037() === nothing  # no UndefVarError

# range and interval operators
@test Meta.parse("1…2") == Expr(:call, :…, 1, 2)
@test Meta.parse("1⁝2") == Expr(:call, :⁝, 1, 2)
@test Meta.parse("1..2") == Expr(:call, :.., 1, 2)
# we don't parse chains of these since the associativity and meaning aren't clear
@test_throws ParseError Meta.parse("1..2..3")

# issue #30048
@test Meta.isexpr(Meta.lower(@__MODULE__, :(for a in b
           c = try
               try
                   d() do
                       if  GC.@preserve c begin
                           end
                       end
                   end
               finally
               end
           finally
           end
       end)), :thunk)

# issue #28506
@test Meta.isexpr(Meta.parse("1,"), :incomplete)
@test Meta.isexpr(Meta.parse("1, "), :incomplete)
@test Meta.isexpr(Meta.parse("1,\n"), :incomplete)
@test Meta.isexpr(Meta.parse("1, \n"), :incomplete)
@test_throws LoadError include_string(@__MODULE__, "1,")
@test_throws LoadError include_string(@__MODULE__, "1,\n")

# issue #30062
let er = Meta.lower(@__MODULE__, quote if false end, b+=2 end)
    @test Meta.isexpr(er, :error)
    @test startswith(er.args[1], "invalid multiple assignment location \"if")
end

# issue #30030
let x = 0
    @test (a=1, b=2, c=(x=3)) == (a=1, b=2, c=3)
    @test x == 3
end

function captured_and_shadowed_sp(x::T) where T
    function g()
        (T,
         let T = 0
             T
         end)
    end
    g()
end
@test captured_and_shadowed_sp(1) === (Int, 0)

function capture_with_conditional_label()
    @goto foo
    x = 1
    if false
        @label foo
    end
    return y->x
end
let f = capture_with_conditional_label()  # should not throw
    @test_throws UndefVarError(:x) f(0)
end

# `_` should not create a global (or local)
f30656(T) = (t, _)::Pair -> t >= T
f30656(10)(11=>1)
@test !isdefined(@__MODULE__, :_)

# issue #30772
function f30772(a::T) where T
    function ()
        function (b::T)
        end
    end
end
let f = f30772(1.0), g = f()
    @test g(1.0) === nothing
    @test_throws MethodError g(1)
end

@test_throws ErrorException("syntax: malformed \"using\" statement")  eval(Expr(:using, :X))
@test_throws ErrorException("syntax: malformed \"import\" statement") eval(Expr(:import, :X))

# eval'ing :const exprs
eval(Expr(:const, :_var_30877))
@test !isdefined(@__MODULE__, :_var_30877)
@test isconst(@__MODULE__, :_var_30877)

# anonymous kw function in value position at top level
f30926 = function (;k=0)
    k
end
@test f30926(k=2) == 2

if false
elseif false
    g30926(x) = 1
end
@test !isdefined(@__MODULE__, :g30926)

@testset "closure conversion in testsets" begin
    p = (2, 3, 4)
    @test p == (2, 3, 4)
    allocs = (() -> @allocated identity(p))()
    @test allocs == 0
end

@test_throws UndefVarError eval(Symbol(""))
@test_throws UndefVarError eval(:(1+$(Symbol(""))))

# issue #31404
f31404(a, b; kws...) = (a, b, kws.data)
@test f31404(+, (Type{T} where T,); optimize=false) === (+, (Type,), (optimize=false,))

# issue #28992
macro id28992(x) x end
@test @id28992(1 .+ 2) == 3
@test Meta.isexpr(Meta.lower(@__MODULE__, :(@id28992((.+)(a,b) = 0))), :error)
@test @id28992([1] .< [2] .< [3]) == [true]
@test @id28992(2 ^ -2) == 0.25
@test @id28992(2 .^ -2) == 0.25

# issue #32121
@test @id28992((a=1, b=2)) === (a=1, b=2)
a32121 = 8
b32121 = 9
@test @id28992((a32121=a32121, b32121=b32121)) === (a32121=8, b32121=9)

# issue #31596
f31596(x; kw...) = x
@test f31596((a=1,), b = 1.0) === (a=1,)

# issue #32325
let
    struct a32325 end
    a32325(x) = a32325()
end
@test a32325(0) === a32325()

@test Meta.lower(Main, :(struct A; A() = new{Int}(); end)) == Expr(:error, "too many type parameters specified in \"new{...}\"")
@test Meta.lower(Main, :(struct A{T, S}; A() = new{Int}(); end)) == Expr(:error, "too few type parameters specified in \"new{...}\"")

# issue #32467
let f = identity(identity() do
                 x = 0
                 @inbounds for i = 1:2
                     x += i
                 end
                 x
                 end)
    @test f() == 3
end

# issue #32499
x32499 = begin
    struct S32499
        function S32499(; x=1)
            x
        end
    end
    S32499(x=2)
end
@test x32499 == 2

# issue #32626
@test Meta.parse("'a'..'b'") == Expr(:call, :(..), 'a', 'b')
@test Meta.parse(":a..:b") == Expr(:call, :(..), QuoteNode(:a), QuoteNode(:b))

# Non-standard identifiers (PR #32408)
@test Meta.parse("var\"#\"") === Symbol("#")
@test Meta.parse("var\"true\"") === Symbol("true")
@test Meta.parse("var\"false\"") === Symbol("false")
@test_throws ParseError Meta.parse("var\"#\"x") # Reject string macro-like suffix
@test_throws ParseError Meta.parse("var \"#\"")
@test_throws ParseError Meta.parse("var\"for\" i = 1:10; end")
# A few cases which would be ugly to deal with if var"#" were a string macro:
@test Meta.parse("var\"#\".var\"a-b\"") == Expr(:., Symbol("#"), QuoteNode(Symbol("a-b")))
@test Meta.parse("export var\"#\"") == Expr(:export, Symbol("#"))
@test Base.remove_linenums!(Meta.parse("try a catch var\"#\" b end")) ==
      Expr(:try, Expr(:block, :a), Symbol("#"), Expr(:block, :b))
@test Meta.parse("(var\"function\" = 1,)") == Expr(:tuple, Expr(:(=), Symbol("function"), 1))
# Non-standard identifiers require parens for string interpolation
@test Meta.parse("\"\$var\\\"#\\\"\"") == Expr(:string, :var, "\"#\"")
@test Meta.parse("\"\$(var\"#\")\"") == Expr(:string, Symbol("#"))
# Stream positioning after parsing var
@test Meta.parse("var'", 1, greedy=false) == (:var, 4)

# quoted names in import (#33158)
@test Meta.parse("import Base.:+") == :(import Base.+)
@test Meta.parse("import Base.Foo.:(==).bar") == :(import Base.Foo.==.bar)

# issue #33135
function f33135(x::T) where {C1, T}
    let C1 = 1, C2 = 2
        C1
    end
end
@test f33135(0) == 1

# issue #33227
@test Meta.isexpr(Meta.lower(Main, :((@label a; @goto a))), :thunk)

# issue #33250
@test Meta.lower(Main, :(f(b=b...))) == Expr(:error, "\"...\" expression cannot be used as keyword argument value")
@test Meta.lower(Main, :(f(;a=a,b=b...))) == Expr(:error, "\"...\" expression cannot be used as keyword argument value")
@test Meta.lower(Main, :((a=a,b=b...))) == Expr(:error, "\"...\" expression cannot be used as named tuple field value")
@test Meta.lower(Main, :(f(;a...,b...)=0)) == Expr(:error, "invalid \"...\" on non-final keyword argument")
@test Meta.lower(Main, :(f(;a...,b=0)=0)) == Expr(:error, "invalid \"...\" on non-final keyword argument")

# issue #31547
@test Meta.lower(Main, :(a := 1)) == Expr(:error, "unsupported assignment operator \":=\"")

# issue #33841
let a(; b) = b
    @test a(b=3) == 3
end

# issue #33987
f33987(args::(Vararg{Any, N} where N); kwargs...) = args
@test f33987(1,2,3) === (1,2,3)

macro id_for_kwarg(x); x; end
Xo65KdlD = @id_for_kwarg let x = 1
    function f(; x)
        x
    end
end
@test_throws UndefKeywordError(:x) Xo65KdlD()
i0xb23hG = @id_for_kwarg let x = 1
    function f(; x=2)
        x
    end
end
@test i0xb23hG() == 2
@test i0xb23hG(x=10) == 10

accepts__kwarg(;z1) = z1
@test (@id_for_kwarg let z1 = 41; accepts__kwarg(; z1); end) == 41

@test @eval let
    (z,)->begin
        $(Expr(:inbounds, true))
        $(Expr(:inbounds, :pop))
    end
    pop = 1
end == 1

# issue #29982
@test Meta.parse("'a'") == 'a'
@test Meta.parse("'\U0061'") == 'a'
test_parseerror("''", "invalid empty character literal")
test_parseerror("'abc'", "character literal contains multiple characters")

# optional soft scope: #28789, #33864

@test @eval begin
    $(Expr(:softscope, true))
    x28789 = 0   # new global included in same expression
    for i = 1:2
        x28789 += i
    end
    x28789
end == 3

y28789 = 1  # new global defined in separate top-level input
@eval begin
    $(Expr(:softscope, true))
    for i = 1:10
        y28789 += i
    end
end
@test y28789 == 56

@eval begin
    $(Expr(:softscope, true))
    for i = 10:10
        z28789 = i
    end
    @test z28789 == 10
    z28789 = 0  # new global assigned after loop but in same soft scope
end

@eval begin
    $(Expr(:softscope, true))
    let y28789 = 0  # shadowing with let
        y28789 = 1
    end
end
@test y28789 == 56

@eval begin
    $(Expr(:softscope, true))
    let
        y28789 = -8  # let is always a hard scope
    end
end
@test y28789 == 56

@eval begin
    $(Expr(:softscope, true))
    for y28789 in 0:0
        for x in 2:2
            for y in 3:3
                z28789 = 42  # assign to global despite several loops
            end
        end
    end
end
@test z28789 == 42

@eval begin
    $(Expr(:softscope, true))
    let x = 0
        ww28789 = 88  # not global
        let y = 3
            ww28789 = 89
        end
        @test ww28789 == 89
    end
end
@test !@isdefined(ww28789)

@eval begin
    $(Expr(:softscope, true))
    for x = 0
        ww28789 = 88  # not global
        for y = 3
            ww28789 = 89
        end
        @test ww28789 == 89
    end
end
@test !@isdefined(ww28789)

@eval begin
    $(Expr(:softscope, true))
    function f28789()
        z28789 = 43
    end
    f28789()
end
@test z28789 == 42

# issue #34673
# check that :toplevel still returns a value when nested inside something else
@test eval(Expr(:block, 0, Expr(:toplevel, 43))) == 43

# issue #16594
@test Meta.parse("@x a + \nb") == Meta.parse("@x a +\nb")
@test [1 +
       1] == [2]
@test [1 +1] == [1 1]

@testset "issue #16594" begin
    # note for the macro tests, order is important
    # because the line number is included as part of the expression
    # (i.e. both macros must start on the same line)
    @test :(@test((1+1) == 2)) == :(@test 1 +
                                          1 == 2)
    @test :(@x 1 +1 -1) == :(@x(1, +1, -1))
    @test :(@x 1 + 1 -1) == :(@x(1+1, -1))
    @test :(@x 1 + 1 - 1) == :(@x(1 + 1 - 1))
    @test :(@x(1 + 1 - 1)) == :(@x 1 +
                                   1 -
                                   1)
    @test :(@x(1 + 1 + 1)) == :(@x 1 +
                                   1 +
                                   1)
    @test :([x .+
              y]) == :([x .+ y])
end

# line break in : expression disallowed
@test_throws Meta.ParseError Meta.parse("[1 :\n2] == [1:2]")

# added ⟂ to operator precedence (#24404)
@test Meta.parse("a ⟂ b ⟂ c") == Expr(:comparison, :a, :⟂, :b, :⟂, :c)
@test Meta.parse("a ⟂ b ∥ c") == Expr(:comparison, :a, :⟂, :b, :∥, :c)

# only allow certain characters after interpolated vars (#25231)
@test Meta.parse("\"\$x෴  \"",raise=false) == Expr(:error, "interpolated variable \$x ends with invalid character \"෴\"; use \"\$(x)\" instead.")
@test Base.incomplete_tag(Meta.parse("\"\$foo", raise=false)) == :string

@testset "issue #30341" begin
    @test Meta.parse("x .~ y") == Expr(:call, :.~, :x, :y)
    # Ensure dotting binary doesn't break dotting unary
    @test Meta.parse(".~[1,2]") == Expr(:call, :.~, Expr(:vect, 1, 2))
end

@testset "operator precedence correctness" begin
    ops = map(Symbol, split("= => || && --> < <| |> : + * // << ^ :: ."))
    for f in ops, g in ops
        f == g && continue
        pf = Base.operator_precedence(f)
        pg = Base.operator_precedence(g)
        @test pf != pg
        expr = Meta.parse("x$(f)y$(g)z")
        @test expr == Meta.parse(pf > pg ? "(x$(f)y)$(g)z" : "x$(f)(y$(g)z)")
    end
end

# issue 34498
@testset "macro calls @foo{...}" begin
    @test :(@foo{}) == :(@foo {})
    @test :(@foo{bar}) == :(@foo {bar})
    @test :(@foo{bar,baz}) == :(@foo {bar,baz})
    @test :(@foo{bar}(baz)) == :((@foo{bar})(baz))
    @test :(@foo{bar}{baz}) == :((@foo{bar}){baz})
    @test :(@foo{bar}[baz]) == :((@foo{bar})[baz])
    @test :(@foo{bar} + baz) == :((@foo{bar}) + baz)
end

@testset "issue #34650" begin
    for imprt in [:using, :import]
        @test Meta.isexpr(Meta.parse("$imprt A, B"), imprt)
        @test Meta.isexpr(Meta.parse("$imprt A: x, y, z"), imprt)

        err = Expr(
            :error,
            "\":\" in \"$imprt\" syntax can only be used when importing a single module. " *
            "Split imports into multiple lines."
        )
        ex = Meta.parse("$imprt A, B: x, y", raise=false)
        @test ex == err

        ex = Meta.parse("$imprt A: x, B: y", raise=false)
        @test ex == err
    end
end

# Syntax desugaring pass errors contain line numbers
@test Meta.lower(@__MODULE__, Expr(:block, LineNumberNode(101, :some_file), :(f(x,x)=1))) ==
    Expr(:error, "function argument name not unique: \"x\" around some_file:101")

# Ensure file names don't leak between `eval`s
eval(LineNumberNode(11, :incorrect_file))
let exc = try eval(:(f(x,x)=1)) catch e ; e ; end
    @test !occursin("incorrect_file", exc.msg)
end

# issue #34967
@test_throws LoadError("string", 2, ErrorException("syntax: invalid UTF-8 sequence")) include_string(@__MODULE__,
                                      "x34967 = 1\n# Halloa\xf5b\nx34967 = 2")
@test x34967 == 1
@test_throws LoadError("string", 1, ErrorException("syntax: invalid UTF-8 sequence")) include_string(@__MODULE__,
                                      "x\xf5 = 3\n# Halloa\xf5b\nx34967 = 4")
@test_throws LoadError("string", 3, ErrorException("syntax: invalid UTF-8 sequence")) include_string(@__MODULE__,
                                      """
                                      # line 1
                                      # line 2
                                      # Hello\xf5b
                                      x34967 = 6
                                      """)

@test Meta.parse("aa\u200b_", raise=false) ==
    Expr(:error, "invisible character \\u200b near column 3")
@test Meta.parse("aa\UE0080", raise=false) ==
    Expr(:error, "invalid character \"\Ue0080\" near column 3")

# issue #31238
a31238, b31238 = let x
    return 1
end
@test !@isdefined(a31238) && !@isdefined(b31238)
@test @eval((a31238, b31238) = let x
    return 1
end) === 1

# issue #35201
h35201(x; k=1) = (x, k)
f35201(c) = h35201((;c...), k=true)
@test f35201(Dict(:a=>1,:b=>3)) === ((a=1,b=3), true)


@testset "issue #34544/35367" begin
    # Test these evals shouldnt segfault
    eval(Expr(:call, :eval, Expr(:quote, Expr(:module, true, :bar1, Expr(:block)))))
    eval(Expr(:module, true, :bar2, Expr(:block)))
    eval(Expr(:quote, Expr(:module, true, :bar3, Expr(:quote))))
    @test_throws ErrorException eval(Expr(:call, :eval, Expr(:quote, Expr(:module, true, :bar4, Expr(:quote)))))
    @test_throws ErrorException eval(Expr(:module, true, :bar5, Expr(:foo)))
    @test_throws ErrorException eval(Expr(:module, true, :bar6, Expr(:quote)))
end

# issue #35391
macro a35391(b)
    :(GC.@preserve ($(esc(b)),) )
end
@test @a35391(0) === (0,)

# global declarations from the top level are not inherited by functions.
# don't allow such a declaration to override an outer local, since it's not
# clear what it should do.
@test Meta.lower(Main, :(let
                           x = 1
                           let
                             global x
                           end
                         end)) == Expr(:error, "`global x`: x is a local variable in its enclosing scope")
# note: this `begin` block must be at the top level
_temp_33553 = begin
    global _x_this_remains_undefined
    let
        local _x_this_remains_undefined = 2
        _x_this_remains_undefined
    end
end
@test _temp_33553 == 2
@test !@isdefined(_x_this_remains_undefined)

# lowering of adjoint
@test (1 + im)' == 1 - im
x = let var"'"(x) = 2x
    3'
end
@test x == 6

<<<<<<< HEAD
@testset "parsing dot-call with do" begin
    @test Meta.parse("f.(x) do; end") == Expr(
        :do,
        Expr(:., :f, Expr(:tuple, :x)),
        Expr(:->, Expr(:tuple), Expr(:block, LineNumberNode(1, :none))),
    )
    @test Meta.parse("f.(x; y = 1) do; end") == Expr(
        :do,
        Expr(:., :f, Expr(:tuple, Expr(:parameters, Expr(:kw, :y, 1)), :x)),
        Expr(:->, Expr(:tuple), Expr(:block, LineNumberNode(1, :none))),
    )
end

@testset "lowering `f.(x) do`" begin
    assignments = Meta.lower(Main, Meta.parse("f.(x) do; end")).args[1].code
    @test count(assignments) do ex
        Meta.isexpr(ex, :call) &&
            get(ex.args, 1, nothing) == GlobalRef(Base, :broadcasted)
    end == 1
end

@testset "lowering `f.(x; y = 1) do`" begin
    assignments = Meta.lower(Main, Meta.parse("f.(x; y = 1) do; end")).args[1].code
    @test count(assignments) do ex
        Meta.isexpr(ex, :call) &&
            get(ex.args, 1, nothing) == GlobalRef(Base, :broadcasted)
    end == 0
    @test count(assignments) do ex
        ex == GlobalRef(Base, :broadcasted_kwsyntax)
    end == 1
end

@testset "`f.(x) do`" begin
    @test foldl.([[1, 2], [3, 4, 5]]) do acc, x
        if isodd(x)
            acc += x
        end
        return acc
    end == [1, 8]

    @test foldl.([[1, 2], [3, 4, 5]]; init = 100) do acc, x
        if isodd(x)
            acc += x
        end
        return acc
    end == [101, 108]
end
=======
# issue #36196
@test_throws ParseError("\"for\" at none:1 expected \"end\", got \")\"") Meta.parse("(for i=1; println())")
@test_throws ParseError("\"try\" at none:1 expected \"end\", got \")\"") Meta.parse("(try i=1; println())")
>>>>>>> 4e2fb5c7
<|MERGE_RESOLUTION|>--- conflicted
+++ resolved
@@ -2265,7 +2265,6 @@
 end
 @test x == 6
 
-<<<<<<< HEAD
 @testset "parsing dot-call with do" begin
     @test Meta.parse("f.(x) do; end") == Expr(
         :do,
@@ -2313,8 +2312,7 @@
         return acc
     end == [101, 108]
 end
-=======
+
 # issue #36196
 @test_throws ParseError("\"for\" at none:1 expected \"end\", got \")\"") Meta.parse("(for i=1; println())")
-@test_throws ParseError("\"try\" at none:1 expected \"end\", got \")\"") Meta.parse("(try i=1; println())")
->>>>>>> 4e2fb5c7
+@test_throws ParseError("\"try\" at none:1 expected \"end\", got \")\"") Meta.parse("(try i=1; println())")