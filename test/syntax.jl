--- conflicted
+++ resolved
@@ -2931,14 +2931,6 @@
 # issue #41253
 @test (function (::Dict{}); end)(Dict()) === nothing
 
-<<<<<<< HEAD
-# issue 25678
-@generated f25678(x::T) where {T} = code_lowered(sin, Tuple{x})[]
-@test f25678(pi/6) === sin(pi/6)
-
-@generated g25678(x) = return :x
-@test g25678(7) === 7
-=======
 @testset "issue #41330" begin
     @test Meta.parse("\"a\\\r\nb\"") == "ab"
     @test Meta.parse("\"a\\\rb\"") == "ab"
@@ -2967,4 +2959,10 @@
     ex.args = fill!(Vector{Any}(undef, 600000), 1)
     @test_throws ErrorException("syntax: expression too large") eval(ex)
 end
->>>>>>> 073af4a7
+
+# issue 25678
+@generated f25678(x::T) where {T} = code_lowered(sin, Tuple{x})[]
+@test f25678(pi/6) === sin(pi/6)
+
+@generated g25678(x) = return :x
+@test g25678(7) === 7