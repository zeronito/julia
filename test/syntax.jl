# This file is a part of Julia. License is MIT: https://julialang.org/license

# tests for parser and syntax lowering

using Random
using Base: remove_linenums!

import Base.Meta.ParseError

function parseall(str)
    pos = firstindex(str)
    exs = []
    while pos <= lastindex(str)
        ex, pos = Meta.parse(str, pos)
        push!(exs, ex)
    end
    if length(exs) == 0
        throw(ParseError("end of input"))
    elseif length(exs) == 1
        return exs[1]
    else
        return Expr(:block, exs...)
    end
end

# issue #9684
let
    undot(op) = Symbol(string(op)[2:end])
    for (ex1, ex2) in [("5 .≠ x", "5 .!= x"),
                       ("5 .≥ x", "5 .>= x"),
                       ("5 .≤ x", "5 .<= x")]
        ex1 = Meta.parse(ex1); ex2 = Meta.parse(ex2)
        @test ex1.head === :call && (ex1.head === ex2.head)
        @test ex1.args[2] === 5 && ex2.args[2] === 5
        @test Core.eval(Main, undot(ex1.args[1])) === Core.eval(Main, undot(ex2.args[1]))
        @test ex1.args[3] === :x && (ex1.args[3] === ex2.args[3])
    end
end

# issue #9704
let a = :a
    @test :(try catch $a end) == :(try catch a end)
    @test :(module $a end) == :(module a end)
end

# string literals
macro test999_str(args...); args; end
@test test999"a"b == ("a","b")
@test test999"""a"""b == ("a","b")
@test test999"
    a
    b" == ("
    a
    b",)
@test test999"""
    a
    b""" == ("a\nb",)

# make sure a trailing integer, not just a symbol, is allowed also
@test test999"foo"123 == ("foo", 123)

# issue #5997
@test_throws ParseError Meta.parse(": x")
@test_throws ParseError Meta.parse("""begin
    :
    x""")
@test_throws ParseError Meta.parse("d[: 2]")

# issue #6770
@test_throws ParseError Meta.parse("x.3")

# issue #8763
@test_throws ParseError Meta.parse("sqrt(16)2")
@test_throws ParseError Meta.parse("x' y")
@test_throws ParseError Meta.parse("x 'y")
@test Meta.parse("x'y") == Expr(:call, :*, Expr(Symbol("'"), :x), :y)

# issue #18851
@test Meta.parse("-2[m]") == Expr(:call, :-, Expr(:ref, 2, :m))
@test Meta.parse("+2[m]") == Expr(:call, :+, Expr(:ref, 2, :m))
@test Meta.parse("!2[3]") == Expr(:call, :!, Expr(:ref, 2, 3))
@test Meta.parse("-2{m}") == Expr(:call, :-, Expr(:curly, 2, :m))
@test Meta.parse("+2{m}") == Expr(:call, :+, Expr(:curly, 2, :m))
@test Meta.parse("-2(m)") == Expr(:call, :*, -2, :m)

# issue #8301
@test_throws ParseError Meta.parse("&*s")

# issue #10677
@test_throws ParseError Meta.parse("/1")
@test_throws ParseError Meta.parse("/pi")
@test Meta.parse("- = 2") == Expr(:(=), :(-), 2)
@test Meta.parse("/ = 2") == Expr(:(=), :(/), 2)
@test_throws ParseError Meta.parse("< : 2")
@test_throws ParseError Meta.parse("+ : 2")
@test_throws ParseError Meta.parse("< :2")
@test Meta.parse("+ :2") == Expr(:call, :(+), QuoteNode(2))

# issue #10900
@test_throws ParseError Meta.parse("+=")
@test_throws ParseError Meta.parse(".")
@test_throws ParseError Meta.parse("...")

# issue #10901
@test Meta.parse("/([1], 1)[1]") == :(([1] / 1)[1])

# issue #10997
@test Meta.parse(":(x.\$f[i])") == Expr(:quote,
                                   Expr(:ref,
                                        Expr(Symbol("."), :x,
                                             QuoteNode(Expr(:$, :f))),
                                        :i))

# issue #10994
@test Meta.parse("1 + #= \0 =# 2") == :(1 + 2)

# issue #10910
@test Meta.parse(":(using A)") == Expr(:quote, Expr(:using, Expr(:., :A)))
@test Meta.parse(":(using A.b, B)") == Expr(:quote,
                                       Expr(:using,
                                            Expr(:., :A, :b),
                                            Expr(:., :B)))
@test Meta.parse(":(using A: b, c.d)") == Expr(:quote,
                                          Expr(:using,
                                               Expr(:(:),
                                                    Expr(:., :A),
                                                    Expr(:., :b),
                                                    Expr(:., :c, :d))))

@test Meta.parse(":(import A)") == Expr(:quote, Expr(:import, Expr(:., :A)))
@test Meta.parse(":(import A.b, B)") == Expr(:quote,
                                        Expr(:import,
                                             Expr(:., :A, :b),
                                             Expr(:., :B)))
@test Meta.parse(":(import A: b, c.d)") == Expr(:quote,
                                           Expr(:import,
                                                Expr(:(:),
                                                     Expr(:., :A),
                                                     Expr(:., :b),
                                                     Expr(:., :c, :d))))

# issue #11332
@test Meta.parse("export \$(Symbol(\"A\"))") == :(export $(Expr(:$, :(Symbol("A")))))
@test Meta.parse("export \$A") == :(export $(Expr(:$, :A)))
@test Meta.parse("using \$a.\$b") == Expr(:using, Expr(:., Expr(:$, :a), Expr(:$, :b)))
@test Meta.parse("using \$a.\$b, \$c") == Expr(:using,
                                               Expr(:., Expr(:$, :a), Expr(:$, :b)),
                                               Expr(:., Expr(:$, :c)))
@test Meta.parse("using \$a: \$b, \$c.\$d") ==
    Expr(:using,
         Expr(:(:), Expr(:., Expr(:$, :a)), Expr(:., Expr(:$, :b)),
              Expr(:., Expr(:$, :c), Expr(:$, :d))))

# fix pr #11338 and test for #11497
@test parseall("using \$\na") == Expr(:block, Expr(:using, Expr(:., :$)), :a)
@test parseall("using \$,\na") == Expr(:using, Expr(:., :$), Expr(:., :a))
@test parseall("using &\na") == Expr(:block, Expr(:using, Expr(:., :&)), :a)

@test parseall("a = &\nb") == Expr(:block, Expr(:(=), :a, :&), :b)
@test parseall("a = \$\nb") == Expr(:block, Expr(:(=), :a, :$), :b)
@test parseall(":(a = &\nb)") == Expr(:quote, Expr(:(=), :a, Expr(:&, :b)))
@test parseall(":(a = \$\nb)") == Expr(:quote, Expr(:(=), :a, Expr(:$, :b)))

# issue 12027 - short macro name parsing vs _str suffix
@test parseall("""
    macro f(args...) end; @f "macro argument"
""") == Expr(:toplevel,
             Expr(:macro, Expr(:call, :f, Expr(:..., :args)),
                  Expr(:block, LineNumberNode(1, :none), LineNumberNode(1, :none))),
             Expr(:macrocall, Symbol("@f"), LineNumberNode(1, :none), "macro argument"))

# blocks vs. tuples
@test Meta.parse("()") == Expr(:tuple)
@test Meta.parse("(;)") == Expr(:tuple, Expr(:parameters))
@test Meta.parse("(;;)") == Expr(:block)
@test Meta.parse("(;;;;)") == Expr(:block)
@test_throws ParseError Meta.parse("(,)")
@test_throws ParseError Meta.parse("(;,)")
@test_throws ParseError Meta.parse("(,;)")
# TODO: would be nice to make these errors, but needed to parse e.g. `(x;y,)->x`
#@test_throws ParseError Meta.parse("(1;2,)")
#@test_throws ParseError Meta.parse("(1;2,;)")
#@test_throws ParseError Meta.parse("(1;2,;3)")
@test Meta.parse("(x;)") == Expr(:block, :x)
@test Meta.parse("(;x)") == Expr(:tuple, Expr(:parameters, :x))
@test Meta.parse("(;x,)") == Expr(:tuple, Expr(:parameters, :x))
@test Meta.parse("(x,)") == Expr(:tuple, :x)
@test Meta.parse("(x,;)") == Expr(:tuple, Expr(:parameters), :x)
@test Meta.parse("(x;y)") == Expr(:block, :x, LineNumberNode(1,:none), :y)
@test Meta.parse("(x...;)") == Expr(:tuple, Expr(:parameters), Expr(:(...), :x))
@test Meta.parse("(;x...)") == Expr(:tuple, Expr(:parameters, Expr(:(...), :x)))
@test Meta.parse("(x...;y)") == Expr(:tuple, Expr(:parameters, :y), Expr(:(...), :x))
@test Meta.parse("(x;y...)") == Expr(:block, :x, LineNumberNode(1,:none), Expr(:(...), :y))
@test Meta.parse("(x=1;y=2)") == Expr(:block, Expr(:(=), :x, 1), LineNumberNode(1,:none), Expr(:(=), :y, 2))
@test Meta.parse("(x,;y)") == Expr(:tuple, Expr(:parameters, :y), :x)
@test Meta.parse("(x,;y=1)") == Expr(:tuple, Expr(:parameters, Expr(:kw, :y, 1)), :x)
@test Meta.parse("(x,a;y=1)") == Expr(:tuple, Expr(:parameters, Expr(:kw, :y, 1)), :x, :a)
@test Meta.parse("(x,a;y=1,z=2)") == Expr(:tuple, Expr(:parameters, Expr(:kw,:y,1), Expr(:kw,:z,2)), :x, :a)
@test Meta.parse("(a=1, b=2)") == Expr(:tuple, Expr(:(=), :a, 1), Expr(:(=), :b, 2))
@test_throws ParseError Meta.parse("(1 2)") # issue #15248

@test Meta.parse("f(x;)") == Expr(:call, :f, Expr(:parameters), :x)

@test Meta.parse("1 == 2|>3") == Expr(:call, :(==), 1, Expr(:call, :(|>), 2, 3))

# issue #24153
@test Meta.parse("a|>b|>c|>d") == Meta.parse("((a|>b)|>c)|>d")
@test Meta.parse("a<|b<|c<|d") == Meta.parse("a<|(b<|(c<|d))")

# issue #12501 and pr #12502
Meta.parse("""
      baremodule A
      "a" in b
      end
      """)
Meta.parse("""
      baremodule A
      "a"
      end
      """)

# issue #12626
@test Meta.parse("a .÷ 1") == Expr(:call, :.÷, :a, 1)
@test Meta.parse("a .÷= 1") == Expr(:.÷=, :a, 1)

# issue #12771
@test -(3)^2 == -9

# issue #13302
let p = Meta.parse("try
            a
        catch
            b, c = t
        end")
    @test isa(p,Expr) && p.head === :try
    @test p.args[2] === false
    @test p.args[3].args[end] == Meta.parse("b,c = t")
end

# pr #13078
@test Meta.parse("a in b in c") == Expr(:comparison, :a, :in, :b, :in, :c)
@test Meta.parse("a||b→c&&d") == Expr(:call, :→,
                                 Expr(Symbol("||"), :a, :b),
                                 Expr(Symbol("&&"), :c, :d))

# issue #11988 -- normalize \r and \r\n in literal strings to \n
@test "foo\nbar" == Meta.parse("\"\"\"\r\nfoo\r\nbar\"\"\"") ==
    Meta.parse("\"\"\"\nfoo\nbar\"\"\"") == Meta.parse("\"\"\"\rfoo\rbar\"\"\"") ==
    Meta.parse("\"foo\r\nbar\"") == Meta.parse("\"foo\rbar\"") == Meta.parse("\"foo\nbar\"")
@test '\r' == first("\r") == first("\r\n") # still allow explicit \r

# allow invalid UTF-8 in string literals
@test "\ud800"[1] == Char(0xd800)
@test "\udfff"[1] == Char(0xdfff)
@test length("\xc0\xb0") == 1
@test "\xc0\xb0"[1] == reinterpret(Char, 0xc0b00000)

# issue #14561 - generating 0-method generic function def
let fname = :f
    @test :(function $fname end) == Expr(:function, :f)
end

# issue #14977
@test Meta.parse("x = 1", 1) == (:(x = 1), 6)
@test Meta.parse("x = 1", 6) == (nothing, 6)
@test_throws BoundsError Meta.parse("x = 1", 0)
@test_throws BoundsError Meta.parse("x = 1", -1)
@test_throws BoundsError Meta.parse("x = 1", 7)

# issue #14683
@test_throws ParseError Meta.parse("'\\A\"'")
@test Meta.parse("'\"'") == Meta.parse("'\\\"'") == '"' == "\""[1] == '\42'

# issue #24558
@test '\u2200' == "\u2200"[1]

@test_throws ParseError Meta.parse("f(2x for x=1:10, y")

# issue #15223
call0(f) = f()
call1(f,x) = f(x)
call2(f,x,y) = f(x,y)
@test (call0() do; 42 end) == 42
@test (call1(42) do x; x+1 end) == 43
@test (call2(42,1) do x,y; x+y+1 end) == 44

# definitions using comparison syntax
let a⊂b = reduce(&, x ∈ b for x in a) && length(b)>length(a)
    @test [1,2] ⊂ [1,2,3,4]
    @test !([1,2] ⊂ [1,3,4])
    @test !([1,2] ⊂ [1,2])
end

# issue #9503
@test Meta.parse("x<:y") == Expr(:(<:), :x, :y)
@test Meta.parse("x>:y") == Expr(:(>:), :x, :y)
@test Meta.parse("x<:y<:z").head === :comparison
@test Meta.parse("x>:y<:z").head === :comparison

# reason PR #19765, <- operator, was reverted
@test -2<-1 # DO NOT ADD SPACES

# issue #11169
uncalled(x) = @test false
fret() = uncalled(return true)
@test fret()

# issue #9617
let p = 15
    @test 2p+1 == 31  # not a hex float literal
end

macro test_parseerror(str, msg)
    ex = :(@test_throws ParseError($(esc(msg))) Meta.parse($(esc(str))))
    ex.args[2] = __source__
    return ex
end
@test_parseerror("0x", "invalid numeric constant \"0x\"")
@test_parseerror("0b", "invalid numeric constant \"0b\"")
@test_parseerror("0o", "invalid numeric constant \"0o\"")
@test_parseerror("0x0.1", "hex float literal must contain \"p\" or \"P\"")
@test_parseerror("0x1.0p", "invalid numeric constant \"0x1.0\"")

# issue #15798
@test Meta.lower(Main, Base.parse_input_line("""
              try = "No"
           """)) == Expr(:error, "unexpected \"=\"")

# issue #19861 make sure macro-expansion happens in the newest world for top-level expression
@test eval(Base.parse_input_line("""
           macro X19861()
               return 23341
           end
           @X19861
           """)::Expr) == 23341

# issue #15763
@test_parseerror("if\nfalse\nend", "missing condition in \"if\" at none:1")
@test_parseerror("if false\nelseif\nend", "missing condition in \"elseif\" at none:2")

# issue #15828
@test Meta.lower(Main, Meta.parse("x...")) == Expr(:error, "\"...\" expression outside call")

# issue #15830
@test Meta.lower(Main, Meta.parse("foo(y = (global x)) = y")) == Expr(:error, "misplaced \"global\" declaration")

# issue #15844
function f15844(x)
    x
end

g15844 = let
    local function f15844(x::Int32)
        2x
    end
end

function add_method_to_glob_fn!()
    @eval global function f15844(x::Int64)
        3x
    end
end

add_method_to_glob_fn!()
@test g15844 !== f15844
@test g15844(Int32(1)) == 2
@test f15844(Int32(1)) == 1
@test f15844(Int64(1)) == 3

# issue #15661
@test_throws ParseError Meta.parse("function catch() end")
@test_throws ParseError Meta.parse("function end() end")
@test_throws ParseError Meta.parse("function finally() end")

# PR #16170
@test Meta.lower(Main, Meta.parse("true(x) = x")) == Expr(:error, "invalid function name \"true\"")
@test Meta.lower(Main, Meta.parse("false(x) = x")) == Expr(:error, "invalid function name \"false\"")

# issue #16355
@test Meta.lower(Main, :(f(d:Int...) = nothing)) == Expr(:error, "\"d:Int\" is not a valid function argument name")

# issue #16517
@test (try error(); catch; 0; end) === 0
@test (try error(); catch; false; end) === false  # false and true are Bool literals, not variables
@test (try error(); catch; true; end) === true
f16517() = try error(); catch; 0; end
@test f16517() === 0

# issue #16671
@test Meta.parse("1.") === 1.0

isline(x) = isa(x, LineNumberNode)

# issue #16672
@test count(isline, Meta.parse("begin end").args) == 1
@test count(isline, Meta.parse("begin; end").args) == 1
@test count(isline, Meta.parse("begin; x+2; end").args) == 1
@test count(isline, Meta.parse("begin; x+2; y+1; end").args) == 2

# issue #16736
let
    local lineoffset0 = @__LINE__() + 1
    local lineoffset1 = @__LINE__()
    local lineoffset2 = @__LINE__() - 1
    @test lineoffset0 == lineoffset1 == lineoffset2
end

# issue #16686
@test Meta.parse("try x
             catch; test()
                 y
             end") == Expr(:try,
                           Expr(:block,
                                LineNumberNode(1, :none),
                                :x),
                           false,
                           Expr(:block,
                                LineNumberNode(2, :none),
                                Expr(:call, :test),
                                LineNumberNode(3, :none),
                                :y))

# test that pre 0.5 deprecated syntax is a parse error
@test_throws ParseError Meta.parse("Int [1,2,3]")
@test_throws ParseError Meta.parse("Int [x for x in 1:10]")
@test_throws ParseError Meta.parse("foo (x) = x")
@test_throws ParseError Meta.parse("foo {T<:Int}(x::T) = x")

@test_throws ParseError Meta.parse("Foo .bar")

@test_throws ParseError Meta.parse("import x .y")
@test_throws ParseError Meta.parse("using x .y")

@test_throws ParseError Meta.parse("--x")
@test_throws ParseError Meta.parse("stagedfunction foo(x); end")

@test Meta.parse("A=>B") == Expr(:call, :(=>), :A, :B)

@test Meta.parse("{1,2,3}") == Expr(:braces, 1, 2, 3)
@test Meta.parse("{1 2 3 4}") == Expr(:bracescat, Expr(:row, 1, 2, 3, 4))
@test Meta.parse("{1 2; 3 4}") == Expr(:bracescat, Expr(:row, 1, 2), Expr(:row, 3, 4))
@test Meta.parse("{x for x in 1:10}") == Expr(:braces, :(x for x in 1:10))
@test Meta.parse("{x=>y for (x,y) in zip([1,2,3],[4,5,6])}") == Expr(:braces, :(x=>y for (x,y) in zip([1,2,3],[4,5,6])))
@test Meta.parse("{:a=>1, :b=>2}") == Expr(:braces, Expr(:call, :(=>), QuoteNode(:a), 1),
                                      Expr(:call, :(=>), QuoteNode(:b), 2))

@test Meta.parse("[a,b;c]")  == Expr(:vect, Expr(:parameters, :c), :a, :b)
@test Meta.parse("[a,;c]")   == Expr(:vect, Expr(:parameters, :c), :a)
@test Meta.parse("a[b,c;d]") == Expr(:ref, :a, Expr(:parameters, :d), :b, :c)
@test Meta.parse("a[b,;d]")  == Expr(:ref, :a, Expr(:parameters, :d), :b)
@test_throws ParseError Meta.parse("[a,;,b]")
@test Meta.parse("{a,b;c}")  == Expr(:braces, Expr(:parameters, :c), :a, :b)
@test Meta.parse("{a,;c}")   == Expr(:braces, Expr(:parameters, :c), :a)
@test Meta.parse("a{b,c;d}") == Expr(:curly, :a, Expr(:parameters, :d), :b, :c)
@test Meta.parse("a{b,;d}")  == Expr(:curly, :a, Expr(:parameters, :d), :b)

# this now is parsed as getindex(Pair{Any,Any}, ...)
@test_throws MethodError eval(Meta.parse("(Any=>Any)[]"))
@test_throws MethodError eval(Meta.parse("(Any=>Any)[:a=>1,:b=>2]"))

# issue #16720
let err = try
    include_string(@__MODULE__, "module A

        function broken()

            x[1] = some_func(

        end

        end")
    catch e
        e
    end
    @test err.line == 7
end

# PR #17393
for op in (:.==, :.&, :.|, :.≤)
    @test Meta.parse("a $op b") == Expr(:call, op, :a, :b)
end
for op in (:.=, :.+=)
    @test Meta.parse("a $op b") == Expr(op, :a, :b)
end

# issue #17489
let m_error, error_out, filename = Base.source_path()
    m_error = try @eval method_c6(a::(:A)) = 1; catch e; e; end
    error_out = sprint(showerror, m_error)
    @test startswith(error_out, "ArgumentError: invalid type for argument a in method definition for method_c6 at $filename:")

    m_error = try @eval method_c6(::(:A)) = 2; catch e; e; end
    error_out = sprint(showerror, m_error)
    @test startswith(error_out, "ArgumentError: invalid type for argument number 1 in method definition for method_c6 at $filename:")

    # issue #20614
    m_error = try @eval foo(types::NTuple{N}, values::Vararg{Any,N}, c) where {N} = nothing; catch e; e; end
    error_out = sprint(showerror, m_error)
    @test startswith(error_out, "ArgumentError: Vararg on non-final argument")
end

# issue #7272
@test Meta.lower(Main, Meta.parse("let
              global x = 2
              local x = 1
              end")) == Expr(:error, "variable \"x\" declared both local and global")
#=
@test Meta.lower(Main, Meta.parse("let
              local x = 2
              local x = 1
              end")) == Expr(:error, "local \"x\" declared twice")

@test Meta.lower(Main, Meta.parse("let x
                  local x = 1
              end")) == Expr(:error, "local \"x\" declared twice")

@test Meta.lower(Main, Meta.parse("let x = 2
                  local x = 1
              end")) == Expr(:error, "local \"x\" declared twice")
=#
# issue #23673
@test :(let $([:(x=1),:(y=2)]...); x+y end) == :(let x = 1, y = 2; x+y end)

# make sure front end can correctly print values to error messages
let ex = Meta.lower(Main, Meta.parse("\"a\"=1"))
    @test ex == Expr(:error, "invalid assignment location \"\"a\"\"")
end

# make sure that incomplete tags are detected correctly
# (i.e. error messages in src/julia-parser.scm must be matched correctly
# by the code in base/client.jl)
for (str, tag) in Dict("" => :none, "\"" => :string, "#=" => :comment, "'" => :char,
                       "`" => :cmd, "begin;" => :block, "quote;" => :block,
                       "let;" => :block, "for i=1;" => :block, "function f();" => :block,
                       "f() do x;" => :block, "module X;" => :block, "mutable struct X;" => :block,
                       "struct X;" => :block, "(" => :other, "[" => :other,
                       "begin" => :other, "quote" => :other,
                       "let" => :other, "for" => :other, "function" => :other,
                       "f() do" => :other, "module" => :other, "mutable struct" => :other,
                       "struct" => :other)
    @test Base.incomplete_tag(Meta.parse(str, raise=false)) == tag
end

# meta nodes for optional positional arguments
let src = Meta.lower(Main, :(@inline f(p::Int=2) = 3)).args[1].code[end-1].args[3]
    @test Core.Compiler.is_declared_inline(src)
end

# issue #16096
module M16096
macro iter()
    return quote
        @inline function foo16096(sub)
            it = 1
        end
    end
end
end
let ex = Meta.lower(M16096, :(@iter))
    @test isa(ex, Expr)
end
let ex = Meta.lower(Main, :($M16096.@iter))
    @test isa(ex, Expr)
end
let thismodule = @__MODULE__,
    ex = Meta.lower(thismodule, :(@M16096.iter))
    @test isa(ex, Expr)
    @test !isdefined(M16096, :foo16096)
    local_foo16096 = Core.eval(@__MODULE__, ex)
    @test local_foo16096(2.0) == 1
    @test !@isdefined foo16096
    @test !@isdefined it
    @test !isdefined(M16096, :foo16096)
    @test !isdefined(M16096, :it)
    @test typeof(local_foo16096).name.module === thismodule
    @test typeof(local_foo16096).name.mt.module === thismodule
    @test getfield(thismodule, typeof(local_foo16096).name.mt.name) === local_foo16096
    @test getfield(thismodule, typeof(local_foo16096).name.name) === typeof(local_foo16096)
    @test !isdefined(M16096, typeof(local_foo16096).name.mt.name)
    @test !isdefined(M16096, typeof(local_foo16096).name.name)
end

macro f16096()
    quote
        g16096($(esc(:x))) = 2x
    end
end
let g = @f16096
    @test g(3) == 6
end
macro f16096_2()
    quote
        g16096_2(; $(esc(:x))=2) = 2x
    end
end
let g = @f16096_2
    @test g() == 4
end

# issue #15838
module A15838
    macro f() end
    const x = :a
end
module B15838
    import ..A15838.@f
    macro f(x); return :x; end
    const x = :b
end
@test A15838.@f() === nothing
@test A15838.@f(1) === :b
let ex = :(A15838.@f(1, 2)), __source__ = LineNumberNode(@__LINE__, Symbol(@__FILE__))
    e = try
        macroexpand(@__MODULE__, ex)
        false
    catch ex
        ex
    end::MethodError
    @test e.f === getfield(A15838, Symbol("@f"))
    @test e.args === (__source__, @__MODULE__, 1, 2)
end

# issue 10046
for op in ["+", "-", "\$", "|", ".+", ".-", "*", ".*"]
    @test_throws ParseError Meta.parse("$op in [+, -]")
end

# issue #17701
@test Meta.lower(Main, :(i==3 && i+=1)) == Expr(:error, "invalid assignment location \"(i == 3) && i\"")

# issue #18667
@test Meta.lower(Main, :(true = 1)) == Expr(:error, "invalid assignment location \"true\"")
@test Meta.lower(Main, :(false = 1)) == Expr(:error, "invalid assignment location \"false\"")

# PR #15592
let str = "[1] [2]"
    @test_throws ParseError Meta.parse(str)
end

# issue 15896 and PR 15913
@test_throws ErrorException eval(:(macro test15896(d; y=0) end))

# Issue #16578 (Lowering) mismatch between push_loc and pop_loc
module TestMeta_16578
using Test
function get_expr_list(ex::Core.CodeInfo)
    return ex.code::Array{Any,1}
end
function get_expr_list(ex::Expr)
    if ex.head === :thunk
        return get_expr_list(ex.args[1])
    else
        return ex.args
    end
end

function count_meta_loc(exprs)
    push_count = 0
    pop_count = 0
    for expr in exprs
        Meta.isexpr(expr, :meta) || continue
        expr = expr::Expr
        if expr.args[1] === :push_loc
            push_count += 1
        elseif expr.args[1] === :pop_loc
            pop_count += 1
        end
        @test push_count >= pop_count
    end
    return push_count
end

function is_return_ssavalue(ex)
    ex isa Core.ReturnNode && ex.val isa Core.SSAValue
end

function is_pop_loc(ex::Expr)
    ex.head === :meta && ex.args[1] === :pop_loc
end

# Macros
macro m1()
    quote
        sin(1)
    end
end
include_string(@__MODULE__, """
macro m3()
    quote
        @m1
    end
end
""", "another_file.jl")
m1_exprs = get_expr_list(Meta.lower(@__MODULE__, quote @m1 end))

# Check the expanded expression has expected number of matching push/pop
# and the return is handled correctly
# NOTE: we currently only emit push/pop locations for macros from other files
@test_broken count_meta_loc(m1_exprs) == 1
@test is_return_ssavalue(m1_exprs[end])

let low3 = Meta.lower(@__MODULE__, quote @m3 end)
    m3_exprs = get_expr_list(low3)
    ci = low3.args[1]::Core.CodeInfo
    @test ci.codelocs == [4, 2]
    @test is_return_ssavalue(m3_exprs[end])
end

function f1(a)
    b = a + 100
    b
end

@generated function f2(a)
    quote
        b = a + 100
        b
    end
end

f1_ci = code_typed(f1, (Int,), debuginfo=:source)[1][1]
f2_ci = code_typed(f2, (Int,), debuginfo=:source)[1][1]

f1_exprs = get_expr_list(f1_ci)
f2_exprs = get_expr_list(f2_ci)

if Base.JLOptions().can_inline != 0
    @test length(f1_ci.linetable) == 3
    @test length(f2_ci.linetable) >= 3
else
    @test length(f1_ci.linetable) == 2
    @test length(f2_ci.linetable) >= 3
end

# Check that string and command literals are parsed to the appropriate macros
@test :(x"s") == :(@x_str "s")
@test :(x"s"flag) == :(@x_str "s" "flag")
@test :(x"s\"`\x\$\\") == :(@x_str "s\"`\\x\\\$\\")
@test :(x`s`) == :(@x_cmd "s")
@test :(x`s`flag) == :(@x_cmd "s" "flag")
@test :(x`s\`"\x\$\\`) == :(@x_cmd "s`\"\\x\\\$\\")

# Check multiline command literals
@test Expr(:macrocall, GlobalRef(Core, Symbol("@cmd")), LineNumberNode(@__LINE__, Symbol(@__FILE__)), "multiline\ncommand\n") == :```
multiline
command
```

macro julia_cmd(s)
    Meta.quot(Meta.parse(s))
end
@test julia```
if test + test == test
    println(test)
end
```.head === :if

end

# issue 18756
module Mod18756
mutable struct Type
end
end
@test hasmethod(Mod18756.Type, ())

# issue 18002
@test Meta.parse("Foo{T} = Bar{T}") == Expr(:(=), Expr(:curly, :Foo, :T), Expr(:curly, :Bar, :T))

# don't insert push_loc for filename `none` at the top level
let ex = Meta.lower(Main, Meta.parse("""
begin
    x = 1
end"""))
    @test !any(x->(x == Expr(:meta, :push_loc, :none)), ex.args)
end

# Check qualified string macros
Base.r"regex" == r"regex"

module QualifiedStringMacro
module SubModule
macro x_str(x)
    1
end
macro y_cmd(x)
    2
end
end
end

@test QualifiedStringMacro.SubModule.x"" === 1
@test QualifiedStringMacro.SubModule.y`` === 2

let ..(x,y) = x + y
    @test 3 .. 4 === 7
end

# issue #7669
@test Meta.parse("@a(b=1, c=2)") == Expr(:macrocall, Symbol("@a"), LineNumberNode(1, :none), :(b=1), :(c=2))

# issue #19685
let f = function (x; kw...)
            return (x, kw)
        end,
    g = function (x; a = 2)
            return (x, a)
        end
    @test f(1) == (1, pairs(NamedTuple()))
    @test g(1) == (1, 2)
end

# normalization of Unicode symbols (#19464)
let ε=1, μ=2, x=3, î=4, ⋅=5, (-)=6
    # issue #5434 (mu vs micro):
    @test Meta.parse("\u00b5") === Meta.parse("\u03bc")
    @test µ == μ == 2
    # NFC normalization of identifiers:
    @test Meta.parse("\u0069\u0302") === Meta.parse("\u00ee")
    @test î == 4
    # latin vs greek ε (#14751)
    @test Meta.parse("\u025B") === Meta.parse("\u03B5")
    @test ɛ == ε == 1
    # middot char · or · vs math dot operator ⋅ (#25098)
    @test Meta.parse("\u00b7") === Meta.parse("\u0387") === Meta.parse("\u22c5")
    @test (·) == (·) == (⋅) == 5
    # minus − vs hyphen-minus - (#26193)
    @test Meta.parse("\u2212") === Meta.parse("-")
    @test Meta.parse("\u221242") === Meta.parse("-42")
    @test Meta.parse("\u2212 42") == Meta.parse("- 42")
    @test Meta.parse("\u2212x") == Meta.parse("-x")
    @test Meta.parse("x \u2212 42") == Meta.parse("x - 42")
    @test Meta.parse("x \u2212= 42") == Meta.parse("x -= 42")
    @test Meta.parse("100.0e\u22122") === Meta.parse("100.0E\u22122") === Meta.parse("100.0e-2")
    @test Meta.parse("100.0f\u22122") === Meta.parse("100.0f-2")
    @test Meta.parse("0x100p\u22128") === Meta.parse("0x100P\u22128") === Meta.parse("0x100p-8")
    @test (−) == (-) == 6
    # hbar ℏ to ħ - (#48870)
    @test :ℏ === :ħ
end

# issue #8925
let
    global const (c8925, d8925) = (3, 4)
end
@test c8925 == 3 && isconst(@__MODULE__, :c8925)
@test d8925 == 4 && isconst(@__MODULE__, :d8925)

# issue #47168
let t47168 = (;a47168 = 1, b47168 = 2);
    global const (;a47168, b47168) = t47168
    @test a47168 == 1 && isconst(@__MODULE__, :a47168)
    @test b47168 == 2 && isconst(@__MODULE__, :b47168)
end
@test (let x = (;x=1); let (;x) = x; x; end, x; end) == (1, (x = 1,))

# issue #18754: parse ccall as a regular function
@test Meta.parse("ccall([1], 2)[3]") == Expr(:ref, Expr(:call, :ccall, Expr(:vect, 1), 2), 3)
@test Meta.parse("ccall(a).member") == Expr(:., Expr(:call, :ccall, :a), QuoteNode(:member))

# Check that the body of a `where`-qualified short form function definition gets
# a :block for its body
short_where_call = :(f(x::T) where T = T)
@test short_where_call.args[2].head === :block

# `where` with multi-line anonymous functions
let f = function (x::T) where T
            T
        end
    @test f(:x) === Symbol
end

let f = function (x::T, y::S) where T<:S where S
            (T,S)
        end
    @test f(0,1) === (Int,Int)
end

# issue #45506
@test :( function (a) where {B, C} end).args[1] == Expr(:where, Expr(:tuple, :a), :B, :C)
@test (function(::Type{Tuple{A45506, B45506}}) where {A45506 <: Any, B45506 <: Any}
    B45506
end)(Tuple{Int8, Int16}) == Int16

# issue #20541
@test Meta.parse("[a .!b]") == Expr(:hcat, :a, Expr(:call, :.!, :b))

@test Meta.lower(Main, :(a{1} = b)) == Expr(:error, "invalid type parameter name \"1\"")
@test Meta.lower(Main, :(a{2<:Any} = b)) == Expr(:error, "invalid type parameter name \"2\"")

# issue #20653
@test_throws UndefVarError Base.call(::Int) = 1
module Test20653
using Test
struct A
end
call(::A) = 1
const a = A()
@test_throws MethodError a()
@test call(a) === 1
end

# issue #20729
macro m20729()
    ex = Expr(:head)
    resize!(ex.args, 1)
    return ex
end

@test_throws ErrorException Core.eval(@__MODULE__, :(@m20729))
@test Meta.lower(@__MODULE__, :(@m20729)) == Expr(:error, "undefined reference in AST")

macro err20000()
    return Expr(:error, "oops!")
end

@test Meta.lower(@__MODULE__, :(@err20000)) == Expr(:error, "oops!")

# issue #20000
@test Meta.parse("@m(a; b=c)") == Expr(:macrocall, Symbol("@m"), LineNumberNode(1, :none),
                                  Expr(:parameters, Expr(:kw, :b, :c)), :a)

# issue #21054
macro make_f21054(T)
    quote
        $(esc(:f21054))(X::Type{<:$T}) = 1
    end
end
@eval @make_f21054 $Array
@test isa(f21054, Function)
g21054(>:) = >:2
@test g21054(-) == -2

# issue #21168
@test Meta.lower(Main, :(a.[1])) == Expr(:error, "invalid syntax \"a.[1]\"")
@test Meta.lower(Main, :(a.{1})) == Expr(:error, "invalid syntax \"a.{1}\"")

# Issue #21225
let abstr = Meta.parse("abstract type X end")
    @test Meta.parse("abstract type X; end") == abstr
    @test Meta.parse(string("abstract type X", ";"^5, " end")) == abstr
    @test Meta.parse("abstract type X\nend") == abstr
    @test Meta.parse(string("abstract type X", "\n"^5, "end")) == abstr
end
let prim = Meta.parse("primitive type X 8 end")
    @test Meta.parse("primitive type X 8; end") == prim
    @test Meta.parse(string("primitive type X 8", ";"^5, " end")) == prim
    @test Meta.parse("primitive type X 8\nend") == prim
    @test Meta.parse(string("primitive type X 8", "\n"^5, "end")) == prim
end

# issue #21155
@test filter(!isline,
             Meta.parse("module B
                        using ..x,
                              ..y
                    end").args[3].args)[1] ==
      Expr(:using,
           Expr(:., :., :., :x),
           Expr(:., :., :., :y))

@test filter(!isline,
             Meta.parse("module A
                        using .B,
                              .C
                    end").args[3].args)[1] ==
      Expr(:using,
           Expr(:., :., :B),
           Expr(:., :., :C))

# issue #21440
@test Meta.parse("+(x::T,y::T) where {T} = 0") == Meta.parse("(+)(x::T,y::T) where {T} = 0")
@test Meta.parse("a::b::c") == Expr(:(::), Expr(:(::), :a, :b), :c)

# issue #21545
f21545(::Type{<: AbstractArray{T,N} where N}) where T = T
@test f21545(Array{Int8}) === Int8
@test Meta.parse("<:{T} where T") == Expr(:where, Expr(:curly, :(<:), :T), :T)
@test Meta.parse("<:(T) where T") == Expr(:where, Expr(:(<:), :T), :T)
@test Meta.parse("<:{T}(T) where T") == Expr(:where, Expr(:call, Expr(:curly, :(<:), :T), :T), :T)

# issue #21586
macro m21586(x)
    Expr(:kw, esc(x), 42)
end

f21586(; @m21586(a), @m21586(b)) = a + b
@test f21586(a=10) == 52

# issue #21604
@test_nowarn @eval module Test21604
    const Foo = Any
    struct X
        x::Foo
    end
end
@test Test21604.X(1.0) === Test21604.X(1.0)

# issue #20575
@test_throws ParseError Meta.parse("\"a\"x")
@test_throws ParseError Meta.parse("\"a\"begin end")
@test_throws ParseError Meta.parse("\"a\"begin end\"b\"")

# issue #16427
@test_throws ParseError Meta.parse("for i=1:1 end(3)")
@test_throws ParseError Meta.parse("begin end(3)")
@test_throws ParseError Meta.parse("while false end(3)")

# comment 298107224 on pull #21607
module Test21607
    using Test
    const Any = Integer

    # check that X <: Core.Any, not Integer
    mutable struct X; end
    @test supertype(X) === Core.Any

    # check that return type is Integer
    f()::Any = 1.0
    @test f() === 1

    # check that constructor accepts Any
    struct Y
        x
    end
    @test Y(1.0) !== Y(1)

    # check that function default argument type is Any
    g(x) = x
    @test g(1.0) === 1.0

    # check that asserted variable type is Integer
    @test let
        x::Any = 1.0
        x
    end === 1

    # check that unasserted variable type is not Integer
    @test let
        x = 1.0
        x
    end === 1.0
end

# issue #16937
@test Meta.lower(Main, :(f(2, a=1, w=3, c=3, w=4, b=2))) ==
    Expr(:error, "keyword argument \"w\" repeated in call to \"f\"")

let f(x) =
      g(x) = 1
    @test functionloc(f(1))[2] > functionloc(f)[2]
end

# let-bound functions with `where` and static parameters
@test let f()::Int = 2.0
    f()
end === 2
@test let (f(x::T)::Tuple{Int,Any}) where {T} = (3.0, T)
    f("")
end === (3, String)

# operator suffixes
@test Meta.parse("3 +̂ 4") == Expr(:call, :+̂, 3, 4)
@test Meta.parse("3 +̂′ 4") == Expr(:call, :+̂′, 3, 4)
@test Meta.parse("3 +⁽¹⁾ 4") == Expr(:call, :+⁽¹⁾, 3, 4)
@test Meta.parse("3 +₍₀₎ 4") == Expr(:call, :+₍₀₎, 3, 4)
for bad in ('=', '$', ':', "||", "&&", "->", "<:")
    @test_throws ParseError Meta.parse("3 $(bad)⁽¹⁾ 4")
end
@test Base.operator_precedence(:+̂) == Base.operator_precedence(:+)

@test Meta.parse("(x)ᵀ") == Expr(:call, :*, :x, :ᵀ)

# issue #19351
# adding return type decl should not affect parse of function body
@test :(t(abc) = 3).args[2] == :(t(abc)::Int = 3).args[2]

# issue #7314
@test Meta.parse("local x, y = 1, 2") == Expr(:local, Expr(:(=),
                                                      Expr(:tuple, :x, :y),
                                                      Expr(:tuple, 1, 2)))

@test_throws ParseError Meta.parse("[2for i=1:10]")
@test_throws ParseError Meta.parse("[1 for i in 1:2for j in 2]")
@test_throws ParseError Meta.parse("(1 for i in 1:2for j in 2)")
# issue #20441
@test_throws ParseError Meta.parse("[x.2]")
@test_throws ParseError Meta.parse("x.2")
@test Meta.parse("[x;.2]") == Expr(:vcat, :x, 0.2)

# issue #22840
@test Meta.parse("[:a :b]") == Expr(:hcat, QuoteNode(:a), QuoteNode(:b))

# issue #22868
@test_throws ParseError Meta.parse("x@time 2")
@test_throws ParseError Meta.parse("@ time")

# issue #7479
@test Meta.lower(Main, Meta.parse("(true &&& false)")) == Expr(:error, "invalid syntax &false")

# issue #34748
@test Meta.lower(Main, :(&(1, 2))) == Expr(:error, "invalid syntax &(1, 2)")

# if an indexing expression becomes a cat expression, `end` is not special
@test_throws ParseError Meta.parse("a[end end]")
@test_throws ParseError Meta.parse("a[end;end]")
#@test_throws ParseError Meta.parse("a[end;]")  # this is difficult to fix
let a = rand(8), i = 3
    @test a[[1:i-1; i+1:end]] == a[[1,2,4,5,6,7,8]]
end

# issue #18935
@test [begin
          @inbounds for i = 1:10 end
       end for i = 1:5] == fill(nothing, 5)

# issue #18912
@test_throws ParseError Meta.parse("(::)")
@test Meta.parse(":(::)") == QuoteNode(Symbol("::"))
@test_throws ParseError Meta.parse("f(::) = ::")
@test Meta.parse("(::A)") == Expr(Symbol("::"), :A)
@test_throws ParseError Meta.parse("(::, 1)")
@test_throws ParseError Meta.parse("(1, ::)")

# issue #18650
let ex = Meta.parse("maximum(@elapsed sleep(1) for k = 1:10)")
    @test isa(ex, Expr) && ex.head === :call && ex.args[2].head === :generator &&
        ex.args[2].args[1].head === :macrocall
end

# issue #23173
@test_throws ErrorException("invalid module path") eval(:(import $(:.)))

# issue #23234
let
    f = function (x=0)
        x
    end
    @test f() == 0
    @test f(2) == 2
end

# issue #18730
@test Meta.lower(Main, quote
        function f()
            local Int
            x::Int -> 2
        end
    end) == Expr(:error, "local variable Int cannot be used in closure declaration")

# some issues with backquote
# preserve QuoteNode and LineNumberNode
@test eval(Expr(:quote, QuoteNode(Expr(:tuple, 1, Expr(:$, :(1+2)))))) == QuoteNode(Expr(:tuple, 1, 3))
@test eval(Expr(:quote, Expr(:line, Expr(:$, :(1+2))))) === LineNumberNode(3, nothing)
# splicing at the top level should be an error
xs23917 = [1,2,3]
@test_throws ErrorException eval(:(:($(xs23917...))))
let ex2 = eval(:(:(:($$(xs23917...)))))
    @test ex2 isa Expr
    @test_throws ErrorException eval(ex2)
    @test eval(:($(xs23917...),)) == (1,2,3)  # adding a comma gives a tuple
end
# multi-unquote of splice in nested quote
let xs = [:(1+2), :(3+4), :(5+6)]
    ex = quote quote $$(xs...) end end
    @test ex.args[2].args[1].args[2].args[2] == :(3 + 4)
    ex2 = eval(ex)
    @test ex2.args[2:end] == [3,7,11]
end

let x = [3,2,1]
    @test :( $(x...,) ) == (3, 2, 1)
    @test :( $(x...), ) == Expr(:tuple, 3, 2, 1)
end

# issue #23519
@test Meta.parse("@foo[1]") == Meta.parse("@foo([1])")
@test Meta.parse("@foo[1 2; 3 4]") == Meta.parse("@foo([1 2; 3 4])")
@test Meta.parse("@foo[1] + [2]") == Meta.parse("@foo([1]) + [2]")
@test Meta.parse("@foo [1] + [2]") == Meta.parse("@foo([1] + [2])")
@test Meta.parse("@Mdl.foo[1] + [2]") == Meta.parse("@Mdl.foo([1]) + [2]")
@test Meta.parse("@Mdl.foo [1] + [2]") == Meta.parse("@Mdl.foo([1] + [2])")

# issue #24289
module M24289
macro m24289()
    :(global $(esc(:x24289)) = 1)
end
end
M24289.@m24289
@test x24289 === 1

# parsing numbers with _ and .
@test Meta.parse("1_2.3_4") == 12.34
@test_throws ParseError Meta.parse("1._")
@test_throws ParseError Meta.parse("1._5")
@test_throws ParseError Meta.parse("1e.3")
@test_throws ParseError Meta.parse("1e3.")
@test Meta.parse("2e_1") == Expr(:call, :*, 2, :e_1)
# issue #17705
@test Meta.parse("2e3_") == Expr(:call, :*, 2e3, :_)
@test Meta.parse("2e-3_") == Expr(:call, :*, 2e-3, :_)
@test Meta.parse("2e3_\"x\"") == Expr(:call, :*, 2e3, Expr(:macrocall, Symbol("@__str"), LineNumberNode(1, :none), "x"))

# misplaced top-level expressions
@test_throws ErrorException("syntax: \"\$\" expression outside quote") Core.eval(@__MODULE__, Meta.parse("x->\$x"))
@test Meta.lower(@__MODULE__, Expr(:$, :x)) == Expr(:error, "\"\$\" expression outside quote")
@test Meta.lower(@__MODULE__, :(x->import Foo)) == Expr(:error, "\"import\" expression not at top level")
@test Meta.lower(@__MODULE__, :(x->module Foo end)) == Expr(:error, "\"module\" expression not at top level")
@test Meta.lower(@__MODULE__, :(x->struct Foo end)) == Expr(:error, "\"struct\" expression not at top level")
@test Meta.lower(@__MODULE__, :(x->abstract type Foo end)) == Expr(:error, "\"abstract type\" expression not at top level")

# caused by #24538. forms that lower to `call` should wrap with `call` before
# recursively calling expand-forms.
@test [(0,0)... 1] == [0 0 1]
@test Float32[(0,0)... 1] == Float32[0 0 1]

# issue #43960, evaluation order of splatting in `ref`
let a = [], b = [4,3,2,1]
    f() = (push!(a, 1); 2)
    g() = (push!(a, 2); ())
    @test b[f(), g()...] == 3
    @test a == [1,2]
end

# issue #44239
struct KWGetindex end
Base.getindex(::KWGetindex, args...; kws...) = (args, NamedTuple(kws))
let A = KWGetindex(), a = [], b = [4,3,2,1]
    f() = (push!(a, 1); 2)
    g() = (push!(a, 2); ())
    @test A[f(), g()..., k = f()] === ((2,), (k = 2,))
    @test a == [1, 2, 1]
    @test A[var"end"=1] === ((), (var"end" = 1,))
end

@testset "raw_str macro" begin
    @test raw"$" == "\$"
    @test raw"\n" == "\\n"
    @test raw"\t" == "\\t"

    s1 = raw"""
         lorem ipsum\n
         $x = 1$
         """

    s2 = """
         lorem ipsum\\n
         \$x = 1\$
         """

    @test s1 == s2

    # issue #22926
    @test raw"\\" == "\\"
    @test raw"\\\\" == "\\\\"
    @test raw"\"" == "\""
    @test raw"\\\"" == "\\\""
    @test raw"\\x\\" == "\\\\x\\"
    @test raw"x \\\" y" == "x \\\" y"
    @test raw"x \\\ y" == "x \\\\\\ y"
end

@test_throws ParseError("expected \"}\" or separator in arguments to \"{ }\"; got \"V)\"") Meta.parse("f(x::V) where {V) = x")
@test_throws ParseError("expected \"]\" or separator in arguments to \"[ ]\"; got \"1)\"") Meta.parse("[1)")

# issue #9972
@test Meta.lower(@__MODULE__, :(f(;3))) == Expr(:error, "invalid keyword argument syntax \"3\"")

# issue #25055, make sure quote makes new Exprs
function f25055()
    x = quote end
    return x
end
@test f25055() !== f25055()

# issue #25391
@test Meta.parse("0:-1, \"\"=>\"\"") == Meta.parse("(0:-1, \"\"=>\"\")") ==
    Expr(:tuple, Expr(:call, :(:), 0, -1), Expr(:call, :(=>), "", ""))
@test Meta.parse("a => b = c") == Expr(:(=), Expr(:call, :(=>), :a, :b), Expr(:block, LineNumberNode(1, :none), :c))
@test Meta.parse("a = b => c") == Expr(:(=), :a, Expr(:call, :(=>), :b, :c))

# issue #16239, hygiene of rest keyword name
macro foo16239(x)
    :($(esc(:blah))(args...; kwargs...) = $(esc(x)))
end
function bar16239()
    kwargs = 0
    f = @foo16239 kwargs
    f()
end
@test bar16239() == 0

# lowering of <: and >:
let args = (Int, Any)
    @test <:(args...)
    @test >:(reverse(args)...)
end

# issue #25947
let getindex = 0, setindex! = 1, colon = 2, vcat = 3, hcat = 4, hvcat = 5
    a = [10,9,8]
    @test a[2] == 9
    @test 1:2 isa AbstractRange
    a[1] = 1
    @test a[1] == 1
    @test length([1; 2]) == 2
    @test size([0 0]) == (1, 2)
    @test size([1 2; 3 4]) == (2, 2)
end

# issue #25020
@test_throws ParseError Meta.parse("using Colors()")

let ex = Meta.parse("md\"x\"
                     f(x) = x", 1)[1]  # custom string literal is not a docstring
    @test Meta.isexpr(ex, :macrocall)
    @test ex.args[1] === Symbol("@md_str")
    @test length(ex.args) == 3
end

let ex = Meta.parse("@doc raw\"
                     \"
                     f(x) = x")
    @test Meta.isexpr(ex, :macrocall)
    @test ex.args[1] === Symbol("@doc")
    @test length(ex.args) == 4
    @test Meta.isexpr(ex.args[4], :(=))
end

let ex = Meta.parse("@doc raw\"
                     \"

                     f(x) = x", 1)[1]
    @test Meta.isexpr(ex, :macrocall)
    @test ex.args[1] === Symbol("@doc")
    @test length(ex.args) == 3
end

@test Meta.parse("\"x\"
                  # extra line, not a doc string
                  f(x) = x", 1)[1] === "x"
@test Meta.parse("\"x\"

                  f(x) = x", 1)[1] === "x"

# issue #26137
# cases where parens enclose argument lists
@test Meta.parse("-()^2")      == Expr(:call, :^, Expr(:call, :-), 2)
@test Meta.parse("-(x,)^2")    == Expr(:call, :^, Expr(:call, :-, :x), 2)
@test Meta.parse("-(x,;)^2")   == Expr(:call, :^, Expr(:call, :-, Expr(:parameters), :x), 2)
@test Meta.parse("-(;x)^2")    == Expr(:call, :^, Expr(:call, :-, Expr(:parameters, :x)), 2)
@test Meta.parse("-(x,y)^2")   == Expr(:call, :^, Expr(:call, :-, :x, :y), 2)
@test Meta.parse("-(x...)^2")  == Expr(:call, :^, Expr(:call, :-, Expr(:(...), :x)), 2)
@test Meta.parse("-(x...;)^2") == Expr(:call, :^, Expr(:call, :-, Expr(:parameters), Expr(:(...), :x)), 2)
@test Meta.parse("-(x...;)")   == Expr(:call, :-, Expr(:parameters), Expr(:(...), :x))

# cases where parens are just grouping
@test Meta.parse("-(x)^2")     == Expr(:call, :-, Expr(:call, :^, :x, 2))
@test Meta.parse("-(a=1)^2")   == Expr(:call, :-, Expr(:call, :^, Expr(:(=), :a, 1), 2))
@test Meta.parse("-(x;y)^2")   == Expr(:call, :-, Expr(:call, :^, Expr(:block, :x, LineNumberNode(1,:none), :y), 2))
@test Meta.parse("-(;)^2")     == Expr(:call, :^, Expr(:call, :-, Expr(:parameters)), 2)
@test Meta.parse("-(;;;;)^2")  == Expr(:call, :-, Expr(:call, :^, Expr(:block), 2))
@test Meta.parse("-(x;;;)^2")  == Expr(:call, :-, Expr(:call, :^, Expr(:block, :x), 2))
@test Meta.parse("+((1,2))")   == Expr(:call, :+, Expr(:tuple, 1, 2))

@test_throws ParseError("space before \"(\" not allowed in \"+ (\" at none:1") Meta.parse("1 -+ (a=1, b=2)")
# issue #29781
@test_throws ParseError("space before \"(\" not allowed in \"sin. (\" at none:1") Meta.parse("sin. (1)")
# Parser errors for disallowed space contain line numbers
@test_throws ParseError("space before \"[\" not allowed in \"f() [\" at none:2") Meta.parse("\nf() [i]")
@test_throws ParseError("space before \"(\" not allowed in \"f() (\" at none:2") Meta.parse("\nf() (i)")
@test_throws ParseError("space before \".\" not allowed in \"f() .\" at none:2") Meta.parse("\nf() .i")
@test_throws ParseError("space before \"{\" not allowed in \"f() {\" at none:2") Meta.parse("\nf() {i}")
@test_throws ParseError("space before \"m\" not allowed in \"@ m\" at none:2") Meta.parse("\n@ m")
@test_throws ParseError("space before \".\" not allowed in \"a .\" at none:2") Meta.parse("\nusing a .b")
@test_throws ParseError("space before \".\" not allowed in \"a .\" at none:2") Meta.parse("\nusing a .b")
@test_throws ParseError("space before \"(\" not allowed in \"+ (\" at none:2") Meta.parse("\n+ (x, y)")

@test Meta.parse("1 -+(a=1, b=2)") == Expr(:call, :-, 1,
                                           Expr(:call, :+, Expr(:kw, :a, 1), Expr(:kw, :b, 2)))

@test Meta.parse("-(2)(x)") == Expr(:call, :*, Expr(:call, :-,  2), :x)
@test Meta.parse("-(x)y")   == Expr(:call, :*, Expr(:call, :-, :x), :y)
@test Meta.parse("-(x,)y")  == Expr(:call, :*, Expr(:call, :-, :x), :y)
@test Meta.parse("-(f)(x)") == Expr(:call, :-, Expr(:call, :f, :x))
@test Meta.parse("-(2)(x)^2") == Expr(:call, :*, Expr(:call, :-, 2), Expr(:call, :^, :x, 2))
@test Meta.parse("Y <- (x->true)(X)") ==
    Expr(:call, :<, :Y,
         Expr(:call, :-, Expr(:call, Expr(:->, :x, Expr(:block, LineNumberNode(1,:none), true)),
                              :X)))

# issue #27641
@test Meta.parse("√3x")   == Expr(:call, :*, Expr(:call, :√, 3), :x)
@test Meta.parse("2^√3x") == Expr(:call, :^, 2, Expr(:call, :*, Expr(:call, :√, 3), :x))
@test Meta.parse("√2^3")  == Expr(:call, :√, Expr(:call, :^, 2, 3))
@test Meta.parse("-√2")   == Expr(:call, :-, Expr(:call, :√, 2))
@test Meta.parse("√3x^2") == Expr(:call, :*, Expr(:call, :√, 3), Expr(:call, :^, :x, 2))
@test Meta.parse("-3x^2") == Expr(:call, :*, -3, Expr(:call, :^, :x, 2))
@test_throws ParseError Meta.parse("2!3")

# issue #27914
@test Meta.parse("2f(x)")        == Expr(:call, :*, 2, Expr(:call, :f, :x))
@test Meta.parse("f(x)g(x)")     == Expr(:call, :*, Expr(:call, :f, :x), Expr(:call, :g, :x))
@test Meta.parse("2f(x)g(x)")    == Expr(:call, :*, 2, Expr(:call, :f, :x), Expr(:call, :g, :x))
@test Meta.parse("f(x)g(x)h(x)") == Expr(:call, :*, Expr(:call, :f, :x), Expr(:call, :g, :x), Expr(:call, :h, :x))
@test Meta.parse("2(x)")         == Expr(:call, :*, 2, :x)
@test Meta.parse("2(x)y")        == Expr(:call, :*, 2, :x, :y)

@test_throws ParseError Meta.parse("a.: b")
@test Meta.parse("a.:end") == Expr(:., :a, QuoteNode(:end))
@test Meta.parse("a.:catch") == Expr(:., :a, QuoteNode(:catch))
@test Meta.parse("a.end") == Expr(:., :a, QuoteNode(:end))
@test Meta.parse("a.catch") == Expr(:., :a, QuoteNode(:catch))
@test Meta.parse("a.function") == Expr(:., :a, QuoteNode(:function))

# issue #25994
@test Meta.parse("[a\nfor a in b]") == Expr(:comprehension, Expr(:generator, :a, Expr(:(=), :a, :b)))

# issue #27529
let len = 10
    @test [ i for i in 0:len -1 ] == [0:9;]
end

# Module name cannot be a reserved word.
@test_throws ParseError Meta.parse("module module end")

@test Meta.lower(@__MODULE__, :(global true)) == Expr(:error, "invalid syntax in \"global\" declaration")
@test Meta.lower(@__MODULE__, :(let ccall end)) == Expr(:error, "invalid identifier name \"ccall\"")
@test Meta.lower(@__MODULE__, :(cglobal = 0)) == Expr(:error, "invalid assignment location \"cglobal\"")

# issue #26507
@test Meta.parse("@try x") == Expr(:macrocall, Symbol("@try"), LineNumberNode(1,:none), :x)
@test Meta.parse("@catch x") == Expr(:macrocall, Symbol("@catch"), LineNumberNode(1,:none), :x)
@test Meta.parse("@\$x") == Expr(:macrocall, Symbol("@\$"), LineNumberNode(1,:none), :x)

# issue #26717
@test Meta.lower(@__MODULE__, :( :(:) = 2 )) == Expr(:error, "invalid assignment location \":(:)\"")

# issue #27690
# previously, this was allowed since it thought `end` was being used for indexing.
# however the quote should disable that context.
@test_throws ParseError Meta.parse("Any[:(end)]")

# issue #17781
let ex = Meta.lower(@__MODULE__, Meta.parse("
    A = function (s, o...)
        f(a, b) do
        end
    end,
    B = function (s, o...)
        f(a, b) do
        end
    end"))
    @test isa(ex, Expr) && ex.head === :error
    @test ex.args[1] == """
invalid assignment location "function (s, o...)
    # none, line 2
    # none, line 3
    f(a, b) do
        # none, line 4
    end
end\""""
end

let ex = Meta.lower(@__MODULE__, :(function g end = 1))
    @test isa(ex, Expr) && ex.head === :error
    @test ex.args[1] == """
invalid assignment location "function g
end\""""
end


# issue #15229
@test Meta.lower(@__MODULE__, :(function f(x); local x; 0; end)) ==
    Expr(:error, "local variable name \"x\" conflicts with an argument")
@test Meta.lower(@__MODULE__, :(function f(x); begin; local x; 0; end; end)) ==
    Expr(:error, "local variable name \"x\" conflicts with an argument")

# issue #27964
a27964(x) = Any[x for x in []]
@test a27964(0) == Any[]
function b27964(x)
    local y
    let
        local x
        x = 2
        y = x
    end
    return (x, y)
end
@test b27964(8) == (8, 2)
function c27964(x)
    local y
    let x = 2
        y = x
    end
    return (x, y)
end
@test c27964(8) == (8, 2)

# issue #26739
let exc = try Core.eval(@__MODULE__, :(sin.[1])) catch exc ; exc end
    @test exc isa ErrorException
    @test startswith(exc.msg, "syntax: invalid syntax \"sin.[1]\"")
end

# issue #26873
f26873 = 0
try
    include_string(@__MODULE__, """f26873."a" """)
    @test false
catch e
    @test e isa LoadError
    @test e.error isa MethodError
end

@test Meta.lower(@__MODULE__, :(if true; break; end for i = 1:1)) == Expr(:error, "break or continue outside loop")
@test Meta.lower(@__MODULE__, :([if true; break; end for i = 1:1])) == Expr(:error, "break or continue outside loop")
@test Meta.lower(@__MODULE__, :(Int[if true; break; end for i = 1:1])) == Expr(:error, "break or continue outside loop")
@test Meta.lower(@__MODULE__, :([if true; continue; end for i = 1:1])) == Expr(:error, "break or continue outside loop")
@test Meta.lower(@__MODULE__, :(Int[if true; continue; end for i = 1:1])) == Expr(:error, "break or continue outside loop")

@test Meta.lower(@__MODULE__, :(return 0 for i=1:2)) == Expr(:error, "\"return\" not allowed inside comprehension or generator")
@test Meta.lower(@__MODULE__, :([ return 0 for i=1:2 ])) == Expr(:error, "\"return\" not allowed inside comprehension or generator")
@test Meta.lower(@__MODULE__, :(Int[ return 0 for i=1:2 ])) == Expr(:error, "\"return\" not allowed inside comprehension or generator")
@test [ ()->return 42 for i = 1:1 ][1]() == 42
@test Function[ identity() do x; return 2x; end for i = 1:1 ][1](21) == 42

# issue #27155
macro test27155()
    quote
        MyTest27155{Arg} = Tuple{Arg}
        MyTest27155
    end
end
@test @test27155() == (Tuple{T} where T)

# issue #27521
macro test27521(f, x)
    :(($(esc(f)), $x))
end
let ex = Meta.parse("@test27521(2) do y; y; end")
    fex = Expr(:(->), Expr(:tuple, :y), Expr(:block, LineNumberNode(1,:none), :y))
    @test ex == Expr(:do, Expr(:macrocall, Symbol("@test27521"), LineNumberNode(1,:none), 2),
                     fex)
    @test macroexpand(@__MODULE__, ex) == Expr(:tuple, fex, 2)
end

# issue #43018
module M43018
    macro test43018(fn)
        quote $(fn)() end
    end
end
@test :(@M43018.test43018() do; end) == :(M43018.@test43018() do; end)
@test @macroexpand(@M43018.test43018() do; end) == @macroexpand(M43018.@test43018() do; end)
@test @M43018.test43018() do; 43018 end == 43018

# issue #27129
f27129(x = 1) = (@inline; x)
for method in methods(f27129)
    @test Core.Compiler.is_declared_inline(method)
end

# issue #27710
struct Foo27710{T} end
function test27710()
    types(::Foo27710{T}) where T = T
    T = types(Foo27710{Int64}())
end
@test test27710() === Int64

# issue #29064
struct X29064
    X29064::Int
end
@test X29064(1) isa X29064

# issue #27268
function f27268()
    g(col::AbstractArray{<:Real}) = col
end
function f27268_2()
    g(col::AbstractArray{T} where T<:Real) = col
end
@test f27268()([1]) == [1]
@test f27268_2()([1]) == [1]
@test_throws MethodError f27268()([""])
@test_throws MethodError f27268_2()([""])

@test_throws ErrorException("syntax: local variable x cannot be used in closure declaration") @eval begin
    function g27268()
        x = 1
        h(::Val{x}) = 1
    end
end

types27268 = (Int64,Int8)
function h27268()
    function g(::Union{map(t->Array{t,N},types27268)...} where N)
    end
end
@test first(methods(h27268())).sig == Tuple{typeof(h27268()), Union{Array{Int64,N}, Array{Int8,N}} where N}

let val(::Type{Val{X}}) where {X} = X, f
    function f()
        function g(::Val{x->2x})
        end
    end
    @test val(first(methods(f())).sig.parameters[2])(21) == 42
end

# issue #27807
module A27807
macro m()
    quote
        function foo(x::T, y::S) where T<:Number where S<:Number
            return one(T), zero(S)
        end
    end
end
end
@test A27807.@m()(1,1.0) === (1, 0.0)

# issue #27896 / #29429
@test Meta.lower(@__MODULE__, quote
    function foo(a::A, b::B) where {A,B}
        B = eltype(A)
        return convert(B, b)
    end
end) == Expr(:error, "local variable name \"B\" conflicts with a static parameter")
# issue #32620
@test Meta.lower(@__MODULE__, quote
    function foo(a::T) where {T}
        for i = 1:1
            T = 0
        end
    end
end) == Expr(:error, "local variable name \"T\" conflicts with a static parameter")
function f32620(x::T) where T
    local y
    let T = 3
        T = 2
        y = T
    end
    return (T, y)
end
@test f32620(0) === (Int, 2)

# issue #28044
code28044(x) = 10x
begin
    function f28044(::Val{code28044}) where code28044
        code28044(2)
    end
    # make sure this assignment to `code28044` doesn't add an implicit-global
    Val{code28044} where code28044
end
@test f28044(Val(identity)) == 2

# issue #28244
macro foo28244(sym)
    x = :(bar())
    push!(x.args, Expr(sym))
    esc(x)
end
@test @macroexpand(@foo28244(kw)) == Expr(:call, :bar, Expr(:kw))
let x = @macroexpand @foo28244(var"let")
    @test Meta.lower(@__MODULE__, x) == Expr(:error, "malformed expression")
end

# #16356
@test_throws ParseError Meta.parse("0xapi")

# #22523 #22712
@test_throws ParseError Meta.parse("a?b:c")
@test_throws ParseError Meta.parse("a ?b:c")
@test_throws ParseError Meta.parse("a ? b:c")
@test_throws ParseError Meta.parse("a ? b :c")
@test_throws ParseError Meta.parse("?")

# #13079
@test Meta.parse("1<<2*3") == :((1<<2)*3)

# #19987
@test_throws ParseError Meta.parse("try ; catch f() ; end")

# #23076
@test :([1,2;]) == Expr(:vect, Expr(:parameters), 1, 2)

# #24452
@test Meta.parse("(a...)") == Expr(Symbol("..."), :a)

# #19324
@test_throws UndefVarError(:x) eval(:(module M19324
                 x=1
                 for i=1:10
                     x += i
                 end
             end))

# #22314
function f22314()
    i = 0
    for i = 1:10
    end
    i
end
@test f22314() == 0

module M22314
i = 0
for i = 1:10
end
end
@test M22314.i == 0

# #6080
@test Meta.lower(@__MODULE__, :(ccall(:a, Cvoid, (Cint,), &x))) == Expr(:error, "invalid syntax &x")

@test Meta.lower(@__MODULE__, :(f(x) = (y = x + 1; ccall((:a, y), Cvoid, ())))) == Expr(:error, "ccall function name and library expression cannot reference local variables")

@test_throws ParseError Meta.parse("x.'")
@test_throws ParseError Meta.parse("0.+1")

# #24221
@test Meta.isexpr(Meta.lower(@__MODULE__, :(a=_)), :error)

for ex in [:([x=1]), :(T{x=1})]
    @test Meta.lower(@__MODULE__, ex) == Expr(:error, string("misplaced assignment statement in \"", ex, "\""))
end

# issue #28576
@test Meta.isexpr(Meta.parse("1 == 2 ?"), :incomplete)
@test Meta.isexpr(Meta.parse("1 == 2 ? 3 :"), :incomplete)

# issue #28991
eval(Expr(:toplevel,
          Expr(:module, true, :Mod28991,
               Expr(:block,
                    Expr(:export, :Inner),
                    Expr(:abstract, :Inner)))))
@test names(Mod28991) == Symbol[:Inner, :Mod28991]

# issue #28593
macro a28593()
    quote
        abstract type A28593{S<:Real, V<:AbstractVector{S}} end
    end
end

macro b28593()
    quote
        struct B28593{S<:Real, V<:AbstractVector{S}} end
    end
end

macro c28593()
    quote
        primitive type C28593{S<:Real, V<:AbstractVector{S}} 32 end
    end
end

@a28593
@b28593
@c28593

@test A28593.var.name === :S
@test B28593.var.name === :S
@test C28593.var.name === :S

# issue #25955
macro noeffect25955(e)
    return e
end

struct foo25955
end

@noeffect25955 function (f::foo25955)()
    42
end

@test foo25955()() == 42

# issue #28833
macro m28833(expr)
    esc(:(global a28833))
end
@m28833 1+1

# issue #28900
macro foo28900(x)
    quote
        $x
    end
end
f28900(; kwarg) = kwarg
let g = @foo28900 f28900(kwarg = x->2x)
    @test g(10) == 20
end

# issue #26037
x26037() = 10
function test_26037()
    [x26037() for _ in 1:3]
    for x26037 in 1:3
       x26037 += x26037
    end
end
@test test_26037() === nothing  # no UndefVarError

# range and interval operators
@test Meta.parse("1…2") == Expr(:call, :…, 1, 2)
@test Meta.parse("1⁝2") == Expr(:call, :⁝, 1, 2)
@test Meta.parse("1..2") == Expr(:call, :.., 1, 2)
# we don't parse chains of these since the associativity and meaning aren't clear
@test_throws ParseError Meta.parse("1..2..3")

# issue #30048
@test Meta.isexpr(Meta.lower(@__MODULE__, :(for a in b
           c = try
               try
                   d() do
                       if  GC.@preserve c begin
                           end
                       end
                   end
               finally
               end
           finally
           end
       end)), :thunk)

# issue #28506
@test Meta.isexpr(Meta.parse("1,"), :incomplete)
@test Meta.isexpr(Meta.parse("1, "), :incomplete)
@test Meta.isexpr(Meta.parse("1,\n"), :incomplete)
@test Meta.isexpr(Meta.parse("1, \n"), :incomplete)
@test_throws LoadError include_string(@__MODULE__, "1,")
@test_throws LoadError include_string(@__MODULE__, "1,\n")

# issue #30062
let er = Meta.lower(@__MODULE__, quote if false end, b+=2 end)
    @test Meta.isexpr(er, :error)
    @test startswith(er.args[1], "invalid multiple assignment location \"if")
end

# issue #30030
let x = 0
    @test (a=1, b=2, c=(x=3)) == (a=1, b=2, c=3)
    @test x == 3
end

function captured_and_shadowed_sp(x::T) where T
    function g()
        (T,
         let T = 0
             T
         end)
    end
    g()
end
@test captured_and_shadowed_sp(1) === (Int, 0)

function capture_with_conditional_label()
    @goto foo
    x = 1
    if false
        @label foo
    end
    return y->x
end
let f = capture_with_conditional_label()  # should not throw
    @test_throws UndefVarError(:x) f(0)
end

# `_` should not create a global (or local)
f30656(T) = (t, _)::Pair -> t >= T
f30656(10)(11=>1)
@test !isdefined(@__MODULE__, :_)

# issue #30772
function f30772(a::T) where T
    function ()
        function (b::T)
        end
    end
end
let f = f30772(1.0), g = f()
    @test g(1.0) === nothing
    @test_throws MethodError g(1)
end

@test_throws ErrorException("syntax: malformed \"using\" statement")  eval(Expr(:using, :X))
@test_throws ErrorException("syntax: malformed \"import\" statement") eval(Expr(:import, :X))

# eval'ing :const exprs
eval(Expr(:const, :_var_30877))
@test !isdefined(@__MODULE__, :_var_30877)
@test isconst(@__MODULE__, :_var_30877)

# anonymous kw function in value position at top level
f30926 = function (;k=0)
    k
end
@test f30926(k=2) == 2

if false
elseif false
    g30926(x) = 1
end
@test !isdefined(@__MODULE__, :g30926)

@testset "closure conversion in testsets" begin
    p = (2, 3, 4)
    @test p == (2, 3, 4)
    allocs = (() -> @allocated identity(p))()
    @test allocs == 0
end

@test_throws UndefVarError eval(Symbol(""))
@test_throws UndefVarError eval(:(1+$(Symbol(""))))

# issue #31404
f31404(a, b; kws...) = (a, b, values(kws))
@test f31404(+, (Type{T} where T,); optimize=false) === (+, (Type,), (optimize=false,))

# issue #28992
macro id28992(x) x end
@test @id28992(1 .+ 2) == 3
@test Meta.@lower(.+(a,b) = 0) == Expr(:error, "invalid function name \".+\"")
@test Meta.@lower((.+)(a,b) = 0) == Expr(:error, "invalid function name \"(.+)\"")
let m = @__MODULE__
    @test Meta.lower(m, :($m.@id28992(.+(a,b) = 0))) == Expr(:error, "invalid function name \"$(nameof(m)).:.+\" around $(@__FILE__):$(@__LINE__)")
    @test Meta.lower(m, :($m.@id28992((.+)(a,b) = 0))) == Expr(:error, "invalid function name \"(.$(nameof(m)).+)\" around $(@__FILE__):$(@__LINE__)")
end
@test @id28992([1] .< [2] .< [3]) == [true]
@test @id28992(2 ^ -2) == 0.25
@test @id28992(2 .^ -2) == 0.25

# issue #32121
@test @id28992((a=1, b=2)) === (a=1, b=2)
a32121 = 8
b32121 = 9
@test @id28992((a32121=a32121, b32121=b32121)) === (a32121=8, b32121=9)

# issue #31596
f31596(x; kw...) = x
@test f31596((a=1,), b = 1.0) === (a=1,)

# issue #32325
let
    struct a32325 end
    a32325(x) = a32325()
end
@test a32325(0) === a32325()

@test Meta.lower(Main, :(struct A; A() = new{Int}(); end)) == Expr(:error, "too many type parameters specified in \"new{...}\"")
@test Meta.lower(Main, :(struct A{T, S}; A() = new{Int}(); end)) == Expr(:error, "too few type parameters specified in \"new{...}\"")

# issue #32467
let f = identity(identity() do
                 x = 0
                 @inbounds for i = 1:2
                     x += i
                 end
                 x
                 end)
    @test f() == 3
end

# issue #32499
x32499 = begin
    struct S32499
        function S32499(; x=1)
            x
        end
    end
    S32499(x=2)
end
@test x32499 == 2

# issue #32626
@test Meta.parse("'a'..'b'") == Expr(:call, :(..), 'a', 'b')
@test Meta.parse(":a..:b") == Expr(:call, :(..), QuoteNode(:a), QuoteNode(:b))

# Non-standard identifiers (PR #32408)
@test Meta.parse("var\"#\"") === Symbol("#")
@test Meta.parse("var\"true\"") === Symbol("true")
@test Meta.parse("var\"false\"") === Symbol("false")
@test_throws ParseError Meta.parse("var\"#\"x") # Reject string macro-like suffix
@test_throws ParseError Meta.parse("var \"#\"")
@test_throws ParseError Meta.parse("var\"for\" i = 1:10; end")
# A few cases which would be ugly to deal with if var"#" were a string macro:
@test Meta.parse("var\"#\".var\"a-b\"") == Expr(:., Symbol("#"), QuoteNode(Symbol("a-b")))
@test Meta.parse("export var\"#\"") == Expr(:export, Symbol("#"))
@test Base.remove_linenums!(Meta.parse("try a catch var\"#\" b end")) ==
      Expr(:try, Expr(:block, :a), Symbol("#"), Expr(:block, :b))
@test Meta.parse("(var\"function\" = 1,)") == Expr(:tuple, Expr(:(=), Symbol("function"), 1))
# Non-standard identifiers require parens for string interpolation
@test Meta.parse("\"\$var\\\"#\\\"\"") == Expr(:string, :var, "\"#\"")
@test Meta.parse("\"\$(var\"#\")\"") == Expr(:string, Symbol("#"))
# Stream positioning after parsing var
@test Meta.parse("var'", 1, greedy=false) == (:var, 4)

# quoted names in import (#33158)
@test Meta.parse("import Base.:+") == :(import Base.+)
@test Meta.parse("import Base.Foo.:(==).bar") == :(import Base.Foo.==.bar)

# issue #33135
@test_warn "declares type variable C1 but does not use it" @eval function f33135(x::T) where {C1, T}
    let C1 = 1, C2 = 2
        C1
    end
end
@test f33135(0) == 1

# issue #33227
@test Meta.isexpr(Meta.lower(Main, :((@label a; @goto a))), :thunk)

# issue #33250
@test Meta.lower(Main, :(f(b=b...))) == Expr(:error, "\"...\" expression cannot be used as keyword argument value")
@test Meta.lower(Main, :(f(;a=a,b=b...))) == Expr(:error, "\"...\" expression cannot be used as keyword argument value")
@test Meta.lower(Main, :((a=a,b=b...))) == Expr(:error, "\"...\" expression cannot be used as named tuple field value")
@test Meta.lower(Main, :(f(;a...,b...)=0)) == Expr(:error, "invalid \"...\" on non-final keyword argument")
@test Meta.lower(Main, :(f(;a...,b=0)=0)) == Expr(:error, "invalid \"...\" on non-final keyword argument")

# issue #31547
@test Meta.lower(Main, :(a := 1)) == Expr(:error, "unsupported assignment operator \":=\"")

# issue #33841
let a(; b) = b
    @test a(b=3) == 3
end

# issue #33987
@test_deprecated eval(quote
    # This syntax is deprecated. This test should be removed when the
    # deprecation is.
    f33987(args::(Vararg{Any, N} where N); kwargs...) = args
    @test f33987(1,2,3) === (1,2,3)
end)

macro id_for_kwarg(x); x; end
Xo65KdlD = @id_for_kwarg let x = 1
    function f(; x)
        x
    end
end
@test_throws UndefKeywordError(:x) Xo65KdlD()
i0xb23hG = @id_for_kwarg let x = 1
    function f(; x=2)
        x
    end
end
@test i0xb23hG() == 2
@test i0xb23hG(x=10) == 10

accepts__kwarg(;z1) = z1
@test (@id_for_kwarg let z1 = 41; accepts__kwarg(; z1); end) == 41

@test @eval let
    (z,)->begin
        $(Expr(:inbounds, true))
        $(Expr(:inbounds, :pop))
    end
    pop = 1
end == 1

# issue #29982
@test Meta.parse("'a'") == 'a'
@test Meta.parse("'\U0061'") == 'a'
@test_parseerror("''", "invalid empty character literal")
@test_parseerror("'abc'", "character literal contains multiple characters")

# optional soft scope: #28789, #33864

@test @eval begin
    $(Expr(:softscope, true))
    x28789 = 0   # new global included in same expression
    for i = 1:2
        x28789 += i
    end
    x28789
end == 3

y28789 = 1  # new global defined in separate top-level input
@eval begin
    $(Expr(:softscope, true))
    for i = 1:10
        y28789 += i
    end
end
@test y28789 == 56

@eval begin
    $(Expr(:softscope, true))
    for i = 10:10
        z28789 = i
    end
    @test z28789 == 10
    z28789 = 0  # new global assigned after loop but in same soft scope
end

@eval begin
    $(Expr(:softscope, true))
    let y28789 = 0  # shadowing with let
        y28789 = 1
    end
end
@test y28789 == 56

@eval begin
    $(Expr(:softscope, true))
    let
        y28789 = -8  # let is always a hard scope
    end
end
@test y28789 == 56

@eval begin
    $(Expr(:softscope, true))
    for y28789 in 0:0
        for x in 2:2
            for y in 3:3
                z28789 = 42  # assign to global despite several loops
            end
        end
    end
end
@test z28789 == 42

@eval begin
    $(Expr(:softscope, true))
    let x = 0
        ww28789 = 88  # not global
        let y = 3
            ww28789 = 89
        end
        @test ww28789 == 89
    end
end
@test !@isdefined(ww28789)

@eval begin
    $(Expr(:softscope, true))
    for x = 0
        ww28789 = 88  # not global
        for y = 3
            ww28789 = 89
        end
        @test ww28789 == 89
    end
end
@test !@isdefined(ww28789)

@eval begin
    $(Expr(:softscope, true))
    function f28789()
        z28789 = 43
    end
    f28789()
end
@test z28789 == 42

# issue #38650, `struct` should always be a hard scope
f38650() = 0
@eval begin
    $(Expr(:softscope, true))
    struct S38650
        f38650() = 1
    end
end
@test f38650() == 0

# issue #37126
@test isempty(Test.collect_test_logs() do
    include_string(@__MODULE__, """
        function foo37126()
            f(lhs::Integer, rhs::Integer) = nothing
            f(lhs::Integer, rhs::AbstractVector{<:Integer}) = nothing
            return f
        end
        struct Bar37126{T<:Real, P<:Real} end
        """)
    end[1])

# issue #34673
# check that :toplevel still returns a value when nested inside something else
@test eval(Expr(:block, 0, Expr(:toplevel, 43))) == 43

# issue #16594
@test Meta.parse("@x a + \nb") == Meta.parse("@x a +\nb")
@test [1 +
       1] == [2]
@test [1 +1] == [1 1]

@testset "issue #16594" begin
    # note for the macro tests, order is important
    # because the line number is included as part of the expression
    # (i.e. both macros must start on the same line)
    @test :(@test((1+1) == 2)) == :(@test 1 +
                                          1 == 2)
    @test :(@x 1 +1 -1) == :(@x(1, +1, -1))
    @test :(@x 1 + 1 -1) == :(@x(1+1, -1))
    @test :(@x 1 + 1 - 1) == :(@x(1 + 1 - 1))
    @test :(@x(1 + 1 - 1)) == :(@x 1 +
                                   1 -
                                   1)
    @test :(@x(1 + 1 + 1)) == :(@x 1 +
                                   1 +
                                   1)
    @test :([x .+
              y]) == :([x .+ y])
end

# line break in : expression disallowed
@test_throws Meta.ParseError Meta.parse("[1 :\n2] == [1:2]")

# added ⟂ to operator precedence (#24404)
@test Meta.parse("a ⟂ b ⟂ c") == Expr(:comparison, :a, :⟂, :b, :⟂, :c)
@test Meta.parse("a ⟂ b ∥ c") == Expr(:comparison, :a, :⟂, :b, :∥, :c)

# issue 39350
@testset "binary ⫪ and ⫫" begin
    @test Meta.parse("a ⫪ b") == Expr(:call, :⫪, :a, :b)
    @test Meta.parse("a ⫫ b") == Expr(:call, :⫫, :a, :b)
end

# issue 45962
@testset "binary ⭄, ⥺, ⭃, and ⥷" begin
    @test Meta.parse("a ⭄ b") == Expr(:call, :⭄, :a, :b)
    @test Meta.parse("a ⥺ b") == Expr(:call, :⥺, :a, :b)
    @test Meta.parse("a ⭃ b") == Expr(:call, :⭃, :a, :b)
    @test Meta.parse("a ⥷ b") == Expr(:call, :⥷, :a, :b)
end

# only allow certain characters after interpolated vars (#25231)
@test Meta.parse("\"\$x෴  \"",raise=false) == Expr(:error, "interpolated variable \$x ends with invalid character \"෴\"; use \"\$(x)\" instead.")
@test Base.incomplete_tag(Meta.parse("\"\$foo", raise=false)) === :string

@testset "issue #30341" begin
    @test Meta.parse("x .~ y") == Expr(:call, :.~, :x, :y)
    # Ensure dotting binary doesn't break dotting unary
    @test Meta.parse(".~[1,2]") == Expr(:call, :.~, Expr(:vect, 1, 2))
end

@testset "operator precedence correctness" begin
    ops = map(Symbol, split("= => || && --> < <| |> : + * // << ^ :: ."))
    for f in ops, g in ops
        f == g && continue
        pf = Base.operator_precedence(f)
        pg = Base.operator_precedence(g)
        @test pf != pg
        expr = Meta.parse("x$(f)y$(g)z")
        @test expr == Meta.parse(pf > pg ? "(x$(f)y)$(g)z" : "x$(f)(y$(g)z)")
    end
end

# issue 34498
@testset "macro calls @foo{...}" begin
    @test :(@foo{}) == :(@foo {})
    @test :(@foo{bar}) == :(@foo {bar})
    @test :(@foo{bar,baz}) == :(@foo {bar,baz})
    @test :(@foo{bar}(baz)) == :((@foo{bar})(baz))
    @test :(@foo{bar}{baz}) == :((@foo{bar}){baz})
    @test :(@foo{bar}[baz]) == :((@foo{bar})[baz])
    @test :(@foo{bar} + baz) == :((@foo{bar}) + baz)
end

@testset "issue #34650" begin
    for imprt in [:using, :import]
        @test Meta.isexpr(Meta.parse("$imprt A, B"), imprt)
        @test Meta.isexpr(Meta.parse("$imprt A: x, y, z"), imprt)

        err = Expr(
            :error,
            "\":\" in \"$imprt\" syntax can only be used when importing a single module. " *
            "Split imports into multiple lines."
        )
        ex = Meta.parse("$imprt A, B: x, y", raise=false)
        @test ex == err

        ex = Meta.parse("$imprt A: x, B: y", raise=false)
        @test ex == err
    end
end

# Syntax desugaring pass errors contain line numbers
@test Meta.lower(@__MODULE__, Expr(:block, LineNumberNode(101, :some_file), :(f(x,x)=1))) ==
    Expr(:error, "function argument name not unique: \"x\" around some_file:101")

@test Meta.lower(@__MODULE__, Expr(:block, LineNumberNode(102, :some_file), :(function f(x) where T where T; x::T; end))) ==
    Expr(:error, "function static parameter name not unique: \"T\" around some_file:102")

@test Meta.lower(@__MODULE__, Expr(:block, LineNumberNode(103, :some_file), :(function f(t) where t; x; end))) ==
    Expr(:error, "function argument and static parameter name not distinct: \"t\" around some_file:103")

# Ensure file names don't leak between `eval`s
eval(LineNumberNode(11, :incorrect_file))
let exc = try eval(:(f(x,x)=1)) catch e ; e ; end
    @test !occursin("incorrect_file", exc.msg)
end

# issue #34967
@test_throws LoadError("string", 2, ErrorException("syntax: invalid UTF-8 sequence")) include_string(@__MODULE__,
                                      "x34967 = 1\n# Halloa\xf5b\nx34967 = 2")
@test x34967 == 1
@test_throws LoadError("string", 1, ErrorException("syntax: invalid UTF-8 sequence")) include_string(@__MODULE__,
                                      "x\xf5 = 3\n# Halloa\xf5b\nx34967 = 4")
@test_throws LoadError("string", 3, ErrorException("syntax: invalid UTF-8 sequence")) include_string(@__MODULE__,
                                      """
                                      # line 1
                                      # line 2
                                      # Hello\xf5b
                                      x34967 = 6
                                      """)

@test Meta.parse("aa\u200b_", raise=false) ==
    Expr(:error, "invisible character \\u200b near column 3")
@test Meta.parse("aa\UE0080", raise=false) ==
    Expr(:error, "invalid character \"\Ue0080\" near column 3")

# issue #31238
a31238, b31238 = let x
    return 1
end
@test !@isdefined(a31238) && !@isdefined(b31238)
@test @eval((a31238, b31238) = let x
    return 1
end) === 1

# issue #35201
h35201(x; k=1) = (x, k)
f35201(c) = h35201((;c...), k=true)
@test f35201(Dict(:a=>1,:b=>3)) === ((a=1,b=3), true)

# issue #44343
f44343(;kw...) = NamedTuple(kw)
@test f44343(u = (; :a => 1)) === (u = (; :a => 1),)

@testset "issue #34544/35367/35429" begin
    # Test these evals shouldn't segfault
    eval(Expr(:call, :eval, Expr(:quote, Expr(:module, true, :bar1, Expr(:block)))))
    eval(Expr(:module, true, :bar2, Expr(:block)))
    eval(Expr(:quote, Expr(:module, true, :bar3, Expr(:quote))))
    @test_throws ErrorException eval(Expr(:call, :eval, Expr(:quote, Expr(:module, true, :bar4, Expr(:quote)))))
    @test_throws ErrorException eval(Expr(:module, true, :bar5, Expr(:foo)))
    @test_throws ErrorException eval(Expr(:module, true, :bar6, Expr(:quote)))

    #35429
    @test_throws ErrorException eval(Expr(:thunk, x->x+9))
    @test_throws ErrorException eval(Expr(:thunk, Meta.parse("x=17")))
    @test_throws ErrorException eval(Expr(:thunk, Meta.parse("17")))
end

# issue #35391
macro a35391(b)
    :(GC.@preserve ($(esc(b)),) )
end
@test @a35391(0) === (0,)

# global declarations from the top level are not inherited by functions.
# don't allow such a declaration to override an outer local, since it's not
# clear what it should do.
@test Meta.lower(Main, :(let
                           x = 1
                           let
                             global x
                           end
                         end)) == Expr(:error, "`global x`: x is a local variable in its enclosing scope")
# note: this `begin` block must be at the top level
_temp_33553 = begin
    global _x_this_remains_undefined
    let
        local _x_this_remains_undefined = 2
        _x_this_remains_undefined
    end
end
@test _temp_33553 == 2
@test !@isdefined(_x_this_remains_undefined)

# lowering of adjoint
@test (1 + im)' == 1 - im
x = let var"'"(x) = 2x
    3'
end
@test x == 6

# issue #36196
@test_throws ParseError("\"for\" at none:1 expected \"end\", got \")\"") Meta.parse("(for i=1; println())")
@test_throws ParseError("\"try\" at none:1 expected \"end\", got \")\"") Meta.parse("(try i=1; println())")

# issue #36272
macro m36272()
    :((a, b=1) -> a*b)
end
@test @m36272()(1) == 1

# issue #37134
macro m37134()
    :(x :: Int -> 62)
end
@test @m37134()(1) == 62
@test_throws MethodError @m37134()(1.0) == 62

macro n37134()
    :($(esc(Expr(:tuple, Expr(:..., :x))))->$(esc(:x)))
end
@test @n37134()(2,1) === (2,1)

@testset "unary ± and ∓" begin
    @test Meta.parse("±x") == Expr(:call, :±, :x)
    @test Meta.parse("∓x") == Expr(:call, :∓, :x)
end

@testset "test .<: and .>:" begin
    tmp = [Int, Float64, String, Bool] .<: Union{Int, String}
    @test tmp == Bool[1, 0, 1, 0]

    tmp = [Int, Float64, String, Bool] .>: [Int, Float64, String, Bool]
    @test tmp == Bool[1, 1, 1, 1]

    tmp = @. [Int, Float64, String, Bool] <: Union{Int, String}
    @test tmp == Bool[1, 0,1, 0]

    @test (Int .<: [Integer] .<: [Real]) == [true]
end

@test :(a <-- b <-- c) == Expr(:call, :<--, :a, Expr(:call, :<--, :b, :c))
@test :(a .<-- b.<--c) == Expr(:call, :.<--, :a, Expr(:call, :.<--, :b, :c))
@test :(a<-->b<-->c) == Expr(:call, :<-->, :a, Expr(:call, :<-->, :b, :c))
@test :(a.<-->b .<--> c) == Expr(:call, :.<-->, :a, Expr(:call, :.<-->, :b, :c))
@test :(a --> b --> c) == Expr(:-->, :a, Expr(:-->, :b, :c))
@test :(a --> b.-->c) == Expr(:-->, :a, Expr(:call, :.-->, :b, :c))
let (-->) = (+)
    @test (40 --> 2) == 42
end
@test_throws ParseError("invalid operator \"<---\"") Meta.parse("1<---2")
@test_throws ParseError("invalid operator \".<---\"") Meta.parse("1 .<--- 2")
@test_throws ParseError("invalid operator \"--\"") Meta.parse("a---b")
@test_throws ParseError("invalid operator \".--\"") Meta.parse("a.---b")

# issue #37228
# NOTE: the `if` needs to be at the top level
if isodd(1) && all(iseven(2) for c in ())
    @test true
else
    @test false
end

@test :(a +ꜝ b) == Expr(:call, :+ꜝ, :a, :b)

function ncalls_in_lowered(ex, fname)
    lowered_exprs = Meta.lower(Main, ex).args[1].code
    return count(lowered_exprs) do ex
        Meta.isexpr(ex, :call) && ex.args[1] == fname
    end
end

@testset "standalone .op" begin
    @test :(.+) == Expr(:., :+)
    @test :(map(.-, a)) == Expr(:call, :map, Expr(:., :-), :a)

    @test ncalls_in_lowered(:(.*), GlobalRef(Base, :BroadcastFunction)) == 1
    @test ncalls_in_lowered(:((.^).(a, b)), GlobalRef(Base, :broadcasted)) == 1
    @test ncalls_in_lowered(:((.^).(a, b)), GlobalRef(Base, :BroadcastFunction)) == 1
    @test ncalls_in_lowered(:((.+)(a, b .- (.^)(c, 2))), GlobalRef(Base, :broadcasted)) == 3
    @test ncalls_in_lowered(:((.+)(a, b .- (.^)(c, 2))), GlobalRef(Base, :materialize)) == 1
    @test ncalls_in_lowered(:((.+)(a, b .- (.^)(c, 2))), GlobalRef(Base, :BroadcastFunction)) == 0
end

# issue #37656
@test :(if true 'a' else 1 end) == Expr(:if, true, quote 'a' end, quote 1 end)

# issue #37664
@test_throws ParseError("extra token \"b\" after end of expression") Meta.parse("a b")
@test_throws ParseError("extra token \"b\" after end of expression") Meta.parse("a#==#b")
@test_throws ParseError("extra token \"b\" after end of expression") Meta.parse("a #==#b")
@test_throws ParseError("extra token \"b\" after end of expression") Meta.parse("a#==# b")

@test_throws ParseError("extra token \"2\" after end of expression") Meta.parse("1 2")
@test_throws ParseError("extra token \"2\" after end of expression") Meta.parse("1#==#2")
@test_throws ParseError("extra token \"2\" after end of expression") Meta.parse("1 #==#2")
@test_throws ParseError("extra token \"2\" after end of expression") Meta.parse("1#==# 2")

@test size([1#==#2#==#3]) == size([1 2 3])
@test size([1#==#2#==#3]) == size([1	2	3]) # tabs
@test size([1#==#2#==#3]) == size([1	2 3]) # tabs and spaces
@test size([1#==#2#==#3]) == size([1 2	3]) # tabs and spaces
@test [zeros(Int,2,2)#==#[1;2]
       [3#==#4]#==#5]          == [zeros(Int,2,2) [1; 2]
                                   [3 4]          5     ] == [0 0 1
                                                              0 0 2
                                                              3 4 5]

@test Meta.parse("for x in 1:10 g(x) end") ==
  Meta.parse("for#==#x#==#in#==#1:10#==#g(x)#==#end")
@test Meta.parse("(f->f(1))() do x x+1 end") ==
  Meta.parse("(f->f(1))()#==#do#==#x#==#x+1#==#end")
@test Meta.parse("while i < 10 i += 1 end") ==
  Meta.parse("while#==#i#==#<#==#10#==#i#==#+=#==#1#==#end")
@test Meta.parse("begin x=1 end") == Meta.parse("begin#==#x=1#==#end")
@test Meta.parse("if x<y x+1 elseif y>0 y+1 else z end") ==
  Meta.parse("if#==#x<y#==#x+1#==#elseif#==#y>0#==#y+1#==#else#==#z#==#end")
@test Meta.parse("function(x) x end") == Meta.parse("function(x)#==#x#==#end")
@test Meta.parse("a ? b : c") == Meta.parse("a#==#?#==#b#==#:#==#c")
@test_throws ParseError("space before \"(\" not allowed in \"f (\" at none:1") begin
  Meta.parse("f#==#(x)=x")
end
@test Meta.parse("try f() catch e g() finally h() end") ==
  Meta.parse("try#==#f()#==#catch#==#e#==#g()#==#finally#==#h()#==#end")
@test Meta.parse("@m a b") == Meta.parse("@m#==#a#==#b")

# issue #37540
macro m37540()
    quote
        x = 1
        :($x)
    end
end
@test @m37540() == 1

# issue #37890
struct A37890{A, B}
    a
    b
    A37890(args::Tuple) = return new{typeof.(args)...}(args...)
end
@test A37890((1, "")) isa A37890{Int, String}
@test_throws ErrorException A37890((1,1,1))
@test_throws TypeError A37890((1,))

struct B37890{A, B}
    a
    b
    B37890(a, b) = new{Int, ()..., Int8}(a, b)
end
@test B37890(1.0, 2.0f0) isa B37890{Int, Int8}

# import ... as
@test_throws ParseError("invalid syntax \"using A as ...\"") Meta.parse("using A as B")
@test_throws ParseError("invalid syntax \"using A.b as ...\"") Meta.parse("using A.b as B")
@test_throws ParseError("invalid syntax \"using A.b as ...\"") Meta.parse("using X, A.b as B")
@test_throws ParseError("invalid syntax \"import A as B:\"") Meta.parse("import A as B: c")
@test_throws ParseError("invalid syntax \"import A.b as B:\"") Meta.parse("import A.b as B: c")

module TestImportAs
using Test

module Mod
const x = 1
global maybe_undef, always_undef
export always_undef
def() = (global maybe_undef = 0)
func(x) = 2x + 1

macro mac(x)
    :($(esc(x)) + 1)
end
end

module Mod2
import ..Mod.x as x_from_mod
import ..Mod.x as x_from_mod2
const y = 2

export x_from_mod2
end

import .Mod: x as x2

@test x2 == 1
@test !@isdefined(x)

module_names = names(@__MODULE__; all=true, imported=true)
@test :x2 ∈ module_names
@test :x ∉ module_names

import .Mod2.y as y2

@test y2 == 2
@test !@isdefined(y)

@test_throws ErrorException eval(:(import .Mod.x as (a.b)))

import .Mod.maybe_undef as mu
@test_throws UndefVarError mu
Mod.def()
@test mu === 0

module Mod3
using ..Mod: func as f
using ..Mod
end
@test Mod3.f(10) == 21
@test !isdefined(Mod3, :func)
@test_throws ErrorException("invalid method definition in Mod3: function Mod3.f must be explicitly imported to be extended") Core.eval(Mod3, :(f(x::Int) = x))
@test !isdefined(Mod3, :always_undef) # resolve this binding now in Mod3
@test_throws ErrorException("invalid method definition in Mod3: exported function Mod.always_undef does not exist") Core.eval(Mod3, :(always_undef(x::Int) = x))
@test_throws ErrorException("cannot assign a value to imported variable Mod.always_undef from module Mod3") Core.eval(Mod3, :(const always_undef = 3))
@test_throws ErrorException("cannot assign a value to imported variable Mod3.f") Core.eval(Mod3, :(const f = 3))
@test_throws ErrorException("cannot declare Mod.maybe_undef constant; it already has a value") Core.eval(Mod, :(const maybe_undef = 3))

z = 42
import .z as also_z
@test also_z == 42

import .Mod.@mac as @m
@test @m(3) == 4

@test_throws ErrorException eval(:(import .Mod.@mac as notmacro))
@test_throws ErrorException eval(:(import .Mod.func as @notmacro))
@test_throws ErrorException eval(:(using .Mod: @mac as notmacro))
@test_throws ErrorException eval(:(using .Mod: func as @notmacro))

import .Mod2.x_from_mod

@test @isdefined(x_from_mod)
@test x_from_mod == Mod.x

using .Mod2

@test_nowarn @eval x_from_mod2
@test @isdefined(x_from_mod2)
@test x_from_mod2 == x_from_mod == Mod.x
end

import .TestImportAs.Mod2 as M2
@test !@isdefined(Mod2)
@test M2 === TestImportAs.Mod2

@testset "unicode modifiers after '" begin
    @test Meta.parse("a'ᵀ") == Expr(:call, Symbol("'ᵀ"), :a)
    @test Meta.parse("a'⁻¹") == Expr(:call, Symbol("'⁻¹"), :a)
    @test Meta.parse("a'ᵀb") == Expr(:call, :*, Expr(:call, Symbol("'ᵀ"), :a), :b)
    @test Meta.parse("a'⁻¹b") == Expr(:call, :*, Expr(:call, Symbol("'⁻¹"), :a), :b)
end

@testset "issue #37393" begin
    @test remove_linenums!(:(for outer i = 1:3; end)) == Expr(:for, Expr(:(=), Expr(:outer, :i), :(1:3)), :(;;))
    i = :i
    @test remove_linenums!(:(for outer $i = 1:3; end)) == Expr(:for, Expr(:(=), Expr(:outer, :i), :(1:3)), :(;;))
    @test remove_linenums!(:(for outer = 1:3; end)) == Expr(:for, Expr(:(=), :outer, :(1:3)), :(;;))
    # TIL that this is possible
    for outer $ i = 1:3
        @test 1 $ 2 in 1:3
    end

    # 😭
    @test Meta.isexpr(Meta.parse("""
        [i for i
        in 1:3]"""), :comprehension)
    @test Meta.isexpr(Meta.parse("""
        [i for outer
        in 1:3]"""), :comprehension)
    @test Meta.isexpr(Meta.parse("""
        [i for outer
        i in 1:3]"""), :comprehension)
    @test Meta.isexpr(Meta.parse("""
        f(i for i
        in 1:3)""").args[2], :generator)
    @test_throws Meta.ParseError Meta.parse("""
        for i
            in 1:3
        end""")
end

# PR #37973
@test Meta.parse("1¦2⌿3") == Expr(:call, :¦, 1, Expr(:call, :⌿, 2, 3))

@testset "slurp in assignments" begin
    res = begin x, y, z... = 1:7 end
    @test res == 1:7
    @test x == 1 && y == 2
    @test z == Vector(3:7)

    res = begin x, y, z... = [1, 2] end
    @test res == [1, 2]
    @test x == 1 && y == 2
    @test z == Int[]

    x = 1
    res = begin x..., = x end
    @test res == 1
    @test x == 1

    x, y, z... = 1:7
    res = begin y, z, x... = z..., x, y end
    @test res == ((3:7)..., 1, 2)
    @test y == 3
    @test z == 4
    @test x == ((5:7)..., 1, 2)

    res = begin x, _, y... = 1, 2 end
    @test res == (1, 2)
    @test x == 1
    @test y == ()

    res = begin x, y... = 1 end
    @test res == 1
    @test x == 1
    @test y == Iterators.rest(1, nothing)

    res = begin x, y, z... = 1, 2, 3:5 end
    @test res == (1, 2, 3:5)
    @test x == 1 && y == 2
    @test z == (3:5,)

    @test Meta.isexpr(Meta.@lower(begin a, b..., c... = 1, 2, 3 end), :error)

    @test_throws BoundsError begin x, y, z... = 1:1 end
    @test_throws BoundsError begin x, y, _, z... = 1, 2 end

    car((a, d...)) = a
    cdr((a, d...)) = d
    @test car(1:3) == 1
    @test cdr(1:3) == [2, 3]

    @test begin a, b = (;c = 3, d = 4) end === (c = 3, d = 4)
    @test begin a, b, c = (x = "", y = 2.0, z = 1) end === (x = "", y = 2.0, z = 1)
    a, b, c = (x = "", y = 2.0, z = 1)
    @test a === ""
    @test b === 2.0
    @test c === 1
    @test begin a, b... = (x = "", y = 2.0, z = 1) end === (x = "", y = 2.0, z = 1)
    a, b... = (x = "", y = 2.0, z = 1)
    @test b === (y = 2.0, z = 1)
    let t = (x = "", y = 1, z = 3.0)
        _, a, b = t
        @test a === 1
        @test b === 3.0
        a, b... = t
        @test a === ""
        @test b === (y = 1, z = 3.0)
    end
end

@testset "issue #33460" begin
    err = Expr(:error, "more than one semicolon in argument list")
    @test Meta.lower(Main, :(f(a; b=1; c=2) = 2))  == err
    @test Meta.lower(Main, :(f( ; b=1; c=2)))      == err
    @test Meta.lower(Main, :(f(a; b=1; c=2)))      == err
    @test Meta.lower(Main, :(f(a; b=1, c=2; d=3))) == err
    @test Meta.lower(Main, :(f(a; b=1; c=2, d=3))) == err
    @test Meta.lower(Main, :(f(a; b=1; c=2; d=3))) == err
end

@test eval(Expr(:if, Expr(:block, Expr(:&&, true, Expr(:call, :(===), 1, 1))), 1, 2)) == 1

# issue #38386
macro m38386()
    fname = :f38386
    :(function $(esc(fname)) end)
end
@m38386
@test isempty(methods(f38386))

@testset "all-underscore varargs on the rhs" begin
    @test ncalls_in_lowered(quote _..., = a end, GlobalRef(Base, :rest)) == 0
    @test ncalls_in_lowered(quote ___..., = a end, GlobalRef(Base, :rest)) == 0
    @test ncalls_in_lowered(quote a, _... = b end, GlobalRef(Base, :rest)) == 0
    @test ncalls_in_lowered(quote a, _... = b, c end, GlobalRef(Base, :rest)) == 0
    @test ncalls_in_lowered(quote a, _... = (b...,) end, GlobalRef(Base, :rest)) == 0
end

# issue #38501
@test :"a $b $("str") c" == Expr(:string, "a ", :b, " ", Expr(:string, "str"), " c")

@testset "property destructuring" begin
    res = begin (; num, den) = 1 // 2 end
    @test res == 1 // 2
    @test num == 1
    @test den == 2

    res = begin (; b, a) = (a=1, b=2, c=3) end
    @test res == (a=1, b=2, c=3)
    @test b == 2
    @test a == 1

    # could make this an error instead, but I think this is reasonable
    res = begin (; a, b, a) = (a=5, b=6) end
    @test res == (a=5, b=6)
    @test a == 5
    @test b == 6

    @test_throws ErrorException (; a, b) = (x=1,)

    @test Meta.isexpr(Meta.@lower(begin (a, b; c) = x end), :error)
    @test Meta.isexpr(Meta.@lower(begin (a, b; c) = x, y end), :error)
    @test Meta.isexpr(Meta.@lower(begin (; c, a.b) = x end), :error)

    f((; a, b)) = a, b
    @test f((b=3, a=4)) == (4, 3)
    @test f((b=3, c=2, a=4)) == (4, 3)
    @test_throws ErrorException f((;))

    # with type annotation
    let num, den, a, b
        res = begin (; num::UInt8, den::Float64) = 1 // 2 end
        @test res === 1 // 2
        @test num === 0x01
        @test den === 2.0

        res = begin (; b, a::Bool) = (a=1.0, b=2, c=0x03) end
        @test res === (a=1.0, b=2, c=0x03)
        @test b === 2
        @test a === true
    end

    @test Meta.isexpr(Meta.@lower(f((; a, b::Int)) = a + b), :error)
end

# #33697
@testset "N-dimensional concatenation" begin
    @test :([1 2 5; 3 4 6;;; 0 9 3; 4 5 4]) ==
        Expr(:ncat, 3, Expr(:nrow, 1, Expr(:row, 1, 2, 5), Expr(:row, 3, 4, 6)),
                        Expr(:nrow, 1, Expr(:row, 0, 9, 3), Expr(:row, 4, 5, 4)))
    @test :([1 ; 2 ;; 3 ; 4]) == Expr(:ncat, 2, Expr(:nrow, 1, 1, 2), Expr(:nrow, 1, 3, 4))

    @test_throws ParseError Meta.parse("[1 2 ;; 3 4]") # cannot mix spaces and ;; except as line break
    @test :([1 2 ;;
            3 4]) == :([1 2 3 4])
    @test :([1 2 ;;
            3 4 ; 2 3 4 5]) == :([1 2 3 4 ; 2 3 4 5])

    @test Meta.parse("[1;\n]") == :([1;]) # ensure line breaks following semicolons are treated correctly
    @test Meta.parse("[1;\n\n]") == :([1;])
    @test Meta.parse("[1\n;]") == :([1;]) # semicolons following a linebreak are fine
    @test Meta.parse("[1\n;;; 2]") == :([1;;; 2])
    @test_throws ParseError Meta.parse("[1;\n;2]") # semicolons cannot straddle a line break
    @test_throws ParseError Meta.parse("[1; ;2]") # semicolons cannot be separated by a space
end

# issue #25652
x25652 = 1
x25652_2 = let (x25652, _) = (x25652, nothing)
    x25652 = x25652 + 1
    x25652
end
@test x25652_2 == 2
@test x25652 == 1

@test let x = x25652
    x25652 = x+3
    x25652
end == 4
@test let (x,) = (x25652,)
    x25652 = x+3
    x25652
end == 4

@testset "issue #39600" begin
    A = 1:.5:2
    @test (!).(1 .< A .< 2) == [true, false, true]
    @test .!(1 .< A .< 2) == [true, false, true]
    @test (.!)(1 .< A .< 2) == [true, false, true]

    @test ncalls_in_lowered(:((!).(1 .< A .< 2)), GlobalRef(Base, :materialize)) == 1
    @test ncalls_in_lowered(:(.!(1 .< A .< 2)), GlobalRef(Base, :materialize)) == 1
    @test ncalls_in_lowered(:((.!)(1 .< A .< 2)), GlobalRef(Base, :materialize)) == 1
end

# issue #39705
@eval f39705(x) = $(Expr(:||)) && x
@test f39705(1) === false


struct A x end
Base.dotgetproperty(::A, ::Symbol) = [0, 0, 0]

@testset "dotgetproperty" begin
    a = (x = [1, 2, 3],)
    @test @inferred((a -> a.x .+= 1)(a)) == [2, 3, 4]

    b = [1, 2, 3]
    @test A(b).x === b
    @test begin A(b).x .= 1 end == [1, 1, 1]
    @test begin A(b).x .+= 1 end == [2, 3, 4]
    @test b == [1, 2, 3]
end

@test Meta.@lower((::T) = x) == Expr(:error, "invalid assignment location \"::T\"")
@test Meta.@lower((::T,) = x) == Expr(:error, "invalid assignment location \"::T\"")
@test Meta.@lower((; ::T) = x) == Expr(:error, "invalid assignment location \"::T\"")

# flisp conversion for quoted SSAValues
@test eval(:(x = $(QuoteNode(Core.SSAValue(1))))) == Core.SSAValue(1)
@test eval(:(x = $(QuoteNode(Core.SlotNumber(1))))) == Core.SlotNumber(1)
@test_throws ErrorException("syntax: SSAValue objects should not occur in an AST") eval(:(x = $(Core.SSAValue(1))))
@test_throws ErrorException("syntax: SlotNumber objects should not occur in an AST") eval(:(x = $(Core.SlotNumber(1))))

# juxtaposition of radical symbols (#40094)
@test Meta.parse("2√3") == Expr(:call, :*, 2, Expr(:call, :√, 3))
@test Meta.parse("2∛3") == Expr(:call, :*, 2, Expr(:call, :∛, 3))
@test Meta.parse("2∜3") == Expr(:call, :*, 2, Expr(:call, :∜, 3))

macro m_underscore_hygiene()
    return :(_ = 1)
end

@test Meta.@lower(@m_underscore_hygiene()) === 1

macro m_begin_hygiene(a)
    return :($(esc(a))[begin])
end

@test @m_begin_hygiene([1, 2, 3]) === 1

# issue 40258
@test "a $("b $("c")")" == "a b c"

@test "$(([[:a, :b], [:c, :d]]...)...)" == "abcd"

@test eval(Expr(:string, "a", Expr(:string, "b", "c"))) == "abc"
@test eval(Expr(:string, "a", Expr(:string, "b", Expr(:string, "c")))) == "abc"

macro m_nospecialize_unnamed_hygiene()
    return :(f(@nospecialize(::Any)) = Any)
end

@test @m_nospecialize_unnamed_hygiene()(1) === Any

# https://github.com/JuliaLang/julia/issues/40574
@testset "no mutation while destructuring" begin
    x = [1, 2]
    x[2], x[1] = x
    @test x == [2, 1]

    x = [1, 2, 3]
    x[3], x[1:2]... = x
    @test x == [2, 3, 1]
end

@testset "escaping newlines inside strings" begin
    c = "c"

    @test "a\
b" == "ab"
    @test "a\
    b" == "ab"
    @test raw"a\
b" == "a\\\nb"
    @test "a$c\
b" == "acb"
    @test "\\
" == "\\\n"


    @test """
          a\
          b""" == "ab"
    @test """
          a\
            b""" == "ab"
    @test """
            a\
          b""" == "ab"
    @test raw"""
          a\
          b""" == "a\\\nb"
    @test """
          a$c\
          b""" == "acb"

    @test """
          \
          """ == ""
    @test """
          \\
          """ == "\\\n"
    @test """
          \\\
          """ == "\\"
    @test """
          \\\\
          """ == "\\\\\n"
    @test """
          \\\\\
          """ == "\\\\"
    @test """
          \
          \
          """ == ""
    @test """
          \\
          \
          """ == "\\\n"
    @test """
          \\\
          \
          """ == "\\"


    @test `a\
b` == `ab`
    @test `a\
    b` == `ab`
    @test `a$c\
b` == `acb`
    @test `"a\
b"` == `ab`
    @test `'a\
b'` == `$("a\\\nb")`
    @test `\\
` == `'\'`


    @test ```
          a\
          b``` == `ab`
    @test ```
          a\
            b``` == `ab`
    @test ```
            a\
          b``` == `  ab`
    @test ```
          a$c\
          b``` == `acb`
    @test ```
          "a\
          b"``` == `ab`
    @test ```
          'a\
          b'``` == `$("a\\\nb")`
    @test ```
          \\
          ``` == `'\'`
end

# issue #41253
@test (function (::Dict{}); end)(Dict()) === nothing

@testset "issue #41330" begin
    @test Meta.parse("\"a\\\r\nb\"") == "ab"
    @test Meta.parse("\"a\\\rb\"") == "ab"
    @test eval(Meta.parse("`a\\\r\nb`")) == `ab`
    @test eval(Meta.parse("`a\\\rb`")) == `ab`
end

@testset "slurping into function def" begin
    x, f1()... = [1, 2, 3]
    @test x == 1
    @test f1() == [2, 3]
    # test that call to `Base.rest` is outside the definition of `f`
    @test f1() === f1()

    x, f2()... = 1, 2, 3
    @test x == 1
    @test f2() == (2, 3)
end

@testset "long function bodies" begin
    ex = Expr(:block)
    ex.args = fill!(Vector{Any}(undef, 700000), 1)
    f = eval(Expr(:function, :(), ex))
    @test f() == 1
    ex = Expr(:vcat)
    ex.args = fill!(Vector{Any}(undef, 600000), 1)
    @test_throws ErrorException("syntax: expression too large") eval(ex)
end

# issue 25678
@generated g25678(x) = return :x
@test g25678(7) === 7

# issue 25678: module of name `Core`
# https://github.com/JuliaLang/julia/pull/40778/files#r784416018
@test @eval Module() begin
    Core = 1
    @generated f() = 1
    f() == 1
end

# issue 25678: argument of name `tmp`
# https://github.com/JuliaLang/julia/pull/43823#discussion_r785365312
@test @eval Module() begin
    @generated f(tmp) = tmp
    f(1) === Int
end

# issue #19012
@test Meta.parse("\U2200", raise=false) === Symbol("∀")
@test Meta.parse("\U2203", raise=false) === Symbol("∃")
@test Meta.parse("a\U2203", raise=false) === Symbol("a∃")
@test Meta.parse("\U2204", raise=false) === Symbol("∄")

# issue 42220
macro m42220()
    return quote
        function foo(::Type{T}=Float64) where {T}
            return Vector{T}(undef, 10)
        end
    end
end
@test @m42220()() isa Vector{Float64}
@test @m42220()(Bool) isa Vector{Bool}

@testset "try else" begin
    fails(f) = try f() catch; true else false end
    @test fails(error)
    @test !fails(() -> 1 + 2)

    @test_throws ParseError Meta.parse("try foo() else bar() end")
    @test_throws ParseError Meta.parse("try foo() else bar() catch; baz() end")
    @test_throws ParseError Meta.parse("try foo() catch; baz() finally foobar() else bar() end")
    @test_throws ParseError Meta.parse("try foo() finally foobar() else bar() catch; baz() end")

    err = try
        try
            1 + 2
        catch
        else
            error("foo")
        end
    catch e
        e
    end
    @test err == ErrorException("foo")

    x = 0
    err = try
        try
            1 + 2
        catch
        else
            error("foo")
        finally
            x += 1
        end
    catch e
        e
    end
    @test err == ErrorException("foo")
    @test x == 1

    x = 0
    err = try
        try
            1 + 2
        catch
            5 + 6
        else
            3 + 4
        finally
            x += 1
        end
    catch e
        e
    end
    @test err == 3 + 4
    @test x == 1

    x = 0
    err = try
        try
            error()
        catch
            5 + 6
        else
            3 + 4
        finally
            x += 1
        end
    catch e
        e
    end
    @test err == 5 + 6
    @test x == 1
end

@test_throws ParseError Meta.parse("""
function checkUserAccess(u::User)
	if u.accessLevel != "user\u202e \u2066# users are not allowed\u2069\u2066"
		return true
	end
	return false
end
""")

@test_throws ParseError Meta.parse("""
function checkUserAccess(u::User)
	#=\u202e \u2066if (u.isAdmin)\u2069 \u2066 begin admins only =#
		return true
	#= end admin only \u202e \u2066end\u2069 \u2066=#
	return false
end
""")

@testset "empty nd arrays" begin
    @test :([])    == Expr(:vect)
    @test :([;])   == Expr(:ncat, 1)
    @test :([;;])  == Expr(:ncat, 2)
    @test :([;;;]) == Expr(:ncat, 3)

    @test []    == Array{Any}(undef, 0)
    @test [;]   == Array{Any}(undef, 0)
    @test [;;]  == Array{Any}(undef, 0, 0)
    @test [;;;] == Array{Any}(undef, 0, 0, 0)

    @test :(T[])    == Expr(:ref, :T)
    @test :(T[;])   == Expr(:typed_ncat, :T, 1)
    @test :(T[;;])  == Expr(:typed_ncat, :T, 2)
    @test :(T[;;;]) == Expr(:typed_ncat, :T, 3)

    @test Int[]    == Array{Int}(undef, 0)
    @test Int[;]   == Array{Int}(undef, 0)
    @test Int[;;]  == Array{Int}(undef, 0, 0)
    @test Int[;;;] == Array{Int}(undef, 0, 0, 0)

    @test :([  ]) == Expr(:vect)
    @test :([
            ]) == Expr(:vect)
    @test :([ ;; ]) == Expr(:ncat, 2)
    @test :([
             ;;
            ]) == Expr(:ncat, 2)

    @test_throws ParseError Meta.parse("[; ;]")
    @test_throws ParseError Meta.parse("[;; ;]")
    @test_throws ParseError Meta.parse("[;\n;]")
end

@test Meta.parseatom("@foo", 1; filename="foo", lineno=7) == (Expr(:macrocall, :var"@foo", LineNumberNode(7, :foo)), 5)
@test Meta.parseall("@foo"; filename="foo", lineno=3) == Expr(:toplevel, LineNumberNode(3, :foo), Expr(:macrocall, :var"@foo", LineNumberNode(3, :foo)))

module M43993
function foo43993 end
const typeof = error
end
let ex = :(const $(esc(:x)) = 1; (::typeof($(esc(:foo43993))))() = $(esc(:x)))
    Core.eval(M43993, Expr(:var"hygienic-scope", ex, Core))
    @test M43993.x === 1
    @test invokelatest(M43993.foo43993) === 1
end

struct Foo44013
    x
    f
end

@testset "issue #44013" begin
    f = Foo44013(1, 2)
    res = begin (; x, f) = f end
    @test res == Foo44013(1, 2)
    @test x == 1
    @test f == 2

    f = Foo44013(1, 2)
    res = begin (; f, x) = f end
    @test res == Foo44013(1, 2)
    @test x == 1
    @test f == 2
end

@testset "typed globals" begin
    m = Module()
    @eval m begin
        x::Int = 1
        f(y) = x + y
    end
    @test Base.return_types(m.f, (Int,)) == [Int]

    m = Module()
    @eval m begin
        global x::Int
        f(y) = x + y
    end
    @test Base.return_types(m.f, (Int,)) == [Int]

    m = Module()
    @test_throws ErrorException @eval m begin
        function f()
            global x
            x::Int = 1
            x = 2.
        end
        g() = x
    end

    m = Module()
    @test_throws ErrorException @eval m function f()
        global x
        x::Int = 1
        x::Float64 = 2.
    end

    m = Module()
    @test_throws ErrorException @eval m begin
        x::Int = 1
        x::Float64 = 2
    end

    m = Module()
    @test_throws ErrorException @eval m begin
        x::Int = 1
        const x = 2
    end

    m = Module()
    @test_throws ErrorException @eval m begin
        const x = 1
        x::Int = 2
    end

    m = Module()
    @test_throws ErrorException @eval m begin
        x = 1
        global x::Float64
    end

    m = Module()
    @test_throws ErrorException @eval m begin
        x = 1
        global x::Int
    end

    m = Module()
    @eval m module Foo
        export bar
        bar = 1
    end
    @eval m begin
        using .Foo
        bar::Float64 = 2
    end
    @test m.bar === 2.0
    @test Core.get_binding_type(m, :bar) == Float64
    @test m.Foo.bar === 1
    @test Core.get_binding_type(m.Foo, :bar) == Any
end

# issue 44723
demo44723()::Any = Base.Experimental.@opaque () -> true ? 1 : 2
@test demo44723()() == 1

@testset "slurping in non-final position" begin
    res = begin x, y..., z = 1:7 end
    @test res == 1:7
    @test x == 1
    @test y == Vector(2:6)
    @test z == 7

    res = begin x, y..., z = [1, 2] end
    @test res == [1, 2]
    @test x == 1
    @test y == Int[]
    @test z == 2

    x, y, z... = 1:7
    res = begin y, z..., x = z..., x, y end
    @test res == ((3:7)..., 1, 2)
    @test y == 3
    @test z == ((4:7)..., 1)
    @test x == 2

    res = begin x, _..., y = 1, 2 end
    @test res == (1, 2)
    @test x == 1
    @test y == 2

    res = begin x, y..., z = 1, 2:4, 5 end
    @test res == (1, 2:4, 5)
    @test x == 1
    @test y == (2:4,)
    @test z == 5

    @test_throws ArgumentError begin x, y..., z = 1:1 end
    @test_throws BoundsError begin x, y, _..., z = 1, 2 end

    last((a..., b)) = b
    front((a..., b)) = a
    @test last(1:3) == 3
    @test front(1:3) == [1, 2]

    res = begin x, y..., z = "abcde" end
    @test res == "abcde"
    @test x == 'a'
    @test y == "bcd"
    @test z == 'e'

    res = begin x, y..., z = (a=1, b=2, c=3, d=4) end
    @test res == (a=1, b=2, c=3, d=4)
    @test x == 1
    @test y == (b=2, c=3)
    @test z == 4

    v = rand(Bool, 7)
    res = begin x, y..., z = v end
    @test res === v
    @test x == v[1]
    @test y == v[2:6]
    @test z == v[end]

    res = begin x, y..., z = Core.svec(1, 2, 3, 4) end
    @test res == Core.svec(1, 2, 3, 4)
    @test x == 1
    @test y == Core.svec(2, 3)
    @test z == 4
end

# rewriting inner constructors with return type decls
struct InnerCtorRT{T}
    InnerCtorRT()::Int = new{Int}()
    InnerCtorRT{T}() where {T} = ()->new()
end
@test_throws MethodError InnerCtorRT()
@test InnerCtorRT{Int}()() isa InnerCtorRT{Int}

# issue #45162
f45162(f) = f(x=1)
@test first(methods(f45162)).called != 0

# issue #45024
@test_throws ParseError("expected assignment after \"const\"") Meta.parse("const x")
@test_throws ParseError("expected assignment after \"const\"") Meta.parse("const x::Int")
# these cases have always been caught during lowering, since (const (global x)) is not
# ambiguous with the lowered form (const x), but that could probably be changed.
@test Meta.lower(@__MODULE__, :(global const x)) == Expr(:error, "expected assignment after \"const\"")
@test Meta.lower(@__MODULE__, :(global const x::Int)) == Expr(:error, "expected assignment after \"const\"")
@test Meta.lower(@__MODULE__, :(const global x)) == Expr(:error, "expected assignment after \"const\"")
@test Meta.lower(@__MODULE__, :(const global x::Int)) == Expr(:error, "expected assignment after \"const\"")

@testset "issue 25072" begin
    @test '\xc0\x80' == reinterpret(Char, 0xc0800000)
    @test '\x80' == reinterpret(Char, 0x80000000)
    @test '\xff' == reinterpret(Char, 0xff000000)
    @test_parseerror "'\\xff\\xff\\xff\\xff'" "character literal contains multiple characters" # == reinterpret(Char, 0xffffffff)
    @test '\uffff' == Char(0xffff)
    @test '\U00002014' == Char(0x2014)
    @test '\100' == reinterpret(Char, UInt32(0o100) << 24)
    @test_parseerror "'\\100\\42'" "character literal contains multiple characters" # == reinterpret(Char, (UInt32(0o100) << 24) | (UInt32(0o42) << 16))
    @test_parseerror "''" "invalid empty character literal"
    @test_parseerror "'\\xff\\xff\\xff\\xff\\xff'" "character literal contains multiple characters"
    @test_parseerror "'abcd'" "character literal contains multiple characters"
    @test_parseerror "'\\uff\\xff'" "character literal contains multiple characters"
    @test_parseerror "'\\xff\\uff'" "character literal contains multiple characters"
    @test_parseerror "'\\xffa'" "character literal contains multiple characters"
    @test_parseerror "'\\uffffa'" "character literal contains multiple characters"
    @test_parseerror "'\\U00002014a'" "character literal contains multiple characters"
    @test_parseerror "'\\1000'" "character literal contains multiple characters"
    @test Meta.isexpr(Meta.parse("'a"), :incomplete)
    @test ''' == "'"[1]
end

# issue #46251
@test begin; global value = 1; (value, value += 1) end == (1, 2)
@test begin; global value = 1; "($(value), $(value += 1))" end == "(1, 2)"

# issue #47410
# note `eval` is needed since this needs to be at the top level
@test eval(:(if false
             elseif false || (()->true)()
                 42
             end)) == 42

macro _macroexpand(x, m=__module__)
    :($__source__; macroexpand($m, Expr(:var"hygienic-scope", $(esc(Expr(:quote, x))), $m)))
end

@testset "unescaping in :global expressions" begin
    m = @__MODULE__
    @test @_macroexpand(global x::T) == :(global x::$(GlobalRef(m, :T)))
    @test @_macroexpand(global (x, $(esc(:y)))) == :(global (x, y))
    @test @_macroexpand(global (x::S, $(esc(:y))::$(esc(:T)))) ==
        :(global (x::$(GlobalRef(m, :S)), y::T))
    @test @_macroexpand(global (; x, $(esc(:y)))) == :(global (; x, y))
    @test @_macroexpand(global (; x::S, $(esc(:y))::$(esc(:T)))) ==
        :(global (; x::$(GlobalRef(m, :S)), y::T))

    @test @_macroexpand(global x::T = a) == :(global x::$(GlobalRef(m, :T)) = $(GlobalRef(m, :a)))
    @test @_macroexpand(global (x, $(esc(:y))) = a) == :(global (x, y) = $(GlobalRef(m, :a)))
    @test @_macroexpand(global (x::S, $(esc(:y))::$(esc(:T))) = a) ==
        :(global (x::$(GlobalRef(m, :S)), y::T) = $(GlobalRef(m, :a)))
    @test @_macroexpand(global (; x, $(esc(:y))) = a) == :(global (; x, y) = $(GlobalRef(m, :a)))
    @test @_macroexpand(global (; x::S, $(esc(:y))::$(esc(:T))) = a) ==
        :(global (; x::$(GlobalRef(m, :S)), y::T) = $(GlobalRef(m, :a)))
end

<<<<<<< HEAD
# issues #37783, #39929, #42552, #43379, and #48332
let x = 1 => 2
    @test_throws ErrorException @eval a => b = 2
    @test_throws "function Base.=> must be explicitly imported to be extended" @eval a => b = 2
end
=======
# issue #49984
macro z49984(s); :(let a; $(esc(s)); end); end
@test let a = 1; @z49984(a) === 1; end
>>>>>>> c4d162ea
<|MERGE_RESOLUTION|>--- conflicted
+++ resolved
@@ -3480,14 +3480,12 @@
         :(global (; x::$(GlobalRef(m, :S)), y::T) = $(GlobalRef(m, :a)))
 end
 
-<<<<<<< HEAD
+# issue #49984
+macro z49984(s); :(let a; $(esc(s)); end); end
+@test let a = 1; @z49984(a) === 1; end
+
 # issues #37783, #39929, #42552, #43379, and #48332
 let x = 1 => 2
     @test_throws ErrorException @eval a => b = 2
     @test_throws "function Base.=> must be explicitly imported to be extended" @eval a => b = 2
-end
-=======
-# issue #49984
-macro z49984(s); :(let a; $(esc(s)); end); end
-@test let a = 1; @z49984(a) === 1; end
->>>>>>> c4d162ea
+end