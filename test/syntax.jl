--- conflicted
+++ resolved
@@ -2981,41 +2981,6 @@
 @generated g25678(x) = return :x
 @test g25678(7) === 7
 
-<<<<<<< HEAD
-@testset "empty nd arrays" begin
-    @test :([])    == Expr(:vect)
-    @test :([;])   == Expr(:ncat, 1)
-    @test :([;;])  == Expr(:ncat, 2)
-    @test :([;;;]) == Expr(:ncat, 3)
-
-    @test []    == Array{Any}(undef, 0)
-    @test [;]   == Array{Any}(undef, 0)
-    @test [;;]  == Array{Any}(undef, 0, 0)
-    @test [;;;] == Array{Any}(undef, 0, 0, 0)
-
-    @test :(T[])    == Expr(:ref, :T)
-    @test :(T[;])   == Expr(:typed_ncat, :T, 1)
-    @test :(T[;;])  == Expr(:typed_ncat, :T, 2)
-    @test :(T[;;;]) == Expr(:typed_ncat, :T, 3)
-
-    @test Int[]    == Array{Int}(undef, 0)
-    @test Int[;]   == Array{Int}(undef, 0)
-    @test Int[;;]  == Array{Int}(undef, 0, 0)
-    @test Int[;;;] == Array{Int}(undef, 0, 0, 0)
-
-    @test :([  ]) == Expr(:vect)
-    @test :([
-            ]) == Expr(:vect)
-    @test :([ ;; ]) == Expr(:ncat, 2)
-    @test :([
-             ;;
-            ]) == Expr(:ncat, 2)
-
-    @test_throws ParseError Meta.parse("[; ;]")
-    @test_throws ParseError Meta.parse("[;; ;]")
-    @test_throws ParseError Meta.parse("[;\n;]")
-end
-=======
 # issue #19012
 @test Meta.parse("\U2200", raise=false) == Symbol("∀")
 @test Meta.parse("\U2203", raise=false) == Symbol("∃")
@@ -3123,4 +3088,37 @@
 	return false
 end
 """)
->>>>>>> 631f195b
+
+@testset "empty nd arrays" begin
+    @test :([])    == Expr(:vect)
+    @test :([;])   == Expr(:ncat, 1)
+    @test :([;;])  == Expr(:ncat, 2)
+    @test :([;;;]) == Expr(:ncat, 3)
+
+    @test []    == Array{Any}(undef, 0)
+    @test [;]   == Array{Any}(undef, 0)
+    @test [;;]  == Array{Any}(undef, 0, 0)
+    @test [;;;] == Array{Any}(undef, 0, 0, 0)
+
+    @test :(T[])    == Expr(:ref, :T)
+    @test :(T[;])   == Expr(:typed_ncat, :T, 1)
+    @test :(T[;;])  == Expr(:typed_ncat, :T, 2)
+    @test :(T[;;;]) == Expr(:typed_ncat, :T, 3)
+
+    @test Int[]    == Array{Int}(undef, 0)
+    @test Int[;]   == Array{Int}(undef, 0)
+    @test Int[;;]  == Array{Int}(undef, 0, 0)
+    @test Int[;;;] == Array{Int}(undef, 0, 0, 0)
+
+    @test :([  ]) == Expr(:vect)
+    @test :([
+            ]) == Expr(:vect)
+    @test :([ ;; ]) == Expr(:ncat, 2)
+    @test :([
+             ;;
+            ]) == Expr(:ncat, 2)
+
+    @test_throws ParseError Meta.parse("[; ;]")
+    @test_throws ParseError Meta.parse("[;; ;]")
+    @test_throws ParseError Meta.parse("[;\n;]")
+end