# This file is a part of Julia. License is MIT: https://julialang.org/license

# tests for parser and syntax lowering

using Random
using Base: remove_linenums!

import Base.Meta.ParseError

function parseall(str)
    pos = firstindex(str)
    exs = []
    while pos <= lastindex(str)
        ex, pos = Meta.parse(str, pos)
        push!(exs, ex)
    end
    if length(exs) == 0
        throw(ParseError("end of input"))
    elseif length(exs) == 1
        return exs[1]
    else
        return Expr(:block, exs...)
    end
end

# issue #9684
let
    undot(op) = Symbol(string(op)[2:end])
    for (ex1, ex2) in [("5 .≠ x", "5 .!= x"),
                       ("5 .≥ x", "5 .>= x"),
                       ("5 .≤ x", "5 .<= x")]
        ex1 = Meta.parse(ex1); ex2 = Meta.parse(ex2)
        @test ex1.head === :call && (ex1.head === ex2.head)
        @test ex1.args[2] === 5 && ex2.args[2] === 5
        @test Core.eval(Main, undot(ex1.args[1])) === Core.eval(Main, undot(ex2.args[1]))
        @test ex1.args[3] === :x && (ex1.args[3] === ex2.args[3])
    end
end

# issue #9704
let a = :a
    @test :(try catch $a end) == :(try catch a end)
    @test :(module $a end) == :(module a end)
end

# string literals
macro test999_str(args...); args; end
@test test999"a"b == ("a","b")
@test test999"""a"""b == ("a","b")
@test test999"
    a
    b" == ("
    a
    b",)
@test test999"""
    a
    b""" == ("a\nb",)

# make sure a trailing integer, not just a symbol, is allowed also
@test test999"foo"123 == ("foo", 123)

# issue #5997
@test_throws ParseError Meta.parse(": x")
@test_throws ParseError Meta.parse("""begin
    :
    x""")
@test_throws ParseError Meta.parse("d[: 2]")

# issue #6770
@test_throws ParseError Meta.parse("x.3")

# issue #8763
@test_throws ParseError Meta.parse("sqrt(16)2")
@test_throws ParseError Meta.parse("x' y")
@test_throws ParseError Meta.parse("x 'y")
@test Meta.parse("x'y") == Expr(:call, :*, Expr(Symbol("'"), :x), :y)

# issue #18851
@test Meta.parse("-2[m]") == Expr(:call, :-, Expr(:ref, 2, :m))
@test Meta.parse("+2[m]") == Expr(:call, :+, Expr(:ref, 2, :m))
@test Meta.parse("!2[3]") == Expr(:call, :!, Expr(:ref, 2, 3))
@test Meta.parse("-2{m}") == Expr(:call, :-, Expr(:curly, 2, :m))
@test Meta.parse("+2{m}") == Expr(:call, :+, Expr(:curly, 2, :m))
@test Meta.parse("-2(m)") == Expr(:call, :*, -2, :m)

# issue #8301
@test_throws ParseError Meta.parse("&*s")

# issue #10677
@test_throws ParseError Meta.parse("/1")
@test_throws ParseError Meta.parse("/pi")
@test Meta.parse("- = 2") == Expr(:(=), :(-), 2)
@test Meta.parse("/ = 2") == Expr(:(=), :(/), 2)
@test_throws ParseError Meta.parse("< : 2")
@test_throws ParseError Meta.parse("+ : 2")
@test_throws ParseError Meta.parse("< :2")
@test Meta.parse("+ :2") == Expr(:call, :(+), QuoteNode(2))

# issue #10900
@test_throws ParseError Meta.parse("+=")
@test_throws ParseError Meta.parse(".")
@test_throws ParseError Meta.parse("...")

# issue #10901
@test Meta.parse("/([1], 1)[1]") == :(([1] / 1)[1])

# issue #10997
@test Meta.parse(":(x.\$f[i])") == Expr(:quote,
                                   Expr(:ref,
                                        Expr(Symbol("."), :x,
                                             QuoteNode(Expr(:$, :f))),
                                        :i))

# issue #10994
@test Meta.parse("1 + #= \0 =# 2") == :(1 + 2)

# issue #10910
@test Meta.parse(":(using A)") == Expr(:quote, Expr(:using, Expr(:., :A)))
@test Meta.parse(":(using A.b, B)") == Expr(:quote,
                                       Expr(:using,
                                            Expr(:., :A, :b),
                                            Expr(:., :B)))
@test Meta.parse(":(using A: b, c.d)") == Expr(:quote,
                                          Expr(:using,
                                               Expr(:(:),
                                                    Expr(:., :A),
                                                    Expr(:., :b),
                                                    Expr(:., :c, :d))))

@test Meta.parse(":(import A)") == Expr(:quote, Expr(:import, Expr(:., :A)))
@test Meta.parse(":(import A.b, B)") == Expr(:quote,
                                        Expr(:import,
                                             Expr(:., :A, :b),
                                             Expr(:., :B)))
@test Meta.parse(":(import A: b, c.d)") == Expr(:quote,
                                           Expr(:import,
                                                Expr(:(:),
                                                     Expr(:., :A),
                                                     Expr(:., :b),
                                                     Expr(:., :c, :d))))

# issue #11332
@test Meta.parse("export \$(Symbol(\"A\"))") == :(export $(Expr(:$, :(Symbol("A")))))
@test Meta.parse("export \$A") == :(export $(Expr(:$, :A)))
@test Meta.parse("using \$a.\$b") == Expr(:using, Expr(:., Expr(:$, :a), Expr(:$, :b)))
@test Meta.parse("using \$a.\$b, \$c") == Expr(:using,
                                               Expr(:., Expr(:$, :a), Expr(:$, :b)),
                                               Expr(:., Expr(:$, :c)))
@test Meta.parse("using \$a: \$b, \$c.\$d") ==
    Expr(:using,
         Expr(:(:), Expr(:., Expr(:$, :a)), Expr(:., Expr(:$, :b)),
              Expr(:., Expr(:$, :c), Expr(:$, :d))))

# fix pr #11338 and test for #11497
@test parseall("using \$\na") == Expr(:block, Expr(:using, Expr(:., :$)), :a)
@test parseall("using \$,\na") == Expr(:using, Expr(:., :$), Expr(:., :a))
@test parseall("using &\na") == Expr(:block, Expr(:using, Expr(:., :&)), :a)

@test parseall("a = &\nb") == Expr(:block, Expr(:(=), :a, :&), :b)
@test parseall("a = \$\nb") == Expr(:block, Expr(:(=), :a, :$), :b)
@test parseall(":(a = &\nb)") == Expr(:quote, Expr(:(=), :a, Expr(:&, :b)))
@test parseall(":(a = \$\nb)") == Expr(:quote, Expr(:(=), :a, Expr(:$, :b)))

# issue 12027 - short macro name parsing vs _str suffix
@test parseall("""
    macro f(args...) end; @f "macro argument"
""") == Expr(:toplevel,
             Expr(:macro, Expr(:call, :f, Expr(:..., :args)),
                  Expr(:block, LineNumberNode(1, :none), LineNumberNode(1, :none))),
             Expr(:macrocall, Symbol("@f"), LineNumberNode(1, :none), "macro argument"))

# blocks vs. tuples
@test Meta.parse("()") == Expr(:tuple)
@test Meta.parse("(;)") == Expr(:tuple, Expr(:parameters))
@test Meta.parse("(;;)") == Expr(:block)
@test Meta.parse("(;;;;)") == Expr(:block)
@test_throws ParseError Meta.parse("(,)")
@test_throws ParseError Meta.parse("(;,)")
@test_throws ParseError Meta.parse("(,;)")
# TODO: would be nice to make these errors, but needed to parse e.g. `(x;y,)->x`
#@test_throws ParseError Meta.parse("(1;2,)")
#@test_throws ParseError Meta.parse("(1;2,;)")
#@test_throws ParseError Meta.parse("(1;2,;3)")
@test Meta.parse("(x;)") == Expr(:block, :x)
@test Meta.parse("(;x)") == Expr(:tuple, Expr(:parameters, :x))
@test Meta.parse("(;x,)") == Expr(:tuple, Expr(:parameters, :x))
@test Meta.parse("(x,)") == Expr(:tuple, :x)
@test Meta.parse("(x,;)") == Expr(:tuple, Expr(:parameters), :x)
@test Meta.parse("(x;y)") == Expr(:block, :x, LineNumberNode(1,:none), :y)
@test Meta.parse("(x...;)") == Expr(:tuple, Expr(:parameters), Expr(:(...), :x))
@test Meta.parse("(;x...)") == Expr(:tuple, Expr(:parameters, Expr(:(...), :x)))
@test Meta.parse("(x...;y)") == Expr(:tuple, Expr(:parameters, :y), Expr(:(...), :x))
@test Meta.parse("(x;y...)") == Expr(:block, :x, LineNumberNode(1,:none), Expr(:(...), :y))
@test Meta.parse("(x=1;y=2)") == Expr(:block, Expr(:(=), :x, 1), LineNumberNode(1,:none), Expr(:(=), :y, 2))
@test Meta.parse("(x,;y)") == Expr(:tuple, Expr(:parameters, :y), :x)
@test Meta.parse("(x,;y=1)") == Expr(:tuple, Expr(:parameters, Expr(:kw, :y, 1)), :x)
@test Meta.parse("(x,a;y=1)") == Expr(:tuple, Expr(:parameters, Expr(:kw, :y, 1)), :x, :a)
@test Meta.parse("(x,a;y=1,z=2)") == Expr(:tuple, Expr(:parameters, Expr(:kw,:y,1), Expr(:kw,:z,2)), :x, :a)
@test Meta.parse("(a=1, b=2)") == Expr(:tuple, Expr(:(=), :a, 1), Expr(:(=), :b, 2))
@test_throws ParseError Meta.parse("(1 2)") # issue #15248

@test Meta.parse("f(x;)") == Expr(:call, :f, Expr(:parameters), :x)

@test Meta.parse("1 == 2|>3") == Expr(:call, :(==), 1, Expr(:call, :(|>), 2, 3))

# issue #24153
@test Meta.parse("a|>b|>c|>d") == Meta.parse("((a|>b)|>c)|>d")
@test Meta.parse("a<|b<|c<|d") == Meta.parse("a<|(b<|(c<|d))")

# issue #12501 and pr #12502
Meta.parse("""
      baremodule A
      "a" in b
      end
      """)
Meta.parse("""
      baremodule A
      "a"
      end
      """)

# issue #12626
@test Meta.parse("a .÷ 1") == Expr(:call, :.÷, :a, 1)
@test Meta.parse("a .÷= 1") == Expr(:.÷=, :a, 1)

# issue #12771
@test -(3)^2 == -9

# issue #13302
let p = Meta.parse("try
            a
        catch
            b, c = t
        end")
    @test isa(p,Expr) && p.head === :try
    @test p.args[2] === false
    @test p.args[3].args[end] == Meta.parse("b,c = t")
end

# pr #13078
@test Meta.parse("a in b in c") == Expr(:comparison, :a, :in, :b, :in, :c)
@test Meta.parse("a||b→c&&d") == Expr(:call, :→,
                                 Expr(Symbol("||"), :a, :b),
                                 Expr(Symbol("&&"), :c, :d))

# issue #11988 -- normalize \r and \r\n in literal strings to \n
@test "foo\nbar" == Meta.parse("\"\"\"\r\nfoo\r\nbar\"\"\"") ==
    Meta.parse("\"\"\"\nfoo\nbar\"\"\"") == Meta.parse("\"\"\"\rfoo\rbar\"\"\"") ==
    Meta.parse("\"foo\r\nbar\"") == Meta.parse("\"foo\rbar\"") == Meta.parse("\"foo\nbar\"")
@test '\r' == first("\r") == first("\r\n") # still allow explicit \r

# allow invalid UTF-8 in string literals
@test "\ud800"[1] == Char(0xd800)
@test "\udfff"[1] == Char(0xdfff)
@test length("\xc0\xb0") == 1
@test "\xc0\xb0"[1] == reinterpret(Char, 0xc0b00000)

# issue #14561 - generating 0-method generic function def
let fname = :f
    @test :(function $fname end) == Expr(:function, :f)
end

# issue #14977
@test Meta.parse("x = 1", 1) == (:(x = 1), 6)
@test Meta.parse("x = 1", 6) == (nothing, 6)
@test_throws BoundsError Meta.parse("x = 1", 0)
@test_throws BoundsError Meta.parse("x = 1", -1)
@test_throws BoundsError Meta.parse("x = 1", 7)

# issue #14683
@test_throws ParseError Meta.parse("'\\A\"'")
@test Meta.parse("'\"'") == Meta.parse("'\\\"'") == '"' == "\""[1] == '\42'

# issue #24558
@test '\u2200' == "\u2200"[1]

@test_throws ParseError Meta.parse("f(2x for x=1:10, y")

# issue #15223
call0(f) = f()
call1(f,x) = f(x)
call2(f,x,y) = f(x,y)
@test (call0() do; 42 end) == 42
@test (call1(42) do x; x+1 end) == 43
@test (call2(42,1) do x,y; x+y+1 end) == 44

# definitions using comparison syntax
let a⊂b = reduce(&, x ∈ b for x in a) && length(b)>length(a)
    @test [1,2] ⊂ [1,2,3,4]
    @test !([1,2] ⊂ [1,3,4])
    @test !([1,2] ⊂ [1,2])
end

# issue #9503
@test Meta.parse("x<:y") == Expr(:(<:), :x, :y)
@test Meta.parse("x>:y") == Expr(:(>:), :x, :y)
@test Meta.parse("x<:y<:z").head === :comparison
@test Meta.parse("x>:y<:z").head === :comparison

# reason PR #19765, <- operator, was reverted
@test -2<-1 # DO NOT ADD SPACES

# issue #11169
uncalled(x) = @test false
fret() = uncalled(return true)
@test fret()

# issue #9617
let p = 15
    @test 2p+1 == 31  # not a hex float literal
end

macro test_parseerror(str, msg)
    ex = :(@test_throws ParseError($(esc(msg))) Meta.parse($(esc(str))))
    ex.args[2] = __source__
    return ex
end
@test_parseerror("0x", "invalid numeric constant \"0x\"")
@test_parseerror("0b", "invalid numeric constant \"0b\"")
@test_parseerror("0o", "invalid numeric constant \"0o\"")
@test_parseerror("0x0.1", "hex float literal must contain \"p\" or \"P\"")
@test_parseerror("0x1.0p", "invalid numeric constant \"0x1.0\"")

# issue #15798
@test Meta.lower(Main, Base.parse_input_line("""
              try = "No"
           """)) == Expr(:error, "unexpected \"=\"")

# issue #19861 make sure macro-expansion happens in the newest world for top-level expression
@test eval(Base.parse_input_line("""
           macro X19861()
               return 23341
           end
           @X19861
           """)::Expr) == 23341

# issue #15763
@test_parseerror("if\nfalse\nend", "missing condition in \"if\" at none:1")
@test_parseerror("if false\nelseif\nend", "missing condition in \"elseif\" at none:2")

# issue #15828
@test Meta.lower(Main, Meta.parse("x...")) == Expr(:error, "\"...\" expression outside call")

# issue #15830
@test Meta.lower(Main, Meta.parse("foo(y = (global x)) = y")) == Expr(:error, "misplaced \"global\" declaration")

# issue #15844
function f15844(x)
    x
end

g15844 = let
    local function f15844(x::Int32)
        2x
    end
end

function add_method_to_glob_fn!()
    @eval global function f15844(x::Int64)
        3x
    end
end

add_method_to_glob_fn!()
@test g15844 !== f15844
@test g15844(Int32(1)) == 2
@test f15844(Int32(1)) == 1
@test f15844(Int64(1)) == 3

# issue #15661
@test_throws ParseError Meta.parse("function catch() end")
@test_throws ParseError Meta.parse("function end() end")
@test_throws ParseError Meta.parse("function finally() end")

# PR #16170
@test Meta.lower(Main, Meta.parse("true(x) = x")) == Expr(:error, "invalid function name \"true\"")
@test Meta.lower(Main, Meta.parse("false(x) = x")) == Expr(:error, "invalid function name \"false\"")

# issue #16355
@test Meta.lower(Main, :(f(d:Int...) = nothing)) == Expr(:error, "\"d:Int\" is not a valid function argument name")

# issue #16517
@test (try error(); catch; 0; end) === 0
@test (try error(); catch; false; end) === false  # false and true are Bool literals, not variables
@test (try error(); catch; true; end) === true
f16517() = try error(); catch; 0; end
@test f16517() === 0

# issue #16671
@test Meta.parse("1.") === 1.0

isline(x) = isa(x, LineNumberNode)

# issue #16672
@test count(isline, Meta.parse("begin end").args) == 1
@test count(isline, Meta.parse("begin; end").args) == 1
@test count(isline, Meta.parse("begin; x+2; end").args) == 1
@test count(isline, Meta.parse("begin; x+2; y+1; end").args) == 2

# issue #16736
let
    local lineoffset0 = @__LINE__() + 1
    local lineoffset1 = @__LINE__()
    local lineoffset2 = @__LINE__() - 1
    @test lineoffset0 == lineoffset1 == lineoffset2
end

# issue #16686
@test Meta.parse("try x
             catch; test()
                 y
             end") == Expr(:try,
                           Expr(:block,
                                LineNumberNode(1, :none),
                                :x),
                           false,
                           Expr(:block,
                                LineNumberNode(2, :none),
                                Expr(:call, :test),
                                LineNumberNode(3, :none),
                                :y))

# test that pre 0.5 deprecated syntax is a parse error
@test_throws ParseError Meta.parse("Int [1,2,3]")
@test_throws ParseError Meta.parse("Int [x for x in 1:10]")
@test_throws ParseError Meta.parse("foo (x) = x")
@test_throws ParseError Meta.parse("foo {T<:Int}(x::T) = x")

@test_throws ParseError Meta.parse("Foo .bar")

@test_throws ParseError Meta.parse("import x .y")
@test_throws ParseError Meta.parse("using x .y")

@test_throws ParseError Meta.parse("--x")
@test_throws ParseError Meta.parse("stagedfunction foo(x); end")

@test Meta.parse("A=>B") == Expr(:call, :(=>), :A, :B)

@test Meta.parse("{1,2,3}") == Expr(:braces, 1, 2, 3)
@test Meta.parse("{1 2 3 4}") == Expr(:bracescat, Expr(:row, 1, 2, 3, 4))
@test Meta.parse("{1 2; 3 4}") == Expr(:bracescat, Expr(:row, 1, 2), Expr(:row, 3, 4))
@test Meta.parse("{x for x in 1:10}") == Expr(:braces, :(x for x in 1:10))
@test Meta.parse("{x=>y for (x,y) in zip([1,2,3],[4,5,6])}") == Expr(:braces, :(x=>y for (x,y) in zip([1,2,3],[4,5,6])))
@test Meta.parse("{:a=>1, :b=>2}") == Expr(:braces, Expr(:call, :(=>), QuoteNode(:a), 1),
                                      Expr(:call, :(=>), QuoteNode(:b), 2))

@test Meta.parse("[a,b;c]")  == Expr(:vect, Expr(:parameters, :c), :a, :b)
@test Meta.parse("[a,;c]")   == Expr(:vect, Expr(:parameters, :c), :a)
@test Meta.parse("a[b,c;d]") == Expr(:ref, :a, Expr(:parameters, :d), :b, :c)
@test Meta.parse("a[b,;d]")  == Expr(:ref, :a, Expr(:parameters, :d), :b)
@test_throws ParseError Meta.parse("[a,;,b]")
@test Meta.parse("{a,b;c}")  == Expr(:braces, Expr(:parameters, :c), :a, :b)
@test Meta.parse("{a,;c}")   == Expr(:braces, Expr(:parameters, :c), :a)
@test Meta.parse("a{b,c;d}") == Expr(:curly, :a, Expr(:parameters, :d), :b, :c)
@test Meta.parse("a{b,;d}")  == Expr(:curly, :a, Expr(:parameters, :d), :b)

# this now is parsed as getindex(Pair{Any,Any}, ...)
@test_throws MethodError eval(Meta.parse("(Any=>Any)[]"))
@test_throws MethodError eval(Meta.parse("(Any=>Any)[:a=>1,:b=>2]"))

# issue #16720
let err = try
    include_string(@__MODULE__, "module A

        function broken()

            x[1] = some_func(

        end

        end")
    catch e
        e
    end
    @test err.line == 7
end

# PR #17393
for op in (:.==, :.&, :.|, :.≤)
    @test Meta.parse("a $op b") == Expr(:call, op, :a, :b)
end
for op in (:.=, :.+=)
    @test Meta.parse("a $op b") == Expr(op, :a, :b)
end

# issue #17489
let m_error, error_out, filename = Base.source_path()
    m_error = try @eval method_c6(a::(:A)) = 1; catch e; e; end
    error_out = sprint(showerror, m_error)
    @test startswith(error_out, "ArgumentError: invalid type for argument a in method definition for method_c6 at $filename:")

    m_error = try @eval method_c6(::(:A)) = 2; catch e; e; end
    error_out = sprint(showerror, m_error)
    @test startswith(error_out, "ArgumentError: invalid type for argument number 1 in method definition for method_c6 at $filename:")

    # issue #20614
    m_error = try @eval foo(types::NTuple{N}, values::Vararg{Any,N}, c) where {N} = nothing; catch e; e; end
    error_out = sprint(showerror, m_error)
    @test startswith(error_out, "ArgumentError: Vararg on non-final argument")
end

# issue #7272
@test Meta.lower(Main, Meta.parse("let
              global x = 2
              local x = 1
              end")) == Expr(:error, "variable \"x\" declared both local and global")
#=
@test Meta.lower(Main, Meta.parse("let
              local x = 2
              local x = 1
              end")) == Expr(:error, "local \"x\" declared twice")

@test Meta.lower(Main, Meta.parse("let x
                  local x = 1
              end")) == Expr(:error, "local \"x\" declared twice")

@test Meta.lower(Main, Meta.parse("let x = 2
                  local x = 1
              end")) == Expr(:error, "local \"x\" declared twice")
=#
# issue #23673
@test :(let $([:(x=1),:(y=2)]...); x+y end) == :(let x = 1, y = 2; x+y end)

# make sure front end can correctly print values to error messages
let ex = Meta.lower(Main, Meta.parse("\"a\"=1"))
    @test ex == Expr(:error, "invalid assignment location \"\"a\"\"")
end

# make sure that incomplete tags are detected correctly
# (i.e. error messages in src/julia-parser.scm must be matched correctly
# by the code in base/client.jl)
for (str, tag) in Dict("" => :none, "\"" => :string, "#=" => :comment, "'" => :char,
                       "`" => :cmd, "begin;" => :block, "quote;" => :block,
                       "let;" => :block, "for i=1;" => :block, "function f();" => :block,
                       "f() do x;" => :block, "module X;" => :block, "mutable struct X;" => :block,
                       "struct X;" => :block, "(" => :other, "[" => :other,
                       "begin" => :other, "quote" => :other,
                       "let" => :other, "for" => :other, "function" => :other,
                       "f() do" => :other, "module" => :other, "mutable struct" => :other,
                       "struct" => :other)
    @test Base.incomplete_tag(Meta.parse(str, raise=false)) == tag
end

# meta nodes for optional positional arguments
let src = Meta.lower(Main, :(@inline f(p::Int=2) = 3)).args[1].code[end-1].args[3]
    @test Core.Compiler.is_declared_inline(src)
end

# issue #16096
module M16096
macro iter()
    return quote
        @inline function foo16096(sub)
            it = 1
        end
    end
end
end
let ex = Meta.lower(M16096, :(@iter))
    @test isa(ex, Expr)
end
let ex = Meta.lower(Main, :($M16096.@iter))
    @test isa(ex, Expr)
end
let thismodule = @__MODULE__,
    ex = Meta.lower(thismodule, :(@M16096.iter))
    @test isa(ex, Expr)
    @test !isdefined(M16096, :foo16096)
    local_foo16096 = Core.eval(@__MODULE__, ex)
    @test local_foo16096(2.0) == 1
    @test !@isdefined foo16096
    @test !@isdefined it
    @test !isdefined(M16096, :foo16096)
    @test !isdefined(M16096, :it)
    @test typeof(local_foo16096).name.module === thismodule
    @test typeof(local_foo16096).name.mt.module === thismodule
    @test getfield(thismodule, typeof(local_foo16096).name.mt.name) === local_foo16096
    @test getfield(thismodule, typeof(local_foo16096).name.name) === typeof(local_foo16096)
    @test !isdefined(M16096, typeof(local_foo16096).name.mt.name)
    @test !isdefined(M16096, typeof(local_foo16096).name.name)
end

macro f16096()
    quote
        g16096($(esc(:x))) = 2x
    end
end
let g = @f16096
    @test g(3) == 6
end
macro f16096_2()
    quote
        g16096_2(; $(esc(:x))=2) = 2x
    end
end
let g = @f16096_2
    @test g() == 4
end

# issue #15838
module A15838
    macro f() end
    const x = :a
end
module B15838
    import ..A15838.@f
    macro f(x); return :x; end
    const x = :b
end
@test A15838.@f() === nothing
@test A15838.@f(1) === :b
let ex = :(A15838.@f(1, 2)), __source__ = LineNumberNode(@__LINE__, Symbol(@__FILE__))
    e = try
        macroexpand(@__MODULE__, ex)
        false
    catch ex
        ex
    end::MethodError
    @test e.f === getfield(A15838, Symbol("@f"))
    @test e.args === (__source__, @__MODULE__, 1, 2)
end

# issue 10046
for op in ["+", "-", "\$", "|", ".+", ".-", "*", ".*"]
    @test_throws ParseError Meta.parse("$op in [+, -]")
end

# issue #17701
@test Meta.lower(Main, :(i==3 && i+=1)) == Expr(:error, "invalid assignment location \"(i == 3) && i\"")

# issue #18667
@test Meta.lower(Main, :(true = 1)) == Expr(:error, "invalid assignment location \"true\"")
@test Meta.lower(Main, :(false = 1)) == Expr(:error, "invalid assignment location \"false\"")

# PR #15592
let str = "[1] [2]"
    @test_throws ParseError Meta.parse(str)
end

# issue 15896 and PR 15913
@test_throws ErrorException eval(:(macro test15896(d; y=0) end))

# Issue #16578 (Lowering) mismatch between push_loc and pop_loc
module TestMeta_16578
using Test
function get_expr_list(ex::Core.CodeInfo)
    return ex.code::Array{Any,1}
end
function get_expr_list(ex::Expr)
    if ex.head === :thunk
        return get_expr_list(ex.args[1])
    else
        return ex.args
    end
end

function count_meta_loc(exprs)
    push_count = 0
    pop_count = 0
    for expr in exprs
        Meta.isexpr(expr, :meta) || continue
        expr = expr::Expr
        if expr.args[1] === :push_loc
            push_count += 1
        elseif expr.args[1] === :pop_loc
            pop_count += 1
        end
        @test push_count >= pop_count
    end
    return push_count
end

function is_return_ssavalue(ex)
    ex isa Core.ReturnNode && ex.val isa Core.SSAValue
end

function is_pop_loc(ex::Expr)
    ex.head === :meta && ex.args[1] === :pop_loc
end

# Macros
macro m1()
    quote
        sin(1)
    end
end
include_string(@__MODULE__, """
macro m3()
    quote
        @m1
    end
end
""", "another_file.jl")
m1_exprs = get_expr_list(Meta.lower(@__MODULE__, quote @m1 end))

# Check the expanded expression has expected number of matching push/pop
# and the return is handled correctly
# NOTE: we currently only emit push/pop locations for macros from other files
@test_broken count_meta_loc(m1_exprs) == 1
@test is_return_ssavalue(m1_exprs[end])

let low3 = Meta.lower(@__MODULE__, quote @m3 end)
    m3_exprs = get_expr_list(low3)
    ci = low3.args[1]::Core.CodeInfo
    @test ci.codelocs == [4, 2]
    @test is_return_ssavalue(m3_exprs[end])
end

function f1(a)
    b = a + 100
    b
end

@generated function f2(a)
    quote
        b = a + 100
        b
    end
end

f1_ci = code_typed(f1, (Int,), debuginfo=:source)[1][1]
f2_ci = code_typed(f2, (Int,), debuginfo=:source)[1][1]

f1_exprs = get_expr_list(f1_ci)
f2_exprs = get_expr_list(f2_ci)

if Base.JLOptions().can_inline != 0
    @test length(f1_ci.linetable) == 3
    @test length(f2_ci.linetable) >= 3
else
    @test length(f1_ci.linetable) == 2
    @test length(f2_ci.linetable) >= 3
end

# Check that string and command literals are parsed to the appropriate macros
@test :(x"s") == :(@x_str "s")
@test :(x"s"flag) == :(@x_str "s" "flag")
@test :(x"s\"`\x\$\\") == :(@x_str "s\"`\\x\\\$\\")
@test :(x`s`) == :(@x_cmd "s")
@test :(x`s`flag) == :(@x_cmd "s" "flag")
@test :(x`s\`"\x\$\\`) == :(@x_cmd "s`\"\\x\\\$\\")

# Check multiline command literals
@test Expr(:macrocall, GlobalRef(Core, Symbol("@cmd")), LineNumberNode(@__LINE__, Symbol(@__FILE__)), "multiline\ncommand\n") == :```
multiline
command
```

macro julia_cmd(s)
    Meta.quot(Meta.parse(s))
end
@test julia```
if test + test == test
    println(test)
end
```.head === :if

end

# issue 18756
module Mod18756
mutable struct Type
end
end
@test hasmethod(Mod18756.Type, ())

# issue 18002
@test Meta.parse("Foo{T} = Bar{T}") == Expr(:(=), Expr(:curly, :Foo, :T), Expr(:curly, :Bar, :T))

# don't insert push_loc for filename `none` at the top level
let ex = Meta.lower(Main, Meta.parse("""
begin
    x = 1
end"""))
    @test !any(x->(x == Expr(:meta, :push_loc, :none)), ex.args)
end

# Check qualified string macros
Base.r"regex" == r"regex"

module QualifiedStringMacro
module SubModule
macro x_str(x)
    1
end
macro y_cmd(x)
    2
end
end
end

@test QualifiedStringMacro.SubModule.x"" === 1
@test QualifiedStringMacro.SubModule.y`` === 2

let ..(x,y) = x + y
    @test 3 .. 4 === 7
end

# issue #7669
@test Meta.parse("@a(b=1, c=2)") == Expr(:macrocall, Symbol("@a"), LineNumberNode(1, :none), :(b=1), :(c=2))

# issue #19685
let f = function (x; kw...)
            return (x, kw)
        end,
    g = function (x; a = 2)
            return (x, a)
        end
    @test f(1) == (1, pairs(NamedTuple()))
    @test g(1) == (1, 2)
end

# normalization of Unicode symbols (#19464)
let ε=1, μ=2, x=3, î=4, ⋅=5, (-)=6
    # issue #5434 (mu vs micro):
    @test Meta.parse("\u00b5") === Meta.parse("\u03bc")
    @test µ == μ == 2
    # NFC normalization of identifiers:
    @test Meta.parse("\u0069\u0302") === Meta.parse("\u00ee")
    @test î == 4
    # latin vs greek ε (#14751)
    @test Meta.parse("\u025B") === Meta.parse("\u03B5")
    @test ɛ == ε == 1
    # middot char · or · vs math dot operator ⋅ (#25098)
    @test Meta.parse("\u00b7") === Meta.parse("\u0387") === Meta.parse("\u22c5")
    @test (·) == (·) == (⋅) == 5
    # minus − vs hyphen-minus - (#26193)
    @test Meta.parse("\u2212") === Meta.parse("-")
    @test Meta.parse("\u221242") === Meta.parse("-42")
    @test Meta.parse("\u2212 42") == Meta.parse("- 42")
    @test Meta.parse("\u2212x") == Meta.parse("-x")
    @test Meta.parse("x \u2212 42") == Meta.parse("x - 42")
    @test Meta.parse("x \u2212= 42") == Meta.parse("x -= 42")
    @test Meta.parse("100.0e\u22122") === Meta.parse("100.0E\u22122") === Meta.parse("100.0e-2")
    @test Meta.parse("100.0f\u22122") === Meta.parse("100.0f-2")
    @test Meta.parse("0x100p\u22128") === Meta.parse("0x100P\u22128") === Meta.parse("0x100p-8")
    @test (−) == (-) == 6
    # hbar ℏ to ħ - (#48870)
    @test :ℏ === :ħ
end

# issue #8925
let
    global const (c8925, d8925) = (3, 4)
end
@test c8925 == 3 && isconst(@__MODULE__, :c8925)
@test d8925 == 4 && isconst(@__MODULE__, :d8925)

# issue #47168
let t47168 = (;a47168 = 1, b47168 = 2);
    global const (;a47168, b47168) = t47168
    @test a47168 == 1 && isconst(@__MODULE__, :a47168)
    @test b47168 == 2 && isconst(@__MODULE__, :b47168)
end
@test (let x = (;x=1); let (;x) = x; x; end, x; end) == (1, (x = 1,))

# issue #18754: parse ccall as a regular function
@test Meta.parse("ccall([1], 2)[3]") == Expr(:ref, Expr(:call, :ccall, Expr(:vect, 1), 2), 3)
@test Meta.parse("ccall(a).member") == Expr(:., Expr(:call, :ccall, :a), QuoteNode(:member))

# Check that the body of a `where`-qualified short form function definition gets
# a :block for its body
short_where_call = :(f(x::T) where T = T)
@test short_where_call.args[2].head === :block

# `where` with multi-line anonymous functions
let f = function (x::T) where T
            T
        end
    @test f(:x) === Symbol
end

let f = function (x::T, y::S) where T<:S where S
            (T,S)
        end
    @test f(0,1) === (Int,Int)
end

# issue #45506
@test :( function (a) where {B, C} end).args[1] == Expr(:where, Expr(:tuple, :a), :B, :C)
@test (function(::Type{Tuple{A45506, B45506}}) where {A45506 <: Any, B45506 <: Any}
    B45506
end)(Tuple{Int8, Int16}) == Int16

# issue #20541
@test Meta.parse("[a .!b]") == Expr(:hcat, :a, Expr(:call, :.!, :b))

@test Meta.lower(Main, :(a{1} = b)) == Expr(:error, "invalid type parameter name \"1\"")
@test Meta.lower(Main, :(a{2<:Any} = b)) == Expr(:error, "invalid type parameter name \"2\"")

# issue #20653
@test_throws UndefVarError Base.call(::Int) = 1
module Test20653
using Test
struct A
end
call(::A) = 1
const a = A()
@test_throws MethodError a()
@test call(a) === 1
end

# issue #20729
macro m20729()
    ex = Expr(:head)
    resize!(ex.args, 1)
    return ex
end

@test_throws ErrorException Core.eval(@__MODULE__, :(@m20729))
@test Meta.lower(@__MODULE__, :(@m20729)) == Expr(:error, "undefined reference in AST")

macro err20000()
    return Expr(:error, "oops!")
end

@test Meta.lower(@__MODULE__, :(@err20000)) == Expr(:error, "oops!")

# issue #20000
@test Meta.parse("@m(a; b=c)") == Expr(:macrocall, Symbol("@m"), LineNumberNode(1, :none),
                                  Expr(:parameters, Expr(:kw, :b, :c)), :a)

# issue #21054
macro make_f21054(T)
    quote
        $(esc(:f21054))(X::Type{<:$T}) = 1
    end
end
@eval @make_f21054 $Array
@test isa(f21054, Function)
g21054(>:) = >:2
@test g21054(-) == -2

# issue #21168
@test Meta.lower(Main, :(a.[1])) == Expr(:error, "invalid syntax \"a.[1]\"")
@test Meta.lower(Main, :(a.{1})) == Expr(:error, "invalid syntax \"a.{1}\"")

# Issue #21225
let abstr = Meta.parse("abstract type X end")
    @test Meta.parse("abstract type X; end") == abstr
    @test Meta.parse(string("abstract type X", ";"^5, " end")) == abstr
    @test Meta.parse("abstract type X\nend") == abstr
    @test Meta.parse(string("abstract type X", "\n"^5, "end")) == abstr
end
let prim = Meta.parse("primitive type X 8 end")
    @test Meta.parse("primitive type X 8; end") == prim
    @test Meta.parse(string("primitive type X 8", ";"^5, " end")) == prim
    @test Meta.parse("primitive type X 8\nend") == prim
    @test Meta.parse(string("primitive type X 8", "\n"^5, "end")) == prim
end

# issue #21155
@test filter(!isline,
             Meta.parse("module B
                        using ..x,
                              ..y
                    end").args[3].args)[1] ==
      Expr(:using,
           Expr(:., :., :., :x),
           Expr(:., :., :., :y))

@test filter(!isline,
             Meta.parse("module A
                        using .B,
                              .C
                    end").args[3].args)[1] ==
      Expr(:using,
           Expr(:., :., :B),
           Expr(:., :., :C))

# issue #21440
@test Meta.parse("+(x::T,y::T) where {T} = 0") == Meta.parse("(+)(x::T,y::T) where {T} = 0")
@test Meta.parse("a::b::c") == Expr(:(::), Expr(:(::), :a, :b), :c)

# issue #21545
f21545(::Type{<: AbstractArray{T,N} where N}) where T = T
@test f21545(Array{Int8}) === Int8
@test Meta.parse("<:{T} where T") == Expr(:where, Expr(:curly, :(<:), :T), :T)
@test Meta.parse("<:(T) where T") == Expr(:where, Expr(:(<:), :T), :T)
@test Meta.parse("<:{T}(T) where T") == Expr(:where, Expr(:call, Expr(:curly, :(<:), :T), :T), :T)

# issue #21586
macro m21586(x)
    Expr(:kw, esc(x), 42)
end

f21586(; @m21586(a), @m21586(b)) = a + b
@test f21586(a=10) == 52

# issue #21604
@test_nowarn @eval module Test21604
    const Foo = Any
    struct X
        x::Foo
    end
end
@test Test21604.X(1.0) === Test21604.X(1.0)

# issue #20575
@test_throws ParseError Meta.parse("\"a\"x")
@test_throws ParseError Meta.parse("\"a\"begin end")
@test_throws ParseError Meta.parse("\"a\"begin end\"b\"")

# issue #16427
@test_throws ParseError Meta.parse("for i=1:1 end(3)")
@test_throws ParseError Meta.parse("begin end(3)")
@test_throws ParseError Meta.parse("while false end(3)")

# comment 298107224 on pull #21607
module Test21607
    using Test
    const Any = Integer

    # check that X <: Core.Any, not Integer
    mutable struct X; end
    @test supertype(X) === Core.Any

    # check that return type is Integer
    f()::Any = 1.0
    @test f() === 1

    # check that constructor accepts Any
    struct Y
        x
    end
    @test Y(1.0) !== Y(1)

    # check that function default argument type is Any
    g(x) = x
    @test g(1.0) === 1.0

    # check that asserted variable type is Integer
    @test let
        x::Any = 1.0
        x
    end === 1

    # check that unasserted variable type is not Integer
    @test let
        x = 1.0
        x
    end === 1.0
end

# issue #16937
@test Meta.lower(Main, :(f(2, a=1, w=3, c=3, w=4, b=2))) ==
    Expr(:error, "keyword argument \"w\" repeated in call to \"f\"")

let f(x) =
      g(x) = 1
    @test functionloc(f(1))[2] > functionloc(f)[2]
end

# let-bound functions with `where` and static parameters
@test let f()::Int = 2.0
    f()
end === 2
@test let (f(x::T)::Tuple{Int,Any}) where {T} = (3.0, T)
    f("")
end === (3, String)

# operator suffixes
@test Meta.parse("3 +̂ 4") == Expr(:call, :+̂, 3, 4)
@test Meta.parse("3 +̂′ 4") == Expr(:call, :+̂′, 3, 4)
@test Meta.parse("3 +⁽¹⁾ 4") == Expr(:call, :+⁽¹⁾, 3, 4)
@test Meta.parse("3 +₍₀₎ 4") == Expr(:call, :+₍₀₎, 3, 4)
for bad in ('=', '$', ':', "||", "&&", "->", "<:")
    @test_throws ParseError Meta.parse("3 $(bad)⁽¹⁾ 4")
end
@test Base.operator_precedence(:+̂) == Base.operator_precedence(:+)

@test Meta.parse("(x)ᵀ") == Expr(:call, :*, :x, :ᵀ)

# issue #19351
# adding return type decl should not affect parse of function body
@test :(t(abc) = 3).args[2] == :(t(abc)::Int = 3).args[2]

# issue #7314
@test Meta.parse("local x, y = 1, 2") == Expr(:local, Expr(:(=),
                                                      Expr(:tuple, :x, :y),
                                                      Expr(:tuple, 1, 2)))

@test_throws ParseError Meta.parse("[2for i=1:10]")
@test_throws ParseError Meta.parse("[1 for i in 1:2for j in 2]")
@test_throws ParseError Meta.parse("(1 for i in 1:2for j in 2)")
# issue #20441
@test_throws ParseError Meta.parse("[x.2]")
@test_throws ParseError Meta.parse("x.2")
@test Meta.parse("[x;.2]") == Expr(:vcat, :x, 0.2)

# issue #22840
@test Meta.parse("[:a :b]") == Expr(:hcat, QuoteNode(:a), QuoteNode(:b))

# issue #22868
@test_throws ParseError Meta.parse("x@time 2")
@test_throws ParseError Meta.parse("@ time")

# issue #7479
@test Meta.lower(Main, Meta.parse("(true &&& false)")) == Expr(:error, "invalid syntax &false")

# issue #34748
@test Meta.lower(Main, :(&(1, 2))) == Expr(:error, "invalid syntax &(1, 2)")

# if an indexing expression becomes a cat expression, `end` is not special
@test_throws ParseError Meta.parse("a[end end]")
@test_throws ParseError Meta.parse("a[end;end]")
#@test_throws ParseError Meta.parse("a[end;]")  # this is difficult to fix
let a = rand(8), i = 3
    @test a[[1:i-1; i+1:end]] == a[[1,2,4,5,6,7,8]]
end

# issue #18935
@test [begin
          @inbounds for i = 1:10 end
       end for i = 1:5] == fill(nothing, 5)

# issue #18912
@test_throws ParseError Meta.parse("(::)")
@test Meta.parse(":(::)") == QuoteNode(Symbol("::"))
@test_throws ParseError Meta.parse("f(::) = ::")
@test Meta.parse("(::A)") == Expr(Symbol("::"), :A)
@test_throws ParseError Meta.parse("(::, 1)")
@test_throws ParseError Meta.parse("(1, ::)")

# issue #18650
let ex = Meta.parse("maximum(@elapsed sleep(1) for k = 1:10)")
    @test isa(ex, Expr) && ex.head === :call && ex.args[2].head === :generator &&
        ex.args[2].args[1].head === :macrocall
end

# issue #23173
@test_throws ErrorException("invalid module path") eval(:(import $(:.)))

# issue #23234
let
    f = function (x=0)
        x
    end
    @test f() == 0
    @test f(2) == 2
end

# issue #18730
@test Meta.lower(Main, quote
        function f()
            local Int
            x::Int -> 2
        end
    end) == Expr(:error, "local variable Int cannot be used in closure declaration")

# some issues with backquote
# preserve QuoteNode and LineNumberNode
@test eval(Expr(:quote, QuoteNode(Expr(:tuple, 1, Expr(:$, :(1+2)))))) == QuoteNode(Expr(:tuple, 1, 3))
@test eval(Expr(:quote, Expr(:line, Expr(:$, :(1+2))))) === LineNumberNode(3, nothing)
# splicing at the top level should be an error
xs23917 = [1,2,3]
@test_throws ErrorException eval(:(:($(xs23917...))))
let ex2 = eval(:(:(:($$(xs23917...)))))
    @test ex2 isa Expr
    @test_throws ErrorException eval(ex2)
    @test eval(:($(xs23917...),)) == (1,2,3)  # adding a comma gives a tuple
end
# multi-unquote of splice in nested quote
let xs = [:(1+2), :(3+4), :(5+6)]
    ex = quote quote $$(xs...) end end
    @test ex.args[2].args[1].args[2].args[2] == :(3 + 4)
    ex2 = eval(ex)
    @test ex2.args[2:end] == [3,7,11]
end

let x = [3,2,1]
    @test :( $(x...,) ) == (3, 2, 1)
    @test :( $(x...), ) == Expr(:tuple, 3, 2, 1)
end

# issue #23519
@test Meta.parse("@foo[1]") == Meta.parse("@foo([1])")
@test Meta.parse("@foo[1 2; 3 4]") == Meta.parse("@foo([1 2; 3 4])")
@test Meta.parse("@foo[1] + [2]") == Meta.parse("@foo([1]) + [2]")
@test Meta.parse("@foo [1] + [2]") == Meta.parse("@foo([1] + [2])")
@test Meta.parse("@Mdl.foo[1] + [2]") == Meta.parse("@Mdl.foo([1]) + [2]")
@test Meta.parse("@Mdl.foo [1] + [2]") == Meta.parse("@Mdl.foo([1] + [2])")

# issue #24289
module M24289
macro m24289()
    :(global $(esc(:x24289)) = 1)
end
end
M24289.@m24289
@test x24289 === 1

# parsing numbers with _ and .
@test Meta.parse("1_2.3_4") == 12.34
@test_throws ParseError Meta.parse("1._")
@test_throws ParseError Meta.parse("1._5")
@test_throws ParseError Meta.parse("1e.3")
@test_throws ParseError Meta.parse("1e3.")
@test Meta.parse("2e_1") == Expr(:call, :*, 2, :e_1)
# issue #17705
@test Meta.parse("2e3_") == Expr(:call, :*, 2e3, :_)
@test Meta.parse("2e-3_") == Expr(:call, :*, 2e-3, :_)
@test Meta.parse("2e3_\"x\"") == Expr(:call, :*, 2e3, Expr(:macrocall, Symbol("@__str"), LineNumberNode(1, :none), "x"))

# misplaced top-level expressions
@test_throws ErrorException("syntax: \"\$\" expression outside quote") Core.eval(@__MODULE__, Meta.parse("x->\$x"))
@test Meta.lower(@__MODULE__, Expr(:$, :x)) == Expr(:error, "\"\$\" expression outside quote")
@test Meta.lower(@__MODULE__, :(x->import Foo)) == Expr(:error, "\"import\" expression not at top level")
@test Meta.lower(@__MODULE__, :(x->module Foo end)) == Expr(:error, "\"module\" expression not at top level")
@test Meta.lower(@__MODULE__, :(x->struct Foo end)) == Expr(:error, "\"struct\" expression not at top level")
@test Meta.lower(@__MODULE__, :(x->abstract type Foo end)) == Expr(:error, "\"abstract type\" expression not at top level")

# caused by #24538. forms that lower to `call` should wrap with `call` before
# recursively calling expand-forms.
@test [(0,0)... 1] == [0 0 1]
@test Float32[(0,0)... 1] == Float32[0 0 1]

# issue #43960, evaluation order of splatting in `ref`
let a = [], b = [4,3,2,1]
    f() = (push!(a, 1); 2)
    g() = (push!(a, 2); ())
    @test b[f(), g()...] == 3
    @test a == [1,2]
end

# issue #44239
struct KWGetindex end
Base.getindex(::KWGetindex, args...; kws...) = (args, NamedTuple(kws))
let A = KWGetindex(), a = [], b = [4,3,2,1]
    f() = (push!(a, 1); 2)
    g() = (push!(a, 2); ())
    @test A[f(), g()..., k = f()] === ((2,), (k = 2,))
    @test a == [1, 2, 1]
    @test A[var"end"=1] === ((), (var"end" = 1,))
end

@testset "raw_str macro" begin
    @test raw"$" == "\$"
    @test raw"\n" == "\\n"
    @test raw"\t" == "\\t"

    s1 = raw"""
         lorem ipsum\n
         $x = 1$
         """

    s2 = """
         lorem ipsum\\n
         \$x = 1\$
         """

    @test s1 == s2

    # issue #22926
    @test raw"\\" == "\\"
    @test raw"\\\\" == "\\\\"
    @test raw"\"" == "\""
    @test raw"\\\"" == "\\\""
    @test raw"\\x\\" == "\\\\x\\"
    @test raw"x \\\" y" == "x \\\" y"
    @test raw"x \\\ y" == "x \\\\\\ y"
end

@test_throws ParseError("expected \"}\" or separator in arguments to \"{ }\"; got \"V)\"") Meta.parse("f(x::V) where {V) = x")
@test_throws ParseError("expected \"]\" or separator in arguments to \"[ ]\"; got \"1)\"") Meta.parse("[1)")

# issue #9972
@test Meta.lower(@__MODULE__, :(f(;3))) == Expr(:error, "invalid keyword argument syntax \"3\"")

# issue #25055, make sure quote makes new Exprs
function f25055()
    x = quote end
    return x
end
@test f25055() !== f25055()

# issue #25391
@test Meta.parse("0:-1, \"\"=>\"\"") == Meta.parse("(0:-1, \"\"=>\"\")") ==
    Expr(:tuple, Expr(:call, :(:), 0, -1), Expr(:call, :(=>), "", ""))
@test Meta.parse("a => b = c") == Expr(:(=), Expr(:call, :(=>), :a, :b), Expr(:block, LineNumberNode(1, :none), :c))
@test Meta.parse("a = b => c") == Expr(:(=), :a, Expr(:call, :(=>), :b, :c))

# issue #16239, hygiene of rest keyword name
macro foo16239(x)
    :($(esc(:blah))(args...; kwargs...) = $(esc(x)))
end
function bar16239()
    kwargs = 0
    f = @foo16239 kwargs
    f()
end
@test bar16239() == 0

# lowering of <: and >:
let args = (Int, Any)
    @test <:(args...)
    @test >:(reverse(args)...)
end

# issue #25947
let getindex = 0, setindex! = 1, colon = 2, vcat = 3, hcat = 4, hvcat = 5
    a = [10,9,8]
    @test a[2] == 9
    @test 1:2 isa AbstractRange
    a[1] = 1
    @test a[1] == 1
    @test length([1; 2]) == 2
    @test size([0 0]) == (1, 2)
    @test size([1 2; 3 4]) == (2, 2)
end

# issue #25020
@test_throws ParseError Meta.parse("using Colors()")

let ex = Meta.parse("md\"x\"
                     f(x) = x", 1)[1]  # custom string literal is not a docstring
    @test Meta.isexpr(ex, :macrocall)
    @test ex.args[1] === Symbol("@md_str")
    @test length(ex.args) == 3
end

let ex = Meta.parse("@doc raw\"
                     \"
                     f(x) = x")
    @test Meta.isexpr(ex, :macrocall)
    @test ex.args[1] === Symbol("@doc")
    @test length(ex.args) == 4
    @test Meta.isexpr(ex.args[4], :(=))
end

let ex = Meta.parse("@doc raw\"
                     \"

                     f(x) = x", 1)[1]
    @test Meta.isexpr(ex, :macrocall)
    @test ex.args[1] === Symbol("@doc")
    @test length(ex.args) == 3
end

@test Meta.parse("\"x\"
                  # extra line, not a doc string
                  f(x) = x", 1)[1] === "x"
@test Meta.parse("\"x\"

                  f(x) = x", 1)[1] === "x"

# issue #26137
# cases where parens enclose argument lists
@test Meta.parse("-()^2")      == Expr(:call, :^, Expr(:call, :-), 2)
@test Meta.parse("-(x,)^2")    == Expr(:call, :^, Expr(:call, :-, :x), 2)
@test Meta.parse("-(x,;)^2")   == Expr(:call, :^, Expr(:call, :-, Expr(:parameters), :x), 2)
@test Meta.parse("-(;x)^2")    == Expr(:call, :^, Expr(:call, :-, Expr(:parameters, :x)), 2)
@test Meta.parse("-(x,y)^2")   == Expr(:call, :^, Expr(:call, :-, :x, :y), 2)
@test Meta.parse("-(x...)^2")  == Expr(:call, :^, Expr(:call, :-, Expr(:(...), :x)), 2)
@test Meta.parse("-(x...;)^2") == Expr(:call, :^, Expr(:call, :-, Expr(:parameters), Expr(:(...), :x)), 2)
@test Meta.parse("-(x...;)")   == Expr(:call, :-, Expr(:parameters), Expr(:(...), :x))

# cases where parens are just grouping
@test Meta.parse("-(x)^2")     == Expr(:call, :-, Expr(:call, :^, :x, 2))
@test Meta.parse("-(a=1)^2")   == Expr(:call, :-, Expr(:call, :^, Expr(:(=), :a, 1), 2))
@test Meta.parse("-(x;y)^2")   == Expr(:call, :-, Expr(:call, :^, Expr(:block, :x, LineNumberNode(1,:none), :y), 2))
@test Meta.parse("-(;)^2")     == Expr(:call, :^, Expr(:call, :-, Expr(:parameters)), 2)
@test Meta.parse("-(;;;;)^2")  == Expr(:call, :-, Expr(:call, :^, Expr(:block), 2))
@test Meta.parse("-(x;;;)^2")  == Expr(:call, :-, Expr(:call, :^, Expr(:block, :x), 2))
@test Meta.parse("+((1,2))")   == Expr(:call, :+, Expr(:tuple, 1, 2))

@test_throws ParseError("space before \"(\" not allowed in \"+ (\" at none:1") Meta.parse("1 -+ (a=1, b=2)")
# issue #29781
@test_throws ParseError("space before \"(\" not allowed in \"sin. (\" at none:1") Meta.parse("sin. (1)")
# Parser errors for disallowed space contain line numbers
@test_throws ParseError("space before \"[\" not allowed in \"f() [\" at none:2") Meta.parse("\nf() [i]")
@test_throws ParseError("space before \"(\" not allowed in \"f() (\" at none:2") Meta.parse("\nf() (i)")
@test_throws ParseError("space before \".\" not allowed in \"f() .\" at none:2") Meta.parse("\nf() .i")
@test_throws ParseError("space before \"{\" not allowed in \"f() {\" at none:2") Meta.parse("\nf() {i}")
@test_throws ParseError("space before \"m\" not allowed in \"@ m\" at none:2") Meta.parse("\n@ m")
@test_throws ParseError("space before \".\" not allowed in \"a .\" at none:2") Meta.parse("\nusing a .b")
@test_throws ParseError("space before \".\" not allowed in \"a .\" at none:2") Meta.parse("\nusing a .b")
@test_throws ParseError("space before \"(\" not allowed in \"+ (\" at none:2") Meta.parse("\n+ (x, y)")

@test Meta.parse("1 -+(a=1, b=2)") == Expr(:call, :-, 1,
                                           Expr(:call, :+, Expr(:kw, :a, 1), Expr(:kw, :b, 2)))

@test Meta.parse("-(2)(x)") == Expr(:call, :*, Expr(:call, :-,  2), :x)
@test Meta.parse("-(x)y")   == Expr(:call, :*, Expr(:call, :-, :x), :y)
@test Meta.parse("-(x,)y")  == Expr(:call, :*, Expr(:call, :-, :x), :y)
@test Meta.parse("-(f)(x)") == Expr(:call, :-, Expr(:call, :f, :x))
@test Meta.parse("-(2)(x)^2") == Expr(:call, :*, Expr(:call, :-, 2), Expr(:call, :^, :x, 2))
@test Meta.parse("Y <- (x->true)(X)") ==
    Expr(:call, :<, :Y,
         Expr(:call, :-, Expr(:call, Expr(:->, :x, Expr(:block, LineNumberNode(1,:none), true)),
                              :X)))

# issue #27641
@test Meta.parse("√3x")   == Expr(:call, :*, Expr(:call, :√, 3), :x)
@test Meta.parse("2^√3x") == Expr(:call, :^, 2, Expr(:call, :*, Expr(:call, :√, 3), :x))
@test Meta.parse("√2^3")  == Expr(:call, :√, Expr(:call, :^, 2, 3))
@test Meta.parse("-√2")   == Expr(:call, :-, Expr(:call, :√, 2))
@test Meta.parse("√3x^2") == Expr(:call, :*, Expr(:call, :√, 3), Expr(:call, :^, :x, 2))
@test Meta.parse("-3x^2") == Expr(:call, :*, -3, Expr(:call, :^, :x, 2))
@test_throws ParseError Meta.parse("2!3")

# issue #27914
@test Meta.parse("2f(x)")        == Expr(:call, :*, 2, Expr(:call, :f, :x))
@test Meta.parse("f(x)g(x)")     == Expr(:call, :*, Expr(:call, :f, :x), Expr(:call, :g, :x))
@test Meta.parse("2f(x)g(x)")    == Expr(:call, :*, 2, Expr(:call, :f, :x), Expr(:call, :g, :x))
@test Meta.parse("f(x)g(x)h(x)") == Expr(:call, :*, Expr(:call, :f, :x), Expr(:call, :g, :x), Expr(:call, :h, :x))
@test Meta.parse("2(x)")         == Expr(:call, :*, 2, :x)
@test Meta.parse("2(x)y")        == Expr(:call, :*, 2, :x, :y)

@test_throws ParseError Meta.parse("a.: b")
@test Meta.parse("a.:end") == Expr(:., :a, QuoteNode(:end))
@test Meta.parse("a.:catch") == Expr(:., :a, QuoteNode(:catch))
@test Meta.parse("a.end") == Expr(:., :a, QuoteNode(:end))
@test Meta.parse("a.catch") == Expr(:., :a, QuoteNode(:catch))
@test Meta.parse("a.function") == Expr(:., :a, QuoteNode(:function))

# issue #25994
@test Meta.parse("[a\nfor a in b]") == Expr(:comprehension, Expr(:generator, :a, Expr(:(=), :a, :b)))

# issue #27529
let len = 10
    @test [ i for i in 0:len -1 ] == [0:9;]
end

# Module name cannot be a reserved word.
@test_throws ParseError Meta.parse("module module end")

@test Meta.lower(@__MODULE__, :(global true)) == Expr(:error, "invalid syntax in \"global\" declaration")
@test Meta.lower(@__MODULE__, :(let ccall end)) == Expr(:error, "invalid identifier name \"ccall\"")
@test Meta.lower(@__MODULE__, :(cglobal = 0)) == Expr(:error, "invalid assignment location \"cglobal\"")

# issue #26507
@test Meta.parse("@try x") == Expr(:macrocall, Symbol("@try"), LineNumberNode(1,:none), :x)
@test Meta.parse("@catch x") == Expr(:macrocall, Symbol("@catch"), LineNumberNode(1,:none), :x)
@test Meta.parse("@\$x") == Expr(:macrocall, Symbol("@\$"), LineNumberNode(1,:none), :x)

# issue #26717
@test Meta.lower(@__MODULE__, :( :(:) = 2 )) == Expr(:error, "invalid assignment location \":(:)\"")

# issue #27690
# previously, this was allowed since it thought `end` was being used for indexing.
# however the quote should disable that context.
@test_throws ParseError Meta.parse("Any[:(end)]")

# issue #17781
let ex = Meta.lower(@__MODULE__, Meta.parse("
    A = function (s, o...)
        f(a, b) do
        end
    end,
    B = function (s, o...)
        f(a, b) do
        end
    end"))
    @test isa(ex, Expr) && ex.head === :error
    @test ex.args[1] == """
invalid assignment location "function (s, o...)
    # none, line 2
    # none, line 3
    f(a, b) do
        # none, line 4
    end
end\""""
end

let ex = Meta.lower(@__MODULE__, :(function g end = 1))
    @test isa(ex, Expr) && ex.head === :error
    @test ex.args[1] == """
invalid assignment location "function g
end\""""
end


# issue #15229
@test Meta.lower(@__MODULE__, :(function f(x); local x; 0; end)) ==
    Expr(:error, "local variable name \"x\" conflicts with an argument")
@test Meta.lower(@__MODULE__, :(function f(x); begin; local x; 0; end; end)) ==
    Expr(:error, "local variable name \"x\" conflicts with an argument")

# issue #27964
a27964(x) = Any[x for x in []]
@test a27964(0) == Any[]
function b27964(x)
    local y
    let
        local x
        x = 2
        y = x
    end
    return (x, y)
end
@test b27964(8) == (8, 2)
function c27964(x)
    local y
    let x = 2
        y = x
    end
    return (x, y)
end
@test c27964(8) == (8, 2)

# issue #26739
let exc = try Core.eval(@__MODULE__, :(sin.[1])) catch exc ; exc end
    @test exc isa ErrorException
    @test startswith(exc.msg, "syntax: invalid syntax \"sin.[1]\"")
end

# issue #26873
f26873 = 0
try
    include_string(@__MODULE__, """f26873."a" """)
    @test false
catch e
    @test e isa LoadError
    @test e.error isa MethodError
end

@test Meta.lower(@__MODULE__, :(if true; break; end for i = 1:1)) == Expr(:error, "break or continue outside loop")
@test Meta.lower(@__MODULE__, :([if true; break; end for i = 1:1])) == Expr(:error, "break or continue outside loop")
@test Meta.lower(@__MODULE__, :(Int[if true; break; end for i = 1:1])) == Expr(:error, "break or continue outside loop")
@test Meta.lower(@__MODULE__, :([if true; continue; end for i = 1:1])) == Expr(:error, "break or continue outside loop")
@test Meta.lower(@__MODULE__, :(Int[if true; continue; end for i = 1:1])) == Expr(:error, "break or continue outside loop")

@test Meta.lower(@__MODULE__, :(return 0 for i=1:2)) == Expr(:error, "\"return\" not allowed inside comprehension or generator")
@test Meta.lower(@__MODULE__, :([ return 0 for i=1:2 ])) == Expr(:error, "\"return\" not allowed inside comprehension or generator")
@test Meta.lower(@__MODULE__, :(Int[ return 0 for i=1:2 ])) == Expr(:error, "\"return\" not allowed inside comprehension or generator")
@test [ ()->return 42 for i = 1:1 ][1]() == 42
@test Function[ identity() do x; return 2x; end for i = 1:1 ][1](21) == 42

# issue #27155
macro test27155()
    quote
        MyTest27155{Arg} = Tuple{Arg}
        MyTest27155
    end
end
@test @test27155() == (Tuple{T} where T)

# issue #27521
macro test27521(f, x)
    :(($(esc(f)), $x))
end
let ex = Meta.parse("@test27521(2) do y; y; end")
    fex = Expr(:(->), Expr(:tuple, :y), Expr(:block, LineNumberNode(1,:none), :y))
    @test ex == Expr(:do, Expr(:macrocall, Symbol("@test27521"), LineNumberNode(1,:none), 2),
                     fex)
    @test macroexpand(@__MODULE__, ex) == Expr(:tuple, fex, 2)
end

# issue #43018
module M43018
    macro test43018(fn)
        quote $(fn)() end
    end
end
@test :(@M43018.test43018() do; end) == :(M43018.@test43018() do; end)
@test @macroexpand(@M43018.test43018() do; end) == @macroexpand(M43018.@test43018() do; end)
@test @M43018.test43018() do; 43018 end == 43018

# issue #27129
f27129(x = 1) = (@inline; x)
for method in methods(f27129)
    @test Core.Compiler.is_declared_inline(method)
end

# issue #27710
struct Foo27710{T} end
function test27710()
    types(::Foo27710{T}) where T = T
    T = types(Foo27710{Int64}())
end
@test test27710() === Int64

# issue #29064
struct X29064
    X29064::Int
end
@test X29064(1) isa X29064

# issue #27268
function f27268()
    g(col::AbstractArray{<:Real}) = col
end
function f27268_2()
    g(col::AbstractArray{T} where T<:Real) = col
end
@test f27268()([1]) == [1]
@test f27268_2()([1]) == [1]
@test_throws MethodError f27268()([""])
@test_throws MethodError f27268_2()([""])

@test_throws ErrorException("syntax: local variable x cannot be used in closure declaration") @eval begin
    function g27268()
        x = 1
        h(::Val{x}) = 1
    end
end

types27268 = (Int64,Int8)
function h27268()
    function g(::Union{map(t->Array{t,N},types27268)...} where N)
    end
end
@test first(methods(h27268())).sig == Tuple{typeof(h27268()), Union{Array{Int64,N}, Array{Int8,N}} where N}

let val(::Type{Val{X}}) where {X} = X, f
    function f()
        function g(::Val{x->2x})
        end
    end
    @test val(first(methods(f())).sig.parameters[2])(21) == 42
end

# issue #27807
module A27807
macro m()
    quote
        function foo(x::T, y::S) where T<:Number where S<:Number
            return one(T), zero(S)
        end
    end
end
end
@test A27807.@m()(1,1.0) === (1, 0.0)

# issue #27896 / #29429
@test Meta.lower(@__MODULE__, quote
    function foo(a::A, b::B) where {A,B}
        B = eltype(A)
        return convert(B, b)
    end
end) == Expr(:error, "local variable name \"B\" conflicts with a static parameter")
# issue #32620
@test Meta.lower(@__MODULE__, quote
    function foo(a::T) where {T}
        for i = 1:1
            T = 0
        end
    end
end) == Expr(:error, "local variable name \"T\" conflicts with a static parameter")
function f32620(x::T) where T
    local y
    let T = 3
        T = 2
        y = T
    end
    return (T, y)
end
@test f32620(0) === (Int, 2)

# issue #28044
code28044(x) = 10x
begin
    function f28044(::Val{code28044}) where code28044
        code28044(2)
    end
    # make sure this assignment to `code28044` doesn't add an implicit-global
    Val{code28044} where code28044
end
@test f28044(Val(identity)) == 2

# issue #28244
macro foo28244(sym)
    x = :(bar())
    push!(x.args, Expr(sym))
    esc(x)
end
@test @macroexpand(@foo28244(kw)) == Expr(:call, :bar, Expr(:kw))
let x = @macroexpand @foo28244(var"let")
    @test Meta.lower(@__MODULE__, x) == Expr(:error, "malformed expression")
end

# #16356
@test_throws ParseError Meta.parse("0xapi")

# #22523 #22712
@test_throws ParseError Meta.parse("a?b:c")
@test_throws ParseError Meta.parse("a ?b:c")
@test_throws ParseError Meta.parse("a ? b:c")
@test_throws ParseError Meta.parse("a ? b :c")
@test_throws ParseError Meta.parse("?")

# #13079
@test Meta.parse("1<<2*3") == :((1<<2)*3)

# #19987
@test_throws ParseError Meta.parse("try ; catch f() ; end")

# #23076
@test :([1,2;]) == Expr(:vect, Expr(:parameters), 1, 2)

# #24452
@test Meta.parse("(a...)") == Expr(Symbol("..."), :a)

# #19324
@test_throws UndefVarError(:x) eval(:(module M19324
                 x=1
                 for i=1:10
                     x += i
                 end
             end))

# #22314
function f22314()
    i = 0
    for i = 1:10
    end
    i
end
@test f22314() == 0

module M22314
i = 0
for i = 1:10
end
end
@test M22314.i == 0

# #6080
@test Meta.lower(@__MODULE__, :(ccall(:a, Cvoid, (Cint,), &x))) == Expr(:error, "invalid syntax &x")

@test Meta.lower(@__MODULE__, :(f(x) = (y = x + 1; ccall((:a, y), Cvoid, ())))) == Expr(:error, "ccall function name and library expression cannot reference local variables")

@test_throws ParseError Meta.parse("x.'")
@test_throws ParseError Meta.parse("0.+1")

# #24221
@test Meta.isexpr(Meta.lower(@__MODULE__, :(a=_)), :error)

for ex in [:([x=1]), :(T{x=1})]
    @test Meta.lower(@__MODULE__, ex) == Expr(:error, string("misplaced assignment statement in \"", ex, "\""))
end

# issue #28576
@test Meta.isexpr(Meta.parse("1 == 2 ?"), :incomplete)
@test Meta.isexpr(Meta.parse("1 == 2 ? 3 :"), :incomplete)

# issue #28991
eval(Expr(:toplevel,
          Expr(:module, true, :Mod28991,
               Expr(:block,
                    Expr(:export, :Inner),
                    Expr(:abstract, :Inner)))))
@test names(Mod28991) == Symbol[:Inner, :Mod28991]

# issue #28593
macro a28593()
    quote
        abstract type A28593{S<:Real, V<:AbstractVector{S}} end
    end
end

macro b28593()
    quote
        struct B28593{S<:Real, V<:AbstractVector{S}} end
    end
end

macro c28593()
    quote
        primitive type C28593{S<:Real, V<:AbstractVector{S}} 32 end
    end
end

@a28593
@b28593
@c28593

@test A28593.var.name === :S
@test B28593.var.name === :S
@test C28593.var.name === :S

# issue #25955
macro noeffect25955(e)
    return e
end

struct foo25955
end

@noeffect25955 function (f::foo25955)()
    42
end

@test foo25955()() == 42

# issue #28833
macro m28833(expr)
    esc(:(global a28833))
end
@m28833 1+1

# issue #28900
macro foo28900(x)
    quote
        $x
    end
end
f28900(; kwarg) = kwarg
let g = @foo28900 f28900(kwarg = x->2x)
    @test g(10) == 20
end

# issue #26037
x26037() = 10
function test_26037()
    [x26037() for _ in 1:3]
    for x26037 in 1:3
       x26037 += x26037
    end
end
@test test_26037() === nothing  # no UndefVarError

# range and interval operators
@test Meta.parse("1…2") == Expr(:call, :…, 1, 2)
@test Meta.parse("1⁝2") == Expr(:call, :⁝, 1, 2)
@test Meta.parse("1..2") == Expr(:call, :.., 1, 2)
# we don't parse chains of these since the associativity and meaning aren't clear
@test_throws ParseError Meta.parse("1..2..3")

# issue #30048
@test Meta.isexpr(Meta.lower(@__MODULE__, :(for a in b
           c = try
               try
                   d() do
                       if  GC.@preserve c begin
                           end
                       end
                   end
               finally
               end
           finally
           end
       end)), :thunk)

# issue #28506
@test Meta.isexpr(Meta.parse("1,"), :incomplete)
@test Meta.isexpr(Meta.parse("1, "), :incomplete)
@test Meta.isexpr(Meta.parse("1,\n"), :incomplete)
@test Meta.isexpr(Meta.parse("1, \n"), :incomplete)
@test_throws LoadError include_string(@__MODULE__, "1,")
@test_throws LoadError include_string(@__MODULE__, "1,\n")

# issue #30062
let er = Meta.lower(@__MODULE__, quote if false end, b+=2 end)
    @test Meta.isexpr(er, :error)
    @test startswith(er.args[1], "invalid multiple assignment location \"if")
end

# issue #30030
let x = 0
    @test (a=1, b=2, c=(x=3)) == (a=1, b=2, c=3)
    @test x == 3
end

function captured_and_shadowed_sp(x::T) where T
    function g()
        (T,
         let T = 0
             T
         end)
    end
    g()
end
@test captured_and_shadowed_sp(1) === (Int, 0)

function capture_with_conditional_label()
    @goto foo
    x = 1
    if false
        @label foo
    end
    return y->x
end
let f = capture_with_conditional_label()  # should not throw
    @test_throws UndefVarError(:x) f(0)
end

# `_` should not create a global (or local)
f30656(T) = (t, _)::Pair -> t >= T
f30656(10)(11=>1)
@test !isdefined(@__MODULE__, :_)

# issue #30772
function f30772(a::T) where T
    function ()
        function (b::T)
        end
    end
end
let f = f30772(1.0), g = f()
    @test g(1.0) === nothing
    @test_throws MethodError g(1)
end

@test_throws ErrorException("syntax: malformed \"using\" statement")  eval(Expr(:using, :X))
@test_throws ErrorException("syntax: malformed \"import\" statement") eval(Expr(:import, :X))

# eval'ing :const exprs
eval(Expr(:const, :_var_30877))
@test !isdefined(@__MODULE__, :_var_30877)
@test isconst(@__MODULE__, :_var_30877)

# anonymous kw function in value position at top level
f30926 = function (;k=0)
    k
end
@test f30926(k=2) == 2

if false
elseif false
    g30926(x) = 1
end
@test !isdefined(@__MODULE__, :g30926)

@testset "closure conversion in testsets" begin
    p = (2, 3, 4)
    @test p == (2, 3, 4)
    allocs = (() -> @allocated identity(p))()
    @test allocs == 0
end

@test_throws UndefVarError eval(Symbol(""))
@test_throws UndefVarError eval(:(1+$(Symbol(""))))

# issue #31404
f31404(a, b; kws...) = (a, b, values(kws))
@test f31404(+, (Type{T} where T,); optimize=false) === (+, (Type,), (optimize=false,))

# issue #28992
macro id28992(x) x end
@test @id28992(1 .+ 2) == 3
@test Meta.@lower(.+(a,b) = 0) == Expr(:error, "invalid function name \".+\"")
@test Meta.@lower((.+)(a,b) = 0) == Expr(:error, "invalid function name \"(.+)\"")
let m = @__MODULE__
    @test Meta.lower(m, :($m.@id28992(.+(a,b) = 0))) == Expr(:error, "invalid function name \"$(nameof(m)).:.+\" around $(@__FILE__):$(@__LINE__)")
    @test Meta.lower(m, :($m.@id28992((.+)(a,b) = 0))) == Expr(:error, "invalid function name \"(.$(nameof(m)).+)\" around $(@__FILE__):$(@__LINE__)")
end
@test @id28992([1] .< [2] .< [3]) == [true]
@test @id28992(2 ^ -2) == 0.25
@test @id28992(2 .^ -2) == 0.25

# issue #32121
@test @id28992((a=1, b=2)) === (a=1, b=2)
a32121 = 8
b32121 = 9
@test @id28992((a32121=a32121, b32121=b32121)) === (a32121=8, b32121=9)

# issue #31596
f31596(x; kw...) = x
@test f31596((a=1,), b = 1.0) === (a=1,)

# issue #32325
let
    struct a32325 end
    a32325(x) = a32325()
end
@test a32325(0) === a32325()

@test Meta.lower(Main, :(struct A; A() = new{Int}(); end)) == Expr(:error, "too many type parameters specified in \"new{...}\"")
@test Meta.lower(Main, :(struct A{T, S}; A() = new{Int}(); end)) == Expr(:error, "too few type parameters specified in \"new{...}\"")

# issue #32467
let f = identity(identity() do
                 x = 0
                 @inbounds for i = 1:2
                     x += i
                 end
                 x
                 end)
    @test f() == 3
end

# issue #32499
x32499 = begin
    struct S32499
        function S32499(; x=1)
            x
        end
    end
    S32499(x=2)
end
@test x32499 == 2

# issue #32626
@test Meta.parse("'a'..'b'") == Expr(:call, :(..), 'a', 'b')
@test Meta.parse(":a..:b") == Expr(:call, :(..), QuoteNode(:a), QuoteNode(:b))

# Non-standard identifiers (PR #32408)
@test Meta.parse("var\"#\"") === Symbol("#")
@test Meta.parse("var\"true\"") === Symbol("true")
@test Meta.parse("var\"false\"") === Symbol("false")
@test_throws ParseError Meta.parse("var\"#\"x") # Reject string macro-like suffix
@test_throws ParseError Meta.parse("var \"#\"")
@test_throws ParseError Meta.parse("var\"for\" i = 1:10; end")
# A few cases which would be ugly to deal with if var"#" were a string macro:
@test Meta.parse("var\"#\".var\"a-b\"") == Expr(:., Symbol("#"), QuoteNode(Symbol("a-b")))
@test Meta.parse("export var\"#\"") == Expr(:export, Symbol("#"))
@test Base.remove_linenums!(Meta.parse("try a catch var\"#\" b end")) ==
      Expr(:try, Expr(:block, :a), Symbol("#"), Expr(:block, :b))
@test Meta.parse("(var\"function\" = 1,)") == Expr(:tuple, Expr(:(=), Symbol("function"), 1))
# Non-standard identifiers require parens for string interpolation
@test Meta.parse("\"\$var\\\"#\\\"\"") == Expr(:string, :var, "\"#\"")
@test Meta.parse("\"\$(var\"#\")\"") == Expr(:string, Symbol("#"))
# Stream positioning after parsing var
@test Meta.parse("var'", 1, greedy=false) == (:var, 4)

# quoted names in import (#33158)
@test Meta.parse("import Base.:+") == :(import Base.+)
@test Meta.parse("import Base.Foo.:(==).bar") == :(import Base.Foo.==.bar)

# issue #33135
@test_warn "declares type variable C1 but does not use it" @eval function f33135(x::T) where {C1, T}
    let C1 = 1, C2 = 2
        C1
    end
end
@test f33135(0) == 1

# issue #33227
@test Meta.isexpr(Meta.lower(Main, :((@label a; @goto a))), :thunk)

# issue #33250
@test Meta.lower(Main, :(f(b=b...))) == Expr(:error, "\"...\" expression cannot be used as keyword argument value")
@test Meta.lower(Main, :(f(;a=a,b=b...))) == Expr(:error, "\"...\" expression cannot be used as keyword argument value")
@test Meta.lower(Main, :((a=a,b=b...))) == Expr(:error, "\"...\" expression cannot be used as named tuple field value")
@test Meta.lower(Main, :(f(;a...,b...)=0)) == Expr(:error, "invalid \"...\" on non-final keyword argument")
@test Meta.lower(Main, :(f(;a...,b=0)=0)) == Expr(:error, "invalid \"...\" on non-final keyword argument")

# issue #31547
@test Meta.lower(Main, :(a := 1)) == Expr(:error, "unsupported assignment operator \":=\"")

# issue #33841
let a(; b) = b
    @test a(b=3) == 3
end

# issue #33987
@test_deprecated eval(quote
    # This syntax is deprecated. This test should be removed when the
    # deprecation is.
    f33987(args::(Vararg{Any, N} where N); kwargs...) = args
    @test f33987(1,2,3) === (1,2,3)
end)

macro id_for_kwarg(x); x; end
Xo65KdlD = @id_for_kwarg let x = 1
    function f(; x)
        x
    end
end
@test_throws UndefKeywordError(:x) Xo65KdlD()
i0xb23hG = @id_for_kwarg let x = 1
    function f(; x=2)
        x
    end
end
@test i0xb23hG() == 2
@test i0xb23hG(x=10) == 10

accepts__kwarg(;z1) = z1
@test (@id_for_kwarg let z1 = 41; accepts__kwarg(; z1); end) == 41

@test @eval let
    (z,)->begin
        $(Expr(:inbounds, true))
        $(Expr(:inbounds, :pop))
    end
    pop = 1
end == 1

# issue #29982
@test Meta.parse("'a'") == 'a'
@test Meta.parse("'\U0061'") == 'a'
@test_parseerror("''", "invalid empty character literal")
@test_parseerror("'abc'", "character literal contains multiple characters")

# optional soft scope: #28789, #33864

@test @eval begin
    $(Expr(:softscope, true))
    x28789 = 0   # new global included in same expression
    for i = 1:2
        x28789 += i
    end
    x28789
end == 3

y28789 = 1  # new global defined in separate top-level input
@eval begin
    $(Expr(:softscope, true))
    for i = 1:10
        y28789 += i
    end
end
@test y28789 == 56

@eval begin
    $(Expr(:softscope, true))
    for i = 10:10
        z28789 = i
    end
    @test z28789 == 10
    z28789 = 0  # new global assigned after loop but in same soft scope
end

@eval begin
    $(Expr(:softscope, true))
    let y28789 = 0  # shadowing with let
        y28789 = 1
    end
end
@test y28789 == 56

@eval begin
    $(Expr(:softscope, true))
    let
        y28789 = -8  # let is always a hard scope
    end
end
@test y28789 == 56

@eval begin
    $(Expr(:softscope, true))
    for y28789 in 0:0
        for x in 2:2
            for y in 3:3
                z28789 = 42  # assign to global despite several loops
            end
        end
    end
end
@test z28789 == 42

@eval begin
    $(Expr(:softscope, true))
    let x = 0
        ww28789 = 88  # not global
        let y = 3
            ww28789 = 89
        end
        @test ww28789 == 89
    end
end
@test !@isdefined(ww28789)

@eval begin
    $(Expr(:softscope, true))
    for x = 0
        ww28789 = 88  # not global
        for y = 3
            ww28789 = 89
        end
        @test ww28789 == 89
    end
end
@test !@isdefined(ww28789)

@eval begin
    $(Expr(:softscope, true))
    function f28789()
        z28789 = 43
    end
    f28789()
end
@test z28789 == 42

# issue #38650, `struct` should always be a hard scope
f38650() = 0
@eval begin
    $(Expr(:softscope, true))
    struct S38650
        f38650() = 1
    end
end
@test f38650() == 0

# issue #37126
@test isempty(Test.collect_test_logs() do
    include_string(@__MODULE__, """
        function foo37126()
            f(lhs::Integer, rhs::Integer) = nothing
            f(lhs::Integer, rhs::AbstractVector{<:Integer}) = nothing
            return f
        end
        struct Bar37126{T<:Real, P<:Real} end
        """)
    end[1])

# issue #34673
# check that :toplevel still returns a value when nested inside something else
@test eval(Expr(:block, 0, Expr(:toplevel, 43))) == 43

# issue #16594
@test Meta.parse("@x a + \nb") == Meta.parse("@x a +\nb")
@test [1 +
       1] == [2]
@test [1 +1] == [1 1]

@testset "issue #16594" begin
    # note for the macro tests, order is important
    # because the line number is included as part of the expression
    # (i.e. both macros must start on the same line)
    @test :(@test((1+1) == 2)) == :(@test 1 +
                                          1 == 2)
    @test :(@x 1 +1 -1) == :(@x(1, +1, -1))
    @test :(@x 1 + 1 -1) == :(@x(1+1, -1))
    @test :(@x 1 + 1 - 1) == :(@x(1 + 1 - 1))
    @test :(@x(1 + 1 - 1)) == :(@x 1 +
                                   1 -
                                   1)
    @test :(@x(1 + 1 + 1)) == :(@x 1 +
                                   1 +
                                   1)
    @test :([x .+
              y]) == :([x .+ y])
end

# line break in : expression disallowed
@test_throws Meta.ParseError Meta.parse("[1 :\n2] == [1:2]")

# added ⟂ to operator precedence (#24404)
@test Meta.parse("a ⟂ b ⟂ c") == Expr(:comparison, :a, :⟂, :b, :⟂, :c)
@test Meta.parse("a ⟂ b ∥ c") == Expr(:comparison, :a, :⟂, :b, :∥, :c)

# issue 39350
@testset "binary ⫪ and ⫫" begin
    @test Meta.parse("a ⫪ b") == Expr(:call, :⫪, :a, :b)
    @test Meta.parse("a ⫫ b") == Expr(:call, :⫫, :a, :b)
end

# issue 45962
@testset "binary ⭄, ⥺, ⭃, and ⥷" begin
    @test Meta.parse("a ⭄ b") == Expr(:call, :⭄, :a, :b)
    @test Meta.parse("a ⥺ b") == Expr(:call, :⥺, :a, :b)
    @test Meta.parse("a ⭃ b") == Expr(:call, :⭃, :a, :b)
    @test Meta.parse("a ⥷ b") == Expr(:call, :⥷, :a, :b)
end

# only allow certain characters after interpolated vars (#25231)
@test Meta.parse("\"\$x෴  \"",raise=false) == Expr(:error, "interpolated variable \$x ends with invalid character \"෴\"; use \"\$(x)\" instead.")
@test Base.incomplete_tag(Meta.parse("\"\$foo", raise=false)) === :string

@testset "issue #30341" begin
    @test Meta.parse("x .~ y") == Expr(:call, :.~, :x, :y)
    # Ensure dotting binary doesn't break dotting unary
    @test Meta.parse(".~[1,2]") == Expr(:call, :.~, Expr(:vect, 1, 2))
end

@testset "operator precedence correctness" begin
    ops = map(Symbol, split("= => || && --> < <| |> : + * // << ^ :: ."))
    for f in ops, g in ops
        f == g && continue
        pf = Base.operator_precedence(f)
        pg = Base.operator_precedence(g)
        @test pf != pg
        expr = Meta.parse("x$(f)y$(g)z")
        @test expr == Meta.parse(pf > pg ? "(x$(f)y)$(g)z" : "x$(f)(y$(g)z)")
    end
end

# issue 34498
@testset "macro calls @foo{...}" begin
    @test :(@foo{}) == :(@foo {})
    @test :(@foo{bar}) == :(@foo {bar})
    @test :(@foo{bar,baz}) == :(@foo {bar,baz})
    @test :(@foo{bar}(baz)) == :((@foo{bar})(baz))
    @test :(@foo{bar}{baz}) == :((@foo{bar}){baz})
    @test :(@foo{bar}[baz]) == :((@foo{bar})[baz])
    @test :(@foo{bar} + baz) == :((@foo{bar}) + baz)
end

@testset "issue #34650" begin
    for imprt in [:using, :import]
        @test Meta.isexpr(Meta.parse("$imprt A, B"), imprt)
        @test Meta.isexpr(Meta.parse("$imprt A: x, y, z"), imprt)

        err = Expr(
            :error,
            "\":\" in \"$imprt\" syntax can only be used when importing a single module. " *
            "Split imports into multiple lines."
        )
        ex = Meta.parse("$imprt A, B: x, y", raise=false)
        @test ex == err

        ex = Meta.parse("$imprt A: x, B: y", raise=false)
        @test ex == err
    end
end

# Syntax desugaring pass errors contain line numbers
@test Meta.lower(@__MODULE__, Expr(:block, LineNumberNode(101, :some_file), :(f(x,x)=1))) ==
    Expr(:error, "function argument name not unique: \"x\" around some_file:101")

@test Meta.lower(@__MODULE__, Expr(:block, LineNumberNode(102, :some_file), :(function f(x) where T where T; x::T; end))) ==
    Expr(:error, "function static parameter name not unique: \"T\" around some_file:102")

@test Meta.lower(@__MODULE__, Expr(:block, LineNumberNode(103, :some_file), :(function f(t) where t; x; end))) ==
    Expr(:error, "function argument and static parameter name not distinct: \"t\" around some_file:103")

# Ensure file names don't leak between `eval`s
eval(LineNumberNode(11, :incorrect_file))
let exc = try eval(:(f(x,x)=1)) catch e ; e ; end
    @test !occursin("incorrect_file", exc.msg)
end

# issue #34967
@test_throws LoadError("string", 2, ErrorException("syntax: invalid UTF-8 sequence")) include_string(@__MODULE__,
                                      "x34967 = 1\n# Halloa\xf5b\nx34967 = 2")
@test x34967 == 1
@test_throws LoadError("string", 1, ErrorException("syntax: invalid UTF-8 sequence")) include_string(@__MODULE__,
                                      "x\xf5 = 3\n# Halloa\xf5b\nx34967 = 4")
@test_throws LoadError("string", 3, ErrorException("syntax: invalid UTF-8 sequence")) include_string(@__MODULE__,
                                      """
                                      # line 1
                                      # line 2
                                      # Hello\xf5b
                                      x34967 = 6
                                      """)

@test Meta.parse("aa\u200b_", raise=false) ==
    Expr(:error, "invisible character \\u200b near column 3")
@test Meta.parse("aa\UE0080", raise=false) ==
    Expr(:error, "invalid character \"\Ue0080\" near column 3")

# issue #31238
a31238, b31238 = let x
    return 1
end
@test !@isdefined(a31238) && !@isdefined(b31238)
@test @eval((a31238, b31238) = let x
    return 1
end) === 1

# issue #35201
h35201(x; k=1) = (x, k)
f35201(c) = h35201((;c...), k=true)
@test f35201(Dict(:a=>1,:b=>3)) === ((a=1,b=3), true)

# issue #44343
f44343(;kw...) = NamedTuple(kw)
@test f44343(u = (; :a => 1)) === (u = (; :a => 1),)

@testset "issue #34544/35367/35429" begin
    # Test these evals shouldn't segfault
    eval(Expr(:call, :eval, Expr(:quote, Expr(:module, true, :bar1, Expr(:block)))))
    eval(Expr(:module, true, :bar2, Expr(:block)))
    eval(Expr(:quote, Expr(:module, true, :bar3, Expr(:quote))))
    @test_throws ErrorException eval(Expr(:call, :eval, Expr(:quote, Expr(:module, true, :bar4, Expr(:quote)))))
    @test_throws ErrorException eval(Expr(:module, true, :bar5, Expr(:foo)))
    @test_throws ErrorException eval(Expr(:module, true, :bar6, Expr(:quote)))

    #35429
    @test_throws ErrorException eval(Expr(:thunk, x->x+9))
    @test_throws ErrorException eval(Expr(:thunk, Meta.parse("x=17")))
    @test_throws ErrorException eval(Expr(:thunk, Meta.parse("17")))
end

# issue #35391
macro a35391(b)
    :(GC.@preserve ($(esc(b)),) )
end
@test @a35391(0) === (0,)

# global declarations from the top level are not inherited by functions.
# don't allow such a declaration to override an outer local, since it's not
# clear what it should do.
@test Meta.lower(Main, :(let
                           x = 1
                           let
                             global x
                           end
                         end)) == Expr(:error, "`global x`: x is a local variable in its enclosing scope")
# note: this `begin` block must be at the top level
_temp_33553 = begin
    global _x_this_remains_undefined
    let
        local _x_this_remains_undefined = 2
        _x_this_remains_undefined
    end
end
@test _temp_33553 == 2
@test !@isdefined(_x_this_remains_undefined)

# lowering of adjoint
@test (1 + im)' == 1 - im
x = let var"'"(x) = 2x
    3'
end
@test x == 6

# issue #36196
@test_throws ParseError("\"for\" at none:1 expected \"end\", got \")\"") Meta.parse("(for i=1; println())")
@test_throws ParseError("\"try\" at none:1 expected \"end\", got \")\"") Meta.parse("(try i=1; println())")

# issue #36272
macro m36272()
    :((a, b=1) -> a*b)
end
@test @m36272()(1) == 1

# issue #37134
macro m37134()
    :(x :: Int -> 62)
end
@test @m37134()(1) == 62
@test_throws MethodError @m37134()(1.0) == 62

macro n37134()
    :($(esc(Expr(:tuple, Expr(:..., :x))))->$(esc(:x)))
end
@test @n37134()(2,1) === (2,1)

@testset "unary ± and ∓" begin
    @test Meta.parse("±x") == Expr(:call, :±, :x)
    @test Meta.parse("∓x") == Expr(:call, :∓, :x)
end

@testset "test .<: and .>:" begin
    tmp = [Int, Float64, String, Bool] .<: Union{Int, String}
    @test tmp == Bool[1, 0, 1, 0]

    tmp = [Int, Float64, String, Bool] .>: [Int, Float64, String, Bool]
    @test tmp == Bool[1, 1, 1, 1]

    tmp = @. [Int, Float64, String, Bool] <: Union{Int, String}
    @test tmp == Bool[1, 0,1, 0]

    @test (Int .<: [Integer] .<: [Real]) == [true]
end

@test :(a <-- b <-- c) == Expr(:call, :<--, :a, Expr(:call, :<--, :b, :c))
@test :(a .<-- b.<--c) == Expr(:call, :.<--, :a, Expr(:call, :.<--, :b, :c))
@test :(a<-->b<-->c) == Expr(:call, :<-->, :a, Expr(:call, :<-->, :b, :c))
@test :(a.<-->b .<--> c) == Expr(:call, :.<-->, :a, Expr(:call, :.<-->, :b, :c))
@test :(a --> b --> c) == Expr(:-->, :a, Expr(:-->, :b, :c))
@test :(a --> b.-->c) == Expr(:-->, :a, Expr(:call, :.-->, :b, :c))
let (-->) = (+)
    @test (40 --> 2) == 42
end
@test_throws ParseError("invalid operator \"<---\"") Meta.parse("1<---2")
@test_throws ParseError("invalid operator \".<---\"") Meta.parse("1 .<--- 2")
@test_throws ParseError("invalid operator \"--\"") Meta.parse("a---b")
@test_throws ParseError("invalid operator \".--\"") Meta.parse("a.---b")

# issue #37228
# NOTE: the `if` needs to be at the top level
if isodd(1) && all(iseven(2) for c in ())
    @test true
else
    @test false
end

@test :(a +ꜝ b) == Expr(:call, :+ꜝ, :a, :b)

function ncalls_in_lowered(ex, fname)
    lowered_exprs = Meta.lower(Main, ex).args[1].code
    return count(lowered_exprs) do ex
        Meta.isexpr(ex, :call) && ex.args[1] == fname
    end
end

@testset "standalone .op" begin
    @test :(.+) == Expr(:., :+)
    @test :(map(.-, a)) == Expr(:call, :map, Expr(:., :-), :a)

    @test ncalls_in_lowered(:(.*), GlobalRef(Base, :BroadcastFunction)) == 1
    @test ncalls_in_lowered(:((.^).(a, b)), GlobalRef(Base, :broadcasted)) == 1
    @test ncalls_in_lowered(:((.^).(a, b)), GlobalRef(Base, :BroadcastFunction)) == 1
    @test ncalls_in_lowered(:((.+)(a, b .- (.^)(c, 2))), GlobalRef(Base, :broadcasted)) == 3
    @test ncalls_in_lowered(:((.+)(a, b .- (.^)(c, 2))), GlobalRef(Base, :materialize)) == 1
    @test ncalls_in_lowered(:((.+)(a, b .- (.^)(c, 2))), GlobalRef(Base, :BroadcastFunction)) == 0
end

# issue #37656
@test :(if true 'a' else 1 end) == Expr(:if, true, quote 'a' end, quote 1 end)

# issue #37664
@test_throws ParseError("extra token \"b\" after end of expression") Meta.parse("a b")
@test_throws ParseError("extra token \"b\" after end of expression") Meta.parse("a#==#b")
@test_throws ParseError("extra token \"b\" after end of expression") Meta.parse("a #==#b")
@test_throws ParseError("extra token \"b\" after end of expression") Meta.parse("a#==# b")

@test_throws ParseError("extra token \"2\" after end of expression") Meta.parse("1 2")
@test_throws ParseError("extra token \"2\" after end of expression") Meta.parse("1#==#2")
@test_throws ParseError("extra token \"2\" after end of expression") Meta.parse("1 #==#2")
@test_throws ParseError("extra token \"2\" after end of expression") Meta.parse("1#==# 2")

@test size([1#==#2#==#3]) == size([1 2 3])
@test size([1#==#2#==#3]) == size([1	2	3]) # tabs
@test size([1#==#2#==#3]) == size([1	2 3]) # tabs and spaces
@test size([1#==#2#==#3]) == size([1 2	3]) # tabs and spaces
@test [zeros(Int,2,2)#==#[1;2]
       [3#==#4]#==#5]          == [zeros(Int,2,2) [1; 2]
                                   [3 4]          5     ] == [0 0 1
                                                              0 0 2
                                                              3 4 5]

@test Meta.parse("for x in 1:10 g(x) end") ==
  Meta.parse("for#==#x#==#in#==#1:10#==#g(x)#==#end")
@test Meta.parse("(f->f(1))() do x x+1 end") ==
  Meta.parse("(f->f(1))()#==#do#==#x#==#x+1#==#end")
@test Meta.parse("while i < 10 i += 1 end") ==
  Meta.parse("while#==#i#==#<#==#10#==#i#==#+=#==#1#==#end")
@test Meta.parse("begin x=1 end") == Meta.parse("begin#==#x=1#==#end")
@test Meta.parse("if x<y x+1 elseif y>0 y+1 else z end") ==
  Meta.parse("if#==#x<y#==#x+1#==#elseif#==#y>0#==#y+1#==#else#==#z#==#end")
@test Meta.parse("function(x) x end") == Meta.parse("function(x)#==#x#==#end")
@test Meta.parse("a ? b : c") == Meta.parse("a#==#?#==#b#==#:#==#c")
@test_throws ParseError("space before \"(\" not allowed in \"f (\" at none:1") begin
  Meta.parse("f#==#(x)=x")
end
@test Meta.parse("try f() catch e g() finally h() end") ==
  Meta.parse("try#==#f()#==#catch#==#e#==#g()#==#finally#==#h()#==#end")
@test Meta.parse("@m a b") == Meta.parse("@m#==#a#==#b")

# issue #37540
macro m37540()
    quote
        x = 1
        :($x)
    end
end
@test @m37540() == 1

# issue #37890
struct A37890{A, B}
    a
    b
    A37890(args::Tuple) = return new{typeof.(args)...}(args...)
end
@test A37890((1, "")) isa A37890{Int, String}
@test_throws ErrorException A37890((1,1,1))
@test_throws TypeError A37890((1,))

struct B37890{A, B}
    a
    b
    B37890(a, b) = new{Int, ()..., Int8}(a, b)
end
@test B37890(1.0, 2.0f0) isa B37890{Int, Int8}

# import ... as
@test_throws ParseError("invalid syntax \"using A as ...\"") Meta.parse("using A as B")
@test_throws ParseError("invalid syntax \"using A.b as ...\"") Meta.parse("using A.b as B")
@test_throws ParseError("invalid syntax \"using A.b as ...\"") Meta.parse("using X, A.b as B")
@test_throws ParseError("invalid syntax \"import A as B:\"") Meta.parse("import A as B: c")
@test_throws ParseError("invalid syntax \"import A.b as B:\"") Meta.parse("import A.b as B: c")

module TestImportAs
using Test

module Mod
const x = 1
global maybe_undef, always_undef
export always_undef
def() = (global maybe_undef = 0)
func(x) = 2x + 1

macro mac(x)
    :($(esc(x)) + 1)
end
end

module Mod2
import ..Mod.x as x_from_mod
import ..Mod.x as x_from_mod2
const y = 2

export x_from_mod2
end

import .Mod: x as x2

@test x2 == 1
@test !@isdefined(x)

module_names = names(@__MODULE__; all=true, imported=true)
@test :x2 ∈ module_names
@test :x ∉ module_names

import .Mod2.y as y2

@test y2 == 2
@test !@isdefined(y)

@test_throws ErrorException eval(:(import .Mod.x as (a.b)))

import .Mod.maybe_undef as mu
@test_throws UndefVarError mu
Mod.def()
@test mu === 0

module Mod3
using ..Mod: func as f
using ..Mod
end
@test Mod3.f(10) == 21
@test !isdefined(Mod3, :func)
@test_throws ErrorException("invalid method definition in Mod3: function Mod3.f must be explicitly imported to be extended") Core.eval(Mod3, :(f(x::Int) = x))
@test !isdefined(Mod3, :always_undef) # resolve this binding now in Mod3
@test_throws ErrorException("invalid method definition in Mod3: exported function Mod.always_undef does not exist") Core.eval(Mod3, :(always_undef(x::Int) = x))
@test_throws ErrorException("cannot assign a value to imported variable Mod.always_undef from module Mod3") Core.eval(Mod3, :(const always_undef = 3))
@test_throws ErrorException("cannot assign a value to imported variable Mod3.f") Core.eval(Mod3, :(const f = 3))
@test_throws ErrorException("cannot declare Mod.maybe_undef constant; it already has a value") Core.eval(Mod, :(const maybe_undef = 3))

z = 42
import .z as also_z
@test also_z == 42

import .Mod.@mac as @m
@test @m(3) == 4

@test_throws ErrorException eval(:(import .Mod.@mac as notmacro))
@test_throws ErrorException eval(:(import .Mod.func as @notmacro))
@test_throws ErrorException eval(:(using .Mod: @mac as notmacro))
@test_throws ErrorException eval(:(using .Mod: func as @notmacro))

import .Mod2.x_from_mod

@test @isdefined(x_from_mod)
@test x_from_mod == Mod.x

using .Mod2

@test_nowarn @eval x_from_mod2
@test @isdefined(x_from_mod2)
@test x_from_mod2 == x_from_mod == Mod.x
end

import .TestImportAs.Mod2 as M2
@test !@isdefined(Mod2)
@test M2 === TestImportAs.Mod2

@testset "unicode modifiers after '" begin
    @test Meta.parse("a'ᵀ") == Expr(:call, Symbol("'ᵀ"), :a)
    @test Meta.parse("a'⁻¹") == Expr(:call, Symbol("'⁻¹"), :a)
    @test Meta.parse("a'ᵀb") == Expr(:call, :*, Expr(:call, Symbol("'ᵀ"), :a), :b)
    @test Meta.parse("a'⁻¹b") == Expr(:call, :*, Expr(:call, Symbol("'⁻¹"), :a), :b)
end

@testset "issue #37393" begin
    @test remove_linenums!(:(for outer i = 1:3; end)) == Expr(:for, Expr(:(=), Expr(:outer, :i), :(1:3)), :(;;))
    i = :i
    @test remove_linenums!(:(for outer $i = 1:3; end)) == Expr(:for, Expr(:(=), Expr(:outer, :i), :(1:3)), :(;;))
    @test remove_linenums!(:(for outer = 1:3; end)) == Expr(:for, Expr(:(=), :outer, :(1:3)), :(;;))
    # TIL that this is possible
    for outer $ i = 1:3
        @test 1 $ 2 in 1:3
    end

    # 😭
    @test Meta.isexpr(Meta.parse("""
        [i for i
        in 1:3]"""), :comprehension)
    @test Meta.isexpr(Meta.parse("""
        [i for outer
        in 1:3]"""), :comprehension)
    @test Meta.isexpr(Meta.parse("""
        [i for outer
        i in 1:3]"""), :comprehension)
    @test Meta.isexpr(Meta.parse("""
        f(i for i
        in 1:3)""").args[2], :generator)
    @test_throws Meta.ParseError Meta.parse("""
        for i
            in 1:3
        end""")
end

# PR #37973
@test Meta.parse("1¦2⌿3") == Expr(:call, :¦, 1, Expr(:call, :⌿, 2, 3))

@testset "slurp in assignments" begin
    res = begin x, y, z... = 1:7 end
    @test res == 1:7
    @test x == 1 && y == 2
    @test z == Vector(3:7)

    res = begin x, y, z... = [1, 2] end
    @test res == [1, 2]
    @test x == 1 && y == 2
    @test z == Int[]

    x = 1
    res = begin x..., = x end
    @test res == 1
    @test x == 1

    x, y, z... = 1:7
    res = begin y, z, x... = z..., x, y end
    @test res == ((3:7)..., 1, 2)
    @test y == 3
    @test z == 4
    @test x == ((5:7)..., 1, 2)

    res = begin x, _, y... = 1, 2 end
    @test res == (1, 2)
    @test x == 1
    @test y == ()

    res = begin x, y... = 1 end
    @test res == 1
    @test x == 1
    @test y == Iterators.rest(1, nothing)

    res = begin x, y, z... = 1, 2, 3:5 end
    @test res == (1, 2, 3:5)
    @test x == 1 && y == 2
    @test z == (3:5,)

    @test Meta.isexpr(Meta.@lower(begin a, b..., c... = 1, 2, 3 end), :error)

    @test_throws BoundsError begin x, y, z... = 1:1 end
    @test_throws BoundsError begin x, y, _, z... = 1, 2 end

    car((a, d...)) = a
    cdr((a, d...)) = d
    @test car(1:3) == 1
    @test cdr(1:3) == [2, 3]

    @test begin a, b = (;c = 3, d = 4) end === (c = 3, d = 4)
    @test begin a, b, c = (x = "", y = 2.0, z = 1) end === (x = "", y = 2.0, z = 1)
    a, b, c = (x = "", y = 2.0, z = 1)
    @test a === ""
    @test b === 2.0
    @test c === 1
    @test begin a, b... = (x = "", y = 2.0, z = 1) end === (x = "", y = 2.0, z = 1)
    a, b... = (x = "", y = 2.0, z = 1)
    @test b === (y = 2.0, z = 1)
    let t = (x = "", y = 1, z = 3.0)
        _, a, b = t
        @test a === 1
        @test b === 3.0
        a, b... = t
        @test a === ""
        @test b === (y = 1, z = 3.0)
    end
end

@testset "issue #33460" begin
    err = Expr(:error, "more than one semicolon in argument list")
    @test Meta.lower(Main, :(f(a; b=1; c=2) = 2))  == err
    @test Meta.lower(Main, :(f( ; b=1; c=2)))      == err
    @test Meta.lower(Main, :(f(a; b=1; c=2)))      == err
    @test Meta.lower(Main, :(f(a; b=1, c=2; d=3))) == err
    @test Meta.lower(Main, :(f(a; b=1; c=2, d=3))) == err
    @test Meta.lower(Main, :(f(a; b=1; c=2; d=3))) == err
end

@test eval(Expr(:if, Expr(:block, Expr(:&&, true, Expr(:call, :(===), 1, 1))), 1, 2)) == 1

# issue #38386
macro m38386()
    fname = :f38386
    :(function $(esc(fname)) end)
end
@m38386
@test isempty(methods(f38386))

@testset "all-underscore varargs on the rhs" begin
    @test ncalls_in_lowered(quote _..., = a end, GlobalRef(Base, :rest)) == 0
    @test ncalls_in_lowered(quote ___..., = a end, GlobalRef(Base, :rest)) == 0
    @test ncalls_in_lowered(quote a, _... = b end, GlobalRef(Base, :rest)) == 0
    @test ncalls_in_lowered(quote a, _... = b, c end, GlobalRef(Base, :rest)) == 0
    @test ncalls_in_lowered(quote a, _... = (b...,) end, GlobalRef(Base, :rest)) == 0
end

# issue #38501
@test :"a $b $("str") c" == Expr(:string, "a ", :b, " ", Expr(:string, "str"), " c")

@testset "property destructuring" begin
    res = begin (; num, den) = 1 // 2 end
    @test res == 1 // 2
    @test num == 1
    @test den == 2

    res = begin (; b, a) = (a=1, b=2, c=3) end
    @test res == (a=1, b=2, c=3)
    @test b == 2
    @test a == 1

    # could make this an error instead, but I think this is reasonable
    res = begin (; a, b, a) = (a=5, b=6) end
    @test res == (a=5, b=6)
    @test a == 5
    @test b == 6

    @test_throws ErrorException (; a, b) = (x=1,)

    @test Meta.isexpr(Meta.@lower(begin (a, b; c) = x end), :error)
    @test Meta.isexpr(Meta.@lower(begin (a, b; c) = x, y end), :error)
    @test Meta.isexpr(Meta.@lower(begin (; c, a.b) = x end), :error)

    f((; a, b)) = a, b
    @test f((b=3, a=4)) == (4, 3)
    @test f((b=3, c=2, a=4)) == (4, 3)
    @test_throws ErrorException f((;))

    # with type annotation
    let num, den, a, b
        res = begin (; num::UInt8, den::Float64) = 1 // 2 end
        @test res === 1 // 2
        @test num === 0x01
        @test den === 2.0

        res = begin (; b, a::Bool) = (a=1.0, b=2, c=0x03) end
        @test res === (a=1.0, b=2, c=0x03)
        @test b === 2
        @test a === true
    end

    @test Meta.isexpr(Meta.@lower(f((; a, b::Int)) = a + b), :error)
end

# #33697
@testset "N-dimensional concatenation" begin
    @test :([1 2 5; 3 4 6;;; 0 9 3; 4 5 4]) ==
        Expr(:ncat, 3, Expr(:nrow, 1, Expr(:row, 1, 2, 5), Expr(:row, 3, 4, 6)),
                        Expr(:nrow, 1, Expr(:row, 0, 9, 3), Expr(:row, 4, 5, 4)))
    @test :([1 ; 2 ;; 3 ; 4]) == Expr(:ncat, 2, Expr(:nrow, 1, 1, 2), Expr(:nrow, 1, 3, 4))

    @test_throws ParseError Meta.parse("[1 2 ;; 3 4]") # cannot mix spaces and ;; except as line break
    @test :([1 2 ;;
            3 4]) == :([1 2 3 4])
    @test :([1 2 ;;
            3 4 ; 2 3 4 5]) == :([1 2 3 4 ; 2 3 4 5])

    @test Meta.parse("[1;\n]") == :([1;]) # ensure line breaks following semicolons are treated correctly
    @test Meta.parse("[1;\n\n]") == :([1;])
    @test Meta.parse("[1\n;]") == :([1;]) # semicolons following a linebreak are fine
    @test Meta.parse("[1\n;;; 2]") == :([1;;; 2])
    @test_throws ParseError Meta.parse("[1;\n;2]") # semicolons cannot straddle a line break
    @test_throws ParseError Meta.parse("[1; ;2]") # semicolons cannot be separated by a space
end

# issue #25652
x25652 = 1
x25652_2 = let (x25652, _) = (x25652, nothing)
    x25652 = x25652 + 1
    x25652
end
@test x25652_2 == 2
@test x25652 == 1

@test let x = x25652
    x25652 = x+3
    x25652
end == 4
@test let (x,) = (x25652,)
    x25652 = x+3
    x25652
end == 4

@testset "issue #39600" begin
    A = 1:.5:2
    @test (!).(1 .< A .< 2) == [true, false, true]
    @test .!(1 .< A .< 2) == [true, false, true]
    @test (.!)(1 .< A .< 2) == [true, false, true]

    @test ncalls_in_lowered(:((!).(1 .< A .< 2)), GlobalRef(Base, :materialize)) == 1
    @test ncalls_in_lowered(:(.!(1 .< A .< 2)), GlobalRef(Base, :materialize)) == 1
    @test ncalls_in_lowered(:((.!)(1 .< A .< 2)), GlobalRef(Base, :materialize)) == 1
end

# issue #39705
@eval f39705(x) = $(Expr(:||)) && x
@test f39705(1) === false


struct A x end
Base.dotgetproperty(::A, ::Symbol) = [0, 0, 0]

@testset "dotgetproperty" begin
    a = (x = [1, 2, 3],)
    @test @inferred((a -> a.x .+= 1)(a)) == [2, 3, 4]

    b = [1, 2, 3]
    @test A(b).x === b
    @test begin A(b).x .= 1 end == [1, 1, 1]
    @test begin A(b).x .+= 1 end == [2, 3, 4]
    @test b == [1, 2, 3]
end

@test Meta.@lower((::T) = x) == Expr(:error, "invalid assignment location \"::T\"")
@test Meta.@lower((::T,) = x) == Expr(:error, "invalid assignment location \"::T\"")
@test Meta.@lower((; ::T) = x) == Expr(:error, "invalid assignment location \"::T\"")

# flisp conversion for quoted SSAValues
@test eval(:(x = $(QuoteNode(Core.SSAValue(1))))) == Core.SSAValue(1)
@test eval(:(x = $(QuoteNode(Core.SlotNumber(1))))) == Core.SlotNumber(1)
@test_throws ErrorException("syntax: SSAValue objects should not occur in an AST") eval(:(x = $(Core.SSAValue(1))))
@test_throws ErrorException("syntax: SlotNumber objects should not occur in an AST") eval(:(x = $(Core.SlotNumber(1))))

# juxtaposition of radical symbols (#40094)
@test Meta.parse("2√3") == Expr(:call, :*, 2, Expr(:call, :√, 3))
@test Meta.parse("2∛3") == Expr(:call, :*, 2, Expr(:call, :∛, 3))
@test Meta.parse("2∜3") == Expr(:call, :*, 2, Expr(:call, :∜, 3))

macro m_underscore_hygiene()
    return :(_ = 1)
end

@test Meta.@lower(@m_underscore_hygiene()) === 1

macro m_begin_hygiene(a)
    return :($(esc(a))[begin])
end

@test @m_begin_hygiene([1, 2, 3]) === 1

# issue 40258
@test "a $("b $("c")")" == "a b c"

@test "$(([[:a, :b], [:c, :d]]...)...)" == "abcd"

@test eval(Expr(:string, "a", Expr(:string, "b", "c"))) == "abc"
@test eval(Expr(:string, "a", Expr(:string, "b", Expr(:string, "c")))) == "abc"

macro m_nospecialize_unnamed_hygiene()
    return :(f(@nospecialize(::Any)) = Any)
end

@test @m_nospecialize_unnamed_hygiene()(1) === Any

# https://github.com/JuliaLang/julia/issues/40574
@testset "no mutation while destructuring" begin
    x = [1, 2]
    x[2], x[1] = x
    @test x == [2, 1]

    x = [1, 2, 3]
    x[3], x[1:2]... = x
    @test x == [2, 3, 1]
end

@testset "escaping newlines inside strings" begin
    c = "c"

    @test "a\
b" == "ab"
    @test "a\
    b" == "ab"
    @test raw"a\
b" == "a\\\nb"
    @test "a$c\
b" == "acb"
    @test "\\
" == "\\\n"


    @test """
          a\
          b""" == "ab"
    @test """
          a\
            b""" == "ab"
    @test """
            a\
          b""" == "ab"
    @test raw"""
          a\
          b""" == "a\\\nb"
    @test """
          a$c\
          b""" == "acb"

    @test """
          \
          """ == ""
    @test """
          \\
          """ == "\\\n"
    @test """
          \\\
          """ == "\\"
    @test """
          \\\\
          """ == "\\\\\n"
    @test """
          \\\\\
          """ == "\\\\"
    @test """
          \
          \
          """ == ""
    @test """
          \\
          \
          """ == "\\\n"
    @test """
          \\\
          \
          """ == "\\"


    @test `a\
b` == `ab`
    @test `a\
    b` == `ab`
    @test `a$c\
b` == `acb`
    @test `"a\
b"` == `ab`
    @test `'a\
b'` == `$("a\\\nb")`
    @test `\\
` == `'\'`


    @test ```
          a\
          b``` == `ab`
    @test ```
          a\
            b``` == `ab`
    @test ```
            a\
          b``` == `  ab`
    @test ```
          a$c\
          b``` == `acb`
    @test ```
          "a\
          b"``` == `ab`
    @test ```
          'a\
          b'``` == `$("a\\\nb")`
    @test ```
          \\
          ``` == `'\'`
end

# issue #41253
@test (function (::Dict{}); end)(Dict()) === nothing

@testset "issue #41330" begin
    @test Meta.parse("\"a\\\r\nb\"") == "ab"
    @test Meta.parse("\"a\\\rb\"") == "ab"
    @test eval(Meta.parse("`a\\\r\nb`")) == `ab`
    @test eval(Meta.parse("`a\\\rb`")) == `ab`
end

@testset "slurping into function def" begin
    x, f1()... = [1, 2, 3]
    @test x == 1
    @test f1() == [2, 3]
    # test that call to `Base.rest` is outside the definition of `f`
    @test f1() === f1()

    x, f2()... = 1, 2, 3
    @test x == 1
    @test f2() == (2, 3)
end

@testset "long function bodies" begin
    ex = Expr(:block)
    ex.args = fill!(Vector{Any}(undef, 700000), 1)
    f = eval(Expr(:function, :(), ex))
    @test f() == 1
    ex = Expr(:vcat)
    ex.args = fill!(Vector{Any}(undef, 600000), 1)
    @test_throws ErrorException("syntax: expression too large") eval(ex)
end

# issue 25678
@generated g25678(x) = return :x
@test g25678(7) === 7

# issue 25678: module of name `Core`
# https://github.com/JuliaLang/julia/pull/40778/files#r784416018
@test @eval Module() begin
    Core = 1
    @generated f() = 1
    f() == 1
end

# issue 25678: argument of name `tmp`
# https://github.com/JuliaLang/julia/pull/43823#discussion_r785365312
@test @eval Module() begin
    @generated f(tmp) = tmp
    f(1) === Int
end

# issue #19012
@test Meta.parse("\U2200", raise=false) === Symbol("∀")
@test Meta.parse("\U2203", raise=false) === Symbol("∃")
@test Meta.parse("a\U2203", raise=false) === Symbol("a∃")
@test Meta.parse("\U2204", raise=false) === Symbol("∄")

# issue 42220
macro m42220()
    return quote
        function foo(::Type{T}=Float64) where {T}
            return Vector{T}(undef, 10)
        end
    end
end
@test @m42220()() isa Vector{Float64}
@test @m42220()(Bool) isa Vector{Bool}

@testset "try else" begin
    fails(f) = try f() catch; true else false end
    @test fails(error)
    @test !fails(() -> 1 + 2)

    @test_throws ParseError Meta.parse("try foo() else bar() end")
    @test_throws ParseError Meta.parse("try foo() else bar() catch; baz() end")
    @test_throws ParseError Meta.parse("try foo() catch; baz() finally foobar() else bar() end")
    @test_throws ParseError Meta.parse("try foo() finally foobar() else bar() catch; baz() end")

    err = try
        try
            1 + 2
        catch
        else
            error("foo")
        end
    catch e
        e
    end
    @test err == ErrorException("foo")

    x = 0
    err = try
        try
            1 + 2
        catch
        else
            error("foo")
        finally
            x += 1
        end
    catch e
        e
    end
    @test err == ErrorException("foo")
    @test x == 1

    x = 0
    err = try
        try
            1 + 2
        catch
            5 + 6
        else
            3 + 4
        finally
            x += 1
        end
    catch e
        e
    end
    @test err == 3 + 4
    @test x == 1

    x = 0
    err = try
        try
            error()
        catch
            5 + 6
        else
            3 + 4
        finally
            x += 1
        end
    catch e
        e
    end
    @test err == 5 + 6
    @test x == 1
end

@test_throws ParseError Meta.parse("""
function checkUserAccess(u::User)
	if u.accessLevel != "user\u202e \u2066# users are not allowed\u2069\u2066"
		return true
	end
	return false
end
""")

@test_throws ParseError Meta.parse("""
function checkUserAccess(u::User)
	#=\u202e \u2066if (u.isAdmin)\u2069 \u2066 begin admins only =#
		return true
	#= end admin only \u202e \u2066end\u2069 \u2066=#
	return false
end
""")

@testset "empty nd arrays" begin
    @test :([])    == Expr(:vect)
    @test :([;])   == Expr(:ncat, 1)
    @test :([;;])  == Expr(:ncat, 2)
    @test :([;;;]) == Expr(:ncat, 3)

    @test []    == Array{Any}(undef, 0)
    @test [;]   == Array{Any}(undef, 0)
    @test [;;]  == Array{Any}(undef, 0, 0)
    @test [;;;] == Array{Any}(undef, 0, 0, 0)

    @test :(T[])    == Expr(:ref, :T)
    @test :(T[;])   == Expr(:typed_ncat, :T, 1)
    @test :(T[;;])  == Expr(:typed_ncat, :T, 2)
    @test :(T[;;;]) == Expr(:typed_ncat, :T, 3)

    @test Int[]    == Array{Int}(undef, 0)
    @test Int[;]   == Array{Int}(undef, 0)
    @test Int[;;]  == Array{Int}(undef, 0, 0)
    @test Int[;;;] == Array{Int}(undef, 0, 0, 0)

    @test :([  ]) == Expr(:vect)
    @test :([
            ]) == Expr(:vect)
    @test :([ ;; ]) == Expr(:ncat, 2)
    @test :([
             ;;
            ]) == Expr(:ncat, 2)

    @test_throws ParseError Meta.parse("[; ;]")
    @test_throws ParseError Meta.parse("[;; ;]")
    @test_throws ParseError Meta.parse("[;\n;]")
end

@test Meta.parseatom("@foo", 1; filename="foo", lineno=7) == (Expr(:macrocall, :var"@foo", LineNumberNode(7, :foo)), 5)
@test Meta.parseall("@foo"; filename="foo", lineno=3) == Expr(:toplevel, LineNumberNode(3, :foo), Expr(:macrocall, :var"@foo", LineNumberNode(3, :foo)))

module M43993
function foo43993 end
const typeof = error
end
let ex = :(const $(esc(:x)) = 1; (::typeof($(esc(:foo43993))))() = $(esc(:x)))
    Core.eval(M43993, Expr(:var"hygienic-scope", ex, Core))
    @test M43993.x === 1
    @test invokelatest(M43993.foo43993) === 1
end

struct Foo44013
    x
    f
end

@testset "issue #44013" begin
    f = Foo44013(1, 2)
    res = begin (; x, f) = f end
    @test res == Foo44013(1, 2)
    @test x == 1
    @test f == 2

    f = Foo44013(1, 2)
    res = begin (; f, x) = f end
    @test res == Foo44013(1, 2)
    @test x == 1
    @test f == 2
end

@testset "typed globals" begin
    m = Module()
    @eval m begin
        x::Int = 1
        f(y) = x + y
    end
    @test Base.return_types(m.f, (Int,)) == [Int]

    m = Module()
    @eval m begin
        global x::Int
        f(y) = x + y
    end
    @test Base.return_types(m.f, (Int,)) == [Int]

    m = Module()
    @test_throws ErrorException @eval m begin
        function f()
            global x
            x::Int = 1
            x = 2.
        end
        g() = x
    end

    m = Module()
    @test_throws ErrorException @eval m function f()
        global x
        x::Int = 1
        x::Float64 = 2.
    end

    m = Module()
    @test_throws ErrorException @eval m begin
        x::Int = 1
        x::Float64 = 2
    end

    m = Module()
    @test_throws ErrorException @eval m begin
        x::Int = 1
        const x = 2
    end

    m = Module()
    @test_throws ErrorException @eval m begin
        const x = 1
        x::Int = 2
    end

    m = Module()
    @test_throws ErrorException @eval m begin
        x = 1
        global x::Float64
    end

    m = Module()
    @test_throws ErrorException @eval m begin
        x = 1
        global x::Int
    end

    m = Module()
    @eval m module Foo
        export bar
        bar = 1
    end
    @eval m begin
        using .Foo
        bar::Float64 = 2
    end
    @test m.bar === 2.0
    @test Core.get_binding_type(m, :bar) == Float64
    @test m.Foo.bar === 1
    @test Core.get_binding_type(m.Foo, :bar) == Any
end

# issue 44723
demo44723()::Any = Base.Experimental.@opaque () -> true ? 1 : 2
@test demo44723()() == 1

@testset "slurping in non-final position" begin
    res = begin x, y..., z = 1:7 end
    @test res == 1:7
    @test x == 1
    @test y == Vector(2:6)
    @test z == 7

    res = begin x, y..., z = [1, 2] end
    @test res == [1, 2]
    @test x == 1
    @test y == Int[]
    @test z == 2

    x, y, z... = 1:7
    res = begin y, z..., x = z..., x, y end
    @test res == ((3:7)..., 1, 2)
    @test y == 3
    @test z == ((4:7)..., 1)
    @test x == 2

    res = begin x, _..., y = 1, 2 end
    @test res == (1, 2)
    @test x == 1
    @test y == 2

    res = begin x, y..., z = 1, 2:4, 5 end
    @test res == (1, 2:4, 5)
    @test x == 1
    @test y == (2:4,)
    @test z == 5

    @test_throws ArgumentError begin x, y..., z = 1:1 end
    @test_throws BoundsError begin x, y, _..., z = 1, 2 end

    last((a..., b)) = b
    front((a..., b)) = a
    @test last(1:3) == 3
    @test front(1:3) == [1, 2]

    res = begin x, y..., z = "abcde" end
    @test res == "abcde"
    @test x == 'a'
    @test y == "bcd"
    @test z == 'e'

    res = begin x, y..., z = (a=1, b=2, c=3, d=4) end
    @test res == (a=1, b=2, c=3, d=4)
    @test x == 1
    @test y == (b=2, c=3)
    @test z == 4

    v = rand(Bool, 7)
    res = begin x, y..., z = v end
    @test res === v
    @test x == v[1]
    @test y == v[2:6]
    @test z == v[end]

    res = begin x, y..., z = Core.svec(1, 2, 3, 4) end
    @test res == Core.svec(1, 2, 3, 4)
    @test x == 1
    @test y == Core.svec(2, 3)
    @test z == 4
end

# rewriting inner constructors with return type decls
struct InnerCtorRT{T}
    InnerCtorRT()::Int = new{Int}()
    InnerCtorRT{T}() where {T} = ()->new()
end
@test_throws MethodError InnerCtorRT()
@test InnerCtorRT{Int}()() isa InnerCtorRT{Int}

# issue #45162
f45162(f) = f(x=1)
@test first(methods(f45162)).called != 0

# issue #45024
@test_throws ParseError("expected assignment after \"const\"") Meta.parse("const x")
@test_throws ParseError("expected assignment after \"const\"") Meta.parse("const x::Int")
# these cases have always been caught during lowering, since (const (global x)) is not
# ambiguous with the lowered form (const x), but that could probably be changed.
@test Meta.lower(@__MODULE__, :(global const x)) == Expr(:error, "expected assignment after \"const\"")
@test Meta.lower(@__MODULE__, :(global const x::Int)) == Expr(:error, "expected assignment after \"const\"")
@test Meta.lower(@__MODULE__, :(const global x)) == Expr(:error, "expected assignment after \"const\"")
@test Meta.lower(@__MODULE__, :(const global x::Int)) == Expr(:error, "expected assignment after \"const\"")

@testset "issue 25072" begin
    @test '\xc0\x80' == reinterpret(Char, 0xc0800000)
    @test '\x80' == reinterpret(Char, 0x80000000)
    @test '\xff' == reinterpret(Char, 0xff000000)
    @test_parseerror "'\\xff\\xff\\xff\\xff'" "character literal contains multiple characters" # == reinterpret(Char, 0xffffffff)
    @test '\uffff' == Char(0xffff)
    @test '\U00002014' == Char(0x2014)
    @test '\100' == reinterpret(Char, UInt32(0o100) << 24)
    @test_parseerror "'\\100\\42'" "character literal contains multiple characters" # == reinterpret(Char, (UInt32(0o100) << 24) | (UInt32(0o42) << 16))
    @test_parseerror "''" "invalid empty character literal"
    @test_parseerror "'\\xff\\xff\\xff\\xff\\xff'" "character literal contains multiple characters"
    @test_parseerror "'abcd'" "character literal contains multiple characters"
    @test_parseerror "'\\uff\\xff'" "character literal contains multiple characters"
    @test_parseerror "'\\xff\\uff'" "character literal contains multiple characters"
    @test_parseerror "'\\xffa'" "character literal contains multiple characters"
    @test_parseerror "'\\uffffa'" "character literal contains multiple characters"
    @test_parseerror "'\\U00002014a'" "character literal contains multiple characters"
    @test_parseerror "'\\1000'" "character literal contains multiple characters"
    @test Meta.isexpr(Meta.parse("'a"), :incomplete)
    @test ''' == "'"[1]
end

# issue #46251
@test begin; global value = 1; (value, value += 1) end == (1, 2)
@test begin; global value = 1; "($(value), $(value += 1))" end == "(1, 2)"

# issue #47410
# note `eval` is needed since this needs to be at the top level
@test eval(:(if false
             elseif false || (()->true)()
                 42
             end)) == 42

macro _macroexpand(x, m=__module__)
    :($__source__; macroexpand($m, Expr(:var"hygienic-scope", $(esc(Expr(:quote, x))), $m)))
end

@testset "unescaping in :global expressions" begin
    m = @__MODULE__
    @test @_macroexpand(global x::T) == :(global x::$(GlobalRef(m, :T)))
    @test @_macroexpand(global (x, $(esc(:y)))) == :(global (x, y))
    @test @_macroexpand(global (x::S, $(esc(:y))::$(esc(:T)))) ==
        :(global (x::$(GlobalRef(m, :S)), y::T))
    @test @_macroexpand(global (; x, $(esc(:y)))) == :(global (; x, y))
    @test @_macroexpand(global (; x::S, $(esc(:y))::$(esc(:T)))) ==
        :(global (; x::$(GlobalRef(m, :S)), y::T))

    @test @_macroexpand(global x::T = a) == :(global x::$(GlobalRef(m, :T)) = $(GlobalRef(m, :a)))
    @test @_macroexpand(global (x, $(esc(:y))) = a) == :(global (x, y) = $(GlobalRef(m, :a)))
    @test @_macroexpand(global (x::S, $(esc(:y))::$(esc(:T))) = a) ==
        :(global (x::$(GlobalRef(m, :S)), y::T) = $(GlobalRef(m, :a)))
    @test @_macroexpand(global (; x, $(esc(:y))) = a) == :(global (; x, y) = $(GlobalRef(m, :a)))
    @test @_macroexpand(global (; x::S, $(esc(:y))::$(esc(:T))) = a) ==
        :(global (; x::$(GlobalRef(m, :S)), y::T) = $(GlobalRef(m, :a)))
end

<<<<<<< HEAD
let line1 = (quote end).args[1],
    line2 = (quote end).args[1],
    line3 = (quote end).args[1]
    @test 1 === eval(Meta.lower(Main, Expr(:block, line1, 1, line2, line3)))
=======
# issue #49984
macro z49984(s); :(let a; $(esc(s)); end); end
@test let a = 1; @z49984(a) === 1; end

# issues #37783, #39929, #42552, #43379, and #48332
let x = 1 => 2
    @test_throws ErrorException @eval a => b = 2
    @test_throws "function Base.=> must be explicitly imported to be extended" @eval a => b = 2
>>>>>>> d69b1a22
end<|MERGE_RESOLUTION|>--- conflicted
+++ resolved
@@ -3480,12 +3480,13 @@
         :(global (; x::$(GlobalRef(m, :S)), y::T) = $(GlobalRef(m, :a)))
 end
 
-<<<<<<< HEAD
+# issue #49920
 let line1 = (quote end).args[1],
     line2 = (quote end).args[1],
     line3 = (quote end).args[1]
     @test 1 === eval(Meta.lower(Main, Expr(:block, line1, 1, line2, line3)))
-=======
+end
+
 # issue #49984
 macro z49984(s); :(let a; $(esc(s)); end); end
 @test let a = 1; @z49984(a) === 1; end
@@ -3494,5 +3495,4 @@
 let x = 1 => 2
     @test_throws ErrorException @eval a => b = 2
     @test_throws "function Base.=> must be explicitly imported to be extended" @eval a => b = 2
->>>>>>> d69b1a22
 end