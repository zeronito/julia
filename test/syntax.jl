--- conflicted
+++ resolved
@@ -3141,7 +3141,29 @@
 @test Meta.parseatom("@foo", 1; filename="foo", lineno=7) == (Expr(:macrocall, :var"@foo", LineNumberNode(7, :foo)), 5)
 @test Meta.parseall("@foo"; filename="foo", lineno=3) == Expr(:toplevel, LineNumberNode(3, :foo), Expr(:macrocall, :var"@foo", LineNumberNode(3, :foo)))
 
-<<<<<<< HEAD
+let ex = :(const $(esc(:x)) = 1; (::typeof(2))() = $(esc(:x)))
+    @test macroexpand(Main, Expr(:var"hygienic-scope", ex, Main)).args[3].args[1] == :((::$(GlobalRef(Main, :typeof))(2))())
+end
+
+struct Foo44013
+    x
+    f
+end
+
+@testset "issue #44013" begin
+    f = Foo44013(1, 2)
+    res = begin (; x, f) = f end
+    @test res == Foo44013(1, 2)
+    @test x == 1
+    @test f == 2
+
+    f = Foo44013(1, 2)
+    res = begin (; f, x) = f end
+    @test res == Foo44013(1, 2)
+    @test x == 1
+    @test f == 2
+end
+
 @testset "typed globals" begin
     m = Module()
     @eval m begin
@@ -3217,27 +3239,4 @@
     @test Core.get_binding_type(m, :bar) == Float64
     @test m.Foo.bar === 1
     @test Core.get_binding_type(m.Foo, :bar) == Any
-=======
-let ex = :(const $(esc(:x)) = 1; (::typeof(2))() = $(esc(:x)))
-    @test macroexpand(Main, Expr(:var"hygienic-scope", ex, Main)).args[3].args[1] == :((::$(GlobalRef(Main, :typeof))(2))())
-end
-
-struct Foo44013
-    x
-    f
-end
-
-@testset "issue #44013" begin
-    f = Foo44013(1, 2)
-    res = begin (; x, f) = f end
-    @test res == Foo44013(1, 2)
-    @test x == 1
-    @test f == 2
-
-    f = Foo44013(1, 2)
-    res = begin (; f, x) = f end
-    @test res == Foo44013(1, 2)
-    @test x == 1
-    @test f == 2
->>>>>>> bd9c5105
 end