--- conflicted
+++ resolved
@@ -868,10 +868,7 @@
     @test cumprod(x + 1 for x in 1:3) == [2, 6, 24]
     @test accumulate(+, (x^2 for x in 1:3); init=100) == [101, 105, 114]
 end
-<<<<<<< HEAD
-=======
-
->>>>>>> 4e26f3a2
+
 @testset "Iterators.tail_if_any" begin
     @test Iterators.tail_if_any(()) == ()
     @test Iterators.tail_if_any((1, 2)) == (2, )
