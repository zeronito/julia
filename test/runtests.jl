# This file is a part of Julia. License is MIT: http://julialang.org/license
using Base.Test
include("choosetests.jl")
tests, net_on = choosetests(ARGS)
tests = unique(tests)

const max_worker_rss = if haskey(ENV, "JULIA_TEST_MAXRSS_MB")
    parse(Int, ENV["JULIA_TEST_MAXRSS_MB"]) * 2^20
else
    typemax(Csize_t)
end

if haskey(ENV, "JULIA_TEST_EXEFLAGS")
    const test_exeflags = `$(Base.shell_split(ENV["JULIA_TEST_EXEFLAGS"]))`
else
    const test_exeflags = `--check-bounds=yes --startup-file=no --depwarn=error`
end

if haskey(ENV, "JULIA_TEST_EXENAME")
    const test_exename = `$(Base.shell_split(ENV["JULIA_TEST_EXENAME"]))`
else
    const test_exename = `$(joinpath(JULIA_HOME, Base.julia_exename()))`
end

const node1_tests = String[]
function move_to_node1(t)
    if t in tests
        splice!(tests, findfirst(tests, t))
        push!(node1_tests, t)
    end
end
# Base.compile only works from node 1, so compile test is handled specially
move_to_node1("compile")
# In a constrained memory environment, run the parallel test after all other tests
# since it starts a lot of workers and can easily exceed the maximum memory
max_worker_rss != typemax(Csize_t) && move_to_node1("parallel")

cd(dirname(@__FILE__)) do
    n = 1
    if net_on
        n = min(Sys.CPU_CORES, length(tests))
        n > 1 && addprocs(n; exename=test_exename, exeflags=test_exeflags)
        BLAS.set_num_threads(1)
    end

    @everywhere include("testdefs.jl")

    #pretty print the information about gc and mem usage
    name_align    = maximum([length("Test (Worker)"); map(x -> length(x) + 3 + ndigits(nworkers()), tests)])
    elapsed_align = length("Time (s)")
    gc_align      = length("GC (s)")
    percent_align = length("GC %")
    alloc_align   = length("Alloc (MB)")
    rss_align     = length("RSS (MB)")
    print_with_color(:white, rpad("Test (Worker)",name_align," "), " | ")
    print_with_color(:white, "Time (s) | GC (s) | GC % | Alloc (MB) | RSS (MB)\n")
    results=[]
    @sync begin
        for p in workers()
            @async begin
                while length(tests) > 0
                    test = shift!(tests)
                    local resp
                    wrkr = p
                    try
                        resp = remotecall_fetch(runtests, wrkr, test)
                    catch e
                        resp = [e]
                    end
                    push!(results, (test, resp))
                    if (isa(resp[end], Integer) && (resp[end] > max_worker_rss)) || isa(resp, Exception)
                        if n > 1
<<<<<<< HEAD
                            rmprocs(p, waitfor=30)
=======
                            rmprocs(wrkr, waitfor=5.0)
>>>>>>> 4dfed64d
                            p = addprocs(1; exename=test_exename, exeflags=test_exeflags)[1]
                            remotecall_fetch(()->include("testdefs.jl"), p)
                        else
                            # single process testing, bail if mem limit reached, or, on an exception.
                            isa(resp, Exception) ? rethrow(resp) : error("Halting tests. Memory limit reached : $resp > $max_worker_rss")
                        end
                    end
                    if !isa(resp[1], Exception)
                        print_with_color(:white, rpad(test*" ($wrkr)", name_align, " "), " | ")
                        time_str = @sprintf("%7.2f",resp[2])
                        print_with_color(:white, rpad(time_str,elapsed_align," "), " | ")
                        gc_str = @sprintf("%5.2f",resp[5].total_time/10^9)
                        print_with_color(:white, rpad(gc_str,gc_align," "), " | ")

                        # since there may be quite a few digits in the percentage,
                        # the left-padding here is less to make sure everything fits
                        percent_str = @sprintf("%4.1f",100*resp[5].total_time/(10^9*resp[2]))
                        print_with_color(:white, rpad(percent_str,percent_align," "), " | ")
                        alloc_str = @sprintf("%5.2f",resp[3]/2^20)
                        print_with_color(:white, rpad(alloc_str,alloc_align," "), " | ")
                        rss_str = @sprintf("%5.2f",resp[6]/2^20)
                        print_with_color(:white, rpad(rss_str,rss_align," "), "\n")
                    end
                end
            end
        end
    end
    # Free up memory =)
    n > 1 && rmprocs(workers(), waitfor=30)
    for t in node1_tests
        # As above, try to run each test
        # which must run on node 1. If
        # the test fails, catch the error,
        # and either way, append the results
        # to the overall aggregator
        n > 1 && print("\tFrom worker 1:\t")
        local resp
        try
            resp = eval(Expr(:call, () -> runtests(t))) # runtests is defined by the include above
        catch e
            resp = [e]
        end
        push!(results, (t, resp))
    end
    #=
`   Construct a testset on the master node which will hold results from all the
    test files run on workers and on node1. The loop goes through the results,
    inserting them as children of the overall testset if they are testsets,
    handling errors otherwise.

    Since the workers don't return information about passing/broken tests, only
    errors or failures, those Result types get passed `nothing` for their test
    expressions (and expected/received result in the case of Broken).

    If a test failed, returning a `RemoteException`, the error is displayed and
    the overall testset has a child testset inserted, with the (empty) Passes
    and Brokens from the worker and the full information about all errors and
    failures encountered running the tests. This information will be displayed
    as a summary at the end of the test run.

    If a test failed, returning an `Exception` that is not a `RemoteException`,
    it is likely the julia process running the test has encountered some kind
    of internal error, such as a segfault.  The entire testset is marked as
    Errored, and execution continues until the summary at the end of the test
    run, where the test file is printed out as the "failed expression".
    =#
    o_ts = Base.Test.DefaultTestSet("Overall")
    Base.Test.push_testset(o_ts)
    for res in results
        if isa(res[2][1], Base.Test.DefaultTestSet)
            Base.Test.push_testset(res[2][1])
            Base.Test.record(o_ts, res[2][1])
            Base.Test.pop_testset()
        elseif isa(res[2][1], Tuple{Int,Int})
            fake = Base.Test.DefaultTestSet(res[1])
            for i in 1:res[2][1][1]
                Base.Test.record(fake, Base.Test.Pass(:test, nothing, nothing, nothing))
            end
            for i in 1:res[2][1][2]
                Base.Test.record(fake, Base.Test.Broken(:test, nothing))
            end
            Base.Test.push_testset(fake)
            Base.Test.record(o_ts, fake)
            Base.Test.pop_testset()
        elseif isa(res[2][1], RemoteException) && isa(res[2][1].captured.ex, Base.Test.TestSetException)
            println("Worker $(res[2][1].pid) failed running test $(res[1]):")
            Base.showerror(STDOUT,res[2][1].captured)
            fake = Base.Test.DefaultTestSet(res[1])
            for i in 1:res[2][1].captured.ex.pass
                Base.Test.record(fake, Base.Test.Pass(:test, nothing, nothing, nothing))
            end
            for i in 1:res[2][1].captured.ex.broken
                Base.Test.record(fake, Base.Test.Broken(:test, nothing))
            end
            for t in res[2][1].captured.ex.errors_and_fails
                Base.Test.record(fake, t)
            end
            Base.Test.push_testset(fake)
            Base.Test.record(o_ts, fake)
            Base.Test.pop_testset()
        elseif isa(res[2][1], Exception)
            # If this test raised an exception that is not a remote testset exception,
            # i.e. not a RemoteException capturing a TestSetException that means
            # the test runner itself had some problem, so we may have hit a segfault,
            # deserialization errors or something similar.  Record this testset as Errored.
            fake = Base.Test.DefaultTestSet(res[1])
            Base.Test.record(fake, Base.Test.Error(:test_error, res[1], res[2][1], []))
            Base.Test.push_testset(fake)
            Base.Test.record(o_ts, fake)
            Base.Test.pop_testset()
        else
            error(string("Unknown result type : ", typeof(res)))
        end
    end
    println()
    Base.Test.print_test_results(o_ts,1)
    if !o_ts.anynonpass
        println("    \033[32;1mSUCCESS\033[0m")
    else
        println("    \033[31;1mFAILURE\033[0m")
        Base.Test.print_test_errors(o_ts)
        error()
    end
end<|MERGE_RESOLUTION|>--- conflicted
+++ resolved
@@ -70,11 +70,7 @@
                     push!(results, (test, resp))
                     if (isa(resp[end], Integer) && (resp[end] > max_worker_rss)) || isa(resp, Exception)
                         if n > 1
-<<<<<<< HEAD
-                            rmprocs(p, waitfor=30)
-=======
-                            rmprocs(wrkr, waitfor=5.0)
->>>>>>> 4dfed64d
+                            rmprocs(wrkr, waitfor=30)
                             p = addprocs(1; exename=test_exename, exeflags=test_exeflags)[1]
                             remotecall_fetch(()->include("testdefs.jl"), p)
                         else
