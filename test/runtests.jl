--- conflicted
+++ resolved
@@ -1,14 +1,8 @@
 # linalg tests take the longest - start them off first
 testnames = [
-<<<<<<< HEAD
     "linalg", "core", "keywordargs", "numbers", "strings", "macros",
-    "collections", "hashing", "remote", "iobuffer", "arrayops", "simdloop",
-    "blas", "fft", "dsp", "sparse", "bitarray", "random", "math",
-=======
-    "linalg", "core", "keywordargs", "numbers", "strings",
     "collections", "hashing", "remote", "iobuffer", "arrayops", "reduce", "reducedim",
     "simdloop", "blas", "fft", "dsp", "sparse", "bitarray", "random", "math",
->>>>>>> c79c2bab
     "functional", "bigint", "sorting", "statistics", "spawn",
     "backtrace", "priorityqueue", "arpack", "file", "suitesparse", "version",
     "resolve", "pollfd", "mpfr", "broadcast", "complex", "socket",
