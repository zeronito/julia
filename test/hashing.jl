--- conflicted
+++ resolved
@@ -9,17 +9,8 @@
     Int8, UInt8, Int16, UInt16, Int32, UInt32, Int64, UInt64, Float32, Float64,
     Rational{Int8}, Rational{UInt8}, Rational{Int16}, Rational{UInt16},
     Rational{Int32}, Rational{UInt32}, Rational{Int64}, Rational{UInt64},
-<<<<<<< HEAD
-    BigInt, Rational{BigInt}
-=======
-    BigFloat, #BigInt, # TODO: BigInt hashing is broken on 32-bit systems
->>>>>>> 53bcb398
+    BigFloat, BigInt, Rational{BigInt}
 ]
-if Int === Int64
-    push!(types, BigInt)
-else
-    @test_broken hash(12345678901234) == hash(big(12345678901234))
-end
 vals = vcat(
     typemin(Int64),
     -Int64(maxintfloat(Float64)) .+ Int64[-4:1;],
