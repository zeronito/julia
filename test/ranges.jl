# This file is a part of Julia. License is MIT: https://julialang.org/license

using Dates, Random
isdefined(Main, :PhysQuantities) || @eval Main include("testhelpers/PhysQuantities.jl")
using .Main.PhysQuantities

# Compare precision in a manner sensitive to subnormals, which lose
# precision compared to widening.
function cmp_sn(w, hi, lo, slopbits=0)
    if !isfinite(hi)
        if abs(w) > floatmax(typeof(hi))
            return isinf(hi) && sign(w) == sign(hi)
        end
        if isnan(w) && isnan(hi)
            return true
        end
        return w == hi
    end
    if abs(w) < subnormalmin(typeof(hi))
        return (hi == zero(hi) || abs(w - widen(hi)) < abs(w)) && lo == zero(hi)
    end
    # Compare w == hi + lo unless `lo` issubnormal
    z = widen(hi) + widen(lo)
    if !issubnormal(lo) && lo != 0
        if slopbits == 0
            return z == w
        end
        wr, zr = roundshift(w, slopbits), roundshift(z, slopbits)
        return max(wr-1, zero(wr)) <= zr <= wr+1
    end
    # round w to the same number of bits as z
    zu = asbits(z)
    wu = asbits(w)
    lastbit = false
    while zu > 0 && !isodd(zu)
        lastbit = isodd(wu)
        zu = zu >> 1
        wu = wu >> 1
    end
    return wu <= zu <= wu + lastbit
end

asbits(x) = reinterpret(Base.uinttype(typeof(x)), x)

function roundshift(x, n)
    xu = asbits(x)
    lastbit = false
    for i = 1:n
        lastbit = isodd(xu)
        xu = xu >> 1
    end
    xu + lastbit
end

subnormalmin(::Type{T}) where T = reinterpret(T, Base.uinttype(T)(1))

function highprec_pair(x, y)
    slopbits = (Base.Math.significand_bits(typeof(widen(x))) + 1) -
        2*(Base.Math.significand_bits(typeof(x)) + 1)
    hi, lo = Base.add12(x, y)
    @test cmp_sn(widen(x) + widen(y), hi, lo)
    hi, lo = Base.mul12(x, y)
    @test cmp_sn(widen(x) * widen(y), hi, lo)
    y == 0 && return nothing
    hi, lo = Base.div12(x, y)
    @test cmp_sn(widen(x) / widen(y), hi, lo, slopbits)
    nothing
end
@testset "high precision" begin
    # Because ranges rely on high precision arithmetic, test those utilities first
    for (I, T) in ((Int16, Float16), (Int32, Float32), (Int64, Float64)), i = 1:10^3
        i = rand(I) >> 1  # test large values below
        hi, lo = Base.splitprec(T, i)
        @test widen(hi) + widen(lo) == i
        @test endswith(bitstring(hi), repeat('0', Base.Math.significand_bits(T) ÷ 2))
    end
    for (I, T) in ((Int16, Float16), (Int32, Float32), (Int64, Float64))
        x = T(typemax(I))
        Δi = ceil(I, eps(x))
        for i = typemax(I)-2Δi:typemax(I)-Δi
            hi, lo = Base.splitprec(T, i)
            @test widen(hi) + widen(lo) == i
            @test endswith(bitstring(hi), repeat('0', Base.Math.significand_bits(T) ÷ 2))
        end
        for i = typemin(I):typemin(I)+Δi
            hi, lo = Base.splitprec(T, i)
            @test widen(hi) + widen(lo) == i
            @test endswith(bitstring(hi), repeat('0', Base.Math.significand_bits(T) ÷ 2))
        end
    end

    # # This tests every possible pair of Float16s. It takes too long for
    # # ordinary use, which is why it's commented out.
    # function pair16()
    #     for yu in 0x0000:0xffff
    #         for xu in 0x0000:0xffff
    #             x, y = reinterpret(Float16, xu), reinterpret(Float16, yu)
    #             highprec_pair(x, y)
    #         end
    #     end
    # end

    for T in (Float16, Float32) # skip Float64 (bit representation of BigFloat is not available)
        for i = 1:10^5
            x, y = rand(T), rand(T)
            highprec_pair(x, y)
            highprec_pair(-x, y)
            highprec_pair(x, -y)
            highprec_pair(-x, -y)
        end
        # Make sure we test dynamic range too
        for i = 1:10^5
            x, y = rand(T), rand(T)
            x == 0 || y == 0 && continue
            x, y = log(x), log(y)
            highprec_pair(x, y)
        end
    end
end
asww(x) = widen(widen(x.hi)) + widen(widen(x.lo))
astuple(x) = (x.hi, x.lo)

function cmp_sn2(w, hi, lo, slopbits=0)
    if !isfinite(hi)
        if abs(w) > floatmax(typeof(hi))
            return isinf(hi) && sign(w) == sign(hi)
        end
        if isnan(w) && isnan(hi)
            return true
        end
        return w == hi
    end
    if abs(w) < subnormalmin(typeof(hi))
        return (hi == zero(hi) || abs(w - widen(hi)) < abs(w)) && lo == zero(hi)
    end
    z = widen(hi) + widen(lo)
    w == z && return true
    zu, wu = asbits(z), asbits(w)
    while zu > 0 && !isodd(zu)
        zu = zu >> 1
        wu = wu >> 1
    end
    zu = zu >> slopbits
    wu = wu >> slopbits
    return wu - 1 <= zu <= wu + 1
end
@testset "TwicePrecision" begin
    # TwicePrecision test. These routines lose accuracy if you form
    # intermediate subnormals; with Float16, this happens so frequently,
    # let's only test Float32.
    let T = Float32
        Tw = widen(T)
        slopbits = (Base.Math.significand_bits(Tw) + 1) -
            2*(Base.Math.significand_bits(T) + 1)
        for i = 1:10^5
            x = Base.TwicePrecision{T}(rand())
            y = Base.TwicePrecision{T}(rand())
            xw, yw = asww(x), asww(y)
            @test cmp_sn2(Tw(xw+yw), astuple(x+y)..., slopbits)
            @test cmp_sn2(Tw(xw-yw), astuple(x-y)..., slopbits)
            @test cmp_sn2(Tw(xw*yw), astuple(x*y)..., slopbits)
            @test cmp_sn2(Tw(xw/yw), astuple(x/y)..., slopbits)
            y = rand(T)
            yw = widen(widen(y))
            @test cmp_sn2(Tw(xw+yw), astuple(x+y)..., slopbits)
            @test cmp_sn2(Tw(xw-yw), astuple(x-y)..., slopbits)
            @test cmp_sn2(Tw(xw*yw), astuple(x*y)..., slopbits)
            @test cmp_sn2(Tw(xw/yw), astuple(x/y)..., slopbits)
        end
    end

    x1 = Base.TwicePrecision{Float64}(1)
    x0 = Base.TwicePrecision{Float64}(0)
    xinf = Base.TwicePrecision{Float64}(Inf)
    @test Float64(x1+x0)  == 1
    @test Float64(x1+0)   == 1
    @test Float64(x1+0.0) == 1
    @test Float64(x1*x0)  == 0
    @test Float64(x1*0)   == 0
    @test Float64(x1*0.0) == 0
    @test Float64(x1/x0)  == Inf
    @test Float64(x1/0)   == Inf
    @test Float64(xinf*x1) == Inf
    @test isnan(Float64(xinf*x0))
    @test isnan(Float64(xinf*0))
    @test isnan(Float64(xinf*0.0))
    @test isnan(Float64(x0/x0))
    @test isnan(Float64(x0/0))
    @test isnan(Float64(x0/0.0))

    x = Base.TwicePrecision(PhysQuantity{1}(4.0))
    @test x.hi*2 === PhysQuantity{1}(8.0)
    @test_throws ErrorException("Int is incommensurate with PhysQuantity") x*2   # not a MethodError for convert
    @test x.hi/2 === PhysQuantity{1}(2.0)
    @test_throws ErrorException("Int is incommensurate with PhysQuantity") x/2
end
@testset "ranges" begin
    @test size(10:1:0) == (0,)
    @testset "colon" begin
        @inferred((:)(10, 1, 0))
        @inferred((:)(1, .2, 2))
        @inferred((:)(1., .2, 2.))
        @inferred((:)(2, -.2, 1))
        @inferred((:)(1, 0))
        @inferred((:)(0.0, -0.5))
    end

    @testset "indexing" begin
        L32 = @inferred(range(Int32(1), stop=Int32(4), length=4))
        L64 = @inferred(range(Int64(1), stop=Int64(4), length=4))
        @test @inferred(L32[1]) === 1.0 && @inferred(L64[1]) === 1.0
        @test L32[2] == 2 && L64[2] == 2
        @test L32[3] == 3 && L64[3] == 3
        @test L32[4] == 4 && L64[4] == 4
        @test @inferred(range(1.0, stop=2.0, length=2))[1] === 1.0
        @test @inferred(range(1.0f0, stop=2.0f0, length=2))[1] === 1.0f0
        @test @inferred(range(Float16(1.0), stop=Float16(2.0), length=2))[1] === Float16(1.0)

        let r = 5:-1:1
            @test r[1]==5
            @test r[2]==4
            @test r[3]==3
            @test r[4]==2
            @test r[5]==1
        end
        @test @inferred((0.1:0.1:0.3)[2]) === 0.2
        @test @inferred((0.1f0:0.1f0:0.3f0)[2]) === 0.2f0

        @test @inferred((1:5)[1:4]) === 1:4
        @test @inferred((1.0:5)[1:4]) === 1.0:4
        @test (2:6)[1:4] == 2:5
        @test (1:6)[2:5] === 2:5
        @test (1:6)[2:2:5] === 2:2:4
        @test (1:2:13)[2:6] === 3:2:11
        @test (1:2:13)[2:3:7] === 3:6:13

        @test isempty((1:4)[5:4])
        @test_throws BoundsError (1:10)[8:-1:-2]

        let r = typemax(Int)-5:typemax(Int)-1
            @test_throws BoundsError r[7]
        end
    end
    @testset "length" begin
        @test length(.1:.1:.3) == 3
        @test length(1.1:1.1:3.3) == 3
        @test length(1.1:1.3:3) == 2
        @test length(1:1:1.8) == 1
        @test length(1:.2:2) == 6
        @test length(1.:.2:2.) == 6
        @test length(2:-.2:1) == 6
        @test length(2.:-.2:1.) == 6
        @test length(2:.2:1) == 0
        @test length(2.:.2:1.) == 0

        @test length(1:0) == 0
        @test length(0.0:-0.5) == 0
        @test length(1:2:0) == 0
        @test length(Char(0):Char(0x001fffff)) == 2097152
        @test length(typemax(UInt64)//one(UInt64):1:typemax(UInt64)//one(UInt64)) == 1
    end
    @testset "keys/values" begin
        keytype_is_correct(r) = keytype(r) == eltype(keys(r))
        valtype_is_correct(r) = valtype(r) == eltype(values(r))
        @test keytype_is_correct(1:3)
        @test keytype_is_correct(1:.3:4)
        @test keytype_is_correct(.1:.1:.3)
        @test keytype_is_correct(Int8(1):Int8(5))
        @test keytype_is_correct(Int16(1):Int8(5))
        @test keytype_is_correct(Int16(1):Int8(3):Int8(5))
        @test keytype_is_correct(Int8(1):Int16(3):Int8(5))
        @test keytype_is_correct(Int8(1):Int8(3):Int16(5))
        @test keytype_is_correct(Int64(1):Int64(5))
        @test keytype_is_correct(Int64(1):Int64(5))
        @test keytype_is_correct(Int128(1):Int128(5))
        @test keytype_is_correct(Base.OneTo(4))
        @test keytype_is_correct(Base.OneTo(Int32(4)))

        @test valtype_is_correct(1:3)
        @test valtype_is_correct(1:.3:4)
        @test valtype_is_correct(.1:.1:.3)
        @test valtype_is_correct(Int8(1):Int8(5))
        @test valtype_is_correct(Int16(1):Int8(5))
        @test valtype_is_correct(Int16(1):Int8(3):Int8(5))
        @test valtype_is_correct(Int8(1):Int16(3):Int8(5))
        @test valtype_is_correct(Int8(1):Int8(3):Int16(5))
        @test valtype_is_correct(Int64(1):Int64(5))
        @test valtype_is_correct(Int64(1):Int64(5))
        @test valtype_is_correct(Int128(1):Int128(5))
        @test valtype_is_correct(Base.OneTo(4))
        @test valtype_is_correct(Base.OneTo(Int32(4)))
    end
    @testset "findall(::Base.Fix2{typeof(in)}, ::Array)" begin
        @test findall(in(3:20), [5.2, 3.3]) == findall(in(Vector(3:20)), [5.2, 3.3])

        let span = 5:20,
            r = -7:3:42
            @test findall(in(span), r) == 5:10
            r = 15:-2:-38
            @test findall(in(span), r) == 1:6
        end
    end
    @testset "findfirst" begin
        @test findfirst(isequal(7), 1:2:10) == 4
        @test findfirst(==(7), 1:2:10) == 4
        @test findfirst(==(10), 1:2:10) == nothing
        @test findfirst(==(11), 1:2:10) == nothing
        @test findfirst(==(-7), 1:-1:-10) == 9
        @test findfirst(==(2),1:-1:2) == nothing
    end
    @testset "reverse" begin
        @test reverse(reverse(1:10)) == 1:10
        @test reverse(reverse(typemin(Int):typemax(Int))) == typemin(Int):typemax(Int)
        @test reverse(reverse(typemin(Int):2:typemax(Int))) == typemin(Int):2:typemax(Int)
    end
    @testset "intersect" begin
        @test intersect(1:5, 2:3) == 2:3
        @test intersect(-3:5, 2:8) == 2:5
        @test intersect(-8:-3, -8:-3) == -8:-3
        @test intersect(1:5, 5:13) == 5:5
        @test isempty(intersect(-8:-3, -2:2))
        @test isempty(intersect(-3:7, 2:1))
        @test intersect(1:11, -2:3:15) == 1:3:10
        @test intersect(1:11, -2:2:15) == 2:2:10
        @test intersect(1:11, -2:1:15) == 1:11
        @test intersect(1:11, 15:-1:-2) == 1:11
        @test intersect(1:11, 15:-4:-2) == 3:4:11
        @test intersect(-20:-5, -10:3:-2) == -10:3:-7
        @test isempty(intersect(-5:5, -6:13:20))
        @test isempty(intersect(1:11, 15:4:-2))
        @test isempty(intersect(11:1, 15:-4:-2))
        #@test intersect(-5:5, 1+0*(1:3)) == 1:1
        #@test isempty(intersect(-5:5, 6+0*(1:3)))
        @test intersect(-15:4:7, -10:-2) == -7:4:-3
        @test intersect(13:-2:1, -2:8) == 7:-2:1
        @test isempty(intersect(13:2:1, -2:8))
        @test isempty(intersect(13:-2:1, 8:-2))
        #@test intersect(5+0*(1:4), 2:8) == 5+0*(1:4)
        #@test isempty(intersect(5+0*(1:4), -7:3))
        @test intersect(0:3:24, 0:4:24) == 0:12:24
        @test intersect(0:4:24, 0:3:24) == 0:12:24
        @test intersect(0:3:24, 24:-4:0) == 0:12:24
        @test intersect(24:-3:0, 0:4:24) == 24:-12:0
        @test intersect(24:-3:0, 24:-4:0) == 24:-12:0
        @test intersect(1:3:24, 0:4:24) == 4:12:16
        @test intersect(0:6:24, 0:4:24) == 0:12:24
        @test isempty(intersect(1:6:2400, 0:4:2400))
        @test intersect(-51:5:100, -33:7:125) == -26:35:79
        @test intersect(-51:5:100, -32:7:125) == -11:35:94
        #@test intersect(0:6:24, 6+0*(0:4:24)) == 6:6:6
        #@test intersect(12+0*(0:6:24), 0:4:24) == AbstractRange(12, 0, 5)
        #@test isempty(intersect(6+0*(0:6:24), 0:4:24))
        @test intersect(-10:3:24, -10:3:24) == -10:3:23
        @test isempty(intersect(-11:3:24, -10:3:24))
        @test intersect(typemin(Int):2:typemax(Int),1:10) == 2:2:10
        @test intersect(1:10,typemin(Int):2:typemax(Int)) == 2:2:10

        @test intersect(reverse(typemin(Int):2:typemax(Int)),typemin(Int):2:typemax(Int)) == reverse(typemin(Int):2:typemax(Int))
        @test intersect(typemin(Int):2:typemax(Int),reverse(typemin(Int):2:typemax(Int))) == typemin(Int):2:typemax(Int)

        @test intersect(UnitRange(1,2),3) == UnitRange(3,2)
        @test intersect(UnitRange(1,2), UnitRange(1,5), UnitRange(3,7), UnitRange(4,6)) == UnitRange(4,3)

        @test intersect(1:3, 2) === intersect(2, 1:3) === 2:2
        @test intersect(1.0:3.0, 2) == intersect(2, 1.0:3.0) == [2.0]

        @testset "Support StepRange with a non-numeric step" begin
            start = Date(1914, 7, 28)
            stop = Date(1918, 11, 11)

            @test intersect(start:Day(1):stop, start:Day(1):stop) == start:Day(1):stop
            @test intersect(start:Day(1):stop, start:Day(5):stop) == start:Day(5):stop
            @test intersect(start-Day(10):Day(1):stop-Day(10), start:Day(5):stop) ==
                start:Day(5):stop-Day(10)-mod(stop-start, Day(5))
        end
    end
    @testset "issubset" begin
        @test issubset(1:3, 1:typemax(Int)) #32461
        @test issubset(1:3, 1:3)
        @test issubset(1:3, 1:4)
        @test issubset(1:3, 0:3)
        @test issubset(1:3, 0:4)
        @test !issubset(1:5, 2:5)
        @test !issubset(1:5, 1:4)
        @test !issubset(1:5, 2:4)
        @test issubset(Base.OneTo(5), Base.OneTo(10))
        @test !issubset(Base.OneTo(10), Base.OneTo(5))
        @test issubset(1:3:10, 1:10)
        @test !issubset(1:10, 1:3:10)
    end
    @testset "sort/sort!/partialsort" begin
        @test sort(UnitRange(1,2)) == UnitRange(1,2)
        @test sort!(UnitRange(1,2)) == UnitRange(1,2)
        @test sort(1:10, rev=true) == 10:-1:1
        @test sort(-3:3, by=abs) == [0,-1,1,-2,2,-3,3]
        @test partialsort(1:10, 4) == 4
    end
    @testset "in" begin
        @test 0 in UInt(0):100:typemax(UInt)
        @test last(UInt(0):100:typemax(UInt)) in UInt(0):100:typemax(UInt)
        @test -9223372036854775790 in -9223372036854775790:100:9223372036854775710
        @test -9223372036854775690 in -9223372036854775790:100:9223372036854775710
        @test -90 in -9223372036854775790:100:9223372036854775710
        @test 10 in -9223372036854775790:100:9223372036854775710
        @test 110 in -9223372036854775790:100:9223372036854775710
        @test 9223372036854775610 in -9223372036854775790:100:9223372036854775710
        @test 9223372036854775710 in -9223372036854775790:100:9223372036854775710


        @test !(3.5 in 1:5)
        @test (3 in 1:5)
        @test (3 in 5:-1:1)
        #@test (3 in 3+0*(1:5))
        #@test !(4 in 3+0*(1:5))

        let r = 0.0:0.01:1.0
            @test (r[30] in r)
        end
        let r = (-4*Int64(maxintfloat(Int === Int32 ? Float32 : Float64))):5
            @test (3 in r)
            @test (3.0 in r)
        end

        @test !(1 in 1:0)
        @test !(1.0 in 1.0:0.0)
    end
    @testset "in() works across types, including non-numeric types (#21728)" begin
        @test 1//1 in 1:3
        @test 1//1 in 1.0:3.0
        @test !(5//1 in 1:3)
        @test !(5//1 in 1.0:3.0)
        @test Complex(1, 0) in 1:3
        @test Complex(1, 0) in 1.0:3.0
        @test Complex(1.0, 0.0) in 1:3
        @test Complex(1.0, 0.0) in 1.0:3.0
        @test !(Complex(1, 1) in 1:3)
        @test !(Complex(1, 1) in 1.0:3.0)
        @test !(Complex(1.0, 1.0) in 1:3)
        @test !(Complex(1.0, 1.0) in 1.0:3.0)
        @test !(π in 1:3)
        @test !(π in 1.0:3.0)
        @test !("a" in 1:3)
        @test !("a" in 1.0:3.0)
        @test !(1 in Date(2017, 01, 01):Dates.Day(1):Date(2017, 01, 05))
        @test !(Complex(1, 0) in Date(2017, 01, 01):Dates.Day(1):Date(2017, 01, 05))
        @test !(π in Date(2017, 01, 01):Dates.Day(1):Date(2017, 01, 05))
        @test !("a" in Date(2017, 01, 01):Dates.Day(1):Date(2017, 01, 05))
    end
end
@testset "indexing range with empty range (#4309)" begin
    @test (3:6)[5:4] == 7:6
    @test_throws BoundsError (3:6)[5:5]
    @test_throws BoundsError (3:6)[5]
    @test (0:2:10)[7:6] == 12:2:10
    @test_throws BoundsError (0:2:10)[7:7]
end
# indexing with negative ranges (#8351)
for a=AbstractRange[3:6, 0:2:10], b=AbstractRange[0:1, 2:-1:0]
    @test_throws BoundsError a[b]
end

# avoiding intermediate overflow (#5065)
@test length(1:4:typemax(Int)) == div(typemax(Int),4) + 1

@testset "overflow in length" begin
    Tset = Int === Int64 ? (Int,UInt,Int128,UInt128) :
                           (Int,UInt,Int64,UInt64,Int128, UInt128)
    for T in Tset
        @test_throws OverflowError length(zero(T):typemax(T))
        @test_throws OverflowError length(typemin(T):typemax(T))
        @test_throws OverflowError length(zero(T):one(T):typemax(T))
        @test_throws OverflowError length(typemin(T):one(T):typemax(T))
        if T <: Signed
            @test_throws OverflowError length(-one(T):typemax(T)-one(T))
            @test_throws OverflowError length(-one(T):one(T):typemax(T)-one(T))
        end
    end
end
@testset "loops involving typemin/typemax" begin
    n = 0
    s = 0
    # loops ending at typemax(Int)
    for i = (typemax(Int)-1):typemax(Int)
        s += 1
        @test s <= 2
    end
    @test s == 2

    s = 0
    for i = (typemax(Int)-2):(typemax(Int)-1)
        s += 1
        @test s <= 2
    end
    @test s == 2

    s = 0
    for i = typemin(Int):(typemin(Int)+1)
        s += 1
        @test s <= 2
    end
    @test s == 2

    # loops covering the full range of integers
    s = 0
    for i = typemin(UInt8):typemax(UInt8)
        s += 1
    end
    @test s == 256

    s = 0
    for i = typemin(UInt):typemax(UInt)
        i == 10 && break
        s += 1
    end
    @test s == 10

    s = 0
    for i = typemin(UInt8):one(UInt8):typemax(UInt8)
        s += 1
    end
    @test s == 256

    s = 0
    for i = typemin(UInt):1:typemax(UInt)
        i == 10 && break
        s += 1
    end
    @test s == 10

    # loops past typemax(Int)
    n = 0
    s = Int128(0)
    for i = typemax(UInt64)-2:typemax(UInt64)
        n += 1
        s += i
    end
    @test n == 3
    @test s == 3*Int128(typemax(UInt64)) - 3

    # loops over empty ranges
    s = 0
    for i = 0xff:0x00
        s += 1
    end
    @test s == 0

    s = 0
    for i = Int128(typemax(Int128)):Int128(typemin(Int128))
        s += 1
    end
    @test s == 0
end

@testset "sums of ranges" begin
    @test sum(1:100) == 5050
    @test sum(0:100) == 5050
    @test sum(-100:100) == 0
    @test sum(0:2:100) == 2550
end
@testset "overflowing sums (see #5798)" begin
    if Sys.WORD_SIZE == 64
        @test sum(Int128(1):10^18) == div(10^18 * (Int128(10^18)+1), 2)
        @test sum(Int128(1):10^18-1) == div(10^18 * (Int128(10^18)-1), 2)
    else
        @test sum(Int64(1):10^9) == div(10^9 * (Int64(10^9)+1), 2)
        @test sum(Int64(1):10^9-1) == div(10^9 * (Int64(10^9)-1), 2)
    end
end
@testset "Tricky sums of StepRangeLen #8272" begin
    @test sum(10000.:-0.0001:0) == 5.00000005e11
    @test sum(0:0.001:1) == 500.5
    @test sum(0:0.000001:1) == 500000.5
    @test sum(0:0.1:10) == 505.
end
@testset "broadcasted operations with scalars" begin
    @test broadcast(-, 1:3) === -1:-1:-3
    @test broadcast(-, 1:3, 2) === -1:1
    @test broadcast(-, 1:3, 0.25) === 1-0.25:3-0.25
    @test broadcast(+, 1:3) === 1:3
    @test broadcast(+, 1:3, 2) === 3:5
    @test broadcast(+, 1:3, 0.25) === 1+0.25:3+0.25
    @test broadcast(+, 1:2:6, 1) === 2:2:6
    @test broadcast(+, 1:2:6, 0.3) === 1+0.3:2:5+0.3
    @test broadcast(-, 1:2:6, 1) === 0:2:4
    @test broadcast(-, 1:2:6, 0.3) === 1-0.3:2:5-0.3
    @test broadcast(-, 2, 1:3) === 1:-1:-1
end
@testset "operations between ranges and arrays" begin
    @test all(([1:5;] + (5:-1:1)) .== 6)
    @test all(((5:-1:1) + [1:5;]) .== 6)
    @test all(([1:5;] - (1:5)) .== 0)
    @test all(((1:5) - [1:5;]) .== 0)
end
@testset "tricky floating-point ranges" begin
    for (start, step, stop, len) in ((1, 1, 3, 3), (0, 1, 3, 4),
                                    (3, -1, -1, 5), (1, -1, -3, 5),
                                    (0, 1, 10, 11), (0, 7, 21, 4),
                                    (0, 11, 33, 4), (1, 11, 34, 4),
                                    (0, 13, 39, 4), (1, 13, 40, 4),
                                    (11, 11, 33, 3), (3, 1, 11, 9),
                                    (0, 10, 55, 0), (0, -1, 5, 0), (0, 10, 5, 0),
                                    (0, 1, 5, 0), (0, -10, 5, 0), (0, -10, 0, 1),
                                    (0, -1, 1, 0), (0, 1, -1, 0), (0, -1, -10, 11))
        r = start/10:step/10:stop/10
        a = Vector(start:step:stop)./10
        ra = Vector(r)

        @test r == a
        @test isequal(r, a)

        @test r == ra
        @test isequal(r, ra)

        @test hash(r) == hash(a)
        @test hash(r) == hash(ra)

        if len > 0
            l = range(start/10, stop=stop/10, length=len)
            la = Vector(l)

            @test a == l
            @test r == l
            @test isequal(a, l)
            @test isequal(r, l)

            @test l == la
            @test isequal(l, la)

            @test hash(l) == hash(a)
            @test hash(l) == hash(la)
        end
    end

    @test 1.0:1/49:27.0 == range(1.0, stop=27.0, length=1275) == [49:1323;]./49
    @test isequal(1.0:1/49:27.0, range(1.0, stop=27.0, length=1275))
    @test isequal(1.0:1/49:27.0, Vector(49:1323)./49)
    @test hash(1.0:1/49:27.0) == hash(range(1.0, stop=27.0, length=1275)) == hash(Vector(49:1323)./49)

    @test [prevfloat(0.1):0.1:0.3;] == [prevfloat(0.1), 0.2, 0.3]
    @test [nextfloat(0.1):0.1:0.3;] == [nextfloat(0.1), 0.2]
    @test [prevfloat(0.0):0.1:0.3;] == [prevfloat(0.0), 0.1, 0.2]
    @test [nextfloat(0.0):0.1:0.3;] == [nextfloat(0.0), 0.1, 0.2]
    @test [0.1:0.1:prevfloat(0.3);] == [0.1, 0.2]
    @test [0.1:0.1:nextfloat(0.3);] == [0.1, 0.2, nextfloat(0.3)]
    @test [0.0:0.1:prevfloat(0.3);] == [0.0, 0.1, 0.2]
    @test [0.0:0.1:nextfloat(0.3);] == [0.0, 0.1, 0.2, nextfloat(0.3)]
    @test [0.1:prevfloat(0.1):0.3;] == [0.1, 0.2, 0.3]
    @test [0.1:nextfloat(0.1):0.3;] == [0.1, 0.2]
    @test [0.0:prevfloat(0.1):0.3;] == [0.0, prevfloat(0.1), prevfloat(0.2), 0.3]
    @test [0.0:nextfloat(0.1):0.3;] == [0.0, nextfloat(0.1), nextfloat(0.2)]
end

function loop_range_values(::Type{T}) where T
    for a = -5:25,
        s = [-5:-1; 1:25; ],
        d = 1:25,
        n = -1:15

        denom = convert(T, d)
        strt = convert(T, a)/denom
        Δ     = convert(T, s)/denom
        stop  = convert(T, (a + (n - 1) * s)) / denom
        vals  = T[a:s:(a + (n - 1) * s); ] ./ denom
        r = strt:Δ:stop
        @test [r;] == vals
        @test [range(strt, stop=stop, length=length(r));] == vals
        n = length(r)
        @test [r[1:n];] == [r;]
        @test [r[2:n];] == [r;][2:end]
        @test [r[1:3:n];] == [r;][1:3:n]
        @test [r[2:2:n];] == [r;][2:2:n]
        @test [r[n:-1:2];] == [r;][n:-1:2]
        @test [r[n:-2:1];] == [r;][n:-2:1]
    end
end

@testset "issue #7420 for type $T" for T = (Float32, Float64,) # BigFloat),
    loop_range_values(T)
end

@testset "issue #20373 (unliftable ranges with exact end points)" begin
    @test [3*0.05:0.05:0.2;]    == [range(3*0.05, stop=0.2, length=2);]   == [3*0.05,0.2]
    @test [0.2:-0.05:3*0.05;]   == [range(0.2, stop=3*0.05, length=2);]   == [0.2,3*0.05]
    @test [-3*0.05:-0.05:-0.2;] == [range(-3*0.05, stop=-0.2, length=2);] == [-3*0.05,-0.2]
    @test [-0.2:0.05:-3*0.05;]  == [range(-0.2, stop=-3*0.05, length=2);] == [-0.2,-3*0.05]
end

function range_fuzztests(::Type{T}, niter, nrange) where {T}
    for i = 1:niter, n in nrange
        strt, Δ = randn(T), randn(T)
        Δ == 0 && continue
        stop = strt + (n-1)*Δ
        # `n` is not necessarily unique s.t. `strt + (n-1)*Δ == stop`
        # so test that `length(strt:Δ:stop)` satisfies this identity
        # and is the closest value to `(stop-strt)/Δ` to do so
        lo = hi = n
        while strt + (lo-1)*Δ == stop; lo -= 1; end
        while strt + (hi-1)*Δ == stop; hi += 1; end
        m = clamp(round(Int, (stop-strt)/Δ) + 1, lo+1, hi-1)
        r = strt:Δ:stop
        @test m == length(r)
        @test strt == first(r)
        @test Δ == step(r)
        @test_skip stop == last(r)
        l = range(strt, stop=stop, length=n)
        @test n == length(l)
        @test strt == first(l)
        @test stop  == last(l)
    end
end
@testset "range fuzztests for $T" for T = (Float32, Float64,)
    range_fuzztests(T, 2^15, 1:5)
end

@testset "Inexact errors on 32 bit architectures. #22613" begin
    @test first(range(log(0.2), stop=log(10.0), length=10)) == log(0.2)
    @test last(range(log(0.2), stop=log(10.0), length=10)) == log(10.0)
    @test length(Base.floatrange(-3e9, 1.0, 1, 1.0)) == 1
end

@testset "ranges with very small endpoints for type $T" for T = (Float32, Float64)
    z = zero(T)
    u = eps(z)
    @test first(range(u, stop=u, length=0)) == u
    @test last(range(u, stop=u, length=0)) == u
    @test first(range(-u, stop=u, length=0)) == -u
    @test last(range(-u, stop=u, length=0)) == u
    @test [range(-u, stop=u, length=0);] == []
    @test [range(-u, stop=-u, length=1);] == [-u]
    @test [range(-u, stop=u, length=2);] == [-u,u]
    @test [range(-u, stop=u, length=3);] == [-u,0,u]
    @test first(range(-u, stop=-u, length=0)) == -u
    @test last(range(-u, stop=-u, length=0)) == -u
    @test first(range(u, stop=-u, length=0)) == u
    @test last(range(u, stop=-u, length=0)) == -u
    @test [range(u, stop=-u, length=0);] == []
    @test [range(u, stop=u, length=1);] == [u]
    @test [range(u, stop=-u, length=2);] == [u,-u]
    @test [range(u, stop=-u, length=3);] == [u,0,-u]
    v = range(-u, stop=u, length=12)
    @test length(v) == 12
    @test [-3u:u:3u;] == [range(-3u, stop=3u, length=7);] == [-3:3;].*u
    @test [3u:-u:-3u;] == [range(3u, stop=-3u, length=7);] == [3:-1:-3;].*u
end

@testset "range with very large endpoints for type $T" for T = (Float32, Float64)
    largeint = Int(min(maxintfloat(T), typemax(Int)))
    a = floatmax()
    for i = 1:5
        @test [range(a, stop=a, length=1);] == [a]
        @test [range(-a, stop=-a, length=1);] == [-a]
        b = floatmax()
        for j = 1:5
            @test [range(-a, stop=b, length=0);] == []
            @test [range(-a, stop=b, length=2);] == [-a,b]
            @test [range(-a, stop=b, length=3);] == [-a,(b-a)/2,b]
            @test [range(a, stop=-b, length=0);] == []
            @test [range(a, stop=-b, length=2);] == [a,-b]
            @test [range(a, stop=-b, length=3);] == [a,(a-b)/2,-b]
            for c = largeint-3:largeint
                s = range(-a, stop=b, length=c)
                @test first(s) == -a
                @test last(s) == b
                @test length(s) == c
                s = range(a, stop=-b, length=c)
                @test first(s) == a
                @test last(s) == -b
                @test length(s) == c
            end
            b = prevfloat(b)
        end
        a = prevfloat(a)
    end
end

# issue #20380
let r = LinRange(1,4,4)
    @test isa(r[1:4], LinRange)
end

@testset "range with 1 or 0 elements (whose step length is NaN)" begin
    @test issorted(range(1, stop=1, length=0))
    @test issorted(range(1, stop=1, length=1))
end
# near-equal ranges
@test 0.0:0.1:1.0 != 0.0f0:0.1f0:1.0f0

# comparing and hashing ranges
@testset "comparing and hashing ranges" begin
    Rs = AbstractRange[1:1, 1:1:1, 1:2, 1:1:2,
                       map(Int32,1:3:17), map(Int64,1:3:17), 1:0, 1:-1:0, 17:-3:0,
                       0.0:0.1:1.0, map(Float32,0.0:0.1:1.0),map(Float32,LinRange(0.0, 1.0, 11)),
                       1.0:eps():1.0 .+ 10eps(), 9007199254740990.:1.0:9007199254740994,
                       range(0, stop=1, length=20), map(Float32, range(0, stop=1, length=20))]
    for r in Rs
        local r
        ar = Vector(r)
        @test r == ar
        @test isequal(r,ar)
        @test hash(r) == hash(ar)
        for s in Rs
            as = Vector(s)
            @test isequal(r,s) == (hash(r)==hash(s))
            @test (r==s) == (ar==as)
        end
    end
end

@testset "comparing UnitRanges and OneTo" begin
    @test 1:2:10 == 1:2:10 != 1:3:10 != 1:3:13 != 2:3:13 == 2:3:11 != 2:11
    @test 1:1:10 == 1:10 == 1:10 == Base.OneTo(10) == Base.OneTo(10)
    @test 1:10 != 2:10 != 2:11 != Base.OneTo(11)
    @test Base.OneTo(10) != Base.OneTo(11) != 1:10
end
# issue #2959
@test 1.0:1.5 == 1.0:1.0:1.5 == 1.0:1.0
#@test 1.0:(.3-.1)/.1 == 1.0:2.0

@testset "length with typemin/typemax" begin
    let r = typemin(Int64):2:typemax(Int64), s = typemax(Int64):-2:typemin(Int64)
        @test first(r) == typemin(Int64)
        @test last(r) == (typemax(Int64)-1)
        @test_throws OverflowError length(r)

        @test first(s) == typemax(Int64)
        @test last(s) == (typemin(Int64)+1)
        @test_throws OverflowError length(s)
    end

    @test length(typemin(Int64):3:typemax(Int64)) == 6148914691236517206
    @test length(typemax(Int64):-3:typemin(Int64)) == 6148914691236517206

    for s in 3:100
        @test length(typemin(Int):s:typemax(Int)) == length(big(typemin(Int)):big(s):big(typemax(Int)))
        @test length(typemax(Int):-s:typemin(Int)) == length(big(typemax(Int)):big(-s):big(typemin(Int)))
    end

    @test length(UInt(1):UInt(1):UInt(0)) == 0
    @test length(typemax(UInt):UInt(1):(typemax(UInt)-1)) == 0
    @test length(typemax(UInt):UInt(2):(typemax(UInt)-1)) == 0
    @test length((typemin(Int)+3):5:(typemin(Int)+1)) == 0
end
# issue #6364
@test length((1:64)*(pi/5)) == 64

@testset "issue #6973" begin
    r1 = 1.0:0.1:2.0
    r2 = 1.0f0:0.2f0:3.0f0
    r3 = 1:2:21
    @test r1 + r1 == 2*r1
    @test r1 + r2 == 2.0:0.3:5.0
    @test (r1 + r2) - r2 == r1
    @test r1 + r3 == convert(StepRangeLen{Float64}, r3) + r1
    @test r3 + r3 == 2 * r3
end

@testset "issue #7114" begin
    let r = -0.004532318104333742:1.2597349521122731e-5:0.008065031416788989
        @test length(r[1:end-1]) == length(r) - 1
        @test isa(r[1:2:end],AbstractRange) && length(r[1:2:end]) == div(length(r)+1, 2)
        @test r[3:5][2] ≈ r[4]
        @test r[5:-2:1][2] ≈ r[3]
        @test_throws BoundsError r[0:10]
        @test_throws BoundsError r[1:10000]
    end

    let r = range(1/3, stop=5/7, length=6)
        @test length(r) == 6
        @test r[1] == 1/3
        @test abs(r[end] - 5/7) <= eps(5/7)
    end

    let r = range(0.25, stop=0.25, length=1)
        @test length(r) == 1
        @test_throws ArgumentError range(0.25, stop=0.5, length=1)
    end
end

# issue #7426
@test [typemax(Int):1:typemax(Int);] == [typemax(Int)]

#issue #7484
let r7484 = 0.1:0.1:1
    @test [reverse(r7484);] == reverse([r7484;])
end

@testset "issue #7387" begin
    for r in (0:1, 0.0:1.0)
        local r
        @test [r .+ im;] == [r;] .+ im
        @test [r .- im;] == [r;] .- im
        @test [r * im;] == [r;] * im
        @test [r / im;] == [r;] / im
    end
end
# Preservation of high precision upon addition
let r = (-0.1:0.1:0.3) + broadcast(+, -0.3:0.1:0.1, 1e-12)
    @test r[3] == 1e-12
end

@testset "issue #7709" begin
    @test length(map(identity, 0x01:0x05)) == 5
    @test length(map(identity, 0x0001:0x0005)) == 5
    @test length(map(identity, UInt64(1):UInt64(5))) == 5
    @test length(map(identity, UInt128(1):UInt128(5))) == 5
end
@testset "issue #8531" begin
    smallint = (Int === Int64 ?
                (Int8,UInt8,Int16,UInt16,Int32,UInt32) :
                (Int8,UInt8,Int16,UInt16))
    for T in smallint
        @test length(typemin(T):typemax(T)) == 2^(8*sizeof(T))
    end
end

# issue #8584
@test (0:1//2:2)[1:2:3] == 0:1//1:1

# issue #12278
@test length(1:UInt(0)) == 0

@testset "zip" begin
    i = 0
    x = 1:2:8
    y = 2:2:8
    xy = 1:8
    for (thisx, thisy) in zip(x, y)
        @test thisx == xy[i+=1]
        @test thisy == xy[i+=1]
    end
end

@testset "issue #9962" begin
    @test eltype(0:1//3:10) <: Rational
    @test (0:1//3:10)[1] == 0
    @test (0:1//3:10)[2] == 1//3
end
@testset "converting ranges (issue #10965)" begin
    @test promote(0:1, UInt8(2):UInt8(5)) === (0:1, 2:5)
    @test convert(UnitRange{Int}, 0:5) === 0:5
    @test convert(UnitRange{Int128}, 0:5) === Int128(0):Int128(5)

    @test promote(0:1:1, UInt8(2):UInt8(1):UInt8(5)) === (0:1:1, 2:1:5)
    @test convert(StepRange{Int,Int}, 0:1:1) === 0:1:1
    @test convert(StepRange{Int128,Int128}, 0:1:1) === Int128(0):Int128(1):Int128(1)

    @test promote(0:1:1, 2:5) === (0:1:1, 2:1:5)
    @test convert(StepRange{Int128,Int128}, 0:5) === Int128(0):Int128(1):Int128(5)
    @test convert(StepRange, 0:5) === 0:1:5
    @test convert(StepRange{Int128,Int128}, 0.:5) === Int128(0):Int128(1):Int128(5)

    @test_throws ArgumentError StepRange(1.1,1,5.1)

    @test promote(0f0:inv(3f0):1f0, 0.:2.:5.) === (0:1/3:1, 0.:2.:5.)

    @test convert(StepRangeLen{Float64}, 0:1/3:1) === 0:1/3:1
    @test convert(StepRangeLen{Float64}, 0f0:inv(3f0):1f0) === 0:1/3:1

    @test promote(0:1/3:1, 0:5) === (0:1/3:1, 0.:1.:5.)
    @test convert(StepRangeLen{Float64}, 0:5) === 0.:1.:5.
    @test convert(StepRangeLen{Float64}, 0:1:5) === 0.:1.:5.
    @test convert(StepRangeLen, 0:5) == 0:5
    @test convert(StepRangeLen, 0:1:5) == 0:1:5

    @test convert(LinRange{Float64}, 0.0:0.1:0.3) === LinRange{Float64}(0.0, 0.3, 4)
    @test convert(LinRange, 0.0:0.1:0.3) === LinRange{Float64}(0.0, 0.3, 4)
    @test convert(LinRange, 0:3) === LinRange{Int}(0, 3, 4)

    @test promote('a':'z', 1:2) === ('a':'z', 1:1:2)
    @test eltype(['a':'z', 1:2]) == (StepRange{T,Int} where T)
end

@testset "LinRange ops" begin
    @test 2*LinRange(0,3,4) == LinRange(0,6,4)
    @test LinRange(0,3,4)*2 == LinRange(0,6,4)
    @test LinRange(0,3,4)/3 == LinRange(0,1,4)
    @test broadcast(-, 2, LinRange(0,3,4)) == LinRange(2,-1,4)
    @test broadcast(+, 2, LinRange(0,3,4)) == LinRange(2,5,4)
    @test -LinRange(0,3,4) == LinRange(0,-3,4)
    @test reverse(LinRange(0,3,4)) == LinRange(3,0,4)
end
@testset "Issue #11245" begin
    io = IOBuffer()
    show(io, range(1, stop=2, length=3))
    str = String(take!(io))
#    @test str == "range(1.0, stop=2.0, length=3)"
    @test str == "1.0:0.5:2.0"
end

@testset "issue 10950" begin
    r = 1//2:3
    @test length(r) == 3
    i = 1
    for x in r
        @test x == i//2
        i += 2
    end
    @test i == 7
end

@testset "repr" begin
    # repr/show should display the range nicely
    # to test print_range in range.jl
    replrepr(x) = repr("text/plain", x; context=IOContext(stdout, :limit=>true, :displaysize=>(24, 80)))
    @test replrepr(1:4) == "1:4"
    @test repr("text/plain", 1:4) == "1:4"
    @test repr("text/plain", range(1, stop=5, length=7)) == "1.0:0.6666666666666666:5.0"
    @test repr("text/plain", LinRange{Float64}(1,5,7)) == "7-element LinRange{Float64}:\n 1.0,1.66667,2.33333,3.0,3.66667,4.33333,5.0"
    @test repr(range(1, stop=5, length=7)) == "1.0:0.6666666666666666:5.0"
    @test repr(LinRange{Float64}(1,5,7)) == "range(1.0, stop=5.0, length=7)"
    @test replrepr(0:100.) == "0.0:1.0:100.0"
    # next is to test a very large range, which should be fast because print_range
    # only examines spacing of the left and right edges of the range, sufficient
    # to cover the designated screen size.
    @test replrepr(range(0, stop=100, length=10000)) == "0.0:0.010001000100010001:100.0"
    @test replrepr(LinRange{Float64}(0,100, 10000)) == "10000-element LinRange{Float64}:\n 0.0,0.010001,0.020002,0.030003,0.040004,…,99.95,99.96,99.97,99.98,99.99,100.0"

    @test sprint(show, UnitRange(1, 2)) == "1:2"
    @test sprint(show, StepRange(1, 2, 5)) == "1:2:5"
end

@testset "Issue 11049 and related" begin
    @test promote(range(0f0, stop=1f0, length=3), range(0., stop=5., length=2)) ===
        (range(0., stop=1., length=3), range(0., stop=5., length=2))
    @test convert(LinRange{Float64}, range(0., stop=1., length=3)) === LinRange(0., 1., 3)
    @test convert(LinRange{Float64}, range(0f0, stop=1f0, length=3)) === LinRange(0., 1., 3)

    @test promote(range(0., stop=1., length=3), 0:5) === (range(0., stop=1., length=3),
                                                 range(0., stop=5., length=6))
    @test convert(LinRange{Float64}, 0:5) === LinRange(0., 5., 6)
    @test convert(LinRange{Float64}, 0:1:5) === LinRange(0., 5., 6)
    @test convert(LinRange, 0:5) === LinRange{Int}(0, 5, 6)
    @test convert(LinRange, 0:1:5) === LinRange{Int}(0, 5, 6)

    function test_range_index(r, s)
        @test typeof(r[s]) == typeof(r)
        @test [r;][s] == [r[s];]
    end
    test_range_index(range(0.1, stop=0.3, length=3), 1:2)
    test_range_index(range(0.1, stop=0.3, length=3), 1:0)
    test_range_index(range(1.0, stop=1.0, length=1), 1:1)
    test_range_index(range(1.0, stop=1.0, length=1), 1:0)
    test_range_index(range(1.0, stop=2.0, length=0), 1:0)

    function test_range_identity(r::AbstractRange{T}, mr) where T
        @test -r == mr
        @test -Vector(r) == Vector(mr)
        @test isa(-r, typeof(r))

        @test broadcast(+, broadcast(+, 1, r), -1) == r
        @test 1 .+ Vector(r) == Vector(1 .+ r) == Vector(r .+ 1)
        @test isa(broadcast(+, broadcast(+, 1, r), -1), typeof(r))
        @test broadcast(-, broadcast(-, 1, r), 1) == mr
        @test 1 .- Vector(r) == Vector(1 .- r) == Vector(1 .+ mr)
        @test Vector(r) .- 1 == Vector(r .- 1) == -Vector(mr .+ 1)
        @test isa(broadcast(-, broadcast(-, 1, r), 1), typeof(r))

        @test 1 * r * 1 == r
        @test 2 * r * T(0.5) == r
        @test isa(1 * r * 1, typeof(r))
        @test r / 1 == r
        @test r / 2 * 2 == r
        @test r / T(0.5) * T(0.5) == r
        @test isa(r / 1, typeof(r))

        @test (2 * Vector(r) == Vector(r * 2) == Vector(2 * r) ==
               Vector(r * T(2.0)) == Vector(T(2.0) * r) ==
               Vector(r / T(0.5)) == -Vector(mr * T(2.0)))
    end

    test_range_identity(range(1.0, stop=27.0, length=10), range(-1.0, stop=-27.0, length=10))
    test_range_identity(range(1f0, stop=27f0, length=10), range(-1f0, stop=-27f0, length=10))

    test_range_identity(range(1.0, stop=27.0, length=0), range(-1.0, stop=-27.0, length=0))
    test_range_identity(range(1f0, stop=27f0, length=0), range(-1f0, stop=-27f0, length=0))

    test_range_identity(range(1.0, stop=1.0, length=1), range(-1.0, stop=-1.0, length=1))
    test_range_identity(range(1f0, stop=1f0, length=1), range(-1f0, stop=-1f0, length=1))

    @test reverse(range(1.0, stop=27.0, length=1275)) == range(27.0, stop=1.0, length=1275)
    @test [reverse(range(1.0, stop=27.0, length=1275));] ==
        reverse([range(1.0, stop=27.0, length=1275);])
end
@testset "PR 12200 and related" begin
    for _r in (1:2:100, 1:100, 1f0:2f0:100f0, 1.0:2.0:100.0,
               range(1, stop=100, length=10), range(1f0, stop=100f0, length=10))
        float_r = float(_r)
        big_r = broadcast(big, _r)
        big_rdot = big.(_r)
        @test big_rdot == big_r
        @test typeof(big_r) == typeof(big_rdot)
        @test typeof(big_r).name === typeof(_r).name
        if eltype(_r) <: AbstractFloat
            @test isa(float_r, typeof(_r))
            @test eltype(big_r) === BigFloat
        else
            @test isa(float_r, AbstractRange)
            @test eltype(float_r) <: AbstractFloat
            @test eltype(big_r) === BigInt
        end
    end

    @test_throws DimensionMismatch range(1., stop=5., length=5) + range(1., stop=5., length=6)
    @test_throws DimensionMismatch range(1., stop=5., length=5) - range(1., stop=5., length=6)
    @test_throws DimensionMismatch range(1., stop=5., length=5) .* range(1., stop=5., length=6)
    @test_throws DimensionMismatch range(1., stop=5., length=5) ./ range(1., stop=5., length=6)

    @test_throws DimensionMismatch (1:5) + (1:6)
    @test_throws DimensionMismatch (1:5) - (1:6)
    @test_throws DimensionMismatch (1:5) .* (1:6)
    @test_throws DimensionMismatch (1:5) ./ (1:6)

    @test_throws DimensionMismatch (1.:5.) + (1.:6.)
    @test_throws DimensionMismatch (1.:5.) - (1.:6.)
    @test_throws DimensionMismatch (1.:5.) .* (1.:6.)
    @test_throws DimensionMismatch (1.:5.) ./ (1.:6.)

    function test_range_sum_diff(r1, r2, r_sum, r_diff)
        @test r1 + r2 == r_sum
        @test r2 + r1 == r_sum
        @test r1 - r2 == r_diff
        @test r2 - r1 == -r_diff

        @test Vector(r1) + Vector(r2) == Vector(r_sum)
        @test Vector(r2) + Vector(r1) == Vector(r_sum)
        @test Vector(r1) - Vector(r2) == Vector(r_diff)
        @test Vector(r2) - Vector(r1) == Vector(-r_diff)
    end

    test_range_sum_diff(1:5, 0:2:8, 1:3:13, 1:-1:-3)
    test_range_sum_diff(1.:5., 0.:2.:8., 1.:3.:13., 1.:-1.:-3.)
    test_range_sum_diff(range(1., stop=5., length=5), range(0., stop=-4., length=5),
                        range(1., stop=1., length=5), range(1., stop=9., length=5))

    test_range_sum_diff(1:5, 0.:2.:8., 1.:3.:13., 1.:-1.:-3.)
    test_range_sum_diff(1:5, range(0, stop=8, length=5),
                        range(1, stop=13, length=5), range(1, stop=-3, length=5))
    test_range_sum_diff(1.:5., range(0, stop=8, length=5),
                        range(1, stop=13, length=5), range(1, stop=-3, length=5))
end
# Issue #12388
let r = 0x02:0x05
    @test r[2:3] == 0x03:0x04
end

@testset "Issue #13738" begin
    for r in (big(1):big(2), UInt128(1):UInt128(2), 0x1:0x2)
        local r
        rr = r[r]
        @test typeof(rr) == typeof(r)
        @test r[r] == r
        # these calls to similar must not throw:
        @test size(similar(r, size(r))) == size(similar(r, length(r)))
    end
end
@testset "sign, conj, ~ (Issue #16067)" begin
    A = -1:1
    B = -1.0:1.0
    @test sign.(A) == [-1,0,1]
    @test sign.(B) == [-1,0,1]
    @test typeof(sign.(A)) === Vector{Int}
    @test typeof(sign.(B)) === Vector{Float64}

    @test conj(A) === A
    @test conj(B) === B

    @test .~A == [0,-1,-2]
    @test typeof(.~A) == Vector{Int}
end

@testset "conversion to Array" begin
    r = 1:3
    a = [1,2,3]
    @test convert(Array, r) == a
    @test convert(Array{Int}, r) == a
    @test convert(Array{Float64}, r) == a
    @test convert(Array{Int,1}, r) == a
    @test convert(Array{Float64,1}, r) == a
end

@testset "OneTo" begin
    let r = Base.OneTo(-5)
        @test isempty(r)
        @test length(r) == 0
        @test size(r) == (0,)
    end
    let r = Base.OneTo(3)
        @test !isempty(r)
        @test length(r) == 3
        @test size(r) == (3,)
        @test step(r) == 1
        @test first(r) == 1
        @test last(r) == 3
        @test minimum(r) == 1
        @test maximum(r) == 3
        @test r[2] == 2
        @test r[2:3] === 2:3
        @test_throws BoundsError r[4]
        @test_throws BoundsError r[0]
        @test broadcast(+, r, 1) === 2:4
        @test 2*r === 2:2:6
        @test r + r === 2:2:6
        k = 0
        for i in r
            @test i == (k += 1)
        end
        @test intersect(r, Base.OneTo(2)) == Base.OneTo(2)
        @test intersect(r, 0:5) == 1:3
        @test intersect(r, 2) === intersect(2, r) === 2:2
        @test findall(in(r), r) === findall(in(1:length(r)), r) ===
              findall(in(r), 1:length(r)) === 1:length(r)
        io = IOBuffer()
        show(io, r)
        str = String(take!(io))
        @test str == "Base.OneTo(3)"
    end
    let r = Base.OneTo(7)
        @test findall(in(2:(length(r) - 1)), r) === 2:(length(r) - 1)
        @test findall(in(r), 2:(length(r) - 1)) === 1:(length(r) - 2)
    end
    @test convert(Base.OneTo, 1:2) === Base.OneTo{Int}(2)
    @test_throws ArgumentError("first element must be 1, got 2") convert(Base.OneTo, 2:3)
    @test_throws ArgumentError("step must be 1, got 2") convert(Base.OneTo, 1:2:5)
    @test Base.OneTo(1:2) === Base.OneTo{Int}(2)
    @test Base.OneTo(1:1:2) === Base.OneTo{Int}(2)
    @test Base.OneTo{Int32}(1:2) === Base.OneTo{Int32}(2)
    @test Base.OneTo(Int32(1):Int32(2)) === Base.OneTo{Int32}(2)
    @test Base.OneTo{Int16}(3.0) === Base.OneTo{Int16}(3)
    @test_throws InexactError(:Int16, Int16, 3.2) Base.OneTo{Int16}(3.2)
end

@testset "range of other types" begin
    let r = range(0, stop=3//10, length=4)
        @test eltype(r) == Rational{Int}
        @test r[2] === 1//10
    end

    let a = 1.0,
        b = nextfloat(1.0),
        ba = BigFloat(a),
        bb = BigFloat(b),
        r = range(ba, stop=bb, length=3)
        @test eltype(r) == BigFloat
        @test r[1] == a && r[3] == b
        @test r[2] == (ba+bb)/2
    end

    let (a, b) = (rand(10), rand(10)),
        r = range(a, stop=b, length=5)
        @test r[1] == a && r[5] == b
        for i = 2:4
            x = ((5 - i) // 4) * a + ((i - 1) // 4) * b
            @test r[i] == x
        end
    end
end
@testset "issue #23178" begin
    r = range(Float16(0.1094), stop=Float16(0.9697), length=300)
    @test r[1] == Float16(0.1094)
    @test r[end] == Float16(0.9697)
end

# issue #20382
let r = @inferred((:)(big(1.0),big(2.0),big(5.0)))
    @test eltype(r) == BigFloat
end

@testset "issue #14420" begin
    for r in (range(0.10000000000000045, stop=1, length=50), 0.10000000000000045:(1-0.10000000000000045)/49:1)
        local r
        @test r[1] === 0.10000000000000045
        @test r[end] === 1.0
    end
end
@testset "issue #20381" begin
    r = range(-big(1.0), stop=big(1.0), length=4)
    @test isa(@inferred(r[2]), BigFloat)
    @test r[2] ≈ big(-1.0)/3
end

@testset "issue #20520" begin
    r = range(1.3173739f0, stop=1.3173739f0, length=3)
    @test length(r) == 3
    @test first(r) === 1.3173739f0
    @test last(r)  === 1.3173739f0
    @test r[2]     === 1.3173739f0
    r = range(1.0, stop=3+im, length=4)
    @test r[1] === 1.0+0.0im
    @test r[2] ≈ (5/3)+(1/3)im
    @test r[3] ≈ (7/3)+(2/3)im
    @test r[4] === 3.0+im
end

# ambiguity between (:) methods (#20988)
struct NotReal; val; end
Base.:+(x, y::NotReal) = x + y.val
Base.zero(y::NotReal) = zero(y.val)
Base.rem(x, y::NotReal) = rem(x, y.val)
Base.isless(x, y::NotReal) = isless(x, y.val)
@test (:)(1, NotReal(1), 5) isa StepRange{Int,NotReal}

isdefined(Main, :Furlongs) || @eval Main include("testhelpers/Furlongs.jl")
using .Main.Furlongs

@testset "dimensional correctness" begin
    @test length(Vector(Furlong(2):Furlong(10))) == 9
    @test length(range(Furlong(2), length=9)) == 9
    @test Vector(Furlong(2):Furlong(1):Furlong(10)) == Vector(range(Furlong(2), step=Furlong(1), length=9)) == Furlong.(2:10)
    @test Vector(Furlong(1.0):Furlong(0.5):Furlong(10.0)) ==
          Vector(Furlong(1):Furlong(0.5):Furlong(10)) == Furlong.(1:0.5:10)
end

@testset "issue #22270" begin
    linsp = range(1.0, stop=2.0, length=10)
    @test typeof(linsp.ref) == Base.TwicePrecision{Float64}
    @test Float32(linsp.ref) === convert(Float32, linsp.ref)
    @test Float32(linsp.ref) ≈ linsp.ref.hi + linsp.ref.lo
end

@testset "issue #23300" begin
    x = -5:big(1.0):5
    @test map(Float64, x) === -5.0:1.0:5.0
    @test map(Float32, x) === -5.0f0:1.0f0:5.0f0
    @test map(Float16, x) === Float16(-5.0):Float16(1.0):Float16(5.0)
    @test map(BigFloat, x) === x
end

@testset "broadcasting returns ranges" begin
    x, r = 2, 1:5
    @test @inferred(x .+ r) === 3:7
    @test @inferred(r .+ x) === 3:7
    @test @inferred(r .- x) === -1:3
    @test @inferred(x .- r) === 1:-1:-3
    @test @inferred(x .* r) === 2:2:10
    @test @inferred(r .* x) === 2:2:10
    @test @inferred(r ./ x) === 0.5:0.5:2.5
    @test @inferred(x ./ r) == 2 ./ [r;] && isa(x ./ r, Vector{Float64})
    @test @inferred(r .\ x) == 2 ./ [r;] && isa(x ./ r, Vector{Float64})
    @test @inferred(x .\ r) === 0.5:0.5:2.5

    @test @inferred(2 .* (r .+ 1) .+ 2) === 6:2:14
end

@testset "Bad range calls" begin
    @test_throws ArgumentError range(1)
    @test_throws ArgumentError range(nothing)
    @test_throws ArgumentError range(1, step=4)
    @test_throws ArgumentError range(nothing, length=2)
    @test_throws ArgumentError range(1.0, step=0.25, stop=2.0, length=5)
end

@testset "issue #23300#issuecomment-371575548" begin
    for (start, stop) in ((-5, 5), (-5.0, 5), (-5, 5.0), (-5.0, 5.0))
        @test @inferred(range(big(start), stop=big(stop), length=11)) isa LinRange{BigFloat}
        @test Float64.(@inferred(range(big(start), stop=big(stop), length=11))) == range(start, stop=stop, length=11)
        @test Float64.(@inferred(map(exp, range(big(start), stop=big(stop), length=11)))) == map(exp, range(start, stop=stop, length=11))
    end
end

@testset "Issue #26532" begin
    x = range(3, stop=3, length=5)
    @test step(x) == 0.0
    @test x isa StepRangeLen{Float64,Base.TwicePrecision{Float64},Base.TwicePrecision{Float64}}
end

<<<<<<< HEAD
@testset "Views of ranges" begin
    @test view(Base.OneTo(10), Base.OneTo(5)) === Base.OneTo(5)
    @test view(1:10, 1:5) === 1:5
    @test view(1:10, 1:2:5) === 1:2:5
    @test view(1:2:9, 1:5) === 1:2:9
=======
@testset "Issue #26608" begin
    @test_throws BoundsError (Int8(-100):Int8(100))[400]
    @test_throws BoundsError (-100:100)[typemax(UInt)]
    @test_throws BoundsError (false:true)[3]
end

module NonStandardIntegerRangeTest

using Test

struct Position <: Integer
    val::Int
end
Position(x::Position) = x # to resolve ambiguity with boot.jl:728

struct Displacement <: Integer
    val::Int
end
Displacement(x::Displacement) = x # to resolve ambiguity with boot.jl:728

Base.:-(x::Displacement) = Displacement(-x.val)
Base.:-(x::Position, y::Position) = Displacement(x.val - y.val)
Base.:-(x::Position, y::Displacement) = Position(x.val - y.val)
Base.:-(x::Displacement, y::Displacement) = Displacement(x.val - y.val)
Base.:+(x::Position, y::Displacement) = Position(x.val + y.val)
Base.:+(x::Displacement, y::Displacement) = Displacement(x.val + y.val)
Base.:(<=)(x::Position, y::Position) = x.val <= y.val
Base.:(<)(x::Position, y::Position) = x.val < y.val
Base.:(<)(x::Displacement, y::Displacement) = x.val < y.val

# for StepRange computation:
Base.Unsigned(x::Displacement) = Unsigned(x.val)
Base.rem(x::Displacement, y::Displacement) = Displacement(rem(x.val, y.val))
Base.div(x::Displacement, y::Displacement) = Displacement(div(x.val, y.val))

# required for collect (summing lengths); alternatively, should unsafe_length return Int by default?
Base.promote_rule(::Type{Displacement}, ::Type{Int}) = Int
Base.convert(::Type{Int}, x::Displacement) = x.val

@testset "Ranges with nonstandard Integers" begin
    for (start, stop) in [(2, 4), (3, 3), (3, -2)]
        @test collect(Position(start) : Position(stop)) == Position.(start : stop)
    end

    for start in [3, 0, -2]
        @test collect(Base.OneTo(Position(start))) == Position.(Base.OneTo(start))
    end

    for step in [-3, -2, -1, 1, 2, 3]
        for start in [-1, 0, 2]
            for stop in [start, start - 1, start + 2 * step, start + 2 * step + 1]
                r1 = StepRange(Position(start), Displacement(step), Position(stop))
                @test collect(r1) == Position.(start : step : stop)

                r2 = Position(start) : Displacement(step) : Position(stop)
                @test r1 === r2
            end
        end
    end
end

end # module NonStandardIntegerRangeTest

@testset "Issue #26619" begin
    @test length(UInt(100) : -1 : 1) === UInt(100)
    @test collect(UInt(5) : -1 : 3) == [UInt(5), UInt(4), UInt(3)]

    let r = UInt(5) : -2 : 2
        @test r.start === UInt(5)
        @test r.step === -2
        @test r.stop === UInt(3)
        @test collect(r) == [UInt(5), UInt(3)]
    end

    for step in [-3, -2, -1, 1, 2, 3]
        for start in [0, 15]
            for stop in [0, 15]
                @test collect(UInt(start) : step : UInt(stop)) == start : step : stop
            end
        end
    end
end

@testset "constant-valued ranges (issues #10391 and #29052)" begin
    for r in ((1:4), (1:1:4), (1.0:4.0))
        if eltype(r) === Int
            @test_broken @inferred(0 * r) == [0.0, 0.0, 0.0, 0.0]
            @test_broken @inferred(0 .* r) == [0.0, 0.0, 0.0, 0.0]
            @test_broken @inferred(r + (4:-1:1)) == [5.0, 5.0, 5.0, 5.0]
            @test_broken @inferred(r .+ (4:-1:1)) == [5.0, 5.0, 5.0, 5.0]
        else
            @test @inferred(0 * r) == [0.0, 0.0, 0.0, 0.0]
            @test @inferred(0 .* r) == [0.0, 0.0, 0.0, 0.0]
            @test @inferred(r + (4:-1:1)) == [5.0, 5.0, 5.0, 5.0]
            @test @inferred(r .+ (4:-1:1)) == [5.0, 5.0, 5.0, 5.0]
        end
        @test @inferred(r .+ (4.0:-1:1)) == [5.0, 5.0, 5.0, 5.0]
        @test @inferred(0.0 * r) == [0.0, 0.0, 0.0, 0.0]
        @test @inferred(0.0 .* r) == [0.0, 0.0, 0.0, 0.0]
        @test @inferred(r / Inf) == [0.0, 0.0, 0.0, 0.0]
        @test @inferred(r ./ Inf) == [0.0, 0.0, 0.0, 0.0]
    end

    @test_broken @inferred(range(0, step=0, length=4)) == [0, 0, 0, 0]
    @test @inferred(range(0, stop=0, length=4)) == [0, 0, 0, 0]
    @test @inferred(range(0.0, step=0.0, length=4)) == [0.0, 0.0, 0.0, 0.0]
    @test @inferred(range(0.0, stop=0.0, length=4)) == [0.0, 0.0, 0.0, 0.0]
    @test @inferred(range(0, step=0.0, length=4)) == [0.0, 0.0, 0.0, 0.0]
    @test @inferred(range(0.0, step=0, length=4)) == [0.0, 0.0, 0.0, 0.0]
    @test @inferred(range(0, stop=0.0, length=4)) == [0.0, 0.0, 0.0, 0.0]
    @test @inferred(range(0.0, stop=0, length=4)) == [0.0, 0.0, 0.0, 0.0]

    z4 = 0.0 * (1:4)
    @test @inferred(z4 .+ (1:4)) === 1.0:1.0:4.0
    @test @inferred(z4 .+ z4) === z4
end

@testset "getindex" begin
    @test getindex((typemax(UInt64)//one(UInt64):typemax(UInt64)//one(UInt64)), 1) == typemax(UInt64)//one(UInt64)
end

@testset "Issue #30006" begin
    @test Base.Slice(Base.OneTo(5))[Int32(1)] == Int32(1)
    @test Base.Slice(Base.OneTo(3))[Int8(2)] == Int8(2)
    @test Base.Slice(1:10)[Int32(2)] == Int32(2)
    @test Base.Slice(1:10)[Int8(2)] == Int8(2)
end

@testset "allocation of TwicePrecision call" begin
    0:286.493442:360
    0:286:360
    @test @allocated(0:286.493442:360) == 0
    @test @allocated(0:286:360) == 0
end

@testset "range with start and stop" begin
    for starts in [-1, 0, 1, 10]
        for stops in [-2, 0, 2, 100]
            for lengths in [2, 10, 100]
                if stops >= starts
                    @test range(starts, stops, length=lengths) == range(starts, stop=stops, length=lengths)
                end
            end
            for steps in [0.01, 1, 2]
                @test range(starts, stops, step=steps) == range(starts, stop=stops, step=steps)
            end
        end
    end
    # require a keyword arg
    @test_throws ArgumentError range(1, 100)
end

@testset "Reverse empty ranges" begin
    @test reverse(1:0) === 0:-1:1
    @test reverse(Base.OneTo(0)) === 0:-1:1
    # Almost `1.0:-1.0:2.0`, only different is the step which is
    # `Base.TwicePrecision(-1.0, 0.0)`
    @test reverse(1.0:0.0) === StepRangeLen(Base.TwicePrecision(1.0, 0.0),
                                            Base.TwicePrecision(-1.0, -0.0), 0)
    @test reverse(reverse(1.0:0.0)) === 1.0:0.0
end

@testset "Issue #30944 ranges with non-IEEEFloat types" begin
    # We want to test the creation of a range with BigFloat start or step
    @test range(big(1.0), length=10) == big(1.0):1:10
    @test range(1, step = big(1.0), length=10) == big(1.0):1:10
    @test range(1.0, step = big(1.0), length=10) == big(1.0):1:10
end

@testset "mod with ranges" begin
    for n in -10:10
        @test mod(n, 0:4) == mod(n, 5)
        @test mod(n, 1:5) == mod1(n, 5)
        @test mod(n, 2:6) == 2 + mod(n-2, 5)
        @test mod(n, Base.OneTo(5)) == mod1(n, 5)
    end
    @test mod(Int32(3), 1:5) == 3
    @test mod(big(typemax(Int))+99, 0:4) == mod(big(typemax(Int))+99, 5)
    @test_throws MethodError mod(3.141, 1:5)
    @test_throws MethodError mod(3, UnitRange(1.0,5.0))
    @test_throws MethodError mod(3, 1:2:7)
    @test_throws DivideError mod(3, 1:0)
>>>>>>> 77a4d06b
end<|MERGE_RESOLUTION|>--- conflicted
+++ resolved
@@ -1363,13 +1363,13 @@
     @test x isa StepRangeLen{Float64,Base.TwicePrecision{Float64},Base.TwicePrecision{Float64}}
 end
 
-<<<<<<< HEAD
 @testset "Views of ranges" begin
     @test view(Base.OneTo(10), Base.OneTo(5)) === Base.OneTo(5)
     @test view(1:10, 1:5) === 1:5
     @test view(1:10, 1:2:5) === 1:2:5
     @test view(1:2:9, 1:5) === 1:2:9
-=======
+end
+
 @testset "Issue #26608" begin
     @test_throws BoundsError (Int8(-100):Int8(100))[400]
     @test_throws BoundsError (-100:100)[typemax(UInt)]
@@ -1552,5 +1552,4 @@
     @test_throws MethodError mod(3, UnitRange(1.0,5.0))
     @test_throws MethodError mod(3, 1:2:7)
     @test_throws DivideError mod(3, 1:0)
->>>>>>> 77a4d06b
 end