# This file is a part of Julia. License is MIT: https://julialang.org/license

using Dates, Random
isdefined(Main, :PhysQuantities) || @eval Main include("testhelpers/PhysQuantities.jl")
using .Main.PhysQuantities

# Compare precision in a manner sensitive to subnormals, which lose
# precision compared to widening.
function cmp_sn(w, hi, lo, slopbits=0)
    if !isfinite(hi)
        if abs(w) > floatmax(typeof(hi))
            return isinf(hi) && sign(w) == sign(hi)
        end
        if isnan(w) && isnan(hi)
            return true
        end
        return w == hi
    end
    if abs(w) < subnormalmin(typeof(hi))
        return (hi == zero(hi) || abs(w - widen(hi)) < abs(w)) && lo == zero(hi)
    end
    # Compare w == hi + lo unless `lo` issubnormal
    z = widen(hi) + widen(lo)
    if !issubnormal(lo) && lo != 0
        if slopbits == 0
            return z == w
        end
        wr, zr = roundshift(w, slopbits), roundshift(z, slopbits)
        return max(wr-1, zero(wr)) <= zr <= wr+1
    end
    # round w to the same number of bits as z
    zu = asbits(z)
    wu = asbits(w)
    lastbit = false
    while zu > 0 && !isodd(zu)
        lastbit = isodd(wu)
        zu = zu >> 1
        wu = wu >> 1
    end
    return wu <= zu <= wu + lastbit
end

asbits(x) = reinterpret(Base.uinttype(typeof(x)), x)

function roundshift(x, n)
    xu = asbits(x)
    lastbit = false
    for i = 1:n
        lastbit = isodd(xu)
        xu = xu >> 1
    end
    xu + lastbit
end

subnormalmin(::Type{T}) where T = reinterpret(T, Base.uinttype(T)(1))

function highprec_pair(x, y)
    slopbits = (Base.Math.significand_bits(typeof(widen(x))) + 1) -
        2*(Base.Math.significand_bits(typeof(x)) + 1)
    hi, lo = Base.add12(x, y)
    @test cmp_sn(widen(x) + widen(y), hi, lo)
    hi, lo = Base.mul12(x, y)
    @test cmp_sn(widen(x) * widen(y), hi, lo)
    y == 0 && return nothing
    hi, lo = Base.div12(x, y)
    @test cmp_sn(widen(x) / widen(y), hi, lo, slopbits)
    nothing
end
@testset "high precision" begin
    # Because ranges rely on high precision arithmetic, test those utilities first
    for (I, T) in ((Int16, Float16), (Int32, Float32), (Int64, Float64)), i = 1:10^3
        i = rand(I) >> 1  # test large values below
        hi, lo = Base.splitprec(T, i)
        @test widen(hi) + widen(lo) == i
        @test endswith(bitstring(hi), repeat('0', Base.Math.significand_bits(T) ÷ 2))
    end
    for (I, T) in ((Int16, Float16), (Int32, Float32), (Int64, Float64))
        x = T(typemax(I))
        Δi = ceil(I, eps(x))
        for i = typemax(I)-2Δi:typemax(I)-Δi
            hi, lo = Base.splitprec(T, i)
            @test widen(hi) + widen(lo) == i
            @test endswith(bitstring(hi), repeat('0', Base.Math.significand_bits(T) ÷ 2))
        end
        for i = typemin(I):typemin(I)+Δi
            hi, lo = Base.splitprec(T, i)
            @test widen(hi) + widen(lo) == i
            @test endswith(bitstring(hi), repeat('0', Base.Math.significand_bits(T) ÷ 2))
        end
    end

    # # This tests every possible pair of Float16s. It takes too long for
    # # ordinary use, which is why it's commented out.
    # function pair16()
    #     for yu in 0x0000:0xffff
    #         for xu in 0x0000:0xffff
    #             x, y = reinterpret(Float16, xu), reinterpret(Float16, yu)
    #             highprec_pair(x, y)
    #         end
    #     end
    # end

    for T in (Float16, Float32) # skip Float64 (bit representation of BigFloat is not available)
        for i = 1:10^5
            x, y = rand(T), rand(T)
            highprec_pair(x, y)
            highprec_pair(-x, y)
            highprec_pair(x, -y)
            highprec_pair(-x, -y)
        end
        # Make sure we test dynamic range too
        for i = 1:10^5
            x, y = rand(T), rand(T)
            x == 0 || y == 0 && continue
            x, y = log(x), log(y)
            highprec_pair(x, y)
        end
    end
end
asww(x) = widen(widen(x.hi)) + widen(widen(x.lo))
astuple(x) = (x.hi, x.lo)

function cmp_sn2(w, hi, lo, slopbits=0)
    if !isfinite(hi)
        if abs(w) > floatmax(typeof(hi))
            return isinf(hi) && sign(w) == sign(hi)
        end
        if isnan(w) && isnan(hi)
            return true
        end
        return w == hi
    end
    if abs(w) < subnormalmin(typeof(hi))
        return (hi == zero(hi) || abs(w - widen(hi)) < abs(w)) && lo == zero(hi)
    end
    z = widen(hi) + widen(lo)
    w == z && return true
    zu, wu = asbits(z), asbits(w)
    while zu > 0 && !isodd(zu)
        zu = zu >> 1
        wu = wu >> 1
    end
    zu = zu >> slopbits
    wu = wu >> slopbits
    return wu - 1 <= zu <= wu + 1
end
@testset "TwicePrecision" begin
    # TwicePrecision test. These routines lose accuracy if you form
    # intermediate subnormals; with Float16, this happens so frequently,
    # let's only test Float32.
    let T = Float32
        Tw = widen(T)
        slopbits = (Base.Math.significand_bits(Tw) + 1) -
            2*(Base.Math.significand_bits(T) + 1)
        for i = 1:10^5
            x = Base.TwicePrecision{T}(rand())
            y = Base.TwicePrecision{T}(rand())
            xw, yw = asww(x), asww(y)
            @test cmp_sn2(Tw(xw+yw), astuple(x+y)..., slopbits)
            @test cmp_sn2(Tw(xw-yw), astuple(x-y)..., slopbits)
            @test cmp_sn2(Tw(xw*yw), astuple(x*y)..., slopbits)
            @test cmp_sn2(Tw(xw/yw), astuple(x/y)..., slopbits)
            y = rand(T)
            yw = widen(widen(y))
            @test cmp_sn2(Tw(xw+yw), astuple(x+y)..., slopbits)
            @test cmp_sn2(Tw(xw-yw), astuple(x-y)..., slopbits)
            @test cmp_sn2(Tw(xw*yw), astuple(x*y)..., slopbits)
            @test cmp_sn2(Tw(xw/yw), astuple(x/y)..., slopbits)
        end
    end

    x1 = Base.TwicePrecision{Float64}(1)
    x0 = Base.TwicePrecision{Float64}(0)
    xinf = Base.TwicePrecision{Float64}(Inf)
    @test Float64(x1+x0)  == 1
    @test Float64(x1+0)   == 1
    @test Float64(x1+0.0) == 1
    @test Float64(x1*x0)  == 0
    @test Float64(x1*0)   == 0
    @test Float64(x1*0.0) == 0
    @test Float64(x1/x0)  == Inf
    @test Float64(x1/0)   == Inf
    @test Float64(xinf*x1) == Inf
    @test isnan(Float64(xinf*x0))
    @test isnan(Float64(xinf*0))
    @test isnan(Float64(xinf*0.0))
    @test isnan(Float64(x0/x0))
    @test isnan(Float64(x0/0))
    @test isnan(Float64(x0/0.0))

    x = Base.TwicePrecision(PhysQuantity{1}(4.0))
    @test x.hi*2 === PhysQuantity{1}(8.0)
    @test_throws ErrorException("Int is incommensurate with PhysQuantity") x*2   # not a MethodError for convert
    @test x.hi/2 === PhysQuantity{1}(2.0)
    @test_throws ErrorException("Int is incommensurate with PhysQuantity") x/2
end
@testset "ranges" begin
    @test size(10:1:0) == (0,)
    @testset "colon" begin
        @inferred((:)(10, 1, 0))
        @inferred((:)(1, .2, 2))
        @inferred((:)(1., .2, 2.))
        @inferred((:)(2, -.2, 1))
        @inferred((:)(1, 0))
        @inferred((:)(0.0, -0.5))
    end

    @testset "indexing" begin
        L32 = @inferred(range(Int32(1), stop=Int32(4), length=4))
        L64 = @inferred(range(Int64(1), stop=Int64(4), length=4))
        @test @inferred(L32[1]) === 1.0 && @inferred(L64[1]) === 1.0
        @test L32[2] == 2 && L64[2] == 2
        @test L32[3] == 3 && L64[3] == 3
        @test L32[4] == 4 && L64[4] == 4
        @test @inferred(range(1.0, stop=2.0, length=2))[1] === 1.0
        @test @inferred(range(1.0f0, stop=2.0f0, length=2))[1] === 1.0f0
        @test @inferred(range(Float16(1.0), stop=Float16(2.0), length=2))[1] === Float16(1.0)

        let r = 5:-1:1
            @test r[1]==5
            @test r[2]==4
            @test r[3]==3
            @test r[4]==2
            @test r[5]==1
        end
        @test @inferred((0.1:0.1:0.3)[2]) === 0.2
        @test @inferred((0.1f0:0.1f0:0.3f0)[2]) === 0.2f0

        @test @inferred((1:5)[1:4]) === 1:4
        @test @inferred((1.0:5)[1:4]) === 1.0:4
        @test (2:6)[1:4] == 2:5
        @test (1:6)[2:5] === 2:5
        @test (1:6)[2:2:5] === 2:2:4
        @test (1:2:13)[2:6] === 3:2:11
        @test (1:2:13)[2:3:7] === 3:6:13

        @test isempty((1:4)[5:4])
        @test_throws BoundsError (1:10)[8:-1:-2]

        let r = typemax(Int)-5:typemax(Int)-1
            @test_throws BoundsError r[7]
        end
    end
    @testset "length" begin
        @test length(.1:.1:.3) == 3
        @test length(1.1:1.1:3.3) == 3
        @test length(1.1:1.3:3) == 2
        @test length(1:1:1.8) == 1
        @test length(1:.2:2) == 6
        @test length(1.:.2:2.) == 6
        @test length(2:-.2:1) == 6
        @test length(2.:-.2:1.) == 6
        @test length(2:.2:1) == 0
        @test length(2.:.2:1.) == 0

        @test length(1:0) == 0
        @test length(0.0:-0.5) == 0
        @test length(1:2:0) == 0
        @test length(Char(0):Char(0x001fffff)) == 2097152
        @test length(typemax(UInt64)//one(UInt64):1:typemax(UInt64)//one(UInt64)) == 1
    end
    @testset "findall(::Base.Fix2{typeof(in)}, ::Array)" begin
        @test findall(in(3:20), [5.2, 3.3]) == findall(in(Vector(3:20)), [5.2, 3.3])

        let span = 5:20,
            r = -7:3:42
            @test findall(in(span), r) == 5:10
            r = 15:-2:-38
            @test findall(in(span), r) == 1:6
        end
    end
    @testset "reverse" begin
        @test reverse(reverse(1:10)) == 1:10
        @test reverse(reverse(typemin(Int):typemax(Int))) == typemin(Int):typemax(Int)
        @test reverse(reverse(typemin(Int):2:typemax(Int))) == typemin(Int):2:typemax(Int)
    end
    @testset "intersect" begin
        @test intersect(1:5, 2:3) == 2:3
        @test intersect(-3:5, 2:8) == 2:5
        @test intersect(-8:-3, -8:-3) == -8:-3
        @test intersect(1:5, 5:13) == 5:5
        @test isempty(intersect(-8:-3, -2:2))
        @test isempty(intersect(-3:7, 2:1))
        @test intersect(1:11, -2:3:15) == 1:3:10
        @test intersect(1:11, -2:2:15) == 2:2:10
        @test intersect(1:11, -2:1:15) == 1:11
        @test intersect(1:11, 15:-1:-2) == 1:11
        @test intersect(1:11, 15:-4:-2) == 3:4:11
        @test intersect(-20:-5, -10:3:-2) == -10:3:-7
        @test isempty(intersect(-5:5, -6:13:20))
        @test isempty(intersect(1:11, 15:4:-2))
        @test isempty(intersect(11:1, 15:-4:-2))
        #@test intersect(-5:5, 1+0*(1:3)) == 1:1
        #@test isempty(intersect(-5:5, 6+0*(1:3)))
        @test intersect(-15:4:7, -10:-2) == -7:4:-3
        @test intersect(13:-2:1, -2:8) == 7:-2:1
        @test isempty(intersect(13:2:1, -2:8))
        @test isempty(intersect(13:-2:1, 8:-2))
        #@test intersect(5+0*(1:4), 2:8) == 5+0*(1:4)
        #@test isempty(intersect(5+0*(1:4), -7:3))
        @test intersect(0:3:24, 0:4:24) == 0:12:24
        @test intersect(0:4:24, 0:3:24) == 0:12:24
        @test intersect(0:3:24, 24:-4:0) == 0:12:24
        @test intersect(24:-3:0, 0:4:24) == 24:-12:0
        @test intersect(24:-3:0, 24:-4:0) == 24:-12:0
        @test intersect(1:3:24, 0:4:24) == 4:12:16
        @test intersect(0:6:24, 0:4:24) == 0:12:24
        @test isempty(intersect(1:6:2400, 0:4:2400))
        @test intersect(-51:5:100, -33:7:125) == -26:35:79
        @test intersect(-51:5:100, -32:7:125) == -11:35:94
        #@test intersect(0:6:24, 6+0*(0:4:24)) == 6:6:6
        #@test intersect(12+0*(0:6:24), 0:4:24) == AbstractRange(12, 0, 5)
        #@test isempty(intersect(6+0*(0:6:24), 0:4:24))
        @test intersect(-10:3:24, -10:3:24) == -10:3:23
        @test isempty(intersect(-11:3:24, -10:3:24))
        @test intersect(typemin(Int):2:typemax(Int),1:10) == 2:2:10
        @test intersect(1:10,typemin(Int):2:typemax(Int)) == 2:2:10

        @test intersect(reverse(typemin(Int):2:typemax(Int)),typemin(Int):2:typemax(Int)) == reverse(typemin(Int):2:typemax(Int))
        @test intersect(typemin(Int):2:typemax(Int),reverse(typemin(Int):2:typemax(Int))) == typemin(Int):2:typemax(Int)

        @test intersect(UnitRange(1,2),3) == UnitRange(3,2)
        @test intersect(UnitRange(1,2), UnitRange(1,5), UnitRange(3,7), UnitRange(4,6)) == UnitRange(4,3)

        @test intersect(1:3, 2) === intersect(2, 1:3) === 2:2
        @test intersect(1.0:3.0, 2) == intersect(2, 1.0:3.0) == [2.0]
    end
    @testset "sort/sort!/partialsort" begin
        @test sort(UnitRange(1,2)) == UnitRange(1,2)
        @test sort!(UnitRange(1,2)) == UnitRange(1,2)
        @test sort(1:10, rev=true) == 10:-1:1
        @test sort(-3:3, by=abs) == [0,-1,1,-2,2,-3,3]
        @test partialsort(1:10, 4) == 4
    end
    @testset "in" begin
        @test 0 in UInt(0):100:typemax(UInt)
        @test last(UInt(0):100:typemax(UInt)) in UInt(0):100:typemax(UInt)
        @test -9223372036854775790 in -9223372036854775790:100:9223372036854775710
        @test -9223372036854775690 in -9223372036854775790:100:9223372036854775710
        @test -90 in -9223372036854775790:100:9223372036854775710
        @test 10 in -9223372036854775790:100:9223372036854775710
        @test 110 in -9223372036854775790:100:9223372036854775710
        @test 9223372036854775610 in -9223372036854775790:100:9223372036854775710
        @test 9223372036854775710 in -9223372036854775790:100:9223372036854775710


        @test !(3.5 in 1:5)
        @test (3 in 1:5)
        @test (3 in 5:-1:1)
        #@test (3 in 3+0*(1:5))
        #@test !(4 in 3+0*(1:5))

        let r = 0.0:0.01:1.0
            @test (r[30] in r)
        end
        let r = (-4*Int64(maxintfloat(Int === Int32 ? Float32 : Float64))):5
            @test (3 in r)
            @test (3.0 in r)
        end

        @test !(1 in 1:0)
        @test !(1.0 in 1.0:0.0)
    end
    @testset "in() works across types, including non-numeric types (#21728)" begin
        @test 1//1 in 1:3
        @test 1//1 in 1.0:3.0
        @test !(5//1 in 1:3)
        @test !(5//1 in 1.0:3.0)
        @test Complex(1, 0) in 1:3
        @test Complex(1, 0) in 1.0:3.0
        @test Complex(1.0, 0.0) in 1:3
        @test Complex(1.0, 0.0) in 1.0:3.0
        @test !(Complex(1, 1) in 1:3)
        @test !(Complex(1, 1) in 1.0:3.0)
        @test !(Complex(1.0, 1.0) in 1:3)
        @test !(Complex(1.0, 1.0) in 1.0:3.0)
        @test !(π in 1:3)
        @test !(π in 1.0:3.0)
        @test !("a" in 1:3)
        @test !("a" in 1.0:3.0)
        @test !(1 in Date(2017, 01, 01):Dates.Day(1):Date(2017, 01, 05))
        @test !(Complex(1, 0) in Date(2017, 01, 01):Dates.Day(1):Date(2017, 01, 05))
        @test !(π in Date(2017, 01, 01):Dates.Day(1):Date(2017, 01, 05))
        @test !("a" in Date(2017, 01, 01):Dates.Day(1):Date(2017, 01, 05))
    end
end
@testset "indexing range with empty range (#4309)" begin
    @test (3:6)[5:4] == 7:6
    @test_throws BoundsError (3:6)[5:5]
    @test_throws BoundsError (3:6)[5]
    @test (0:2:10)[7:6] == 12:2:10
    @test_throws BoundsError (0:2:10)[7:7]
end
# indexing with negative ranges (#8351)
for a=AbstractRange[3:6, 0:2:10], b=AbstractRange[0:1, 2:-1:0]
    @test_throws BoundsError a[b]
end

# avoiding intermediate overflow (#5065)
@test length(1:4:typemax(Int)) == div(typemax(Int),4) + 1

@testset "overflow in length" begin
    @test_throws OverflowError length(0:typemax(Int))
    @test_throws OverflowError length(typemin(Int):typemax(Int))
    @test_throws OverflowError length(-1:typemax(Int)-1)
end
@testset "loops involving typemin/typemax" begin
    n = 0
    s = 0
    # loops ending at typemax(Int)
    for i = (typemax(Int)-1):typemax(Int)
        s += 1
        @test s <= 2
    end
    @test s == 2

    s = 0
    for i = (typemax(Int)-2):(typemax(Int)-1)
        s += 1
        @test s <= 2
    end
    @test s == 2

    s = 0
    for i = typemin(Int):(typemin(Int)+1)
        s += 1
        @test s <= 2
    end
    @test s == 2

    # loops covering the full range of integers
    s = 0
    for i = typemin(UInt8):typemax(UInt8)
        s += 1
    end
    @test s == 256

    s = 0
    for i = typemin(UInt):typemax(UInt)
        i == 10 && break
        s += 1
    end
    @test s == 10

    s = 0
    for i = typemin(UInt8):one(UInt8):typemax(UInt8)
        s += 1
    end
    @test s == 256

    s = 0
    for i = typemin(UInt):1:typemax(UInt)
        i == 10 && break
        s += 1
    end
    @test s == 10

    # loops past typemax(Int)
    n = 0
    s = Int128(0)
    for i = typemax(UInt64)-2:typemax(UInt64)
        n += 1
        s += i
    end
    @test n == 3
    @test s == 3*Int128(typemax(UInt64)) - 3

    # loops over empty ranges
    s = 0
    for i = 0xff:0x00
        s += 1
    end
    @test s == 0

    s = 0
    for i = Int128(typemax(Int128)):Int128(typemin(Int128))
        s += 1
    end
    @test s == 0
end

@testset "sums of ranges" begin
    @test sum(1:100) == 5050
    @test sum(0:100) == 5050
    @test sum(-100:100) == 0
    @test sum(0:2:100) == 2550
end
@testset "overflowing sums (see #5798)" begin
    if Sys.WORD_SIZE == 64
        @test sum(Int128(1):10^18) == div(10^18 * (Int128(10^18)+1), 2)
        @test sum(Int128(1):10^18-1) == div(10^18 * (Int128(10^18)-1), 2)
    else
        @test sum(Int64(1):10^9) == div(10^9 * (Int64(10^9)+1), 2)
        @test sum(Int64(1):10^9-1) == div(10^9 * (Int64(10^9)-1), 2)
    end
end
@testset "Tricky sums of StepRangeLen #8272" begin
    @test sum(10000.:-0.0001:0) == 5.00000005e11
    @test sum(0:0.001:1) == 500.5
    @test sum(0:0.000001:1) == 500000.5
    @test sum(0:0.1:10) == 505.
end
@testset "broadcasted operations with scalars" begin
    @test broadcast(-, 1:3) === -1:-1:-3
    @test broadcast(-, 1:3, 2) === -1:1
    @test broadcast(-, 1:3, 0.25) === 1-0.25:3-0.25
    @test broadcast(+, 1:3) === 1:3
    @test broadcast(+, 1:3, 2) === 3:5
    @test broadcast(+, 1:3, 0.25) === 1+0.25:3+0.25
    @test broadcast(+, 1:2:6, 1) === 2:2:6
    @test broadcast(+, 1:2:6, 0.3) === 1+0.3:2:5+0.3
    @test broadcast(-, 1:2:6, 1) === 0:2:4
    @test broadcast(-, 1:2:6, 0.3) === 1-0.3:2:5-0.3
    @test broadcast(-, 2, 1:3) === 1:-1:-1
end
@testset "operations between ranges and arrays" begin
    @test all(([1:5;] + (5:-1:1)) .== 6)
    @test all(((5:-1:1) + [1:5;]) .== 6)
    @test all(([1:5;] - (1:5)) .== 0)
    @test all(((1:5) - [1:5;]) .== 0)
end
@testset "tricky floating-point ranges" begin
    for (start, step, stop, len) in ((1, 1, 3, 3), (0, 1, 3, 4),
                                    (3, -1, -1, 5), (1, -1, -3, 5),
                                    (0, 1, 10, 11), (0, 7, 21, 4),
                                    (0, 11, 33, 4), (1, 11, 34, 4),
                                    (0, 13, 39, 4), (1, 13, 40, 4),
                                    (11, 11, 33, 3), (3, 1, 11, 9),
                                    (0, 10, 55, 0), (0, -1, 5, 0), (0, 10, 5, 0),
                                    (0, 1, 5, 0), (0, -10, 5, 0), (0, -10, 0, 1),
                                    (0, -1, 1, 0), (0, 1, -1, 0), (0, -1, -10, 11))
        r = start/10:step/10:stop/10
        a = Vector(start:step:stop)./10
        ra = Vector(r)

        @test r == a
        @test isequal(r, a)

        @test r == ra
        @test isequal(r, ra)

        @test hash(r) == hash(a)
        @test hash(r) == hash(ra)

        if len > 0
            l = range(start/10, stop=stop/10, length=len)
            la = Vector(l)

            @test a == l
            @test r == l
            @test isequal(a, l)
            @test isequal(r, l)

            @test l == la
            @test isequal(l, la)

            @test hash(l) == hash(a)
            @test hash(l) == hash(la)
        end
    end

    @test 1.0:1/49:27.0 == range(1.0, stop=27.0, length=1275) == [49:1323;]./49
    @test isequal(1.0:1/49:27.0, range(1.0, stop=27.0, length=1275))
    @test isequal(1.0:1/49:27.0, Vector(49:1323)./49)
    @test hash(1.0:1/49:27.0) == hash(range(1.0, stop=27.0, length=1275)) == hash(Vector(49:1323)./49)

    @test [prevfloat(0.1):0.1:0.3;] == [prevfloat(0.1), 0.2, 0.3]
    @test [nextfloat(0.1):0.1:0.3;] == [nextfloat(0.1), 0.2]
    @test [prevfloat(0.0):0.1:0.3;] == [prevfloat(0.0), 0.1, 0.2]
    @test [nextfloat(0.0):0.1:0.3;] == [nextfloat(0.0), 0.1, 0.2]
    @test [0.1:0.1:prevfloat(0.3);] == [0.1, 0.2]
    @test [0.1:0.1:nextfloat(0.3);] == [0.1, 0.2, nextfloat(0.3)]
    @test [0.0:0.1:prevfloat(0.3);] == [0.0, 0.1, 0.2]
    @test [0.0:0.1:nextfloat(0.3);] == [0.0, 0.1, 0.2, nextfloat(0.3)]
    @test [0.1:prevfloat(0.1):0.3;] == [0.1, 0.2, 0.3]
    @test [0.1:nextfloat(0.1):0.3;] == [0.1, 0.2]
    @test [0.0:prevfloat(0.1):0.3;] == [0.0, prevfloat(0.1), prevfloat(0.2), 0.3]
    @test [0.0:nextfloat(0.1):0.3;] == [0.0, nextfloat(0.1), nextfloat(0.2)]
end

function loop_range_values(::Type{T}) where T
    for a = -5:25,
        s = [-5:-1; 1:25; ],
        d = 1:25,
        n = -1:15

        denom = convert(T, d)
        strt = convert(T, a)/denom
        Δ     = convert(T, s)/denom
        stop  = convert(T, (a + (n - 1) * s)) / denom
        vals  = T[a:s:(a + (n - 1) * s); ] ./ denom
        r = strt:Δ:stop
        @test [r;] == vals
        @test [range(strt, stop=stop, length=length(r));] == vals
        n = length(r)
        @test [r[1:n];] == [r;]
        @test [r[2:n];] == [r;][2:end]
        @test [r[1:3:n];] == [r;][1:3:n]
        @test [r[2:2:n];] == [r;][2:2:n]
        @test [r[n:-1:2];] == [r;][n:-1:2]
        @test [r[n:-2:1];] == [r;][n:-2:1]
    end
end

@testset "issue #7420 for type $T" for T = (Float32, Float64,) # BigFloat),
    loop_range_values(T)
end

@testset "issue #20373 (unliftable ranges with exact end points)" begin
    @test [3*0.05:0.05:0.2;]    == [range(3*0.05, stop=0.2, length=2);]   == [3*0.05,0.2]
    @test [0.2:-0.05:3*0.05;]   == [range(0.2, stop=3*0.05, length=2);]   == [0.2,3*0.05]
    @test [-3*0.05:-0.05:-0.2;] == [range(-3*0.05, stop=-0.2, length=2);] == [-3*0.05,-0.2]
    @test [-0.2:0.05:-3*0.05;]  == [range(-0.2, stop=-3*0.05, length=2);] == [-0.2,-3*0.05]
end

function range_fuzztests(::Type{T}, niter, nrange) where {T}
    for i = 1:niter, n in nrange
        strt, Δ = randn(T), randn(T)
        Δ == 0 && continue
        stop = strt + (n-1)*Δ
        # `n` is not necessarily unique s.t. `strt + (n-1)*Δ == stop`
        # so test that `length(strt:Δ:stop)` satisfies this identity
        # and is the closest value to `(stop-strt)/Δ` to do so
        lo = hi = n
        while strt + (lo-1)*Δ == stop; lo -= 1; end
        while strt + (hi-1)*Δ == stop; hi += 1; end
        m = clamp(round(Int, (stop-strt)/Δ) + 1, lo+1, hi-1)
        r = strt:Δ:stop
        @test m == length(r)
        @test strt == first(r)
        @test Δ == step(r)
        @test_skip stop == last(r)
        l = range(strt, stop=stop, length=n)
        @test n == length(l)
        @test strt == first(l)
        @test stop  == last(l)
    end
end
@testset "range fuzztests for $T" for T = (Float32, Float64,)
    range_fuzztests(T, 2^15, 1:5)
end

@testset "Inexact errors on 32 bit architectures. #22613" begin
    @test first(range(log(0.2), stop=log(10.0), length=10)) == log(0.2)
    @test last(range(log(0.2), stop=log(10.0), length=10)) == log(10.0)
    @test length(Base.floatrange(-3e9, 1.0, 1, 1.0)) == 1
end

@testset "ranges with very small endpoints for type $T" for T = (Float32, Float64)
    z = zero(T)
    u = eps(z)
    @test first(range(u, stop=u, length=0)) == u
    @test last(range(u, stop=u, length=0)) == u
    @test first(range(-u, stop=u, length=0)) == -u
    @test last(range(-u, stop=u, length=0)) == u
    @test [range(-u, stop=u, length=0);] == []
    @test [range(-u, stop=-u, length=1);] == [-u]
    @test [range(-u, stop=u, length=2);] == [-u,u]
    @test [range(-u, stop=u, length=3);] == [-u,0,u]
    @test first(range(-u, stop=-u, length=0)) == -u
    @test last(range(-u, stop=-u, length=0)) == -u
    @test first(range(u, stop=-u, length=0)) == u
    @test last(range(u, stop=-u, length=0)) == -u
    @test [range(u, stop=-u, length=0);] == []
    @test [range(u, stop=u, length=1);] == [u]
    @test [range(u, stop=-u, length=2);] == [u,-u]
    @test [range(u, stop=-u, length=3);] == [u,0,-u]
    v = range(-u, stop=u, length=12)
    @test length(v) == 12
    @test [-3u:u:3u;] == [range(-3u, stop=3u, length=7);] == [-3:3;].*u
    @test [3u:-u:-3u;] == [range(3u, stop=-3u, length=7);] == [3:-1:-3;].*u
end

@testset "range with very large endpoints for type $T" for T = (Float32, Float64)
    largeint = Int(min(maxintfloat(T), typemax(Int)))
    a = floatmax()
    for i = 1:5
        @test [range(a, stop=a, length=1);] == [a]
        @test [range(-a, stop=-a, length=1);] == [-a]
        b = floatmax()
        for j = 1:5
            @test [range(-a, stop=b, length=0);] == []
            @test [range(-a, stop=b, length=2);] == [-a,b]
            @test [range(-a, stop=b, length=3);] == [-a,(b-a)/2,b]
            @test [range(a, stop=-b, length=0);] == []
            @test [range(a, stop=-b, length=2);] == [a,-b]
            @test [range(a, stop=-b, length=3);] == [a,(a-b)/2,-b]
            for c = largeint-3:largeint
                s = range(-a, stop=b, length=c)
                @test first(s) == -a
                @test last(s) == b
                @test length(s) == c
                s = range(a, stop=-b, length=c)
                @test first(s) == a
                @test last(s) == -b
                @test length(s) == c
            end
            b = prevfloat(b)
        end
        a = prevfloat(a)
    end
end

# issue #20380
let r = LinRange(1,4,4)
    @test isa(r[1:4], LinRange)
end

@testset "range with 1 or 0 elements (whose step length is NaN)" begin
    @test issorted(range(1, stop=1, length=0))
    @test issorted(range(1, stop=1, length=1))
end
# near-equal ranges
@test 0.0:0.1:1.0 != 0.0f0:0.1f0:1.0f0

# comparing and hashing ranges
@testset "comparing and hashing ranges" begin
    Rs = AbstractRange[1:1, 1:1:1, 1:2, 1:1:2,
                       map(Int32,1:3:17), map(Int64,1:3:17), 1:0, 1:-1:0, 17:-3:0,
                       0.0:0.1:1.0, map(Float32,0.0:0.1:1.0),
                       1.0:eps():1.0 .+ 10eps(), 9007199254740990.:1.0:9007199254740994,
                       range(0, stop=1, length=20), map(Float32, range(0, stop=1, length=20))]
    for r in Rs
        local r
        ar = Vector(r)
        @test r == ar
        @test isequal(r,ar)
        @test hash(r) == hash(ar)
        for s in Rs
            as = Vector(s)
            @test isequal(r,s) == (hash(r)==hash(s))
            @test (r==s) == (ar==as)
        end
    end
end

@testset "comparing UnitRanges and OneTo" begin
    @test 1:2:10 == 1:2:10 != 1:3:10 != 1:3:13 != 2:3:13 == 2:3:11 != 2:11
    @test 1:1:10 == 1:10 == 1:10 == Base.OneTo(10) == Base.OneTo(10)
    @test 1:10 != 2:10 != 2:11 != Base.OneTo(11)
    @test Base.OneTo(10) != Base.OneTo(11) != 1:10
end
# issue #2959
@test 1.0:1.5 == 1.0:1.0:1.5 == 1.0:1.0
#@test 1.0:(.3-.1)/.1 == 1.0:2.0

@testset "length with typemin/typemax" begin
    let r = typemin(Int64):2:typemax(Int64), s = typemax(Int64):-2:typemin(Int64)
        @test first(r) == typemin(Int64)
        @test last(r) == (typemax(Int64)-1)
        @test_throws OverflowError length(r)

        @test first(s) == typemax(Int64)
        @test last(s) == (typemin(Int64)+1)
        @test_throws OverflowError length(s)
    end

    @test length(typemin(Int64):3:typemax(Int64)) == 6148914691236517206
    @test length(typemax(Int64):-3:typemin(Int64)) == 6148914691236517206

    for s in 3:100
        @test length(typemin(Int):s:typemax(Int)) == length(big(typemin(Int)):big(s):big(typemax(Int)))
        @test length(typemax(Int):-s:typemin(Int)) == length(big(typemax(Int)):big(-s):big(typemin(Int)))
    end

    @test length(UInt(1):UInt(1):UInt(0)) == 0
    @test length(typemax(UInt):UInt(1):(typemax(UInt)-1)) == 0
    @test length(typemax(UInt):UInt(2):(typemax(UInt)-1)) == 0
    @test length((typemin(Int)+3):5:(typemin(Int)+1)) == 0
end
# issue #6364
@test length((1:64)*(pi/5)) == 64

@testset "issue #6973" begin
    r1 = 1.0:0.1:2.0
    r2 = 1.0f0:0.2f0:3.0f0
    r3 = 1:2:21
    @test r1 + r1 == 2*r1
    @test r1 + r2 == 2.0:0.3:5.0
    @test (r1 + r2) - r2 == r1
    @test r1 + r3 == convert(StepRangeLen{Float64}, r3) + r1
    @test r3 + r3 == 2 * r3
end

@testset "issue #7114" begin
    let r = -0.004532318104333742:1.2597349521122731e-5:0.008065031416788989
        @test length(r[1:end-1]) == length(r) - 1
        @test isa(r[1:2:end],AbstractRange) && length(r[1:2:end]) == div(length(r)+1, 2)
        @test r[3:5][2] ≈ r[4]
        @test r[5:-2:1][2] ≈ r[3]
        @test_throws BoundsError r[0:10]
        @test_throws BoundsError r[1:10000]
    end

    let r = range(1/3, stop=5/7, length=6)
        @test length(r) == 6
        @test r[1] == 1/3
        @test abs(r[end] - 5/7) <= eps(5/7)
    end

    let r = range(0.25, stop=0.25, length=1)
        @test length(r) == 1
        @test_throws ArgumentError range(0.25, stop=0.5, length=1)
    end
end

# issue #7426
@test [typemax(Int):1:typemax(Int);] == [typemax(Int)]

#issue #7484
let r7484 = 0.1:0.1:1
    @test [reverse(r7484);] == reverse([r7484;])
end

@testset "issue #7387" begin
    for r in (0:1, 0.0:1.0)
        local r
        @test [r .+ im;] == [r;] .+ im
        @test [r .- im;] == [r;] .- im
        @test [r * im;] == [r;] * im
        @test [r / im;] == [r;] / im
    end
end
# Preservation of high precision upon addition
let r = (-0.1:0.1:0.3) + broadcast(+, -0.3:0.1:0.1, 1e-12)
    @test r[3] == 1e-12
end

@testset "issue #7709" begin
    @test length(map(identity, 0x01:0x05)) == 5
    @test length(map(identity, 0x0001:0x0005)) == 5
    @test length(map(identity, UInt64(1):UInt64(5))) == 5
    @test length(map(identity, UInt128(1):UInt128(5))) == 5
end
@testset "issue #8531" begin
    smallint = (Int === Int64 ?
                (Int8,UInt8,Int16,UInt16,Int32,UInt32) :
                (Int8,UInt8,Int16,UInt16))
    for T in smallint
        @test length(typemin(T):typemax(T)) == 2^(8*sizeof(T))
    end
end

# issue #8584
@test (0:1//2:2)[1:2:3] == 0:1//1:1

# issue #12278
@test length(1:UInt(0)) == 0

@testset "zip" begin
    i = 0
    x = 1:2:8
    y = 2:2:8
    xy = 1:8
    for (thisx, thisy) in zip(x, y)
        @test thisx == xy[i+=1]
        @test thisy == xy[i+=1]
    end
end

@testset "issue #9962" begin
    @test eltype(0:1//3:10) <: Rational
    @test (0:1//3:10)[1] == 0
    @test (0:1//3:10)[2] == 1//3
end
@testset "converting ranges (issue #10965)" begin
    @test promote(0:1, UInt8(2):UInt8(5)) === (0:1, 2:5)
    @test convert(UnitRange{Int}, 0:5) === 0:5
    @test convert(UnitRange{Int128}, 0:5) === Int128(0):Int128(5)

    @test promote(0:1:1, UInt8(2):UInt8(1):UInt8(5)) === (0:1:1, 2:1:5)
    @test convert(StepRange{Int,Int}, 0:1:1) === 0:1:1
    @test convert(StepRange{Int128,Int128}, 0:1:1) === Int128(0):Int128(1):Int128(1)

    @test promote(0:1:1, 2:5) === (0:1:1, 2:1:5)
    @test convert(StepRange{Int128,Int128}, 0:5) === Int128(0):Int128(1):Int128(5)
    @test convert(StepRange, 0:5) === 0:1:5
    @test convert(StepRange{Int128,Int128}, 0.:5) === Int128(0):Int128(1):Int128(5)

    @test_throws ArgumentError StepRange(1.1,1,5.1)

    @test promote(0f0:inv(3f0):1f0, 0.:2.:5.) === (0:1/3:1, 0.:2.:5.)

    @test convert(StepRangeLen{Float64}, 0:1/3:1) === 0:1/3:1
    @test convert(StepRangeLen{Float64}, 0f0:inv(3f0):1f0) === 0:1/3:1

    @test promote(0:1/3:1, 0:5) === (0:1/3:1, 0.:1.:5.)
    @test convert(StepRangeLen{Float64}, 0:5) === 0.:1.:5.
    @test convert(StepRangeLen{Float64}, 0:1:5) === 0.:1.:5.
    @test convert(StepRangeLen, 0:5) == 0:5
    @test convert(StepRangeLen, 0:1:5) == 0:1:5

    @test convert(LinRange{Float64}, 0.0:0.1:0.3) === LinRange{Float64}(0.0, 0.3, 4)
    @test convert(LinRange, 0.0:0.1:0.3) === LinRange{Float64}(0.0, 0.3, 4)
    @test convert(LinRange, 0:3) === LinRange{Int}(0, 3, 4)

    @test promote('a':'z', 1:2) === ('a':'z', 1:1:2)
    @test eltype(['a':'z', 1:2]) == (StepRange{T,Int} where T)
end

@testset "LinRange ops" begin
    @test 2*LinRange(0,3,4) == LinRange(0,6,4)
    @test LinRange(0,3,4)*2 == LinRange(0,6,4)
    @test LinRange(0,3,4)/3 == LinRange(0,1,4)
    @test broadcast(-, 2, LinRange(0,3,4)) == LinRange(2,-1,4)
    @test broadcast(+, 2, LinRange(0,3,4)) == LinRange(2,5,4)
    @test -LinRange(0,3,4) == LinRange(0,-3,4)
    @test reverse(LinRange(0,3,4)) == LinRange(3,0,4)
end
@testset "Issue #11245" begin
    io = IOBuffer()
    show(io, range(1, stop=2, length=3))
    str = String(take!(io))
#    @test str == "range(1.0, stop=2.0, length=3)"
    @test str == "1.0:0.5:2.0"
end

@testset "issue 10950" begin
    r = 1//2:3
    @test length(r) == 3
    i = 1
    for x in r
        @test x == i//2
        i += 2
    end
    @test i == 7
end

@testset "repr" begin
    # repr/show should display the range nicely
    # to test print_range in range.jl
    replrepr(x) = repr("text/plain", x; context=IOContext(stdout, :limit=>true, :displaysize=>(24, 80)))
    @test replrepr(1:4) == "1:4"
    @test repr("text/plain", 1:4) == "1:4"
    @test repr("text/plain", range(1, stop=5, length=7)) == "1.0:0.6666666666666666:5.0"
    @test repr("text/plain", LinRange{Float64}(1,5,7)) == "7-element LinRange{Float64}:\n 1.0,1.66667,2.33333,3.0,3.66667,4.33333,5.0"
    @test repr(range(1, stop=5, length=7)) == "1.0:0.6666666666666666:5.0"
    @test repr(LinRange{Float64}(1,5,7)) == "range(1.0, stop=5.0, length=7)"
    @test replrepr(0:100.) == "0.0:1.0:100.0"
    # next is to test a very large range, which should be fast because print_range
    # only examines spacing of the left and right edges of the range, sufficient
    # to cover the designated screen size.
    @test replrepr(range(0, stop=100, length=10000)) == "0.0:0.010001000100010001:100.0"
    @test replrepr(LinRange{Float64}(0,100, 10000)) == "10000-element LinRange{Float64}:\n 0.0,0.010001,0.020002,0.030003,0.040004,…,99.95,99.96,99.97,99.98,99.99,100.0"

    @test sprint(show, UnitRange(1, 2)) == "1:2"
    @test sprint(show, StepRange(1, 2, 5)) == "1:2:5"
end

@testset "Issue 11049 and related" begin
    @test promote(range(0f0, stop=1f0, length=3), range(0., stop=5., length=2)) ===
        (range(0., stop=1., length=3), range(0., stop=5., length=2))
    @test convert(LinRange{Float64}, range(0., stop=1., length=3)) === LinRange(0., 1., 3)
    @test convert(LinRange{Float64}, range(0f0, stop=1f0, length=3)) === LinRange(0., 1., 3)

    @test promote(range(0., stop=1., length=3), 0:5) === (range(0., stop=1., length=3),
                                                 range(0., stop=5., length=6))
    @test convert(LinRange{Float64}, 0:5) === LinRange(0., 5., 6)
    @test convert(LinRange{Float64}, 0:1:5) === LinRange(0., 5., 6)
    @test convert(LinRange, 0:5) === LinRange{Int}(0, 5, 6)
    @test convert(LinRange, 0:1:5) === LinRange{Int}(0, 5, 6)

    function test_range_index(r, s)
        @test typeof(r[s]) == typeof(r)
        @test [r;][s] == [r[s];]
    end
    test_range_index(range(0.1, stop=0.3, length=3), 1:2)
    test_range_index(range(0.1, stop=0.3, length=3), 1:0)
    test_range_index(range(1.0, stop=1.0, length=1), 1:1)
    test_range_index(range(1.0, stop=1.0, length=1), 1:0)
    test_range_index(range(1.0, stop=2.0, length=0), 1:0)

    function test_range_identity(r::AbstractRange{T}, mr) where T
        @test -r == mr
        @test -Vector(r) == Vector(mr)
        @test isa(-r, typeof(r))

        @test broadcast(+, broadcast(+, 1, r), -1) == r
        @test 1 .+ Vector(r) == Vector(1 .+ r) == Vector(r .+ 1)
        @test isa(broadcast(+, broadcast(+, 1, r), -1), typeof(r))
        @test broadcast(-, broadcast(-, 1, r), 1) == mr
        @test 1 .- Vector(r) == Vector(1 .- r) == Vector(1 .+ mr)
        @test Vector(r) .- 1 == Vector(r .- 1) == -Vector(mr .+ 1)
        @test isa(broadcast(-, broadcast(-, 1, r), 1), typeof(r))

        @test 1 * r * 1 == r
        @test 2 * r * T(0.5) == r
        @test isa(1 * r * 1, typeof(r))
        @test r / 1 == r
        @test r / 2 * 2 == r
        @test r / T(0.5) * T(0.5) == r
        @test isa(r / 1, typeof(r))

        @test (2 * Vector(r) == Vector(r * 2) == Vector(2 * r) ==
               Vector(r * T(2.0)) == Vector(T(2.0) * r) ==
               Vector(r / T(0.5)) == -Vector(mr * T(2.0)))
    end

    test_range_identity(range(1.0, stop=27.0, length=10), range(-1.0, stop=-27.0, length=10))
    test_range_identity(range(1f0, stop=27f0, length=10), range(-1f0, stop=-27f0, length=10))

    test_range_identity(range(1.0, stop=27.0, length=0), range(-1.0, stop=-27.0, length=0))
    test_range_identity(range(1f0, stop=27f0, length=0), range(-1f0, stop=-27f0, length=0))

    test_range_identity(range(1.0, stop=1.0, length=1), range(-1.0, stop=-1.0, length=1))
    test_range_identity(range(1f0, stop=1f0, length=1), range(-1f0, stop=-1f0, length=1))

    @test reverse(range(1.0, stop=27.0, length=1275)) == range(27.0, stop=1.0, length=1275)
    @test [reverse(range(1.0, stop=27.0, length=1275));] ==
        reverse([range(1.0, stop=27.0, length=1275);])
end
@testset "PR 12200 and related" begin
    for _r in (1:2:100, 1:100, 1f0:2f0:100f0, 1.0:2.0:100.0,
               range(1, stop=100, length=10), range(1f0, stop=100f0, length=10))
        float_r = float(_r)
        big_r = broadcast(big, _r)
        big_rdot = big.(_r)
        @test big_rdot == big_r
        @test typeof(big_r) == typeof(big_rdot)
        @test typeof(big_r).name === typeof(_r).name
        if eltype(_r) <: AbstractFloat
            @test isa(float_r, typeof(_r))
            @test eltype(big_r) === BigFloat
        else
            @test isa(float_r, AbstractRange)
            @test eltype(float_r) <: AbstractFloat
            @test eltype(big_r) === BigInt
        end
    end

    @test_throws DimensionMismatch range(1., stop=5., length=5) + range(1., stop=5., length=6)
    @test_throws DimensionMismatch range(1., stop=5., length=5) - range(1., stop=5., length=6)
    @test_throws DimensionMismatch range(1., stop=5., length=5) .* range(1., stop=5., length=6)
    @test_throws DimensionMismatch range(1., stop=5., length=5) ./ range(1., stop=5., length=6)

    @test_throws DimensionMismatch (1:5) + (1:6)
    @test_throws DimensionMismatch (1:5) - (1:6)
    @test_throws DimensionMismatch (1:5) .* (1:6)
    @test_throws DimensionMismatch (1:5) ./ (1:6)

    @test_throws DimensionMismatch (1.:5.) + (1.:6.)
    @test_throws DimensionMismatch (1.:5.) - (1.:6.)
    @test_throws DimensionMismatch (1.:5.) .* (1.:6.)
    @test_throws DimensionMismatch (1.:5.) ./ (1.:6.)

    function test_range_sum_diff(r1, r2, r_sum, r_diff)
        @test r1 + r2 == r_sum
        @test r2 + r1 == r_sum
        @test r1 - r2 == r_diff
        @test r2 - r1 == -r_diff

        @test Vector(r1) + Vector(r2) == Vector(r_sum)
        @test Vector(r2) + Vector(r1) == Vector(r_sum)
        @test Vector(r1) - Vector(r2) == Vector(r_diff)
        @test Vector(r2) - Vector(r1) == Vector(-r_diff)
    end

    test_range_sum_diff(1:5, 0:2:8, 1:3:13, 1:-1:-3)
    test_range_sum_diff(1.:5., 0.:2.:8., 1.:3.:13., 1.:-1.:-3.)
    test_range_sum_diff(range(1., stop=5., length=5), range(0., stop=-4., length=5),
                        range(1., stop=1., length=5), range(1., stop=9., length=5))

    test_range_sum_diff(1:5, 0.:2.:8., 1.:3.:13., 1.:-1.:-3.)
    test_range_sum_diff(1:5, range(0, stop=8, length=5),
                        range(1, stop=13, length=5), range(1, stop=-3, length=5))
    test_range_sum_diff(1.:5., range(0, stop=8, length=5),
                        range(1, stop=13, length=5), range(1, stop=-3, length=5))
end
# Issue #12388
let r = 0x02:0x05
    @test r[2:3] == 0x03:0x04
end

@testset "Issue #13738" begin
    for r in (big(1):big(2), UInt128(1):UInt128(2), 0x1:0x2)
        local r
        rr = r[r]
        @test typeof(rr) == typeof(r)
        @test r[r] == r
        # these calls to similar must not throw:
        @test size(similar(r, size(r))) == size(similar(r, length(r)))
    end
end
@testset "sign, conj, ~ (Issue #16067)" begin
    A = -1:1
    B = -1.0:1.0
    @test sign.(A) == [-1,0,1]
    @test sign.(B) == [-1,0,1]
    @test typeof(sign.(A)) === Vector{Int}
    @test typeof(sign.(B)) === Vector{Float64}

    @test conj(A) === A
    @test conj(B) === B

    @test .~A == [0,-1,-2]
    @test typeof(.~A) == Vector{Int}
end

@testset "conversion to Array" begin
    r = 1:3
    a = [1,2,3]
    @test convert(Array, r) == a
    @test convert(Array{Int}, r) == a
    @test convert(Array{Float64}, r) == a
    @test convert(Array{Int,1}, r) == a
    @test convert(Array{Float64,1}, r) == a
end

@testset "OneTo" begin
    let r = Base.OneTo(-5)
        @test isempty(r)
        @test length(r) == 0
        @test size(r) == (0,)
    end
    let r = Base.OneTo(3)
        @test !isempty(r)
        @test length(r) == 3
        @test size(r) == (3,)
        @test step(r) == 1
        @test first(r) == 1
        @test last(r) == 3
        @test minimum(r) == 1
        @test maximum(r) == 3
        @test r[2] == 2
        @test r[2:3] === 2:3
        @test_throws BoundsError r[4]
        @test_throws BoundsError r[0]
        @test broadcast(+, r, 1) === 2:4
        @test 2*r === 2:2:6
        @test r + r === 2:2:6
        k = 0
        for i in r
            @test i == (k += 1)
        end
        @test intersect(r, Base.OneTo(2)) == Base.OneTo(2)
        @test intersect(r, 0:5) == 1:3
        @test intersect(r, 2) === intersect(2, r) === 2:2
        @test findall(in(r), r) === findall(in(1:length(r)), r) ===
              findall(in(r), 1:length(r)) === 1:length(r)
        io = IOBuffer()
        show(io, r)
        str = String(take!(io))
        @test str == "Base.OneTo(3)"
    end
    let r = Base.OneTo(7)
        @test findall(in(2:(length(r) - 1)), r) === 2:(length(r) - 1)
        @test findall(in(r), 2:(length(r) - 1)) === 1:(length(r) - 2)
    end
    @test convert(Base.OneTo, 1:2) === Base.OneTo{Int}(2)
    @test_throws ArgumentError("first element must be 1, got 2") convert(Base.OneTo, 2:3)
    @test_throws ArgumentError("step must be 1, got 2") convert(Base.OneTo, 1:2:5)
    @test Base.OneTo(1:2) === Base.OneTo{Int}(2)
    @test Base.OneTo(1:1:2) === Base.OneTo{Int}(2)
    @test Base.OneTo{Int32}(1:2) === Base.OneTo{Int32}(2)
    @test Base.OneTo(Int32(1):Int32(2)) === Base.OneTo{Int32}(2)
    @test Base.OneTo{Int16}(3.0) === Base.OneTo{Int16}(3)
    @test_throws InexactError(:Int16, Int16, 3.2) Base.OneTo{Int16}(3.2)
end

@testset "range of other types" begin
    let r = range(0, stop=3//10, length=4)
        @test eltype(r) == Rational{Int}
        @test r[2] === 1//10
    end

    let a = 1.0,
        b = nextfloat(1.0),
        ba = BigFloat(a),
        bb = BigFloat(b),
        r = range(ba, stop=bb, length=3)
        @test eltype(r) == BigFloat
        @test r[1] == a && r[3] == b
        @test r[2] == (ba+bb)/2
    end

    let (a, b) = (rand(10), rand(10)),
        r = range(a, stop=b, length=5)
        @test r[1] == a && r[5] == b
        for i = 2:4
            x = ((5 - i) // 4) * a + ((i - 1) // 4) * b
            @test r[i] == x
        end
    end
end
@testset "issue #23178" begin
    r = range(Float16(0.1094), stop=Float16(0.9697), length=300)
    @test r[1] == Float16(0.1094)
    @test r[end] == Float16(0.9697)
end

# issue #20382
let r = @inferred((:)(big(1.0),big(2.0),big(5.0)))
    @test eltype(r) == BigFloat
end

@testset "issue #14420" begin
    for r in (range(0.10000000000000045, stop=1, length=50), 0.10000000000000045:(1-0.10000000000000045)/49:1)
        local r
        @test r[1] === 0.10000000000000045
        @test r[end] === 1.0
    end
end
@testset "issue #20381" begin
    r = range(-big(1.0), stop=big(1.0), length=4)
    @test isa(@inferred(r[2]), BigFloat)
    @test r[2] ≈ big(-1.0)/3
end

@testset "issue #20520" begin
    r = range(1.3173739f0, stop=1.3173739f0, length=3)
    @test length(r) == 3
    @test first(r) === 1.3173739f0
    @test last(r)  === 1.3173739f0
    @test r[2]     === 1.3173739f0
    r = range(1.0, stop=3+im, length=4)
    @test r[1] === 1.0+0.0im
    @test r[2] ≈ (5/3)+(1/3)im
    @test r[3] ≈ (7/3)+(2/3)im
    @test r[4] === 3.0+im
end

# ambiguity between (:) methods (#20988)
struct NotReal; val; end
Base.:+(x, y::NotReal) = x + y.val
Base.zero(y::NotReal) = zero(y.val)
Base.rem(x, y::NotReal) = rem(x, y.val)
Base.isless(x, y::NotReal) = isless(x, y.val)
@test (:)(1, NotReal(1), 5) isa StepRange{Int,NotReal}

isdefined(Main, :Furlongs) || @eval Main include("testhelpers/Furlongs.jl")
using .Main.Furlongs

@testset "dimensional correctness" begin
    @test length(Vector(Furlong(2):Furlong(10))) == 9
    @test length(range(Furlong(2), length=9)) == 9
    @test Vector(Furlong(2):Furlong(1):Furlong(10)) == Vector(range(Furlong(2), step=Furlong(1), length=9)) == Furlong.(2:10)
    @test Vector(Furlong(1.0):Furlong(0.5):Furlong(10.0)) ==
          Vector(Furlong(1):Furlong(0.5):Furlong(10)) == Furlong.(1:0.5:10)
end

@testset "issue #22270" begin
    linsp = range(1.0, stop=2.0, length=10)
    @test typeof(linsp.ref) == Base.TwicePrecision{Float64}
    @test Float32(linsp.ref) === convert(Float32, linsp.ref)
    @test Float32(linsp.ref) ≈ linsp.ref.hi + linsp.ref.lo
end

@testset "issue #23300" begin
    x = -5:big(1.0):5
    @test map(Float64, x) === -5.0:1.0:5.0
    @test map(Float32, x) === -5.0f0:1.0f0:5.0f0
    @test map(Float16, x) === Float16(-5.0):Float16(1.0):Float16(5.0)
    @test map(BigFloat, x) === x
end

@testset "broadcasting returns ranges" begin
    x, r = 2, 1:5
    @test @inferred(x .+ r) === 3:7
    @test @inferred(r .+ x) === 3:7
    @test @inferred(r .- x) === -1:3
    @test @inferred(x .- r) === 1:-1:-3
    @test @inferred(x .* r) === 2:2:10
    @test @inferred(r .* x) === 2:2:10
    @test @inferred(r ./ x) === 0.5:0.5:2.5
    @test @inferred(x ./ r) == 2 ./ [r;] && isa(x ./ r, Vector{Float64})
    @test @inferred(r .\ x) == 2 ./ [r;] && isa(x ./ r, Vector{Float64})
    @test @inferred(x .\ r) === 0.5:0.5:2.5

    @test @inferred(2 .* (r .+ 1) .+ 2) === 6:2:14
end

@testset "Bad range calls" begin
    @test_throws ArgumentError range(1)
    @test_throws ArgumentError range(nothing)
    @test_throws ArgumentError range(1, step=4)
    @test_throws ArgumentError range(nothing, length=2)
    @test_throws ArgumentError range(1.0, step=0.25, stop=2.0, length=5)
end

@testset "issue #23300#issuecomment-371575548" begin
    for (start, stop) in ((-5, 5), (-5.0, 5), (-5, 5.0), (-5.0, 5.0))
        @test @inferred(range(big(start), stop=big(stop), length=11)) isa LinRange{BigFloat}
        @test Float64.(@inferred(range(big(start), stop=big(stop), length=11))) == range(start, stop=stop, length=11)
        @test Float64.(@inferred(map(exp, range(big(start), stop=big(stop), length=11)))) == map(exp, range(start, stop=stop, length=11))
    end
end

@testset "Issue #26532" begin
    x = range(3, stop=3, length=5)
    @test step(x) == 0.0
    @test x isa StepRangeLen{Float64,Base.TwicePrecision{Float64},Base.TwicePrecision{Float64}}
end

@testset "Issue #26608" begin
    @test_throws BoundsError (Int8(-100):Int8(100))[400]
    @test_throws BoundsError (-100:100)[typemax(UInt)]
    @test_throws BoundsError (false:true)[3]
end

module NonStandardIntegerRangeTest

using Test

struct Position <: Integer
    val::Int
end
Position(x::Position) = x # to resolve ambiguity with boot.jl:728

struct Displacement <: Integer
    val::Int
end
Displacement(x::Displacement) = x # to resolve ambiguity with boot.jl:728

Base.:-(x::Displacement) = Displacement(-x.val)
Base.:-(x::Position, y::Position) = Displacement(x.val - y.val)
Base.:-(x::Position, y::Displacement) = Position(x.val - y.val)
Base.:-(x::Displacement, y::Displacement) = Displacement(x.val - y.val)
Base.:+(x::Position, y::Displacement) = Position(x.val + y.val)
Base.:+(x::Displacement, y::Displacement) = Displacement(x.val + y.val)
Base.:(<=)(x::Position, y::Position) = x.val <= y.val
Base.:(<)(x::Position, y::Position) = x.val < y.val
Base.:(<)(x::Displacement, y::Displacement) = x.val < y.val

# for StepRange computation:
Base.Unsigned(x::Displacement) = Unsigned(x.val)
Base.rem(x::Displacement, y::Displacement) = Displacement(rem(x.val, y.val))
Base.div(x::Displacement, y::Displacement) = Displacement(div(x.val, y.val))

# required for collect (summing lengths); alternatively, should unsafe_length return Int by default?
Base.promote_rule(::Type{Displacement}, ::Type{Int}) = Int
Base.convert(::Type{Int}, x::Displacement) = x.val

@testset "Ranges with nonstandard Integers" begin
    for (start, stop) in [(2, 4), (3, 3), (3, -2)]
        @test collect(Position(start) : Position(stop)) == Position.(start : stop)
    end

    for start in [3, 0, -2]
        @test collect(Base.OneTo(Position(start))) == Position.(Base.OneTo(start))
    end

    for step in [-3, -2, -1, 1, 2, 3]
        for start in [-1, 0, 2]
            for stop in [start, start - 1, start + 2 * step, start + 2 * step + 1]
                r1 = StepRange(Position(start), Displacement(step), Position(stop))
                @test collect(r1) == Position.(start : step : stop)

                r2 = Position(start) : Displacement(step) : Position(stop)
                @test r1 === r2
            end
        end
    end
end

end # module NonStandardIntegerRangeTest

@testset "Issue #26619" begin
    @test length(UInt(100) : -1 : 1) === UInt(100)
    @test collect(UInt(5) : -1 : 3) == [UInt(5), UInt(4), UInt(3)]

    let r = UInt(5) : -2 : 2
        @test r.start === UInt(5)
        @test r.step === -2
        @test r.stop === UInt(3)
        @test collect(r) == [UInt(5), UInt(3)]
    end

    for step in [-3, -2, -1, 1, 2, 3]
        for start in [0, 15]
            for stop in [0, 15]
                @test collect(UInt(start) : step : UInt(stop)) == start : step : stop
            end
        end
    end
end

<<<<<<< HEAD
@testset "getindex" begin
    @test getindex((typemax(UInt64)//one(UInt64):typemax(UInt64)//one(UInt64)), 1) == typemax(UInt64)//one(UInt64)
=======
@testset "allocation of TwicePrecision call" begin
    0:286.493442:360
    0:286:360
    @test @allocated(0:286.493442:360) == 0
    @test @allocated(0:286:360) == 0
>>>>>>> 5e4ca86b
end<|MERGE_RESOLUTION|>--- conflicted
+++ resolved
@@ -1374,14 +1374,13 @@
     end
 end
 
-<<<<<<< HEAD
 @testset "getindex" begin
     @test getindex((typemax(UInt64)//one(UInt64):typemax(UInt64)//one(UInt64)), 1) == typemax(UInt64)//one(UInt64)
-=======
+end
+
 @testset "allocation of TwicePrecision call" begin
     0:286.493442:360
     0:286:360
     @test @allocated(0:286.493442:360) == 0
     @test @allocated(0:286:360) == 0
->>>>>>> 5e4ca86b
 end