--- conflicted
+++ resolved
@@ -862,18 +862,17 @@
     @test r[2] ≈ big(-1.0)/3
 end
 
-<<<<<<< HEAD
 # issue #20520
 let r = linspace(1.3173739f0, 1.3173739f0, 3)
     @test length(r) == 3
     @test first(r) === 1.3173739f0
     @test last(r)  === 1.3173739f0
     @test r[2]     === 1.3173739f0
-=======
+end
+
 let r = linspace(1.0, 3+im, 4)
     @test r[1] === 1.0+0.0im
     @test r[2] ≈ (5/3)+(1/3)im
     @test r[3] ≈ (7/3)+(2/3)im
     @test r[4] === 3.0+im
->>>>>>> 5ded761a
 end