--- conflicted
+++ resolved
@@ -495,7 +495,6 @@
     @test all(A[1:3,1:3] .== [ones(2,2)])
 end
 
-<<<<<<< HEAD
 # Test that broadcast does not confuse eltypes. See also
 # https://github.com/JuliaLang/julia/issues/21325
 @testset "eltype confusion (#21325)" begin
@@ -509,10 +508,10 @@
 
     @test isequal(@inferred(broadcast(foo, "world", Nullable(1))),
                   Nullable("hello"))
-=======
+end
+
 # Issue #21291
 let t = (0, 1, 2)
     o = 1
     @test @inferred(broadcast(+, t, o)) == (1, 2, 3)
->>>>>>> 33aa3191
 end