--- conflicted
+++ resolved
@@ -234,8 +234,10 @@
                 @test_throws ErrorException("atomic_pointerreplace: invalid pointer for atomic operation") unsafe_replace!(p, S(100), T(2), :sequentially_consistent, :sequentially_consistent)
                 @test Core.Intrinsics.pointerref(p, 1, 1) === T(10) === r[]
             else
-<<<<<<< HEAD
-                TT !== Any && @test_throws TypeError Core.Intrinsics.atomic_pointermodify(p, swap, S(1), :sequentially_consistent)
+                if TT !== Any
+                    @test_throws TypeError Core.Intrinsics.atomic_pointermodify(p, swap, S(1), :sequentially_consistent)
+                    @test_throws TypeError Core.Intrinsics.atomic_pointermodify(p, Returns(S(5)), T(10), :sequentially_consistent)
+                end
                 @test unsafe_load(p, :sequentially_consistent) === T(10)
                 @test unsafe_store!(p, T(1), :sequentially_consistent) === p
                 @test unsafe_load(p, :sequentially_consistent) === T(1)
@@ -249,6 +251,8 @@
                 @test unsafe_swap!(p, T(103), :sequentially_consistent) === T(102)
                 @test unsafe_replace!(p, S(100), T(2), :sequentially_consistent, :sequentially_consistent) === ReplaceType{TT}((T(103), false))
                 @test unsafe_load(p, :sequentially_consistent) === T(103)
+                @test unsafe_modify!(p, Returns(T(105)), nothing, :sequentially_consistent) === Pair{TT,TT}(T(103), T(105))
+                @test unsafe_load(p, :sequentially_consistent) === T(105)
             end
             if TT === Any
                 @test unsafe_modify!(p, swap, S(103), :sequentially_consistent) === Pair{TT,TT}(T(103), S(103))
@@ -258,36 +262,6 @@
                 @test unsafe_replace!(p, T(100), S(2), :sequentially_consistent, :sequentially_consistent) === ReplaceType{TT}((S(100), false))
                 @test unsafe_replace!(p, S(100), T(2), :sequentially_consistent, :sequentially_consistent) === ReplaceType{TT}((S(100), true))
                 @test unsafe_load(p, :sequentially_consistent) === T(2)
-=======
-                if TT !== Any
-                    @test_throws TypeError Core.Intrinsics.atomic_pointermodify(p, swap, S(4), :sequentially_consistent)
-                    @test_throws TypeError Core.Intrinsics.atomic_pointermodify(p, Returns(S(5)), T(10), :sequentially_consistent)
-                end
-                @test Core.Intrinsics.atomic_pointerref(p, :sequentially_consistent) === T(10)
-                @test Core.Intrinsics.atomic_pointerset(p, T(1), :sequentially_consistent) === p
-                @test Core.Intrinsics.atomic_pointerref(p, :sequentially_consistent) === T(1)
-                @test Core.Intrinsics.atomic_pointerreplace(p, T(1), T(100), :sequentially_consistent, :sequentially_consistent) === ReplaceType{TT}((T(1), true))
-                @test Core.Intrinsics.atomic_pointerref(p, :sequentially_consistent) === T(100)
-                @test Core.Intrinsics.atomic_pointerreplace(p, T(1), T(1), :sequentially_consistent, :sequentially_consistent) === ReplaceType{TT}((T(100), false))
-                @test Core.Intrinsics.atomic_pointerref(p, :sequentially_consistent) === T(100)
-                @test Core.Intrinsics.atomic_pointermodify(p, add, T(1), :sequentially_consistent) === Pair{TT,TT}(T(100), T(101))
-                @test Core.Intrinsics.atomic_pointermodify(p, add, T(1), :sequentially_consistent) === Pair{TT,TT}(T(101), T(102))
-                @test Core.Intrinsics.atomic_pointerref(p, :sequentially_consistent) === T(102)
-                @test Core.Intrinsics.atomic_pointerswap(p, T(103), :sequentially_consistent) === T(102)
-                @test Core.Intrinsics.atomic_pointerreplace(p, S(100), T(2), :sequentially_consistent, :sequentially_consistent) === ReplaceType{TT}((T(103), false))
-                @test Core.Intrinsics.atomic_pointerref(p, :sequentially_consistent) === T(103)
-                @test Core.Intrinsics.atomic_pointermodify(p, Returns(T(105)), nothing, :sequentially_consistent) === Pair{TT,TT}(T(103), T(105))
-                @test Core.Intrinsics.atomic_pointerref(p, :sequentially_consistent) === T(105)
-            end
-            if TT === Any
-                @test Core.Intrinsics.atomic_pointermodify(p, swap, S(105), :sequentially_consistent) === Pair{TT,TT}(T(105), S(105))
-                @test Core.Intrinsics.atomic_pointerref(p, :sequentially_consistent) === S(105)
-                @test Core.Intrinsics.atomic_pointerset(p, S(1), :sequentially_consistent) === p
-                @test Core.Intrinsics.atomic_pointerswap(p, S(100), :sequentially_consistent) === S(1)
-                @test Core.Intrinsics.atomic_pointerreplace(p, T(100), S(2), :sequentially_consistent, :sequentially_consistent) === ReplaceType{TT}((S(100), false))
-                @test Core.Intrinsics.atomic_pointerreplace(p, S(100), T(2), :sequentially_consistent, :sequentially_consistent) === ReplaceType{TT}((S(100), true))
-                @test Core.Intrinsics.atomic_pointerref(p, :sequentially_consistent) === T(2)
->>>>>>> 9b27a8f8
             end
         end)(TT,)
     end
