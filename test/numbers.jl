--- conflicted
+++ resolved
@@ -2489,7 +2489,6 @@
     end
     testmi(-1000:1000, -100:100)
     @test_throws ArgumentError Base.multiplicativeinverse(0)
-<<<<<<< HEAD
     for T in [Int8, Int16, Int32, Int64, Int128]
         testmi(map(T, typemin(T)+1:typemin(T)+100), map(T, -50:50))
     end
@@ -2505,12 +2504,8 @@
     @test_throws DivideError div(typemin(T), T(-1))
     # does not throw:
     # @test_throws div(typemin(T), fastd)
-=======
-    testmi(map(UInt32, 0:1000), map(UInt32, 1:100))
-    testmi(typemax(UInt32)-UInt32(1000):typemax(UInt32), map(UInt32, 1:100))
     # test broadcasting works.
     @test div.(3, Base.multiplicativeinverse(3)) == 1
->>>>>>> 94da4922
 end
 
 @testset "ndims/indices/size/length" begin
