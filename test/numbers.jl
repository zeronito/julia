--- conflicted
+++ resolved
@@ -3057,13 +3057,6 @@
     end
 end
 
-<<<<<<< HEAD
-@testset "compact NaN printing" begin
-    @test sprint(io->show(IOContext(io, :compact => true), NaN16)) == "NaN"
-    @test sprint(io->show(IOContext(io, :compact => true), NaN32)) == "NaN"
-    @test sprint(io->show(IOContext(io, :compact => true), NaN64)) == "NaN"
-    @test_broken sprint(io->show(IOContext(io, :compact => true), big(NaN))) == "NaN"
-=======
 @testset "printing non finite floats" for T in subtypes(AbstractFloat)
     for (x, sx) in [(T(NaN), "NaN"),
                     (-T(NaN), "NaN"),
@@ -3074,5 +3067,4 @@
         @test sprint(io -> show(IOContext(io, :compact => true), x)) == sx
         @test sprint(print, x) == sx
     end
->>>>>>> 39f668cc
 end