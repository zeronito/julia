# This file is a part of Julia. License is MIT: https://julialang.org/license

# Test integer conversion routines from int.jl

using Random

@testset "flipsign/copysign" begin
    for y in (-4, Float32(-4), -4.0, big(-4.0))
        @test flipsign(3, y)  == -3
        @test flipsign(-3, y) == 3
        @test copysign(3, y)  == -3
        @test copysign(-3, y) == -3
    end

    for y in (4, Float32(4), 4.0, big(4.0))
        @test flipsign(3, y)  == 3
        @test flipsign(-3, y) == -3
        @test copysign(3, y)  == 3
        @test copysign(-3, y) == 3
    end

    # Result type must be type of first argument, except for Bool
    for U in (Base.BitInteger_types..., BigInt,
              Rational{Int}, Rational{BigInt},
              Float16, Float32, Float64)
        for T in (Base.BitInteger_types..., BigInt,
                  Rational{Int}, Rational{BigInt},
                  Float16, Float32, Float64)
            @test typeof(copysign(T(3), U(4))) === T
            @test typeof(flipsign(T(3), U(4))) === T
        end
        # Bool promotes to Int
        U <: Unsigned && continue
        for x in [true, false]
            @test flipsign(x, U(4)) === Int(x)
            @test flipsign(x, U(-1)) === -Int(x)
            @test copysign(x, U(4)) === Int(x)
            @test copysign(x, U(-1)) === -Int(x)
        end
    end

    @testset "flipsign/copysign(typemin($T), -1)" for T in Base.BitInteger_types
        for U in (Base.BitSigned_types..., BigInt, Float16, Float32, Float64)
            @test flipsign(typemin(T), U(-1)) == typemin(T)
            @test copysign(typemin(T), U(-1)) == typemin(T)
        end
    end

    @testset "flipsign with Float types" begin
        for s1 in (-1,+1), s2 in (-1,+1)
            @test flipsign(Int16(3s1), Float16(3s2)) === Int16(3s1*s2)
            @test flipsign(Int32(3s1), Float32(3s2)) === Int32(3s1*s2)
            @test flipsign(Int64(3s1), Float64(3s2)) === Int64(3s1*s2)
        end
    end
end
@testset "signed and unsigned" begin
    @test signed(3) === 3
    @test signed(UInt(3)) === 3
    @test isa(signed(UInt(3)), Int)
    @test signed(UInt(0) - 1) === -1
    @test_throws InexactError signed(UInt(-3))
    @test signed(true) === 1
    @test unsigned(true) isa Unsigned
    @test unsigned(true) === unsigned(1)

    @test signed(Bool) === Int
    @test signed(Bool) === typeof(signed(true))
    @test unsigned(Bool) === UInt
    @test unsigned(Bool) === typeof(unsigned(true))
end
@testset "bswap" begin
    @test bswap(Int8(3)) == 3
    @test bswap(UInt8(3)) === 0x3
    @test bswap(Int16(3)) == 256*3
    @test bswap(Int16(256)) == 1
    @test bswap(Int16(257)) == 257
    @test bswap(Int32(1)) == 2^(3*8)
    @test bswap(Int32(2)^(3*8)) == 1
    @test bswap(Int64(1)) === Int64(2)^(7*8)
    @test bswap(Int64(2)^(7*8)) == 1
    @test bswap(Int128(1)) === Int128(2)^(15*8)
    @test bswap(Int128(2)^(15*8)) === Int128(1)
    @test bswap(UInt128(2)^(15*8)) === UInt128(1)
end
@testset "count_zeros" begin
    @test count_zeros(10) === Sys.WORD_SIZE - 2
    @test count_zeros(UInt8(10)) === 6
end
@testset "Conversions" begin
    @test convert(Signed, UInt128(3)) === Int128(3)
    @test convert(Signed, false) === 0
    @test convert(Signed, true) === 1

    for (II, UU) in ((Int8,UInt8), (Int16,UInt16),
                     (Int32,UInt32), (Int64,UInt64),
                     (Int128,UInt128))
        @test convert(Unsigned, II(3)) === UU(3)
    end

    for T in (Float32, Float64)
        @test convert(Unsigned, T(3.0)) === UInt(3)
    end
end

@testset "trunc, floor, ceil" begin
    @test trunc(3) === 3
    @test trunc(Integer, 3) === 3

    @test floor(3) === 3
    @test ceil(3) === 3
end

@testset "big" begin
    @test big"2"^100 == BigInt(2)^100
    @test isa(big"2", BigInt)
    @test big"1.0" == BigFloat(1.0)
    @test_throws ArgumentError big"1.0.3"
    @test_throws ArgumentError big"pi"
end

@test round(UInt8, 123) == 123
@test mod(123, UInt8) === 0x7b

primitive type MyBitsType <: Signed 8 end
@test_throws MethodError ~reinterpret(MyBitsType, 0x7b)
@test signed(MyBitsType) === MyBitsType

UItypes = Base.BitUnsigned_types
SItypes = Base.BitSigned_types

@testset "promotions" begin
    for T in UItypes, S in UItypes
        @test promote(S(3), T(3)) === (sizeof(T) < sizeof(S) ? (S(3), S(3)) : (T(3), T(3)))
    end

    for T in SItypes, S in SItypes
        @test promote(S(3), T(3)) === (sizeof(T) < sizeof(S) ? (S(3), S(3)) : (T(3), T(3)))
    end

    for T in SItypes, S in UItypes
        R = sizeof(S) < sizeof(Int) ? Int : S
        @test promote(R(3), T(3)) === (sizeof(R) < sizeof(T) ? (T(3), T(3)) : (R(3), R(3)))
    end

    for i in 1:length(UItypes)
        @test promote(UItypes[i](3), SItypes[i](3)) === (UItypes[i](3), UItypes[i](3))
    end
end
@testset "limiting conversions" begin
    for T in (Int8, Int16, Int32, Int64)
        max_val = Int128(typemax(T))
        @test convert(T, max_val) == max_val
        @test_throws InexactError convert(T, max_val+1)

        min_val = Int128(typemin(T))
        @test convert(T, min_val) == min_val
        @test_throws InexactError convert(T, min_val-1)
    end

    for T in (UInt8, UInt16, UInt32, UInt64)
        max_val = Int128(typemax(T))
        @test convert(T, max_val) == max_val
        @test_throws InexactError convert(T, max_val+1)
        @test_throws InexactError convert(T, -1)
    end
end
@testset "bit shifts" begin
    for T in Base.BitInteger_types
        nbits = 8*sizeof(T)
        issigned = typemin(T) < 0
        highbit = T(2) ^ (nbits-1)
        val1 = 0x1234567890abcdef % T % highbit
        val2 = val1 + highbit
        for val in (val1, val2)
            for count in 0:nbits+1
                ucount, scount = unsigned(count), signed(count)
                # Note: We assume modulo semantics for the arithmetic operations
                # used here
                if count < nbits
                    @test val << ucount === val * T(2)^count
                    @test val >>> ucount ===
                        fld(unsigned(val), unsigned(T(2))^count) % T
                else
                    @test val << ucount === T(0)
                    @test val >>> ucount === T(0)
                end
                @test val << scount === val << ucount
                @test val << -scount === val >> ucount
                @test val >>> scount === val >>> ucount
                @test val >>> -scount === val << ucount
                if count < (issigned ? nbits-1 : nbits)
                    @test val >> ucount === fld(val, T(2)^count)
                else
                    @test val >> ucount === T(val<0 ? -1 : 0)
                end
                @test val >> scount === val >> ucount
                @test val >> -scount === val << ucount
            end
        end
    end
end

@testset "bit rotations" begin
    val1 = 0b01100011
    @test 0b00011011 === bitrotate(val1, 3)
    @test 0b01101100 === bitrotate(val1, -3)
    @test val1 === bitrotate(val1, 0)

    for T in Base.BitInteger_types
        @test val1 === bitrotate(val1, sizeof(T) * 8) === bitrotate(val1, sizeof(T) * -8)
    end

    val2 = 0xabcd
    @test 0x5e6d === bitrotate(val2, 3)
    @test 0xb579 === bitrotate(val2, -3)
end

@testset "widen/widemul" begin
    @test widen(UInt8(3)) === UInt16(3)
    @test widen(UInt16(3)) === UInt32(3)
    @test widen(UInt32(3)) === UInt64(3)
    @test widen(UInt64(3)) === UInt128(3)
    @test widen(UInt128(3)) == 3

    @test typeof(widen(UInt8(3))) == UInt16
    @test typeof(widen(UInt16(3))) == UInt32
    @test typeof(widen(UInt32(3))) == UInt64
    @test typeof(widen(UInt64(3))) == UInt128
    @test typeof(widen(UInt128(3))) == BigInt

    @test widen(Int8(-3)) === Int16(-3)
    @test widen(Int16(-3)) === Int32(-3)
    @test widen(Int32(-3)) === Int64(-3)
    @test widen(Int64(-3)) === Int128(-3)
    @test widen(Int128(-3)) == -3

    @test typeof(widen(Int8(-3))) == Int16
    @test typeof(widen(Int16(-3))) == Int32
    @test typeof(widen(Int32(-3))) == Int64
    @test typeof(widen(Int64(-3))) == Int128
    @test typeof(widen(Int128(-3))) == BigInt

    @test widemul(false, false) === false
    @test widemul(false, 3) === 0
    @test widemul(3, true) === widemul(true, 3) === 3

    let i=Int64(2)^63-1, k=widemul(i,i)
        @test widemul(i,i)===85070591730234615847396907784232501249
        j=div(k,2)
        @test div(k,j)==2
        j=div(k,5)
        @test rem(k,j)==4
    end
end
@testset "issue #3596" begin
    @test Int128(1)<<0 == 1
    @test repr(Int128(1)<<1) == "2"
end
# issue #16700
@test_throws MethodError 1.0 >> 8

@testset "PR #16988" begin
    @test true << 2 === 1 << 2
    @test true >> 2 === 1 >> 2
    @test true >>> 2 === 1 >>> 2
end
@testset "unsafe_trunc" begin
    @test @inferred(unsafe_trunc(Int8, 127)) === Int8(127)
    @test unsafe_trunc(Int8, 128) === Int8(-128)
    @test unsafe_trunc(Int8, -127) === Int8(-127)
    @test unsafe_trunc(Int8, -128) === Int8(-128)
    @test unsafe_trunc(Int8, -129) === Int8(127)
end
@testset "x % T returns a T, T = $T" for T in [Base.BitInteger_types..., BigInt],
    U in [Base.BitInteger_types..., BigInt]
    @test typeof(rand(U(0):U(127)) % T) === T
end

@testset "Signed, Unsigned, signed, unsigned for bitstypes" begin
    for (S,U) in zip(Base.BitSigned_types, Base.BitUnsigned_types)
        @test signed(U) === S
        @test unsigned(S) === U
        @test typemin(S) % Signed === typemin(S)
        @test typemax(U) % Unsigned === typemax(U)
        @test -one(S) % Unsigned % Signed === -one(S)
        @test ~one(U) % Signed % Unsigned === ~one(U)
    end
end

@testset "issue #15489" begin
    @test 0x00007ffea27edaa0 + (-40) === (-40) + 0x00007ffea27edaa0 === 0x00007ffea27eda78
    @test UInt64(1) * Int64(-1) === typemax(UInt64)
    @test UInt(1) - (-1) == 2
    @test UInt64(15) & -4 === UInt64(12)
    @test UInt64(15) | -4 === typemax(UInt64)
    @test UInt64(15) ⊻ -4 === 0xfffffffffffffff3
end

@testset "left shift with Vector{Int} on BigInt-scalar #13832" begin
    x = BigInt(1) .<< [1:70;]
    @test x[end] == 1180591620717411303424
    @test eltype(x) == BigInt
end

# issue #9292
@testset "mixed signedness arithmetic" begin
    for T in Base.BitInteger_types
        for S in Base.BitInteger_types
            a, b = one(T), one(S)
            for c in (a+b, a-b, a*b)
                if T === S
                    @test c isa T
                elseif sizeof(T) > sizeof(S)
                    # larger type wins
                    @test c isa T
                elseif sizeof(S) > sizeof(T)
                    @test c isa S
                else
                    # otherwise Unsigned wins
                    @test c isa (T <: Unsigned ? T : S)
                end
            end
        end
    end
end

@testset "Underscores in big_str" begin
    @test big"1_0_0_0" == BigInt(1000)
    @test_throws ArgumentError big"1_0_0_0_"
    @test_throws ArgumentError big"_1_0_0_0"

    @test big"1_0.2_5" == BigFloat(10.25)
    @test_throws ArgumentError big"_1_0.2_5"
    @test_throws ArgumentError big"1_0.2_5_"
    @test_throws ArgumentError big"1_0_.2_5"
    @test_throws ArgumentError big"1_0._2_5"
end

# issue #26779
struct MyInt26779 <: Integer
    x::Int
end
@test promote_type(MyInt26779, Int) == Integer
@test_throws ErrorException MyInt26779(1) + 1
let i = MyInt26779(1)
    @test_throws MethodError i >> 1
    @test_throws MethodError i << 1
    @test_throws MethodError i >>> 1
end

@testset "rounding division" begin
    for x = -100:100
        for y = 1:100
            for rnd in (RoundNearest, RoundNearestTiesAway, RoundNearestTiesUp, RoundFromZero)
                @test div(x,y,rnd) == round(x/y,rnd)
                @test div(x,-y,rnd) == round(x/-y,rnd)
            end
            @test divrem(x,y,RoundFromZero) == (div(x,y,RoundFromZero), rem(x,y,RoundFromZero))
            @test divrem(x,-y,RoundFromZero) == (div(x,-y,RoundFromZero), rem(x,-y,RoundFromZero))
        end
    end
    for (a, b, nearest, away, up, from_zero) in (
            (3, 2, 2, 2, 2, 2),
            (5, 3, 2, 2, 2, 2),
            (-3, 2, -2, -2, -1, -2),
            (5, 2, 2, 3, 3, 3),
            (-5, 2, -2, -3, -2, -3),
            (-5, 3, -2, -2, -2, -2),
            (5, -3, -2, -2, -2, -2))
        for sign in (+1, -1)
            (a, b) = (a*sign, b*sign)
<<<<<<< HEAD
            @test div(a, b, RoundNearest) == nearest
            @test div(a, b, RoundNearestTiesAway) == away
            @test div(a, b, RoundNearestTiesUp) == up
            @test div(a, b, RoundFromZero) == from_zero
=======
            @test div(a, b, RoundNearest) === nearest
            @test div(a, b, RoundNearestTiesAway) === away
            @test div(a, b, RoundNearestTiesUp) === up
>>>>>>> badad9d4
        end
    end

    @test div(typemax(Int64), typemax(Int64)-1, RoundNearest) == 1
    @test div(-typemax(Int64), typemax(Int64)-1, RoundNearest) == -1
    @test div(typemax(Int64), 2, RoundNearest) == 4611686018427387904
    @test div(-typemax(Int64), 2, RoundNearestTiesUp) == -4611686018427387903
    @test div(typemax(Int)-2, typemax(Int), RoundNearest) === 1

    # Exhaustively test (U)Int8 to catch any overflow-style issues
    for r in (RoundNearest, RoundNearestTiesAway, RoundNearestTiesUp, RoundFromZero)
        for T in (UInt8, Int8)
            for x in typemin(T):typemax(T)
                for y in typemin(T):typemax(T)
                    if y == 0 || (T <: Signed && x == typemin(T) && y == -1)
                        @test_throws DivideError div(x, y, r)
                    else
                        @test div(x, y, r) == T(div(widen(T)(x), widen(T)(y), r))
                    end
                end
            end
        end
    end
end

@testset "bitreverse" begin
    for T in Base.BitInteger_types
        x = rand(T)::T
        @test bitreverse(x) isa T
        @test reverse(bitstring(x)) == bitstring(bitreverse(x))
    end
    @test bitreverse(0x80) === 0x01
    @test bitreverse(Int64(456618293)) === Int64(-6012608040035942400)
    @test bitreverse(Int32(456618293)) === Int32(-1399919400)
end

@testset "min/max of datatype" begin
    @test typemin(Int8) === Int8(-128)
    @test typemin(UInt8) === UInt8(0)
    @test typemin(Int16) === Int16(-32768)
    @test typemin(UInt16) === UInt16(0)
    @test typemin(Int32) === Int32(-2147483648)
    @test typemin(UInt32) === UInt32(0)
    @test typemin(Int64) === Int64(-9223372036854775808)
    @test typemin(UInt64) === UInt64(0)
    @test typemin(Int128) === Int128(-170141183460469231731687303715884105728)
    @test typemin(UInt128) === UInt128(0)

    @test typemax(Int8) === Int8(127)
    @test typemax(UInt8) === UInt8(255)
    @test typemax(Int16) === Int16(32767)
    @test typemax(UInt16) === UInt16(65535)
    @test typemax(Int32) === Int32(2147483647)
    @test typemax(UInt32) === UInt32(4294967295)
    @test typemax(Int64) === Int64(9223372036854775807)
    @test typemax(UInt64) === UInt64(0xffffffffffffffff)
    @test typemax(Int128) === Int128(170141183460469231731687303715884105727)
    @test typemax(UInt128) === UInt128(0xffffffffffffffffffffffffffffffff)
end

@testset "BitIntegerType" begin
    @test Int isa Base.BitIntegerType
    @test Base.BitIntegerType === Union{
        Type{ Int8}, Type{ Int16}, Type{ Int32}, Type{ Int64}, Type{ Int128},
        Type{UInt8}, Type{UInt16}, Type{UInt32}, Type{UInt64}, Type{UInt128}}
end<|MERGE_RESOLUTION|>--- conflicted
+++ resolved
@@ -370,16 +370,10 @@
             (5, -3, -2, -2, -2, -2))
         for sign in (+1, -1)
             (a, b) = (a*sign, b*sign)
-<<<<<<< HEAD
-            @test div(a, b, RoundNearest) == nearest
-            @test div(a, b, RoundNearestTiesAway) == away
-            @test div(a, b, RoundNearestTiesUp) == up
-            @test div(a, b, RoundFromZero) == from_zero
-=======
             @test div(a, b, RoundNearest) === nearest
             @test div(a, b, RoundNearestTiesAway) === away
             @test div(a, b, RoundNearestTiesUp) === up
->>>>>>> badad9d4
+            @test div(a, b, RoundFromZero) === from_zero
         end
     end
 
