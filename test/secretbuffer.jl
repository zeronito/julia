--- conflicted
+++ resolved
@@ -80,14 +80,6 @@
         @test read(sb, String) == "\xff\xff\xff"
         shred!(sb)
     end
-<<<<<<< HEAD
-    @testset "seekend" begin
-        sb = SecretBuffer("hello")
-        seekend(sb)
-        @test read(sb, String) == ""
-        shred!(sb)
-    end
-=======
     @testset "bytes available" begin
         sb = SecretBuffer("secret")
         @test bytesavailable(sb) == sb.size
@@ -106,7 +98,12 @@
         skip(sb, sb.size)
         @test position(sb) == sb.size
     end
->>>>>>> d5590154
+    @testset "seekend" begin
+        sb = SecretBuffer("hello")
+        seekend(sb)
+        @test read(sb, String) == ""
+        shred!(sb)
+    end
     @testset "position" begin
         sb = SecretBuffer("Julia")
         println("testing position")
