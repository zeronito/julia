# This file is a part of Julia. License is MIT: https://julialang.org/license

using Base: SecretBuffer, SecretBuffer!, shred!, isshredded
using Test

@testset "SecretBuffer" begin
    @testset "original unmodified" begin
        str = "foobar"
        secret = SecretBuffer(str)

        @test read(secret, String) == str
        seekstart(secret)

        @test shred!(secret) === secret
        @test read(secret, String) == ""
        @test str == "foobar"
    end

    @testset "finalizer" begin
        v = UInt8[1, 2]
        secret_a = SecretBuffer!(v)
        secret_b = secret_a

        secret_a = nothing
        GC.gc()

        @test all(iszero, v)
        @test !isshredded(secret_b)

        # TODO: ideally we'd test that the finalizer warns from GC.gc(), but that is harder
        @test_logs (:warn, r".*SecretBuffer was `shred!`ed by the GC.*") begin
            finalize(secret_b)
            # Allow the async task which produces the SecretBuffer warning to run.
            # This is a hack, but we don't have a way to get a handle to that
            # task in order to `wait` on it.
            for i=1:1000
                yield()
            end
        end
        @test isshredded(secret_b)
        secret_b = nothing
        GC.gc()
    end

    @testset "initializers" begin
        s1 = SecretBuffer("setec astronomy")
        data2 = [0x73, 0x65, 0x74, 0x65, 0x63, 0x20, 0x61, 0x73, 0x74, 0x72, 0x6f, 0x6e, 0x6f, 0x6d, 0x79]
        s2 = SecretBuffer!(data2)
        @test all(==(0x0), data2)
        @test s1 == s2

        ptr3 = Base.unsafe_convert(Cstring, "setec astronomy")
        s3 = Base.unsafe_SecretBuffer!(ptr3)
        @test Base.unsafe_string(ptr3) == ""
        @test s1 == s2 == s3

        s4 = SecretBuffer(split("setec astronomy", " ")[1]) # initialize from SubString
        s5 = convert(SecretBuffer, split("setec astronomy", " ")[1]) # initialize from SubString
        @test s4 == s5
        shred!(s1); shred!(s2); shred!(s3); shred!(s4), shred!(s5);
    end
    @testset "basics" begin
        s1 = SecretBuffer("setec astronomy")
        @test sprint(show, s1) == "SecretBuffer(\"*******\")"
        @test !isempty(s1)
        shred!(s1)
        s2 = SecretBuffer!([0x00])
        @test_throws ArgumentError Base.cconvert(Cstring, s2)
        shred!(s2)
    end
    @testset "write! past data size" begin
        sb = SecretBuffer(sizehint=2)
        # data vector will not grow
        bits = typemax(UInt8)
        write(sb, bits)
        write(sb, bits)
        # data vector must grow
        write(sb, bits)
        seek(sb, 0)
        @test read(sb, String) == "\xff\xff\xff"
        shred!(sb)
    end
<<<<<<< HEAD
    @testset "testing the skip function" begin
        sb = SecretBuffer("computer")
        skip(sb, 2)
        a = position(sb)
        seek(sb, 0)
        b = position(sb)
        skip(sb, sb.size)
        c = position(sb)
        @test a == 2 && b == 0 && c == sb.size
=======
    @testset "position" begin
        sb = SecretBuffer("Julia")
        println("testing position")
        initial_pos = (position(sb))
        seek(sb,2)
        mid_pos = position(sb)
        seekend(sb)
        @test initial_pos == 0 && mid_pos == 2 && position(sb)==sb.size
>>>>>>> b0d1c1ab
        shred!(sb)
    end
end<|MERGE_RESOLUTION|>--- conflicted
+++ resolved
@@ -80,7 +80,6 @@
         @test read(sb, String) == "\xff\xff\xff"
         shred!(sb)
     end
-<<<<<<< HEAD
     @testset "testing the skip function" begin
         sb = SecretBuffer("computer")
         skip(sb, 2)
@@ -90,7 +89,6 @@
         skip(sb, sb.size)
         c = position(sb)
         @test a == 2 && b == 0 && c == sb.size
-=======
     @testset "position" begin
         sb = SecretBuffer("Julia")
         println("testing position")
@@ -99,7 +97,6 @@
         mid_pos = position(sb)
         seekend(sb)
         @test initial_pos == 0 && mid_pos == 2 && position(sb)==sb.size
->>>>>>> b0d1c1ab
         shred!(sb)
     end
 end