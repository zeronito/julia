--- conflicted
+++ resolved
@@ -80,7 +80,6 @@
         @test read(sb, String) == "\xff\xff\xff"
         shred!(sb)
     end
-<<<<<<< HEAD
     @testset "bytes available" begin
         sb = SecretBuffer("secret")
         a = bytesavailable(sb)
@@ -89,7 +88,6 @@
         seekend(sb)
         c = bytesavailable(sb)
         @test a==sb.size && b==(sb.size-3) && c==0
-=======
     @testset "position" begin
         sb = SecretBuffer("Julia")
         println("testing position")
@@ -98,7 +96,6 @@
         mid_pos = position(sb)
         seekend(sb)
         @test initial_pos == 0 && mid_pos == 2 && position(sb)==sb.size
->>>>>>> b0d1c1ab
         shred!(sb)
     end
 end