# This file is a part of Julia. License is MIT: https://julialang.org/license

module SortingTests

using Base.Order
using Random
using Test

isdefined(Main, :OffsetArrays) || @eval Main include("testhelpers/OffsetArrays.jl")
using .Main.OffsetArrays

@testset "Order" begin
    @test Forward == ForwardOrdering()
    @test ReverseOrdering(Forward) == ReverseOrdering() == Reverse
end

@testset "midpoint" begin
    @test Base.Sort.midpoint(1, 3) === 2
    @test Base.Sort.midpoint(2, 4) === 3
    @test 2 <= Base.Sort.midpoint(1, 4) <= 3
    @test Base.Sort.midpoint(-3, -1) === -2
    @test Base.Sort.midpoint(-4, -2) === -3
    @test -3 <= Base.Sort.midpoint(-4, -1) <= -2
    @test Base.Sort.midpoint(-1, 1) ===  0
    @test -1 <= Base.Sort.midpoint(-2, 1) <= 0
    @test 0 <= Base.Sort.midpoint(-1, 2) <= 1
    @test Base.Sort.midpoint(-2, 2) ===  0
    @test Base.Sort.midpoint(typemax(Int)-2, typemax(Int)) === typemax(Int)-1
    @test Base.Sort.midpoint(typemin(Int), typemin(Int)+2) === typemin(Int)+1
    @test -1 <= Base.Sort.midpoint(typemin(Int), typemax(Int)) <= 0
end

@testset "sort" begin
    @test sort([2,3,1]) == [1,2,3] == sort([2,3,1]; order=Forward)
    @test sort([2,3,1], rev=true) == [3,2,1] == sort([2,3,1], order=Reverse)
    @test sort(['z':-1:'a';]) == ['a':'z';]
    @test sort(['a':'z';], rev=true) == ['z':-1:'a';]
    @test sort(OffsetVector([3,1,2], -2)) == OffsetVector([1,2,3], -2)
    @test sort(OffsetVector([3.0,1.0,2.0], 2), rev=true) == OffsetVector([3.0,2.0,1.0], 2)
end

@testset "sortperm" begin
    @test sortperm([2,3,1]) == [3,1,2]
    @test sortperm!([1,2,3], [2,3,1]) == [3,1,2]
    let s = view([1,2,3,4], 1:3),
        r = sortperm!(s, [2,3,1])
        @test r == [3,1,2]
        @test r === s
    end
    @test_throws ArgumentError sortperm!(view([1, 2, 3, 4], 1:4), [2, 3, 1])
    @test sortperm(OffsetVector([8.0, -2.0, 0.5], -4)) == OffsetVector([-2, -1, -3], -4)
    @test sortperm!(Int32[1, 2], [2.0, 1.0]) == Int32[2, 1]
    @test_throws ArgumentError sortperm!(Int32[1, 2], [2.0, 1.0]; dims=1)
    let A = rand(4, 4, 4)
        for dims = 1:3
            perm = sortperm(A; dims)
            sorted = sort(A; dims)
            @test A[perm] == sorted

            perm_idx = similar(Array{Int}, axes(A))
            sortperm!(perm_idx, A; dims)
            @test perm_idx == perm
        end
    end
    @test_throws ArgumentError sortperm!(zeros(Int, 3, 3), rand(3, 3);)
    @test_throws ArgumentError sortperm!(zeros(Int, 3, 3), rand(3, 3); dims=3)
    @test_throws ArgumentError sortperm!(zeros(Int, 3, 4), rand(4, 4); dims=1)
    @test_throws ArgumentError sortperm!(OffsetArray(zeros(Int, 4, 4), -4:-1, 1:4), rand(4, 4); dims=1)
end

@testset "misc sorting" begin
    @test !issorted([2,3,1])
    @test issorted([1,2,3])
    @test reverse([2,3,1]) == [1,3,2]
    @test sum(randperm(6)) == 21
    @test length(reverse(0x1:0x2)) == 2
    @test issorted(sort(rand(UInt64(1):UInt64(2), 7); rev=true); rev=true) # issue #43034
    @test sort(Union{}[]) == Union{}[] # issue #45280
end

@testset "stability" begin
    for Alg in [InsertionSort, MergeSort, Base.Sort.QuickerSort(), Base.DEFAULT_STABLE,
            Base.Sort.QuickerSort(missing, 1729), Base.Sort.QuickerSort(1729, missing)]
        @test issorted(sort(1:2000, alg=Alg, by=x->0))
        @test issorted(sort(1:2000, alg=Alg, by=x->x÷100))
    end
end

@testset "partialsort" begin
    @test partialsort([3,6,30,1,9],3) == 6
    @test partialsort([3,6,30,1,9],3:4) == [6,9]
    @test partialsortperm([3,6,30,1,9], 3:4) == [2,5]
    @test partialsortperm!(Vector(1:5), [3,6,30,1,9], 3:4) == [2,5]
    let a=[1:10;]
        for r in Any[2:4, 1:2, 10:10, 4:2, 2:1, 4:-1:2, 2:-1:1, 10:-1:10, 4:1:3, 1:2:8, 10:-3:1, UInt(2):UInt(5)]
            @test partialsort(a, r) == [r;]
            @test partialsortperm(a, r) == [r;]
            @test partialsort(a, r, rev=true) == (11 .- [r;])
            @test partialsortperm(a, r, rev=true) == (11 .- [r;])
        end
        for i in (2, UInt(2), Int128(1), big(10))
            @test partialsort(a, i) == i
            @test partialsortperm(a, i) == i
            @test partialsort(a, i, rev=true) == (11 - i)
            @test partialsortperm(a, i, rev=true) == (11 - i)
        end
    end
    @test_throws ArgumentError partialsortperm!([1,2], [2,3,1], 1:2)
end

# exercise the codepath in searchsorted* methods for ranges that check for zero step range
struct ConstantRange{T} <: AbstractRange{T}
   val::T
   len::Int
end

Base.length(r::ConstantRange) = r.len
Base.getindex(r::ConstantRange, i::Int) = (1 <= i <= r.len || throw(BoundsError(r,i)); r.val)
Base.step(r::ConstantRange) = 0

@testset "searchsorted method with ranges which check for zero step range" begin
    r = ConstantRange(1, 5)

    @test searchsortedfirst(r, 1.0, Forward) == 1
    @test searchsortedfirst(r, 1, Forward) == 1
    @test searchsortedfirst(r, UInt(1), Forward) == 1

    @test searchsortedlast(r, 1.0, Forward) == 5
    @test searchsortedlast(r, 1, Forward) == 5
    @test searchsortedlast(r, UInt(1), Forward) == 5
end

@testset "Each sorting algorithm individually" begin
    a = rand(1:10000, 1000)
    for alg in [InsertionSort, MergeSort, QuickSort, Base.DEFAULT_STABLE, Base.DEFAULT_UNSTABLE]

        b = sort(a, alg=alg)
        @test issorted(b)

        ix = sortperm(a, alg=alg)
        b = a[ix]
        @test issorted(b)
        @test a[ix] == b

        sortperm!(view(ix, 1:100), view(a, 1:100), alg=alg)
        b = a[ix][1:100]
        @test issorted(b)

        sortperm!(ix, a, alg=alg)
        b = a[ix]
        @test issorted(b)
        @test a[ix] == b

        b = sort(a, alg=alg, rev=true)
        @test issorted(b, rev=true)
        ix = sortperm(a, alg=alg, rev=true)
        b = a[ix]
        @test issorted(b, rev=true)
        @test a[ix] == b

        sortperm!(view(ix, 1:100), view(a, 1:100), alg=alg, rev=true)
        b = a[ix][1:100]
        @test issorted(b, rev=true)

        sortperm!(ix, a, alg=alg, rev=true)
        b = a[ix]
        @test issorted(b, rev=true)
        @test a[ix] == b

        b = sort(a, alg=alg, by=x->1/x)
        @test issorted(b, by=x->1/x)
        ix = sortperm(a, alg=alg, by=x->1/x)
        b = a[ix]
        @test issorted(b, by=x->1/x)
        @test a[ix] == b

        sortperm!(view(ix, 1:100), view(a, 1:100), by=x->1/x)
        b = a[ix][1:100]
        @test issorted(b, by=x->1/x)

        sortperm!(ix, a, alg=alg, by=x->1/x)
        b = a[ix]
        @test issorted(b, by=x->1/x)
        @test a[ix] == b

        c = copy(a)
        permute!(c, ix)
        @test c == b

        invpermute!(c, ix)
        @test c == a

        c = sort(a, alg=alg, lt=(>))
        @test b == c

        c = sort(a, alg=alg, by=x->1/x)
        @test b == c
    end

    @testset "PartialQuickSort" begin
        b = sort(a)
        @test issorted(b)
        @test last(b) == last(sort(a, alg=PartialQuickSort(length(a))))
        b = sort(a, rev=true)
        @test issorted(b, rev=true)
        @test last(b) == last(sort(a, alg=PartialQuickSort(length(a)), rev=true))
        b = sort(a, by=x->1/x)
        @test issorted(b, by=x->1/x)
        @test last(b) == last(sort(a, alg=PartialQuickSort(length(a)), by=x->1/x))
    end
end
@testset "insorted" begin
    numTypes = [Int8,  Int16,  Int32,  Int64,  Int128,
                UInt8, UInt16, UInt32, UInt64, UInt128,
                Float16, Float32, Float64, BigInt, BigFloat]

    @test insorted(1, collect(1:10), by=(>=(5)))
    @test insorted(10, collect(1:10), by=(>=(5)))

    for R in numTypes, T in numTypes
        @test !insorted(T(0), R[1, 1, 2, 2, 3, 3])
        @test insorted(T(1), R[1, 1, 2, 2, 3, 3])
        @test insorted(T(2), R[1, 1, 2, 2, 3, 3])
        @test !insorted(T(4), R[1, 1, 2, 2, 3, 3])
        @test !insorted(2.5, R[1, 1, 2, 2, 3, 3])

        @test !insorted(T(0), 1:3)
        @test insorted(T(1), 1:3)
        @test insorted(T(2), 1:3)
        @test !insorted(T(4), 1:3)

        @test insorted(T(1), R.(collect(1:10)), by=(>=(5)))
        @test insorted(T(10), R.(collect(1:10)), by=(>=(5)))
    end

    for (rg,I) in Any[(49:57,47:59), (1:2:17,-1:19), (-3:0.5:2,-5:.5:4)]
        rg_r = reverse(rg)
        rgv, rgv_r = collect(rg), collect(rg_r)
        for i = I
            @test insorted(i,rg) === insorted(i,rgv)
            @test insorted(i,rg_r) === insorted(i,rgv_r,rev=true)
        end
    end

    rg = 0.0:0.01:1.0
    for i = 2:101
        @test insorted(rg[i], rg)
        @test !insorted(prevfloat(rg[i]), rg)
        @test !insorted(nextfloat(rg[i]), rg)
    end

    rg_r = reverse(rg)
    for i = 1:100
        @test insorted(rg_r[i], rg_r)
        @test !insorted(prevfloat(rg_r[i]), rg_r)
        @test !insorted(nextfloat(rg_r[i]), rg_r)
    end

    @test insorted(1, 1:10) == insorted(1, collect(1:10), by=(>=(5)))
    @test insorted(10, 1:10) == insorted(10, collect(1:10), by=(>=(5)))

    @test !insorted(0, [])
    @test !insorted(0, [1,2,3])
    @test !insorted(4, [1,2,3])
    @test insorted(3, [10,8,6,9,4,7,2,5,3,1], by=(x -> iseven(x) ? x+5 : x), rev=true)
end
@testset "PartialQuickSort" begin
    a = rand(1:10000, 1000)
    # test PartialQuickSort only does a partial sort
    let k = 1:div(length(a), 10)
        alg = PartialQuickSort(k)
        b = sort(a, alg=alg)
        c = sort(a, alg=alg, by=x->1/x)
        d = sort(a, alg=alg, rev=true)
        @test issorted(b[k])
        @test issorted(c[k], by=x->1/x)
        @test issorted(d[k], rev=true)
        @test !issorted(b)
        @test !issorted(c, by=x->1/x)
        @test !issorted(d, rev=true)
    end
    let k = div(length(a), 10)
        alg = PartialQuickSort(k)
        b = sort(a, alg=alg)
        c = sort(a, alg=alg, by=x->1/x)
        d = sort(a, alg=alg, rev=true)
        @test b[k] == sort(a)[k]
        @test c[k] == sort(a, by=x->1/x)[k]
        @test d[k] == sort(a, rev=true)[k]
        @test !issorted(b)
        @test !issorted(c, by=x->1/x)
        @test !issorted(d, rev=true)
    end

    @test partialsort([3,6,30,1,9], 2, rev=true) == 9
    @test partialsort([3,6,30,1,9], 2, by=x->1/x) == 9
    @test partialsortperm([3,6,30,1,9], 2, rev=true) == 5
    @test partialsortperm([3,6,30,1,9], 2, by=x->1/x) == 5
end

## more advanced sorting tests ##

randnans(n) = reinterpret(Float64,[rand(UInt64)|0x7ff8000000000000 for i=1:n])

function randn_with_nans(n,p)
    v = randn(n)
    x = findall(rand(n).<p)
    v[x] = randnans(length(x))
    return v
end

@testset "advanced sorting" begin
    Random.seed!(0xdeadbeef)
    for n in [0:10; 100; 101; 1000; 1001]
        local r
        r = -5:5
        v = rand(r,n)
        h = [sum(v .== x) for x in r]

        for rev in [false,true]
            # insertion sort (stable) as reference
            pi = sortperm(v, alg=InsertionSort, rev=rev)
            @test pi == sortperm(float(v), alg=InsertionSort, rev=rev)
            @test isperm(pi)
            si = v[pi]
            @test [sum(si .== x) for x in r] == h
            @test issorted(si, rev=rev)
            @test all(issorted,[pi[si.==x] for x in r])
            c = copy(v)
            permute!(c, pi)
            @test c == si
            invpermute!(c, pi)
            @test c == v

            # stable algorithms
            for alg in [MergeSort, Base.Sort.QuickerSort(), Base.Sort.QuickerSort(1:n), Base.DEFAULT_STABLE]
                p = sortperm(v, alg=alg, rev=rev)
                p2 = sortperm(float(v), alg=alg, rev=rev)
                @test p == p2
                @test p == pi
                s = copy(v)
                permute!(s, p)
                @test s == si
                invpermute!(s, p)
                @test s == v

                # Ensure stability, even with reverse short circuit
                @test all(sort!(Real[fill(2.0, 15); fill(2, 15); fill(1.0, 15); fill(1, 15)])
                           .=== Real[fill(1.0, 15); fill(1, 15); fill(2.0, 15); fill(2, 15)])
            end

            # unstable algorithms
            for alg in [QuickSort, PartialQuickSort(1:n), Base.DEFAULT_UNSTABLE]
                p = sortperm(v, alg=alg, rev=rev)
                p2 = sortperm(float(v), alg=alg, rev=rev)
                @test p == p2
                @test isperm(p)
                @test v[p] == si
                s = copy(v)
                permute!(s, p)
                @test s == si
                invpermute!(s, p)
                @test s == v
            end
            for alg in [PartialQuickSort(n)]
                p = sortperm(v, alg=alg, rev=rev)
                p2 = sortperm(float(v), alg=alg, rev=rev)
                if n == 0
                    @test isempty(p) && isempty(p2)
                else
                    @test p[n] == p2[n]
                    @test v[p][n] == si[n]
                    @test isperm(p)
                    s = copy(v)
                    permute!(s, p)
                    @test s[n] == si[n]
                    invpermute!(s, p)
                    @test s == v
                end
            end
        end

        v = randn_with_nans(n,0.1)
        for alg in [InsertionSort, MergeSort, Base.Sort.QuickerSort(), Base.Sort.QuickerSort(1, n), Base.DEFAULT_UNSTABLE, Base.DEFAULT_STABLE],
            rev in [false,true]
            alg === InsertionSort && n >= 3000 && continue
            # test float sorting with NaNs
            s = sort(v, alg=alg, rev=rev)
            @test issorted(s, rev=rev)
            @test reinterpret(UInt64,v[isnan.(v)]) == reinterpret(UInt64,s[isnan.(s)])

            # test float permutation with NaNs
            p = sortperm(v, alg=alg, rev=rev)
            @test isperm(p)
            vp = v[p]
            @test isequal(vp,s)
            @test reinterpret(UInt64,vp) == reinterpret(UInt64,s)
        end
    end
end

@testset "sortperm" begin
    inds = [
        1,1,1,2,2,2,3,3,3,4,4,4,5,5,5,6,6,6,7,7,7,8,8,8,9,9,9,10,
        10,10,11,11,11,12,12,12,13,13,13,14,14,14,15,15,15,16,16,
        16,17,17,17,18,18,18,19,19,19,20,20,20,21,21,22,22,22,23,
        23,24,24,24,25,25,25,26,26,26,27,27,27,28,28,28,29,29,29,
        30,30,30,31,31,32,32,32,33,33,33,34,34,34,35,35,35,36,36,
        36,37,37,37,38,38,38,39,39,39,40,40,40,41,41,41,42,42,42,
        43,43,43,44,44,44,45,45,45,46,46,46,47,47,47,48,48,48,49,
        49,49,50,50,50,51,51,52,52,52,53,53,53,54,54,54,55,55,55,
        56,56,56,57,57,57,58,58,58,59,60,60,60,61,61,61,62,62,63,
        64,64,64,65,65,65,66,66,66,67,67,67,68,68,69,69,69,70,70,
        70,71,71,71,72,72,72,73,73,73,74,75,75,75,76,76,76,77,77,
        77,78,78,78,79,79,79,80,80,80,81,81,82,82,82,83,83,83,84,
        84,84,85,85,85,86,86,86,87,87,87,88,88,88,89,89,89,90,90,
        90,91,91,91,92,92,93,93,93,94,94,94,95,95,95,96,96,96,97,
        97,98,98,98,99,99,99,100,100,100,101,101,101,102,102,102,
        103,103,103,104,105,105,105,106,106,106,107,107,107,108,
        108,108,109,109,109,110,110,110,111,111,111,112,112,112,
        113,113,113,114,114,115,115,115,116,116,116,117,117,117,
        118,118,118,119,119,119,120,120,120,121,121,121,122,122,
        122,123,123,123,124,124,124,125,125,125,126,126,126,127,
        127,127,128,128,128,129,129,129,130,130,130,131,131,131,
        132,132,132,133,133,133,134,134,134,135,135,135,136,136,
        136,137,137,137,138,138,138,139,139,139,140,140,140,141,
        141,142,142,142,143,143,143,144,144,144,145,145,145,146,
        146,146,147,147,147,148,148,148,149,149,149,150,150,150,
        151,151,151,152,152,152,153,153,153,154,154,154,155,155,
        155,156,156,156,157,157,157,158,158,158,159,159,159,160,
        160,160,161,161,161,162,162,162,163,163,163,164,164,164,
        165,165,165,166,166,166,167,167,167,168,168,168,169,169,
        169,170,170,170,171,171,171,172,172,172,173,173,173,174,
        174,174,175,175,175,176,176,176,177,177,177,178,178,178,
        179,179,179,180,180,180,181,181,181,182,182,182,183,183,
        183,184,184,184,185,185,185,186,186,186,187,187,187,188,
        188,188,189,189,189,190,190,190,191,191,191,192,192,192,
        193,193,193,194,194,194,195,195,195,196,196,197,197,197,
        198,198,198,199,199,199,200,200,200
    ]

    let sp = sortperm(inds)
        @test all(issorted, [sp[inds.==x] for x in 1:200])
    end

    for alg in [InsertionSort, MergeSort, QuickSort, Base.DEFAULT_STABLE]
        sp = sortperm(inds, alg=alg)
        @test all(issorted, [sp[inds.==x] for x in 1:200])
    end
end
@testset "issue #6177" begin
    @test sortperm([ 0.0, 1.0, 1.0], rev=true) == [2, 3, 1]
    @test sortperm([-0.0, 1.0, 1.0], rev=true) == [2, 3, 1]
    @test sortperm([-1.0, 1.0, 1.0], rev=true) == [2, 3, 1]
end
# issue #8825 - stability of min/max
mutable struct Twain
    a :: Int
    b :: Int
end
Base.isless(x :: Twain, y :: Twain) = x.a < y.a
let x = Twain(2,3), y = Twain(2,4)
    @test (min(x,y), max(x,y)) == (x,y) == minmax(x,y)
end

# issue #12833 - type stability of sort
@test Base.return_types(sort, (Vector{Int},)) == [Vector{Int}]

@testset "PR #18791" begin
    @test sort([typemax(Int),typemin(Int)]) == [typemin(Int),typemax(Int)]
    @test sort([typemax(UInt),0]) == [0,typemax(UInt)]
end
@testset "issue #19005" begin
    @test searchsortedfirst(0:256, 0x80) == 129
    @test searchsortedlast(0:256, 0x80) == 129
end
# https://discourse.julialang.org/t/sorting-big-int-with-v-0-6/1241
@test sort([big(3), big(2)]) == [big(2), big(3)]

@testset "issue #30763" begin
    for T in [:Int8, :Int16, :Int32, :Int64, :Int128, :UInt8, :UInt16, :UInt32, :UInt64, :UInt128]
        @eval begin
            struct T_30763{T}
                n::T
            end

            Base.zero(::T_30763{$T}) = T_30763{$T}(0)
            Base.convert(::Type{T_30763{$T}}, n::Integer) = T_30763{$T}($T(n))
            Base.isless(a::T_30763{$T}, b::T_30763{$T}) = isless(a.n, b.n)
            Base.:(-)(a::T_30763{$T}, b::T_30763{$T}) = T_30763{$T}(a.n - b.n)
            Base.:(+)(a::T_30763{$T}, b::T_30763{$T}) = T_30763{$T}(a.n + b.n)
            Base.:(*)(n::Integer, a::T_30763{$T}) = T_30763{$T}(n * a.n)
            Base.rem(a::T_30763{$T}, b::T_30763{$T}) = T_30763{$T}(rem(a.n, b.n))

            # The important part of this test is that the return type of length might be different from Int
            Base.length(r::StepRange{T_30763{$T},T_30763{$T}}) = $T((last(r).n - first(r).n) ÷ step(r).n)

            @test searchsorted(T_30763{$T}(1):T_30763{$T}(3), T_30763{$T}(2)) == 2:2
        end
    end
end

@testset "sorting of views with strange axes" for T in (Int, UInt, Int128, UInt128, BigInt)
    a = [8,6,7,5,3,0,9]
    b = @view a[T(2):T(5)]
    @test issorted(sort!(b))
    @test b == [3,5,6,7]
    @test a == [8,3,5,6,7,0,9]

    a = [8,6,7,5,3,0,9]
    b = @view a[T(2):T(5)]
    c = sort(b)
    @test issorted(c)
    @test c == [3,5,6,7]
    @test a == [8,6,7,5,3,0,9]

    a = [8,6,7,NaN,5,3,0,9]
    b = @view a[T(2):T(5)]
    @test issorted(sort!(b))
    @test isequal(b, [5,6,7,NaN])
    @test isequal(a, [8,5,6,7,NaN,3,0,9])

    a = [8,6,7,NaN,5,3,0,9]
    b = @view a[T(2):T(5)]
    c = sort(b)
    @test issorted(c)
    @test isequal(c, [5,6,7,NaN])
    @test isequal(a, [8,6,7,NaN,5,3,0,9])
end

@testset "sort!(::AbstractVector{<:Integer}) with short int range" begin
    a = view([9:-1:0;], :)::SubArray
    sort!(a)
    @test issorted(a)

    a = view([9:-1:0;], :)::SubArray
    Base.Sort._sort!(a, Base.Sort.CountingSort(), Base.Forward, (; mn=0, mx=9))  # test it supports non-Vector
    @test issorted(a)

    a = OffsetArray([9:-1:0;], -5)
    Base.Sort._sort!(a, Base.Sort.CountingSort(), Base.Forward, (; mn=0, mx=9))
    @test issorted(a)
end

@testset "sort!(::OffsetVector)" begin
    for length in vcat(0:5, [10, 300, 500, 1000])
        for offset in [-100000, -10, -1, 0, 1, 17, 1729]
            x = OffsetVector(rand(length), offset)
            sort!(x)
            @test issorted(x)
        end
    end
end

@testset "sort!(::OffsetMatrix; dims)" begin
    x = OffsetMatrix(rand(5,5), 5, -5)
    sort!(x; dims=1)
    for i in axes(x, 2)
        @test issorted(x[:,i])
    end
end

@testset "searchsortedfirst/last with generalized indexing" begin
    o = OffsetVector(1:3, -2)
    @test searchsortedfirst(o, 4) == lastindex(o) + 1
    @test searchsortedfirst(o, 1.5) == 0
    @test searchsortedlast(o, 0) == firstindex(o) - 1
    @test searchsortedlast(o, 1.5) == -1
end

function adaptive_sort_test(v; trusted=InsertionSort, kw...)
    sm = sum(hash.(v))
    truth = sort!(deepcopy(v); alg=trusted, kw...)
    return (
        v === sort!(v; kw...) &&
        issorted(v; kw...) &&
        sum(hash.(v)) == sm &&
        all(v .=== truth))
end
@testset "AdaptiveSort" begin
    len = 70

    @testset "Bool" begin
        @test sort([false, true, false]) == [false, false, true]
        @test sort([false, true, false], by=x->0) == [false, true, false]
        @test sort([false, true, false], rev=true) == [true, false, false]
    end

    @testset "fallback" begin
        @test adaptive_sort_test(rand(1:typemax(Int32), len), by=x->x^2)# fallback
        @test adaptive_sort_test(rand(Int, len), by=x->0, trusted=Base.Sort.QuickerSort())
    end

    @test adaptive_sort_test(rand(Int, 20)) # InsertionSort

    @testset "large eltype" begin
        for rev in [true, false]
            @test adaptive_sort_test(rand(Int128, len), rev=rev) # direct ordered int
            @test adaptive_sort_test(fill(rand(UInt128), len), rev=rev) # all same
            @test adaptive_sort_test(rand(Int128.(1:len), len), rev=rev) # short int range
        end
    end

    @test adaptive_sort_test(fill(rand(), len)) # All same

    @testset "count sort" begin
        @test adaptive_sort_test(rand(1:20, len))
        @test adaptive_sort_test(rand(1:20, len), rev=true)
    end

    @testset "post-serialization count sort" begin
        v = reinterpret(Float64, rand(1:20, len))
        @test adaptive_sort_test(copy(v))
        @test adaptive_sort_test(copy(v), rev=true)
    end

    @testset "presorted" begin
        @test adaptive_sort_test(sort!(rand(len)))
        @test adaptive_sort_test(sort!(rand(Float32, len), rev=true))
        @test adaptive_sort_test(vcat(sort!(rand(Int16, len)), Int16(0)))
        @test adaptive_sort_test(vcat(sort!(rand(UInt64, len), rev=true), 0))
    end

    @testset "lenm1 < 3bits fallback" begin
        @test adaptive_sort_test(rand(len)) # InsertionSort
        @test adaptive_sort_test(rand(130)) # QuickSort
    end

    @test adaptive_sort_test(rand(1000)) # RadixSort
end

@testset "uint mappings" begin

    #Construct value lists
    floats = [reinterpret(U, vcat(T[-π, -1.0, -1/π, 1/π, 1.0, π, -0.0, 0.0, Inf, -Inf, NaN, -NaN,
                prevfloat(T(0)), nextfloat(T(0)), prevfloat(T(Inf)), nextfloat(T(-Inf))], randnans(4)))
        for (U, T) in [(UInt16, Float16), (UInt32, Float32), (UInt64, Float64)]]

    ints = [T[17, -T(17), 0, -one(T), 1, typemax(T), typemin(T), typemax(T)-1, typemin(T)+1]
        for T in Base.BitInteger_types]

    char = Char['\n', ' ', Char(0), Char(8), Char(17), typemax(Char)]

    vals = vcat(floats, ints, [char])

    #Add random values
    UIntN(::Val{1}) = UInt8
    UIntN(::Val{2}) = UInt16
    UIntN(::Val{4}) = UInt32
    UIntN(::Val{8}) = UInt64
    UIntN(::Val{16}) = UInt128
    map(vals) do x
        x isa Base.ReinterpretArray && return
        T = eltype(x)
        U = UIntN(Val(sizeof(T)))
        append!(x, rand(T, 4))
        append!(x, reinterpret.(T, rand(U, 4)))
    end

    for x in vals
        T = eltype(x)
        U = UIntN(Val(sizeof(T)))
        for order in [Forward, Reverse, By(Forward, identity)]
            if order isa Base.Order.By
                @test Base.Sort.UIntMappable(T, order) === nothing
                continue
            end

            @test Base.Sort.UIntMappable(T, order) === U
            x2 = deepcopy(x)
            u = Base.Sort.uint_map!(x2, 1, length(x), order)
            @test eltype(u) === U
            @test all(Base.Sort.uint_map.(x, (order,)) .=== u)
            mn = rand(U)
            u .-= mn
            @test x2 === Base.Sort.uint_unmap!(x2, u, 1, length(x), order, mn)
            @test all(x2 .=== x)

            for a in x
                for b in x
                    @test Base.Order.lt(order, a, b) === Base.Order.lt(Forward, Base.Sort.uint_map(a, order), Base.Sort.uint_map(b, order))
                end
            end
        end
    end

    @test Base.Sort.UIntMappable(Union{Int, UInt}, Base.Forward) === nothing # issue #45280
end

@testset "invalid lt (#11429)" begin
    # lt must be a total linear order (e.g. < not <=) so this usage is
    # not allowed. Consequently, none of the behavior tested in this
    # testset is guaranteed to work in future minor versions of Julia.

    safe_algs = [InsertionSort, MergeSort, Base.Sort.QuickerSort(), Base.DEFAULT_STABLE, Base.DEFAULT_UNSTABLE]

    n = 1000
    v = rand(1:5, n);
    s = sort(v);

    # Nevertheless, it still works...
    for alg in safe_algs
        @test sort(v, alg=alg, lt = <=) == s
    end
    @test partialsort(v, 172, lt = <=) == s[172]
    @test partialsort(v, 315:415, lt = <=) == s[315:415]

    # ...and it is consistently reverse stable. All these algorithms swap v[i] and v[j]
    # where i < j if and only if lt(o, v[j], v[i]). This invariant holds even for
    # this invalid lt order.
    perm = reverse(sortperm(v, rev=true))
    for alg in safe_algs
        @test sort(1:n, alg=alg, lt = (i,j) -> v[i]<=v[j]) == perm
    end
    @test partialsort(1:n, 172, lt = (i,j) -> v[i]<=v[j]) == perm[172]
    @test partialsort(1:n, 315:415, lt = (i,j) -> v[i]<=v[j]) == perm[315:415]

    # lt can be very poorly behaved and sort will still permute its input in some way.
    for alg in safe_algs
        @test sort!(sort(v, alg=alg, lt = (x,y) -> rand([false, true]))) == s
    end
    @test partialsort(v, 172, lt = (x,y) -> rand([false, true])) ∈ 1:5
    @test all(partialsort(v, 315:415, lt = (x,y) -> rand([false, true])) .∈ (1:5,))

    # issue #32675
    k = [38, 18, 38, 38, 3, 37, 26, 26, 6, 29, 38, 36, 38, 1, 38, 36, 38, 38, 38, 36, 36,
        36, 28, 34, 35, 38, 25, 20, 38, 1, 1, 5, 38, 38, 3, 34, 16, 38, 4, 10, 35, 37, 38,
        38, 2, 38, 25, 35, 38, 1, 35, 36, 20, 33, 36, 18, 38, 1, 24, 4, 38, 18, 12, 38, 34,
        35, 36, 38, 26, 31, 36, 38, 38, 30, 36, 35, 35, 7, 22, 35, 38, 35, 30, 21, 37]
    idx = sortperm(k; lt=!isless)
    @test issorted(k[idx], rev=true)
end

@testset "sort(x; scratch)" begin
    for n in [1,10,100,1000]
        v = rand(n)
        scratch = [0.0]
        @test sort(v) == sort(v; scratch)
        @test sort!(copy(v)) == sort!(copy(v); scratch)
        @test sortperm(v) == sortperm(v; scratch=[4])
        @test sortperm!(Vector{Int}(undef, n), v) == sortperm!(Vector{Int}(undef, n), v; scratch=[4])

        n > 100 && continue
        M = rand(n, n)
        @test sort(M; dims=2) == sort(M; dims=2, scratch)
        @test sort!(copy(M); dims=1) == sort!(copy(M); dims=1, scratch)
    end
end

@testset "sorting preserves identity" begin
    a = BigInt.([2, 2, 2, 1, 1, 1]) # issue #39620
    sort!(a)
    @test length(IdDict(a .=> a)) == 6

    for v in [BigInt.(rand(1:5, 40)), BigInt.(rand(Int, 70)), BigFloat.(rand(52))]
        hashes = Set(hash.(v))
        ids = Set(objectid.(v))
        sort!(v)
        @test hashes == Set(hash.(v))
        @test ids == Set(objectid.(v))
    end
end

@testset "Unions with missing" begin
    @test issorted(sort(shuffle!(vcat(fill(missing, 10), rand(Int, 100)))))
    @test issorted(sort(vcat(rand(Int8, 600), [missing])))
end

@testset "Specific algorithms" begin
    let
        requires_uint_mappable = Union{Base.Sort.RadixSort, Base.Sort.ConsiderRadixSort,
            Base.Sort.CountingSort, Base.Sort.ConsiderCountingSort,
            typeof(Base.Sort.DEFAULT_STABLE.next.next.big.next.yes),
            typeof(Base.Sort.DEFAULT_STABLE.next.next.big.next.yes.big),
            typeof(Base.Sort.DEFAULT_STABLE.next.next.big.next.yes.big.next)}

        function test_alg(kw, alg, float=true)
            for order in [Base.Forward, Base.Reverse, Base.By(x -> x^2)]
                order isa Base.By && alg isa requires_uint_mappable && continue
                for n in [1,7,179,1312]

                    n == 1 && alg isa Base.Sort.RadixSort && continue

                    x = rand(1:n+1, n)
                    y = sort(x; order)
                    @test Base.Sort._sort!(x, alg, order, (;kw(y)...)) !== x
                    @test all(y .=== x)

                    alg isa requires_uint_mappable && continue

                    x = randn(n)
                    y = sort(x; order)
                    @test Base.Sort._sort!(x, alg, order, (;kw(y)...)) !== x
                    @test all(y .=== x)
                end
            end
        end
        test_alg(alg) = test_alg(x -> (), alg)

        function test_alg_rec(alg, extrema=false)
            if extrema
                test_alg(alg) do y
                    (;mn=first(y),mx=last(y))
                end
            else
                test_alg(alg)
            end
            extrema |= alg isa Base.Sort.ComputeExtrema
            for name in fieldnames(typeof(alg))
                a = getfield(alg, name)
                a isa Base.Sort.Algorithm && test_alg_rec(a, extrema)
            end
        end

        test_alg_rec(Base.DEFAULT_STABLE)
    end
end

@testset "show(::Algorithm)" begin
    @test eval(Meta.parse(string(Base.DEFAULT_STABLE))) === Base.DEFAULT_STABLE
    lines = split(string(Base.DEFAULT_STABLE), '\n')
    @test 10 < maximum(length, lines) < 100
    @test 1 < length(lines) < 30
end

@testset "Extensibility" begin
    # Defining new algorithms & backwards compatibility with packages that use sorting internals

    struct MyFirstAlg <: Base.Sort.Algorithm end

    @test_throws ArgumentError sort([1,2,3], alg=MyFirstAlg()) # not a stack overflow error

    v = shuffle(vcat(fill(missing, 10), rand(Int, 100)))

    # The pre 1.9 dispatch method
    function Base.sort!(v::AbstractVector{Int}, lo::Integer, hi::Integer, ::MyFirstAlg, o::Base.Order.Ordering)
        v[lo:hi] .= 7
    end
    @test sort([1,2,3], alg=MyFirstAlg()) == [7,7,7]
    @test all(sort(v, alg=Base.Sort.InitialOptimizations(MyFirstAlg())) .=== vcat(fill(7, 100), fill(missing, 10)))

    # Using the old hook with old entry-point
    @test sort!([3,1,2], MyFirstAlg(), Base.Forward) == [7,7,7]
    @test sort!([3,1,2], 1, 3, MyFirstAlg(), Base.Forward) == [7,7,7]

    # Use the pre 1.9 entry-point into the internals
    function Base.sort!(v::AbstractVector{Int}, lo::Integer, hi::Integer, ::MyFirstAlg, o::Base.Order.Ordering)
        sort!(v, lo, hi, Base.DEFAULT_STABLE, o)
    end
    @test sort([3,1,2], alg=MyFirstAlg()) == [1,2,3]
    @test issorted(sort(v, alg=Base.Sort.InitialOptimizations(MyFirstAlg())))

    # Another pre 1.9 entry-point into the internals
    @test issorted(sort!(rand(100), InsertionSort, Base.Order.Forward))

    struct MySecondAlg <: Base.Sort.Algorithm end
    # A new dispatch method
    function Base.Sort._sort!(v::AbstractVector, ::MySecondAlg, o::Base.Order.Ordering, kw)
        Base.Sort.@getkw lo hi
        v[lo:hi] .= 9
    end
    @test sort([1,2,3], alg=MySecondAlg()) == [9,9,9]
    @test all(sort(v, alg=Base.Sort.InitialOptimizations(MySecondAlg())) .=== vcat(fill(9, 100), fill(missing, 10)))
end

@testset "sort!(v, lo, hi, alg, order)" begin
    v = Vector{Float64}(undef, 4000)
    for alg in [MergeSort, QuickSort, InsertionSort, Base.DEFAULT_STABLE, Base.DEFAULT_UNSTABLE]
        rand!(v)
        sort!(v, 1, 2000, alg, Base.Forward)
        @test issorted(v[1:2000])
        @test !issorted(v)

        sort!(v, 2001, 4000, alg, Base.Forward)
        @test issorted(v[1:2000])
        @test issorted(v[2001:4000])
        @test !issorted(v)

        sort!(v, 1001, 3000, alg, Base.Forward)
        @test issorted(v[1:1000])
        @test issorted(v[1001:3000])
        @test issorted(v[3001:4000])
        @test !issorted(v[1:2000])
        @test !issorted(v[2001:4000])
        @test !issorted(v)
    end
end

@testset "IEEEFloatOptimization with -0.0" begin
    x = vcat(round.(100 .* randn(1000)) ./ 100) # Also test lots of duplicates
    x[rand(1:1000, 5)] .= 0.0
    x[rand(1:1000, 5)] .= -0.0  # To be sure that -0.0 is present
    @test issorted(sort!(x))
end

@testset "Count sort near the edge of its range" begin
    @test issorted(sort(rand(typemin(Int):typemin(Int)+100, 1000)))
    @test issorted(sort(rand(typemax(Int)-100:typemax(Int), 1000)))
    @test issorted(sort(rand(Int8, 600)))
end

@testset "QuickerSort API" begin
    bsqs = Base.Sort.QuickerSort
    @test bsqs(1, 2, MergeSort)             === bsqs(1, 2, MergeSort)
    @test bsqs(missing, 2, MergeSort)       === bsqs(missing, 2, MergeSort)
    @test bsqs(1, missing, MergeSort)       === bsqs(1, missing, MergeSort)
    @test bsqs(missing, missing, MergeSort) === bsqs(missing, missing, MergeSort)
    @test bsqs(1, MergeSort)                === bsqs(1, 1, MergeSort)
    @test bsqs(missing, MergeSort)          === bsqs(missing, missing, MergeSort)
    @test bsqs(MergeSort)                   === bsqs(missing, missing, MergeSort)

    @test bsqs(1, 2)                        === bsqs(1, 2, InsertionSort)
    @test bsqs(missing, 2)                  === bsqs(missing, 2, InsertionSort)
    @test bsqs(1, missing)                  === bsqs(1, missing, InsertionSort)
    @test bsqs(missing, missing)            === bsqs(missing, missing, InsertionSort)
    @test bsqs(1)                           === bsqs(1, 1, InsertionSort)
    @test bsqs(missing)                     === bsqs(missing, missing, InsertionSort)
    @test bsqs()                            === bsqs(missing, missing, InsertionSort)
end

<<<<<<< HEAD
@testset "QuickerSort allocations on non-concrete eltype" begin
    v = Vector{Union{Nothing, Bool}}(rand(Bool, 10000))
    @test 4 == @allocations sort(v)
    @test 4 == @allocations sort(v; alg=Base.Sort.QuickerSort())
    # it would be nice if these numbers were lower (1 or 2), but these
    # test that we don't have O(n) allocations due to type instability
=======
function test_allocs()
    v = rand(10)
    i = randperm(length(v))
    @test 1 == @allocations sort(v)
    @test 0 == @allocations sortperm!(i, v)
    @test 0 == @allocations sort!(i)
    @test 0 == @allocations sortperm!(i, v, rev=true)
    @test 1 == @allocations sortperm(v, rev=true)
    @test 1 == @allocations sortperm(v, rev=false)
    @test 0 == @allocations sortperm!(i, v, order=Base.Reverse)
    @test 1 == @allocations sortperm(v)
    @test 1 == @allocations sortperm(i, by=sqrt)
    @test 0 == @allocations sort!(v, lt=(a, b) -> hash(a) < hash(b))
    sort!(Int[], rev=false) # compile
    @test 0 == @allocations sort!(i, rev=false)
    rand!(i)
    @test 0 == @allocations sort!(i, order=Base.Reverse)
end
@testset "Small calls do not unnecessarily allocate" begin
    test_allocs()
>>>>>>> 6ac5159a
end

# This testset is at the end of the file because it is slow.
@testset "searchsorted" begin
    numTypes = [ Int8,  Int16,  Int32,  Int64,  Int128,
                UInt8, UInt16, UInt32, UInt64, UInt128,
                Float16, Float32, Float64, BigInt, BigFloat]

    @test searchsorted([1:10;], 1, by=(x -> x >= 5)) == 1:4
    @test searchsorted([1:10;], 10, by=(x -> x >= 5)) == 5:10
    @test searchsorted([1:5; 1:5; 1:5], 1, 6, 10, Forward) == 6:6
    @test searchsorted(fill(1, 15), 1, 6, 10, Forward) == 6:10

    for R in numTypes, T in numTypes
        @test searchsorted(R[1, 1, 2, 2, 3, 3], T(0)) === 1:0
        @test searchsorted(R[1, 1, 2, 2, 3, 3], T(1)) == 1:2
        @test searchsorted(R[1, 1, 2, 2, 3, 3], T(2)) == 3:4
        @test searchsorted(R[1, 1, 2, 2, 3, 3], T(4)) === 7:6
        @test searchsorted(R[1, 1, 2, 2, 3, 3], 2.5) === 5:4

        @test searchsorted(1:3, T(0)) === 1:0
        @test searchsorted(1:3, T(1)) == 1:1
        @test searchsorted(1:3, T(2)) == 2:2
        @test searchsorted(1:3, T(4)) === 4:3

        @test searchsorted(R[1:10;], T(1), by=(x -> x >= 5)) == 1:4
        @test searchsorted(R[1:10;], T(10), by=(x -> x >= 5)) == 5:10
        @test searchsorted(R[1:5; 1:5; 1:5], T(1), 6, 10, Forward) == 6:6
        @test searchsorted(fill(R(1), 15), T(1), 6, 10, Forward) == 6:10
    end

    for (rg,I) in Any[(49:57,47:59), (1:2:17,-1:19), (-3:0.5:2,-5:.5:4)]
        rg_r = reverse(rg)
        rgv, rgv_r = [rg;], [rg_r;]
        for i = I
            @test searchsorted(rg,i) === searchsorted(rgv,i)
            @test searchsorted(rg_r,i,rev=true) === searchsorted(rgv_r,i,rev=true)
        end
    end

    rg = 0.0:0.01:1.0
    for i = 2:101
        @test searchsorted(rg, rg[i]) == i:i
        @test searchsorted(rg, prevfloat(rg[i])) === i:i-1
        @test searchsorted(rg, nextfloat(rg[i])) === i+1:i
    end

    rg_r = reverse(rg)
    for i = 1:100
        @test searchsorted(rg_r, rg_r[i], rev=true) == i:i
        @test searchsorted(rg_r, prevfloat(rg_r[i]), rev=true) === i+1:i
        @test searchsorted(rg_r, nextfloat(rg_r[i]), rev=true) === i:i-1
    end

    @test searchsorted(1:10, 1, by=(x -> x >= 5)) == searchsorted([1:10;], 1, by=(x -> x >= 5))
    @test searchsorted(1:10, 10, by=(x -> x >= 5)) == searchsorted([1:10;], 10, by=(x -> x >= 5))

    @test searchsorted([], 0) === 1:0
    @test searchsorted([1,2,3], 0) === 1:0
    @test searchsorted([1,2,3], 4) === 4:3

    @testset "issue 8866" begin
        @test searchsortedfirst(500:1.0:600, -1.0e20) == 1
        @test searchsortedfirst(500:1.0:600, 1.0e20) == 102
        @test searchsortedlast(500:1.0:600, -1.0e20) == 0
        @test searchsortedlast(500:1.0:600, 1.0e20) == 101
    end

    @testset "issue 10966" begin
        for R in numTypes, T in numTypes
            @test searchsortedfirst(R(2):R(2), T(0)) == 1
            @test searchsortedfirst(R(2):R(2), T(2)) == 1
            @test searchsortedfirst(R(2):R(2), T(3)) == 2
            @test searchsortedfirst(R(1):1//2:R(5), T(0)) == 1
            @test searchsortedfirst(R(1):1//2:R(5), T(2)) == 3
            @test searchsortedfirst(R(1):1//2:R(5), T(6)) == 10
            @test searchsortedlast(R(2):R(2), T(0)) == 0
            @test searchsortedlast(R(2):R(2), T(2)) == 1
            @test searchsortedlast(R(2):R(2), T(3)) == 1
            @test searchsortedlast(R(1):1//2:R(5), T(0)) == 0
            @test searchsortedlast(R(1):1//2:R(5), T(2)) == 3
            @test searchsortedlast(R(1):1//2:R(5), T(6)) == 9
            @test searchsorted(R(2):R(2), T(0)) === 1:0
            @test searchsorted(R(2):R(2), T(2)) == 1:1
            @test searchsorted(R(2):R(2), T(3)) === 2:1
        end
    end

    @testset "issue 32568" begin
        for R in numTypes, T in numTypes
            for arr in Any[R[1:5;], R(1):R(5), R(1):2:R(5)]
                @test eltype(searchsorted(arr, T(2))) == keytype(arr)
                @test eltype(searchsorted(arr, T(2), big(1), big(4), Forward)) == keytype(arr)
                @test searchsortedfirst(arr, T(2)) isa keytype(arr)
                @test searchsortedfirst(arr, T(2), big(1), big(4), Forward) isa keytype(arr)
                @test searchsortedlast(arr, T(2)) isa keytype(arr)
                @test searchsortedlast(arr, T(2), big(1), big(4), Forward) isa keytype(arr)
            end
        end
    end

    @testset "issue #34157" begin
        @test searchsorted(1:2.0, -Inf) === 1:0
        @test searchsorted([1,2], -Inf) === 1:0
        @test searchsorted(1:2,   -Inf) === 1:0

        @test searchsorted(1:2.0, Inf) === 3:2
        @test searchsorted([1,2], Inf) === 3:2
        @test searchsorted(1:2,   Inf) === 3:2

        for coll in Any[
                Base.OneTo(10),
                1:2,
                0x01:0x02,
                -4:6,
                5:2:10,
                [1,2],
                1.0:4,
                [10.0,20.0],
            ]
            for huge in Any[Inf, 1e300, typemax(Int64), typemax(UInt64)]
                @test searchsortedfirst(coll, huge) === lastindex(coll) + 1
                @test searchsortedlast(coll, huge)  === lastindex(coll)
                @test searchsorted(coll, huge)      === lastindex(coll)+1 : lastindex(coll)
                if !(eltype(coll) <: Unsigned)
                    @test searchsortedfirst(reverse(coll), huge, rev=true) === firstindex(coll)
                    @test searchsortedlast(reverse(coll), huge, rev=true) === firstindex(coll) - 1
                    @test searchsorted(reverse(coll), huge, rev=true) === firstindex(coll):firstindex(coll) - 1
                end

                if !(huge isa Unsigned)
                    @test searchsortedfirst(coll, -huge)=== firstindex(coll)
                    @test searchsortedlast(coll, -huge) === firstindex(coll) - 1
                    @test searchsorted(coll, -huge)     === firstindex(coll) : firstindex(coll) - 1
                    if !(eltype(coll) <: Unsigned)
                        @test searchsortedfirst(reverse(coll), -huge, rev=true) === lastindex(coll) + 1
                        @test searchsortedlast(reverse(coll), -huge, rev=true) === lastindex(coll)
                        @test searchsorted(reverse(coll), -huge, rev=true) === lastindex(coll)+1:lastindex(coll)
                    end
                end
            end
        end

        @testset "issue #34408" begin
            r = 1f8-10:1f8
            # collect(r) = Float32[9.999999e7, 9.999999e7, 9.999999e7, 9.999999e7, 1.0e8, 1.0e8, 1.0e8, 1.0e8, 1.0e8]
            for i in r
                @test_broken searchsorted(collect(r), i) == searchsorted(r, i)
            end
        end
    end
    @testset "issue #35272" begin
        for v0 = (3:-1:1, 3.0:-1.0:1.0), v = (v0, collect(v0))
            @test searchsorted(v, 3, rev=true) == 1:1
            @test searchsorted(v, 3.0, rev=true) == 1:1
            @test searchsorted(v, 2.5, rev=true) === 2:1
            @test searchsorted(v, 2, rev=true) == 2:2
            @test searchsorted(v, 1.2, rev=true) === 3:2
            @test searchsorted(v, 1, rev=true) == 3:3
            @test searchsorted(v, 0.1, rev=true) === 4:3
        end
    end
end
# The "searchsorted" testset is at the end of the file because it is slow.

end<|MERGE_RESOLUTION|>--- conflicted
+++ resolved
@@ -918,14 +918,14 @@
     @test bsqs()                            === bsqs(missing, missing, InsertionSort)
 end
 
-<<<<<<< HEAD
 @testset "QuickerSort allocations on non-concrete eltype" begin
     v = Vector{Union{Nothing, Bool}}(rand(Bool, 10000))
     @test 4 == @allocations sort(v)
     @test 4 == @allocations sort(v; alg=Base.Sort.QuickerSort())
     # it would be nice if these numbers were lower (1 or 2), but these
     # test that we don't have O(n) allocations due to type instability
-=======
+end
+
 function test_allocs()
     v = rand(10)
     i = randperm(length(v))
@@ -946,7 +946,6 @@
 end
 @testset "Small calls do not unnecessarily allocate" begin
     test_allocs()
->>>>>>> 6ac5159a
 end
 
 # This testset is at the end of the file because it is slow.
