# This file is a part of Julia. License is MIT: https://julialang.org/license

module SortingTests

using Base.Order
using Random
using Test

isdefined(Main, :OffsetArrays) || @eval Main include("testhelpers/OffsetArrays.jl")
using .Main.OffsetArrays

@testset "Order" begin
    @test Forward == ForwardOrdering()
    @test ReverseOrdering(Forward) == ReverseOrdering() == Reverse
end

@testset "midpoint" begin
    @test Base.Sort.midpoint(1, 3) === 2
    @test Base.Sort.midpoint(2, 4) === 3
    @test 2 <= Base.Sort.midpoint(1, 4) <= 3
    @test Base.Sort.midpoint(-3, -1) === -2
    @test Base.Sort.midpoint(-4, -2) === -3
    @test -3 <= Base.Sort.midpoint(-4, -1) <= -2
    @test Base.Sort.midpoint(-1, 1) ===  0
    @test -1 <= Base.Sort.midpoint(-2, 1) <= 0
    @test 0 <= Base.Sort.midpoint(-1, 2) <= 1
    @test Base.Sort.midpoint(-2, 2) ===  0
    @test Base.Sort.midpoint(typemax(Int)-2, typemax(Int)) === typemax(Int)-1
    @test Base.Sort.midpoint(typemin(Int), typemin(Int)+2) === typemin(Int)+1
    @test -1 <= Base.Sort.midpoint(typemin(Int), typemax(Int)) <= 0
end

@testset "select_pivot" begin
    @test Base.Sort.select_pivot([1, 1, 1], 1, 3, Forward) == 2
    @test Base.Sort.select_pivot([1, 3, 1], 1, 3, Reverse) == 1
    @test Base.Sort.select_pivot([2, 2, 3], 1, 3, Forward) == 2
    @test Base.Sort.select_pivot([2, 3, 1, 3, 1], 1, 5, Forward) == 5
    @test Base.Sort.select_pivot([2, 3, 1, 4, 2], 3, 5, Reverse) == 5
    @test Base.Sort.select_pivot([2, 2, 1], 1, 3, Forward) == 1
    @test Base.Sort.select_pivot([2, 2, 1], 1, 3, By(x -> 0)) == 2
    @test Base.Sort.select_pivot([3, 2, 1], 1, 3, Reverse) == 2
end

@testset "sort" begin
    @test sort([2,3,1]) == [1,2,3] == sort([2,3,1]; order=Forward)
    @test sort([2,3,1], rev=true) == [3,2,1] == sort([2,3,1], order=Reverse)
    @test sort(['z':-1:'a';]) == ['a':'z';]
    @test sort(['a':'z';], rev=true) == ['z':-1:'a';]
    @test sort(OffsetVector([3,1,2], -2)) == OffsetVector([1,2,3], -2)
    @test sort(OffsetVector([3.0,1.0,2.0], 2), rev=true) == OffsetVector([3.0,2.0,1.0], 2)
end

@testset "sortperm" begin
    @test sortperm([2,3,1]) == [3,1,2]
    @test sortperm!([1,2,3], [2,3,1]) == [3,1,2]
    let s = view([1,2,3,4], 1:3),
        r = sortperm!(s, [2,3,1])
        @test r == [3,1,2]
        @test r === s
    end
    @test_throws ArgumentError sortperm!(view([1,2,3,4], 1:4), [2,3,1])
    @test sortperm(OffsetVector([8.0,-2.0,0.5], -4)) == OffsetVector([-2, -1, -3], -4)
    @test sortperm!(Int32[1,2], [2.0, 1.0]) == Int32[2, 1]
end

@testset "misc sorting" begin
    @test !issorted([2,3,1])
    @test issorted([1,2,3])
    @test reverse([2,3,1]) == [1,3,2]
    @test sum(randperm(6)) == 21
    @test length(reverse(0x1:0x2)) == 2
    @test issorted(sort(rand(UInt64(1):UInt64(2), 7); rev=true); rev=true) # issue #43034
end

@testset "stability" begin
    for Alg in [InsertionSort, MergeSort, QuickSort, Base.Sort.AdaptiveSort, Base.DEFAULT_STABLE,
        PartialQuickSort(missing, 1729), PartialQuickSort(1729, missing)]
        @test issorted(sort(1:2000, alg=Alg, by=x->0))
        @test issorted(sort(1:2000, alg=Alg, by=x->x÷100))
    end
end

@testset "partialsort" begin
    @test partialsort([3,6,30,1,9],3) == 6
    @test partialsort([3,6,30,1,9],3:4) == [6,9]
    @test partialsortperm([3,6,30,1,9], 3:4) == [2,5]
    @test partialsortperm!(Vector(1:5), [3,6,30,1,9], 3:4) == [2,5]
    let a=[1:10;]
        for r in Any[2:4, 1:2, 10:10, 4:2, 2:1, 4:-1:2, 2:-1:1, 10:-1:10, 4:1:3, 1:2:8, 10:-3:1, UInt(2):UInt(5)]
            @test partialsort(a, r) == [r;]
            @test partialsortperm(a, r) == [r;]
            @test partialsort(a, r, rev=true) == (11 .- [r;])
            @test partialsortperm(a, r, rev=true) == (11 .- [r;])
        end
        for i in (2, UInt(2), Int128(1), big(10))
            @test partialsort(a, i) == i
            @test partialsortperm(a, i) == i
            @test partialsort(a, i, rev=true) == (11 - i)
            @test partialsortperm(a, i, rev=true) == (11 - i)
        end
    end
    @test_throws ArgumentError partialsortperm!([1,2], [2,3,1], 1:2)
end

# exercise the codepath in searchsorted* methods for ranges that check for zero step range
struct ConstantRange{T} <: AbstractRange{T}
   val::T
   len::Int
end

Base.length(r::ConstantRange) = r.len
Base.getindex(r::ConstantRange, i::Int) = (1 <= i <= r.len || throw(BoundsError(r,i)); r.val)
Base.step(r::ConstantRange) = 0

@testset "searchsorted method with ranges which check for zero step range" begin
    r = ConstantRange(1, 5)

    @test searchsortedfirst(r, 1.0, Forward) == 1
    @test searchsortedfirst(r, 1, Forward) == 1
    @test searchsortedfirst(r, UInt(1), Forward) == 1

    @test searchsortedlast(r, 1.0, Forward) == 5
    @test searchsortedlast(r, 1, Forward) == 5
    @test searchsortedlast(r, UInt(1), Forward) == 5

    a = rand(1:10000, 1000)
    for alg in [InsertionSort, MergeSort, QuickSort, Base.DEFAULT_STABLE]

        b = sort(a, alg=alg)
        @test issorted(b)

        ix = sortperm(a, alg=alg)
        b = a[ix]
        @test issorted(b)
        @test a[ix] == b

        sortperm!(view(ix, 1:100), view(a, 1:100), alg=alg)
        b = a[ix][1:100]
        @test issorted(b)

        sortperm!(ix, a, alg=alg)
        b = a[ix]
        @test issorted(b)
        @test a[ix] == b

        b = sort(a, alg=alg, rev=true)
        @test issorted(b, rev=true)
        ix = sortperm(a, alg=alg, rev=true)
        b = a[ix]
        @test issorted(b, rev=true)
        @test a[ix] == b

        sortperm!(view(ix, 1:100), view(a, 1:100), alg=alg, rev=true)
        b = a[ix][1:100]
        @test issorted(b, rev=true)

        sortperm!(ix, a, alg=alg, rev=true)
        b = a[ix]
        @test issorted(b, rev=true)
        @test a[ix] == b

        b = sort(a, alg=alg, by=x->1/x)
        @test issorted(b, by=x->1/x)
        ix = sortperm(a, alg=alg, by=x->1/x)
        b = a[ix]
        @test issorted(b, by=x->1/x)
        @test a[ix] == b

        sortperm!(view(ix, 1:100), view(a, 1:100), by=x->1/x)
        b = a[ix][1:100]
        @test issorted(b, by=x->1/x)

        sortperm!(ix, a, alg=alg, by=x->1/x)
        b = a[ix]
        @test issorted(b, by=x->1/x)
        @test a[ix] == b

        c = copy(a)
        permute!(c, ix)
        @test c == b

        invpermute!(c, ix)
        @test c == a

        c = sort(a, alg=alg, lt=(>))
        @test b == c

        c = sort(a, alg=alg, by=x->1/x)
        @test b == c
    end

    @testset "unstable algorithms" begin
        for alg in [QuickSort, Base.DEFAULT_UNSTABLE]
            b = sort(a, alg=alg)
            @test issorted(b)
            @test last(b) == last(sort(a, alg=PartialQuickSort(length(a))))
            b = sort(a, alg=alg, rev=true)
            @test issorted(b, rev=true)
            @test last(b) == last(sort(a, alg=PartialQuickSort(length(a)), rev=true))
            b = sort(a, alg=alg, by=x->1/x)
            @test issorted(b, by=x->1/x)
            @test last(b) == last(sort(a, alg=PartialQuickSort(length(a)), by=x->1/x))
        end
    end
end
@testset "insorted" begin
    numTypes = [Int8,  Int16,  Int32,  Int64,  Int128,
                UInt8, UInt16, UInt32, UInt64, UInt128,
                Float16, Float32, Float64, BigInt, BigFloat]

    @test insorted(1, collect(1:10), by=(>=(5)))
    @test insorted(10, collect(1:10), by=(>=(5)))

    for R in numTypes, T in numTypes
        @test !insorted(T(0), R[1, 1, 2, 2, 3, 3])
        @test insorted(T(1), R[1, 1, 2, 2, 3, 3])
        @test insorted(T(2), R[1, 1, 2, 2, 3, 3])
        @test !insorted(T(4), R[1, 1, 2, 2, 3, 3])
        @test !insorted(2.5, R[1, 1, 2, 2, 3, 3])

        @test !insorted(T(0), 1:3)
        @test insorted(T(1), 1:3)
        @test insorted(T(2), 1:3)
        @test !insorted(T(4), 1:3)

        @test insorted(T(1), R.(collect(1:10)), by=(>=(5)))
        @test insorted(T(10), R.(collect(1:10)), by=(>=(5)))
    end

    for (rg,I) in Any[(49:57,47:59), (1:2:17,-1:19), (-3:0.5:2,-5:.5:4)]
        rg_r = reverse(rg)
        rgv, rgv_r = collect(rg), collect(rg_r)
        for i = I
            @test insorted(i,rg) === insorted(i,rgv)
            @test insorted(i,rg_r) === insorted(i,rgv_r,rev=true)
        end
    end

    rg = 0.0:0.01:1.0
    for i = 2:101
        @test insorted(rg[i], rg)
        @test !insorted(prevfloat(rg[i]), rg)
        @test !insorted(nextfloat(rg[i]), rg)
    end

    rg_r = reverse(rg)
    for i = 1:100
        @test insorted(rg_r[i], rg_r)
        @test !insorted(prevfloat(rg_r[i]), rg_r)
        @test !insorted(nextfloat(rg_r[i]), rg_r)
    end

    @test insorted(1, 1:10) == insorted(1, collect(1:10), by=(>=(5)))
    @test insorted(10, 1:10) == insorted(10, collect(1:10), by=(>=(5)))

    @test !insorted(0, [])
    @test !insorted(0, [1,2,3])
    @test !insorted(4, [1,2,3])
    @test insorted(3, [10,8,6,9,4,7,2,5,3,1], by=(x -> iseven(x) ? x+5 : x), rev=true)
end
@testset "PartialQuickSort" begin
    a = rand(1:10000, 1000)
    # test PartialQuickSort only does a partial sort
    let k = 1:div(length(a), 10)
        alg = PartialQuickSort(k)
        b = sort(a, alg=alg)
        c = sort(a, alg=alg, by=x->1/x)
        d = sort(a, alg=alg, rev=true)
        @test issorted(b[k])
        @test issorted(c[k], by=x->1/x)
        @test issorted(d[k], rev=true)
        @test !issorted(b)
        @test !issorted(c, by=x->1/x)
        @test !issorted(d, rev=true)
    end
    let k = div(length(a), 10)
        alg = PartialQuickSort(k)
        b = sort(a, alg=alg)
        c = sort(a, alg=alg, by=x->1/x)
        d = sort(a, alg=alg, rev=true)
        @test b[k] == sort(a)[k]
        @test c[k] == sort(a, by=x->1/x)[k]
        @test d[k] == sort(a, rev=true)[k]
        @test !issorted(b)
        @test !issorted(c, by=x->1/x)
        @test !issorted(d, rev=true)
    end

    @test partialsort([3,6,30,1,9], 2, rev=true) == 9
    @test partialsort([3,6,30,1,9], 2, by=x->1/x) == 9
    @test partialsortperm([3,6,30,1,9], 2, rev=true) == 5
    @test partialsortperm([3,6,30,1,9], 2, by=x->1/x) == 5
end

## more advanced sorting tests ##

randnans(n) = reinterpret(Float64,[rand(UInt64)|0x7ff8000000000000 for i=1:n])

function randn_with_nans(n,p)
    v = randn(n)
    x = findall(rand(n).<p)
    v[x] = randnans(length(x))
    return v
end

@testset "advanced sorting" begin
    Random.seed!(0xdeadbeef)
    for n in [0:10; 100; 101; 1000; 1001]
        local r
        r = -5:5
        v = rand(r,n)
        h = [sum(v .== x) for x in r]

        for rev in [false,true]
            # insertion sort (stable) as reference
            pi = sortperm(v, alg=InsertionSort, rev=rev)
            @test pi == sortperm(float(v), alg=InsertionSort, rev=rev)
            @test isperm(pi)
            si = v[pi]
            @test [sum(si .== x) for x in r] == h
            @test issorted(si, rev=rev)
            @test all(issorted,[pi[si.==x] for x in r])
            c = copy(v)
            permute!(c, pi)
            @test c == si
            invpermute!(c, pi)
            @test c == v

            # stable algorithms
            for alg in [MergeSort, QuickSort, Base.DEFAULT_STABLE]
                p = sortperm(v, alg=alg, rev=rev)
                p2 = sortperm(float(v), alg=alg, rev=rev)
                @test p == p2
                @test p == pi
                s = copy(v)
                permute!(s, p)
                @test s == si
                invpermute!(s, p)
                @test s == v
            end

            # unstable algorithms
            for alg in [QuickSort, PartialQuickSort(1:n), Base.DEFAULT_UNSTABLE]
                p = sortperm(v, alg=alg, rev=rev)
                p2 = sortperm(float(v), alg=alg, rev=rev)
                @test p == p2
                @test isperm(p)
                @test v[p] == si
                s = copy(v)
                permute!(s, p)
                @test s == si
                invpermute!(s, p)
                @test s == v
            end
            for alg in [PartialQuickSort(n)]
                p = sortperm(v, alg=alg, rev=rev)
                p2 = sortperm(float(v), alg=alg, rev=rev)
                if n == 0
                    @test isempty(p) && isempty(p2)
                else
                    @test p[n] == p2[n]
                    @test v[p][n] == si[n]
                    @test isperm(p)
                    s = copy(v)
                    permute!(s, p)
                    @test s[n] == si[n]
                    invpermute!(s, p)
                    @test s == v
                end
            end
        end

        v = randn_with_nans(n,0.1)
        for alg in [InsertionSort, MergeSort, QuickSort, PartialQuickSort(n), Base.DEFAULT_UNSTABLE, Base.DEFAULT_STABLE],
            rev in [false,true]
            alg === InsertionSort && n >= 3000 && continue
            # test float sorting with NaNs
            s = sort(v, alg=alg, rev=rev)
            @test issorted(s, rev=rev)
            @test reinterpret(UInt64,v[isnan.(v)]) == reinterpret(UInt64,s[isnan.(s)])

            # test float permutation with NaNs
            p = sortperm(v, alg=alg, rev=rev)
            @test isperm(p)
            vp = v[p]
            @test isequal(vp,s)
            @test reinterpret(UInt64,vp) == reinterpret(UInt64,s)
        end
    end
end

@testset "sortperm" begin
    inds = [
        1,1,1,2,2,2,3,3,3,4,4,4,5,5,5,6,6,6,7,7,7,8,8,8,9,9,9,10,
        10,10,11,11,11,12,12,12,13,13,13,14,14,14,15,15,15,16,16,
        16,17,17,17,18,18,18,19,19,19,20,20,20,21,21,22,22,22,23,
        23,24,24,24,25,25,25,26,26,26,27,27,27,28,28,28,29,29,29,
        30,30,30,31,31,32,32,32,33,33,33,34,34,34,35,35,35,36,36,
        36,37,37,37,38,38,38,39,39,39,40,40,40,41,41,41,42,42,42,
        43,43,43,44,44,44,45,45,45,46,46,46,47,47,47,48,48,48,49,
        49,49,50,50,50,51,51,52,52,52,53,53,53,54,54,54,55,55,55,
        56,56,56,57,57,57,58,58,58,59,60,60,60,61,61,61,62,62,63,
        64,64,64,65,65,65,66,66,66,67,67,67,68,68,69,69,69,70,70,
        70,71,71,71,72,72,72,73,73,73,74,75,75,75,76,76,76,77,77,
        77,78,78,78,79,79,79,80,80,80,81,81,82,82,82,83,83,83,84,
        84,84,85,85,85,86,86,86,87,87,87,88,88,88,89,89,89,90,90,
        90,91,91,91,92,92,93,93,93,94,94,94,95,95,95,96,96,96,97,
        97,98,98,98,99,99,99,100,100,100,101,101,101,102,102,102,
        103,103,103,104,105,105,105,106,106,106,107,107,107,108,
        108,108,109,109,109,110,110,110,111,111,111,112,112,112,
        113,113,113,114,114,115,115,115,116,116,116,117,117,117,
        118,118,118,119,119,119,120,120,120,121,121,121,122,122,
        122,123,123,123,124,124,124,125,125,125,126,126,126,127,
        127,127,128,128,128,129,129,129,130,130,130,131,131,131,
        132,132,132,133,133,133,134,134,134,135,135,135,136,136,
        136,137,137,137,138,138,138,139,139,139,140,140,140,141,
        141,142,142,142,143,143,143,144,144,144,145,145,145,146,
        146,146,147,147,147,148,148,148,149,149,149,150,150,150,
        151,151,151,152,152,152,153,153,153,154,154,154,155,155,
        155,156,156,156,157,157,157,158,158,158,159,159,159,160,
        160,160,161,161,161,162,162,162,163,163,163,164,164,164,
        165,165,165,166,166,166,167,167,167,168,168,168,169,169,
        169,170,170,170,171,171,171,172,172,172,173,173,173,174,
        174,174,175,175,175,176,176,176,177,177,177,178,178,178,
        179,179,179,180,180,180,181,181,181,182,182,182,183,183,
        183,184,184,184,185,185,185,186,186,186,187,187,187,188,
        188,188,189,189,189,190,190,190,191,191,191,192,192,192,
        193,193,193,194,194,194,195,195,195,196,196,197,197,197,
        198,198,198,199,199,199,200,200,200
    ]

    let sp = sortperm(inds)
        @test all(issorted, [sp[inds.==x] for x in 1:200])
    end

    for alg in [InsertionSort, MergeSort, QuickSort, Base.DEFAULT_STABLE]
        sp = sortperm(inds, alg=alg)
        @test all(issorted, [sp[inds.==x] for x in 1:200])
    end
end
@testset "issue #6177" begin
    @test sortperm([ 0.0, 1.0, 1.0], rev=true) == [2, 3, 1]
    @test sortperm([-0.0, 1.0, 1.0], rev=true) == [2, 3, 1]
    @test sortperm([-1.0, 1.0, 1.0], rev=true) == [2, 3, 1]
end
# issue #8825 - stability of min/max
mutable struct Twain
    a :: Int
    b :: Int
end
Base.isless(x :: Twain, y :: Twain) = x.a < y.a
let x = Twain(2,3), y = Twain(2,4)
    @test (min(x,y), max(x,y)) == (x,y) == minmax(x,y)
end

# issue #12833 - type stability of sort
@test Base.return_types(sort, (Vector{Int},)) == [Vector{Int}]

@testset "PR #18791" begin
    @test sort([typemax(Int),typemin(Int)]) == [typemin(Int),typemax(Int)]
    @test sort([typemax(UInt),0]) == [0,typemax(UInt)]
end
@testset "issue #19005" begin
    @test searchsortedfirst(0:256, 0x80) == 129
    @test searchsortedlast(0:256, 0x80) == 129
end
# https://discourse.julialang.org/t/sorting-big-int-with-v-0-6/1241
@test sort([big(3), big(2)]) == [big(2), big(3)]

@testset "issue #30763" begin
    for T in [:Int8, :Int16, :Int32, :Int64, :Int128, :UInt8, :UInt16, :UInt32, :UInt64, :UInt128]
        @eval begin
            struct T_30763{T}
                n::T
            end

            Base.zero(::T_30763{$T}) = T_30763{$T}(0)
            Base.convert(::Type{T_30763{$T}}, n::Integer) = T_30763{$T}($T(n))
            Base.isless(a::T_30763{$T}, b::T_30763{$T}) = isless(a.n, b.n)
            Base.:(-)(a::T_30763{$T}, b::T_30763{$T}) = T_30763{$T}(a.n - b.n)
            Base.:(+)(a::T_30763{$T}, b::T_30763{$T}) = T_30763{$T}(a.n + b.n)
            Base.:(*)(n::Integer, a::T_30763{$T}) = T_30763{$T}(n * a.n)
            Base.rem(a::T_30763{$T}, b::T_30763{$T}) = T_30763{$T}(rem(a.n, b.n))

            # The important part of this test is that the return type of length might be different from Int
            Base.length(r::StepRange{T_30763{$T},T_30763{$T}}) = $T((last(r).n - first(r).n) ÷ step(r).n)

            @test searchsorted(T_30763{$T}(1):T_30763{$T}(3), T_30763{$T}(2)) == 2:2
        end
    end
end

@testset "sorting of views with strange axes" for T in (Int, UInt, Int128, UInt128, BigInt)
    a = [8,6,7,5,3,0,9]
    b = @view a[T(2):T(5)]
    @test issorted(sort!(b))
    @test b == [3,5,6,7]
    @test a == [8,3,5,6,7,0,9]

    a = [8,6,7,5,3,0,9]
    b = @view a[T(2):T(5)]
    c = sort(b)
    @test issorted(c)
    @test c == [3,5,6,7]
    @test a == [8,6,7,5,3,0,9]

    a = [8,6,7,NaN,5,3,0,9]
    b = @view a[T(2):T(5)]
    @test issorted(sort!(b))
    @test isequal(b, [5,6,7,NaN])
    @test isequal(a, [8,5,6,7,NaN,3,0,9])

    a = [8,6,7,NaN,5,3,0,9]
    b = @view a[T(2):T(5)]
    c = sort(b)
    @test issorted(c)
    @test isequal(c, [5,6,7,NaN])
    @test isequal(a, [8,6,7,NaN,5,3,0,9])
end

@testset "sort!(::AbstractVector{<:Integer}) with short int range" begin
    a = view([9:-1:0;], :)::SubArray
    sort!(a)
    @test issorted(a)

    a = view([9:-1:0;], :)::SubArray
    Base.Sort.sort_int_range!(a, 10, 0, identity)  # test it supports non-Vector
    @test issorted(a)

    a = OffsetArray([9:-1:0;], -5)
    Base.Sort.sort_int_range!(a, 10, 0, identity)
    @test issorted(a)
end

@testset "sort!(::OffsetMatrix; dims)" begin
    x = OffsetMatrix(rand(5,5), 5, -5)
    sort!(x; dims=1)
    for i in axes(x, 2)
        @test issorted(x[:,i])
    end
end

@testset "searchsortedfirst/last with generalized indexing" begin
    o = OffsetVector(1:3, -2)
    @test searchsortedfirst(o, 4) == lastindex(o) + 1
    @test searchsortedfirst(o, 1.5) == 0
    @test searchsortedlast(o, 0) == firstindex(o) - 1
    @test searchsortedlast(o, 1.5) == -1
end

function adaptive_sort_test(v; trusted=InsertionSort, kw...)
    sm = sum(hash.(v))
    truth = sort!(deepcopy(v); alg=trusted, kw...)
    return (
        v === sort!(v; kw...) &&
        issorted(v; kw...) &&
        sum(hash.(v)) == sm &&
        all(v .=== truth))
end
@testset "AdaptiveSort" begin
    len = 70

    @testset "Bool" begin
        @test sort([false, true, false]) == [false, false, true]
        @test sort([false, true, false], by=x->0) == [false, true, false]
        @test sort([false, true, false], rev=true) == [true, false, false]
    end

    @testset "fallback" begin
        @test adaptive_sort_test(rand(1:typemax(Int32), len), by=x->x^2)# fallback
        @test adaptive_sort_test(rand(Int, len), by=x->0, trusted=QuickSort)
    end

    @test adaptive_sort_test(rand(Int, 20)) # InsertionSort

    @testset "large eltype" begin
        for rev in [true, false]
            @test adaptive_sort_test(rand(Int128, len), rev=rev) # direct ordered int
            @test adaptive_sort_test(fill(rand(UInt128), len), rev=rev) # all same
            @test adaptive_sort_test(rand(Int128.(1:len), len), rev=rev) # short int range
        end
    end

    @test adaptive_sort_test(fill(rand(), len)) # All same

    @testset "count sort" begin
        @test adaptive_sort_test(rand(1:20, len))
        @test adaptive_sort_test(rand(1:20, len), rev=true)
    end

    @testset "post-serialization count sort" begin
        v = reinterpret(Float64, rand(1:20, len))
        @test adaptive_sort_test(copy(v))
        @test adaptive_sort_test(copy(v), rev=true)
    end

    @testset "presorted" begin
        @test adaptive_sort_test(sort!(rand(len)))
        @test adaptive_sort_test(sort!(rand(Float32, len), rev=true))
        @test adaptive_sort_test(vcat(sort!(rand(Int16, len)), Int16(0)))
        @test adaptive_sort_test(vcat(sort!(rand(UInt64, len), rev=true), 0))
    end

    @testset "lenm1 < 3bits fallback" begin
        @test adaptive_sort_test(rand(len)) # InsertionSort
        @test adaptive_sort_test(rand(130)) # QuickSort
    end

    @test adaptive_sort_test(rand(1000)) # RadixSort
end

@testset "uint mappings" begin

    #Construct value lists
    floats = [T[-π, -1.0, -1/π, 1/π, 1.0, π, -0.0, 0.0, Inf, -Inf, NaN, -NaN,
                prevfloat(T(0)), nextfloat(T(0)), prevfloat(T(Inf)), nextfloat(T(-Inf))]
        for T in [Float16, Float32, Float64]]

    ints = [T[17, -T(17), 0, -one(T), 1, typemax(T), typemin(T), typemax(T)-1, typemin(T)+1]
        for T in Base.BitInteger_types]

    char = Char['\n', ' ', Char(0), Char(8), Char(17), typemax(Char)]

    vals = vcat(floats, ints, [char])

    #Add random values
    UIntN(::Val{1}) = UInt8
    UIntN(::Val{2}) = UInt16
    UIntN(::Val{4}) = UInt32
    UIntN(::Val{8}) = UInt64
    UIntN(::Val{16}) = UInt128
    map(vals) do x
        T = eltype(x)
        U = UIntN(Val(sizeof(T)))
        append!(x, rand(T, 4))
        append!(x, reinterpret.(T, rand(U, 4)))
        if T <: AbstractFloat
            mask = reinterpret(U, T(NaN))
            append!(x, reinterpret.(T, mask .| rand(U, 4)))
        end
    end

    for x in vals
        T = eltype(x)
        U = UIntN(Val(sizeof(T)))
        for order in [Forward, Reverse, Base.Sort.Float.Left(), Base.Sort.Float.Right(), By(Forward, identity)]
            if order isa Base.Order.By || T === Float16 ||
                ((T <: AbstractFloat) == (order isa DirectOrdering))
                @test Base.Sort.UIntMappable(T, order) === nothing
                continue
            end

            @test Base.Sort.UIntMappable(T, order) === U
            x2 = deepcopy(x)
            u = Base.Sort.uint_map!(x2, 1, length(x), order)
            @test eltype(u) === U
            @test all(Base.Sort.uint_map.(x, (order,)) .=== u)
            mn = rand(U)
            u .-= mn
            @test x2 === Base.Sort.uint_unmap!(x2, u, 1, length(x), order, mn)
            @test all(x2 .=== x)

            for a in x
                for b in x
                    if order === Base.Sort.Float.Left() || order === Base.Sort.Float.Right()
                        # Left and Right orderings guarantee homogeneous sign and no NaNs
                        (isnan(a) || isnan(b) || signbit(a) != signbit(b)) && continue
                    end
                    @test Base.Order.lt(order, a, b) === Base.Order.lt(Forward, Base.Sort.uint_map(a, order), Base.Sort.uint_map(b, order))
                end
            end
        end
    end
end

<<<<<<< HEAD
@testset "invalid lt (#11429)" begin
    # lt must be a total linear order (e.g. < not <=) so this usage is
    # not allowed. Consequently, none of the behavior tested in this
    # testset is gaurunteed to work in future minor versions of Julia.

    n = 1000
    v = rand(1:5, n);
    s = sort(v);

    # Nevertheless, it still works...
    for alg in [InsertionSort, MergeSort, QuickSort,
            Base.Sort.AdaptiveSort, Base.DEFAULT_STABLE, Base.DEFAULT_UNSTABLE]
        @test sort(v, alg=alg, lt = <=) == s
    end
    @test partialsort(v, 172, lt = <=) == s[172]
    @test partialsort(v, 315:415, lt = <=) == s[315:415]

    # ...and it is consistantly reverse stable. All these algorithms swap v[i] and v[j]
    # where i < j if and only if lt(o, v[j], v[i]). This invariant holds even for
    # this invalid lt order.
    perm = reverse(sortperm(v, rev=true))
    for alg in [InsertionSort, MergeSort, QuickSort,
            Base.Sort.AdaptiveSort, Base.DEFAULT_STABLE, Base.DEFAULT_UNSTABLE]
        @test sort(1:n, alg=alg, lt = (i,j) -> v[i]<=v[j]) == perm
    end
    @test partialsort(1:n, 172, lt = (i,j) -> v[i]<=v[j]) == perm[172]
    @test partialsort(1:n, 315:415, lt = (i,j) -> v[i]<=v[j]) == perm[315:415]

    # lt can be very poorly behaved and sort will still permute its input in some way.
    for alg in [InsertionSort, MergeSort, QuickSort,
            Base.Sort.AdaptiveSort, Base.DEFAULT_STABLE, Base.DEFAULT_UNSTABLE]
        @test sort!(sort(v, alg=alg, lt = (x,y) -> rand([false, true]))) == s
    end
    @test partialsort(v, 172, lt = (x,y) -> rand([false, true])) ∈ 1:5
    @test all(partialsort(v, 315:415, lt = (x,y) -> rand([false, true])) .∈ (1:5,))
=======
@testset "searchsorted" begin
    numTypes = [ Int8,  Int16,  Int32,  Int64,  Int128,
                UInt8, UInt16, UInt32, UInt64, UInt128,
                Float16, Float32, Float64, BigInt, BigFloat]

    @test searchsorted([1:10;], 1, by=(x -> x >= 5)) == 1:4
    @test searchsorted([1:10;], 10, by=(x -> x >= 5)) == 5:10
    @test searchsorted([1:5; 1:5; 1:5], 1, 6, 10, Forward) == 6:6
    @test searchsorted(fill(1, 15), 1, 6, 10, Forward) == 6:10

    for R in numTypes, T in numTypes
        @test searchsorted(R[1, 1, 2, 2, 3, 3], T(0)) === 1:0
        @test searchsorted(R[1, 1, 2, 2, 3, 3], T(1)) == 1:2
        @test searchsorted(R[1, 1, 2, 2, 3, 3], T(2)) == 3:4
        @test searchsorted(R[1, 1, 2, 2, 3, 3], T(4)) === 7:6
        @test searchsorted(R[1, 1, 2, 2, 3, 3], 2.5) === 5:4

        @test searchsorted(1:3, T(0)) === 1:0
        @test searchsorted(1:3, T(1)) == 1:1
        @test searchsorted(1:3, T(2)) == 2:2
        @test searchsorted(1:3, T(4)) === 4:3

        @test searchsorted(R[1:10;], T(1), by=(x -> x >= 5)) == 1:4
        @test searchsorted(R[1:10;], T(10), by=(x -> x >= 5)) == 5:10
        @test searchsorted(R[1:5; 1:5; 1:5], T(1), 6, 10, Forward) == 6:6
        @test searchsorted(fill(R(1), 15), T(1), 6, 10, Forward) == 6:10
    end

    for (rg,I) in Any[(49:57,47:59), (1:2:17,-1:19), (-3:0.5:2,-5:.5:4)]
        rg_r = reverse(rg)
        rgv, rgv_r = [rg;], [rg_r;]
        for i = I
            @test searchsorted(rg,i) === searchsorted(rgv,i)
            @test searchsorted(rg_r,i,rev=true) === searchsorted(rgv_r,i,rev=true)
        end
    end

    rg = 0.0:0.01:1.0
    for i = 2:101
        @test searchsorted(rg, rg[i]) == i:i
        @test searchsorted(rg, prevfloat(rg[i])) === i:i-1
        @test searchsorted(rg, nextfloat(rg[i])) === i+1:i
    end

    rg_r = reverse(rg)
    for i = 1:100
        @test searchsorted(rg_r, rg_r[i], rev=true) == i:i
        @test searchsorted(rg_r, prevfloat(rg_r[i]), rev=true) === i+1:i
        @test searchsorted(rg_r, nextfloat(rg_r[i]), rev=true) === i:i-1
    end

    @test searchsorted(1:10, 1, by=(x -> x >= 5)) == searchsorted([1:10;], 1, by=(x -> x >= 5))
    @test searchsorted(1:10, 10, by=(x -> x >= 5)) == searchsorted([1:10;], 10, by=(x -> x >= 5))

    @test searchsorted([], 0) === 1:0
    @test searchsorted([1,2,3], 0) === 1:0
    @test searchsorted([1,2,3], 4) === 4:3

    @testset "issue 8866" begin
        @test searchsortedfirst(500:1.0:600, -1.0e20) == 1
        @test searchsortedfirst(500:1.0:600, 1.0e20) == 102
        @test searchsortedlast(500:1.0:600, -1.0e20) == 0
        @test searchsortedlast(500:1.0:600, 1.0e20) == 101
    end

    @testset "issue 10966" begin
        for R in numTypes, T in numTypes
            @test searchsortedfirst(R(2):R(2), T(0)) == 1
            @test searchsortedfirst(R(2):R(2), T(2)) == 1
            @test searchsortedfirst(R(2):R(2), T(3)) == 2
            @test searchsortedfirst(R(1):1//2:R(5), T(0)) == 1
            @test searchsortedfirst(R(1):1//2:R(5), T(2)) == 3
            @test searchsortedfirst(R(1):1//2:R(5), T(6)) == 10
            @test searchsortedlast(R(2):R(2), T(0)) == 0
            @test searchsortedlast(R(2):R(2), T(2)) == 1
            @test searchsortedlast(R(2):R(2), T(3)) == 1
            @test searchsortedlast(R(1):1//2:R(5), T(0)) == 0
            @test searchsortedlast(R(1):1//2:R(5), T(2)) == 3
            @test searchsortedlast(R(1):1//2:R(5), T(6)) == 9
            @test searchsorted(R(2):R(2), T(0)) === 1:0
            @test searchsorted(R(2):R(2), T(2)) == 1:1
            @test searchsorted(R(2):R(2), T(3)) === 2:1
        end
    end

    @testset "issue 32568" begin
        for R in numTypes, T in numTypes
            for arr in Any[R[1:5;], R(1):R(5), R(1):2:R(5)]
                @test eltype(searchsorted(arr, T(2))) == keytype(arr)
                @test eltype(searchsorted(arr, T(2), big(1), big(4), Forward)) == keytype(arr)
                @test searchsortedfirst(arr, T(2)) isa keytype(arr)
                @test searchsortedfirst(arr, T(2), big(1), big(4), Forward) isa keytype(arr)
                @test searchsortedlast(arr, T(2)) isa keytype(arr)
                @test searchsortedlast(arr, T(2), big(1), big(4), Forward) isa keytype(arr)
            end
        end
    end

    @testset "issue #34157" begin
        @test searchsorted(1:2.0, -Inf) === 1:0
        @test searchsorted([1,2], -Inf) === 1:0
        @test searchsorted(1:2,   -Inf) === 1:0

        @test searchsorted(1:2.0, Inf) === 3:2
        @test searchsorted([1,2], Inf) === 3:2
        @test searchsorted(1:2,   Inf) === 3:2

        for coll in Any[
                Base.OneTo(10),
                1:2,
                0x01:0x02,
                -4:6,
                5:2:10,
                [1,2],
                1.0:4,
                [10.0,20.0],
            ]
            for huge in Any[Inf, 1e300, typemax(Int64), typemax(UInt64)]
                @test searchsortedfirst(coll, huge) === lastindex(coll) + 1
                @test searchsortedlast(coll, huge)  === lastindex(coll)
                @test searchsorted(coll, huge)      === lastindex(coll)+1 : lastindex(coll)
                if !(eltype(coll) <: Unsigned)
                    @test searchsortedfirst(reverse(coll), huge, rev=true) === firstindex(coll)
                    @test searchsortedlast(reverse(coll), huge, rev=true) === firstindex(coll) - 1
                    @test searchsorted(reverse(coll), huge, rev=true) === firstindex(coll):firstindex(coll) - 1
                end

                if !(huge isa Unsigned)
                    @test searchsortedfirst(coll, -huge)=== firstindex(coll)
                    @test searchsortedlast(coll, -huge) === firstindex(coll) - 1
                    @test searchsorted(coll, -huge)     === firstindex(coll) : firstindex(coll) - 1
                    if !(eltype(coll) <: Unsigned)
                        @test searchsortedfirst(reverse(coll), -huge, rev=true) === lastindex(coll) + 1
                        @test searchsortedlast(reverse(coll), -huge, rev=true) === lastindex(coll)
                        @test searchsorted(reverse(coll), -huge, rev=true) === lastindex(coll)+1:lastindex(coll)
                    end
                end
            end
        end

        @testset "issue #34408" begin
            r = 1f8-10:1f8
            # collect(r) = Float32[9.999999e7, 9.999999e7, 9.999999e7, 9.999999e7, 1.0e8, 1.0e8, 1.0e8, 1.0e8, 1.0e8]
            for i in r
                @test_broken searchsorted(collect(r), i) == searchsorted(r, i)
            end
        end
    end
    @testset "issue #35272" begin
        for v0 = (3:-1:1, 3.0:-1.0:1.0), v = (v0, collect(v0))
            @test searchsorted(v, 3, rev=true) == 1:1
            @test searchsorted(v, 3.0, rev=true) == 1:1
            @test searchsorted(v, 2.5, rev=true) === 2:1
            @test searchsorted(v, 2, rev=true) == 2:2
            @test searchsorted(v, 1.2, rev=true) === 3:2
            @test searchsorted(v, 1, rev=true) == 3:3
            @test searchsorted(v, 0.1, rev=true) === 4:3
        end
    end
>>>>>>> 6d7bc40c
end

end<|MERGE_RESOLUTION|>--- conflicted
+++ resolved
@@ -673,7 +673,6 @@
     end
 end
 
-<<<<<<< HEAD
 @testset "invalid lt (#11429)" begin
     # lt must be a total linear order (e.g. < not <=) so this usage is
     # not allowed. Consequently, none of the behavior tested in this
@@ -709,7 +708,9 @@
     end
     @test partialsort(v, 172, lt = (x,y) -> rand([false, true])) ∈ 1:5
     @test all(partialsort(v, 315:415, lt = (x,y) -> rand([false, true])) .∈ (1:5,))
-=======
+end
+
+# This testset is at the end of the file because it is slow
 @testset "searchsorted" begin
     numTypes = [ Int8,  Int16,  Int32,  Int64,  Int128,
                 UInt8, UInt16, UInt32, UInt64, UInt128,
@@ -869,7 +870,6 @@
             @test searchsorted(v, 0.1, rev=true) === 4:3
         end
     end
->>>>>>> 6d7bc40c
 end
 
 end