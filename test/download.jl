--- conflicted
+++ resolved
@@ -1,67 +1,7 @@
 # This file is a part of Julia. License is MIT: https://julialang.org/license
 
-<<<<<<< HEAD
-let urls = ["http://httpbin.org/ip", "https://httpbin.org/ip"]
-    for url in urls
-        @test Base.download_url(url) == url
-    end
-    push!(Base.DOWNLOAD_HOOKS, url->replace(url, r"^http://" => "https://"))
-    for url in urls
-        @test Base.download_url(url) == urls[end]
-    end
-    pop!(Base.DOWNLOAD_HOOKS)
-    for url in urls
-        @test Base.download_url(url) == url
-    end
-end
 
-mktempdir() do temp_dir
-    # Download a file
-    file = joinpath(temp_dir, "ip")
-    @test download("http://httpbin.org/ip", file) == file
-    @test isfile(file)
-    @test !isempty(read(file))
-    ip = read(file, String)
-
-    # Test download rewrite hook
-    push!(Base.DOWNLOAD_HOOKS, url->replace(url, r"/status/404$" => "/ip"))
-    @test download("http://httpbin.org/status/404", file) == file
-    @test isfile(file)
-    @test !isempty(read(file))
-    @test ip == read(file, String)
-    pop!(Base.DOWNLOAD_HOOKS)
-
-    # Download an empty file
-    empty_file = joinpath(temp_dir, "empty")
-    @test download("http://httpbin.org/status/200", empty_file) == empty_file
-
-    # Windows and older versions of curl do not create the empty file (https://github.com/curl/curl/issues/183)
-    @test !isfile(empty_file) || isempty(read(empty_file))
-
-    # Make sure that failed downloads do not leave files around
-    missing_file = joinpath(temp_dir, "missing")
-    @test_throws ProcessFailedException download("http://httpbin.org/status/404", missing_file)
-    @test !isfile(missing_file)
-
-    # Make sure we properly handle metachar '
-    metachar_file = joinpath(temp_dir, "metachar")
-    download("https://httpbin.org/get?test='^'", metachar_file)
-    metachar_string = read(metachar_file, String)
-    m = match(r"\"url\"\s*:\s*\"(.*)\"", metachar_string)
-    @test m.captures[1] == "https://httpbin.org/get?test='^'"
-
-    # Use a TEST-NET (192.0.2.0/24) address which shouldn't be bound
-    invalid_host_file = joinpath(temp_dir, "invalid_host")
-    @test_throws ProcessFailedException download("http://192.0.2.1", invalid_host_file)
-    @test !isfile(invalid_host_file)
-
-    curl_exe = Base.find_curl()
-    if curl_exe !== nothing
-        @test_throws ProcessFailedException Base.download_curl(curl_exe, "http://192.0.2.1", "")
-    end
-=======
 cmd = `$(Base.julia_cmd()) --depwarn=no --startup-file=no download_exec.jl`
 if !success(pipeline(cmd; stdout=stdout, stderr=stderr))
     error("download test failed, cmd : $cmd")
->>>>>>> b0b4a482
 end