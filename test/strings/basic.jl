# This file is a part of Julia. License is MIT: https://julialang.org/license

using Random

@testset "constructors" begin
    v = [0x61,0x62,0x63,0x21]
    @test String(v) == "abc!" && isempty(v)
    @test String("abc!") == "abc!"
    @test String(0x61:0x63) == "abc"
<<<<<<< HEAD
=======

    # Check that resizing empty source vector does not corrupt string
    b = IOBuffer()
    @inferred write(b, "ab")
    x = take!(b)
    s = String(x)
    resize!(x, 0)
    empty!(x) # Another method which must be tested
    @test s == "ab"
    resize!(x, 1)
    @test s == "ab"
>>>>>>> 961ec0d4

    @test isempty(string())
    @test !isempty("abc")
    @test !isempty("∀∃")
    @test !isempty(GenericString("∀∃"))
    @test isempty(GenericString(""))
    @test !isempty(GenericString("abc"))
    @test eltype(GenericString) == Char
    @test firstindex("abc") == 1
    @test cmp("ab","abc") == -1
    @test typemin(String) === ""
    @test typemin("abc") === ""
    @test "abc" === "abc"
    @test "ab"  !== "abc"
    @test string("ab", 'c') === "abc"
    @test string() === ""
    @test string(SubString("123", 2)) === "23"
    @test string("∀∃", SubString("1∀∃", 2)) === "∀∃∀∃"
    @test string("∀∃", "1∀∃") === "∀∃1∀∃"
    @test string(SubString("∀∃"), SubString("1∀∃", 2)) === "∀∃∀∃"
    @test string(s"123") === s"123"
    @test string("123", 'α', SubString("1∀∃", 2), 'a', "foo") === "123α∀∃afoo"
    codegen_egal_of_strings(x, y) = (x===y, x!==y)
    @test codegen_egal_of_strings(string("ab", 'c'), "abc") === (true, false)
    let strs = ["", "a", "a b c", "до свидания"]
        for x in strs, y in strs
            @test (x === y) == (objectid(x) == objectid(y))
        end
    end
end

@testset "{starts,ends}with" begin
    @test startswith("abcd", 'a')
    @test startswith('a')("abcd")
    @test startswith("abcd", "a")
    @test startswith("a")("abcd")
    @test startswith("abcd", "ab")
    @test startswith("ab")("abcd")
    @test !startswith("ab", "abcd")
    @test !startswith("abcd")("ab")
    @test !startswith("abcd", "bc")
    @test !startswith("bc")("abcd")
    @test endswith("abcd", 'd')
    @test endswith('d')("abcd")
    @test endswith("abcd", "d")
    @test endswith("d")("abcd")
    @test endswith("abcd", "cd")
    @test endswith("cd")("abcd")
    @test !endswith("abcd", "dc")
    @test !endswith("dc")("abcd")
    @test !endswith("cd", "abcd")
    @test !endswith("abcd")("cd")
    @test startswith("ab\0cd", "ab\0c")
    @test startswith("ab\0c")("ab\0cd")
    @test !startswith("ab\0cd", "ab\0d")
    @test !startswith("ab\0d")("ab\0cd")
    x = "∀"
    y = String(codeunits(x)[1:2])
    z = String(codeunits(x)[1:1])
    @test !startswith(x, y)
    @test !startswith(y)(x)
    @test !startswith(x, z)
    @test !startswith(z)(x)
    @test !startswith(y, z)
    @test !startswith(z)(y)
    @test startswith(x, x)
    @test startswith(x)(x)
    @test startswith(y, y)
    @test startswith(y)(y)
    @test startswith(z, z)
    @test startswith(z)(z)
    x = SubString(x)
    y = SubString(y)
    z = SubString(z)
    @test !startswith(x, y)
    @test !startswith(y)(x)
    @test !startswith(x, z)
    @test !startswith(z)(x)
    @test !startswith(y, z)
    @test !startswith(z)(y)
    @test startswith(x, x)
    @test startswith(x)(x)
    @test startswith(y, y)
    @test startswith(y)(y)
    @test startswith(z, z)
    @test startswith(z)(z)
    x = "x∀y"
    y = SubString("x\xe2\x88y", 1, 2)
    z = SubString("x\xe2y", 1, 2)
    @test !startswith(x, y)
    @test !startswith(y)(x)
    @test !startswith(x, z)
    @test !startswith(z)(x)
    @test !startswith(y, z)
    @test !startswith(z)(y)
    @test startswith(x, x)
    @test startswith(x)(x)
    @test startswith(y, y)
    @test startswith(y)(y)
    @test startswith(z, z)
    @test startswith(z)(z)
    x = "∀"
    y = String(codeunits(x)[2:3])
    z = String(codeunits(x)[3:3])
    @test !endswith(x, y)
    @test !endswith(y)(x)
    @test !endswith(x, z)
    @test !endswith(z)(x)
    @test endswith(y, z)
    @test endswith(z)(y)
    @test endswith(x, x)
    @test endswith(x)(x)
    @test endswith(y, y)
    @test endswith(y)(y)
    @test endswith(z, z)
    @test endswith(z)(z)
    x = SubString(x)
    y = SubString(y)
    z = SubString(z)
    @test !endswith(x, y)
    @test !endswith(y)(x)
    @test !endswith(x, z)
    @test !endswith(z)(x)
    @test endswith(y, z)
    @test endswith(z)(y)
    @test endswith(x, x)
    @test endswith(x)(x)
    @test endswith(y, y)
    @test endswith(y)(y)
    @test endswith(z, z)
    @test endswith(z)(z)
    x = "x∀y"
    y = SubString("x\x88\x80y", 2, 4)
    z = SubString("x\x80y", 2, 3)
    @test !endswith(x, y)
    @test !endswith(y)(x)
    @test !endswith(x, z)
    @test !endswith(z)(x)
    @test endswith(y, z)
    @test endswith(z)(y)
    @test endswith(x, x)
    @test endswith(x)(x)
    @test endswith(y, y)
    @test endswith(y)(y)
    @test endswith(z, z)
    @test endswith(z)(z)
end

@testset "SubStrings and Views" begin
    x = "abcdefg"
    @testset "basic unit range" begin
        @test SubString(x, 2:4) == "bcd"
        @test view(x, 2:4) == "bcd"
        @test view(x, 2:4) isa SubString
        @test (@view x[4:end]) == "defg"
        @test (@view x[4:end]) isa SubString
    end

    @testset "other AbstractUnitRanges" begin
        @test SubString(x, Base.OneTo(3)) == "abc"
        @test view(x, Base.OneTo(4)) == "abcd"
        @test view(x, Base.OneTo(4)) isa SubString
    end

    @testset "views but not view" begin
        # We don't (at present) make non-contiguous SubStrings with views
        @test_throws MethodError (@view x[[1,3,5]])
        @test (@views (x[[1,3,5]])) isa String

        # We don't (at present) make single character SubStrings with views
        @test_throws MethodError (@view x[3])
        @test (@views (x[3])) isa Char

        @test (@views (x[3], x[1:2], x[[1,4]])) isa Tuple{Char, SubString, String}
        @test (@views (x[3], x[1:2], x[[1,4]])) == ('c', "ab", "ad")
    end
end


@testset "filter specialization on String issue #32460" begin
     @test filter(x -> x ∉ ['작', 'Ï', 'z', 'ξ'],
                  GenericString("J'étais n작작é pour plaiÏre à toute âξme un peu fière")) ==
                  "J'étais né pour plaire à toute âme un peu fière"
     @test filter(x -> x ∉ ['작', 'Ï', 'z', 'ξ'],
                  "J'étais n작작é pour plaiÏre à toute âξme un peu fière") ==
                  "J'étais né pour plaire à toute âme un peu fière"
     @test filter(x -> x ∈ ['f', 'o'], GenericString("foobar")) == "foo"
end

@testset "string iteration, and issue #1454" begin
    str = "é"
    str_a = vcat(str...)
    @test length(str_a)==1
    @test str_a[1] == str[1]

    str = "s\u2200"
    @test str[1:end] == str
end

@testset "sizeof" begin
    @test sizeof("abc") == 3
    @test sizeof("\u2222") == 3
end

# issue #3597
@test string(GenericString("Test")[1:1], "X") === "TX"

@testset "parsing Int types" begin
    let b, n
    for T = (UInt8,Int8,UInt16,Int16,UInt32,Int32,UInt64,Int64,UInt128,Int128,BigInt),
            b = 2:62,
            _ = 1:10
        n = (T != BigInt) ? rand(T) : BigInt(rand(Int128))
        @test parse(T, string(n, base = b),  base = b) == n
    end
    end
end

@testset "issue #6027 - make symbol with invalid char" begin
    sym = Symbol(Char(0xdcdb))
    @test string(sym) == string(Char(0xdcdb))
    @test String(sym) == string(Char(0xdcdb))
    @test Meta.lower(Main, sym) === sym
    @test Meta.parse(string(Char(0xe0080)," = 1"), 1, raise=false)[1] ==
        Expr(:error, "invalid character \"\Ue0080\" near column 1")
end

@testset "Symbol and gensym" begin
    @test Symbol("asdf") === :asdf
    @test Symbol(:abc,"def",'g',"hi",0) === :abcdefghi0
    @test :a < :b
    @test startswith(string(gensym("asdf")),"##asdf#")
    @test gensym("asdf") != gensym("asdf")
    @test gensym() != gensym()
    @test startswith(string(gensym()),"##")
    @test_throws ArgumentError Symbol("ab\0")
    @test_throws ArgumentError gensym("ab\0")
end
@testset "issue #6949" begin
    f = IOBuffer()
    x = split("1 2 3")
    local nb = 0
    for c in x
        nb += write(f, c)
    end
    @test nb === 3
    @test String(take!(f)) == "123"

    @test all(T -> T <: Union{Union{}, Int}, Base.return_types(write, (IO, AbstractString)))
end

@testset "issue #7248" begin
    @test_throws BoundsError length("hello", 1, -1)
    @test_throws BoundsError prevind("hello", 0, 1)
    @test_throws BoundsError length("hellø", 1, -1)
    @test_throws BoundsError prevind("hellø", 0, 1)
    @test_throws BoundsError length("hello", 1, 10)
    @test nextind("hello", 0, 10) == 10
    @test_throws BoundsError length("hellø", 1, 10) == 9
    @test nextind("hellø", 0, 10) == 11
    @test_throws BoundsError checkbounds("hello", 0)
    @test_throws BoundsError checkbounds("hello", 6)
    @test_throws BoundsError checkbounds("hello", 0:3)
    @test_throws BoundsError checkbounds("hello", 4:6)
    @test_throws BoundsError checkbounds("hello", [0:3;])
    @test_throws BoundsError checkbounds("hello", [4:6;])
    @test checkbounds("hello", 1) === nothing
    @test checkbounds("hello", 5) === nothing
    @test checkbounds("hello", 1:3) === nothing
    @test checkbounds("hello", 3:5) === nothing
    @test checkbounds("hello", [1:3;]) === nothing
    @test checkbounds("hello", [3:5;]) === nothing
    @test checkbounds(Bool, "hello", 0) === false
    @test checkbounds(Bool, "hello", 1) === true
    @test checkbounds(Bool, "hello", 5) === true
    @test checkbounds(Bool, "hello", 6) === false
    @test checkbounds(Bool, "hello", 0:5) === false
    @test checkbounds(Bool, "hello", 1:6) === false
    @test checkbounds(Bool, "hello", 1:5) === true
    @test checkbounds(Bool, "hello", [0:5;]) === false
    @test checkbounds(Bool, "hello", [1:6;]) === false
    @test checkbounds(Bool, "hello", [1:5;]) === true
end

@testset "issue #15624 (indexing with out of bounds empty range)" begin
    @test ""[10:9] == ""
    @test "hello"[10:9] == ""
    @test "hellø"[10:9] == ""
    @test SubString("hello", 1, 5)[10:9] == ""
    @test SubString("hello", 1, 0)[10:9] == ""
    @test SubString("hellø", 1, 5)[10:9] == ""
    @test SubString("hellø", 1, 0)[10:9] == ""
    @test SubString("", 1, 0)[10:9] == ""
    @test_throws BoundsError SubString("", 1, 6)
    @test_throws BoundsError SubString("", 1, 1)
end

@testset "issue #22500 (using `get()` to index strings with default returns)" begin
    utf8_str = "我很喜欢Julia"

    # Test that we can index in at valid locations
    @test get(utf8_str, 1, 'X') == '我'
    @test get(utf8_str, 13, 'X') == 'J'

    # Test that obviously incorrect locations return the default
    @test get(utf8_str, -1, 'X') == 'X'
    @test get(utf8_str, 1000, 'X') == 'X'

    # Test that indexing into the middle of a character throws
    @test_throws StringIndexError get(utf8_str, 2, 'X')
end

#=
# issue #7764
let
    srep = repeat("Σβ",2)
    s="Σβ"
    ss=SubString(s,1,lastindex(s))

    @test repeat(ss,2) == "ΣβΣβ"

    @test lastindex(srep) == 7

    @test iterate(srep, 3) == ('β',5)
    @test iterate(srep, 7) == ('β',9)

    @test srep[7] == 'β'
    @test_throws BoundsError srep[8]
end
=#

# This caused JuliaLang/JSON.jl#82
@test first('\x00':'\x7f') === '\x00'
@test last('\x00':'\x7f') === '\x7f'

# make sure substrings do not accept code unit if it is not start of codepoint
let s = "x\u0302"
    @test s[1:2] == s
    @test_throws BoundsError s[0:3]
    @test_throws BoundsError s[1:4]
    @test_throws StringIndexError s[1:3]
end

@testset "issue #9781" begin
    # parse(Float64, SubString) wasn't tolerant of trailing whitespace, which was different
    # to "normal" strings. This also checks we aren't being too tolerant and allowing
    # any arbitrary trailing characters.
    @test parse(Float64,"1\n") == 1.0
    @test [parse(Float64,x) for x in split("0,1\n",",")][2] == 1.0
    @test_throws ArgumentError parse(Float64,split("0,1 X\n",",")[2])
    @test parse(Float32,"1\n") == 1.0
    @test [parse(Float32,x) for x in split("0,1\n",",")][2] == 1.0
    @test_throws ArgumentError parse(Float32,split("0,1 X\n",",")[2])
end
# test AbstractString functions at beginning of string.jl
struct tstStringType <: AbstractString
    data::Array{UInt8,1}
end
@testset "AbstractString functions" begin
    tstr = tstStringType(unsafe_wrap(Vector{UInt8},"12"))
    @test_throws MethodError ncodeunits(tstr)
    @test_throws MethodError codeunit(tstr)
    @test_throws MethodError codeunit(tstr, 1)
    @test_throws MethodError codeunit(tstr, true)
    @test_throws MethodError isvalid(tstr, 1)
    @test_throws MethodError isvalid(tstr, true)
    @test_throws MethodError iterate(tstr, 1)
    @test_throws MethodError iterate(tstr, true)
    @test_throws MethodError lastindex(tstr)

    gstr = GenericString("12")
    @test string(gstr) isa GenericString

    @test Array{UInt8}(gstr) == [49, 50]
    @test Array{Char,1}(gstr) == ['1', '2']

    @test gstr[1] == '1'
    @test gstr[1:1] == "1"
    @test gstr[[1]] == "1"

    @test s"∀∃"[big(1)] == '∀'
    @test_throws StringIndexError GenericString("∀∃")[Int8(2)]
    @test_throws BoundsError GenericString("∀∃")[UInt16(10)]

    @test first(eachindex("foobar")) === 1
    @test first(eachindex("")) === 1
    @test last(eachindex("foobar")) === lastindex("foobar")
    @test iterate(eachindex("foobar"),7) === nothing
    @test Int == eltype(Base.EachStringIndex) ==
                 eltype(Base.EachStringIndex{String}) ==
                 eltype(Base.EachStringIndex{GenericString}) ==
                 eltype(eachindex("foobar")) == eltype(eachindex(gstr))
    for T in (GenericString, String)
        @test map(uppercase, T("foó")) == "FOÓ"
        @test map(x -> 'ó', T("")) == ""
        @test map(x -> 'ó', T("x")) == "ó"
        @test map(x -> 'ó', T("xxx")) == "óóó"
    end
    @test nextind("fóobar", 0, 3) == 4

    @test Symbol(gstr) == Symbol("12")

    @test sizeof(gstr) == 2
    @test ncodeunits(gstr) == 2
    @test length(gstr) == 2
    @test length(GenericString("")) == 0

    @test nextind(1:1, 1) == 2
    @test nextind([1], 1) == 2

    @test length(gstr, 1, 2) == 2

    # no string promotion
    let svec = [s"12", GenericString("12"), SubString("123", 1, 2)]
        @test all(x -> x == "12", svec)
        @test svec isa Vector{AbstractString}
    end
end

@testset "issue #10307" begin
    @test typeof(map(x -> parse(Int16, x), AbstractString[])) == Vector{Int16}

    for T in [Int8, UInt8, Int16, UInt16, Int32, UInt32, Int64, UInt64, Int128, UInt128]
        for i in [typemax(T), typemin(T)]
            s = "$i"
            @test tryparse(T, s) == i
        end
    end

    for T in [Int8, Int16, Int32, Int64, Int128]
        for i in [typemax(T), typemin(T)]
            f = "$(i)0"
            @test tryparse(T, f) === nothing
        end
    end
end

@testset "issue #11142" begin
    s = "abcdefghij"
    sp = pointer(s)
    @test unsafe_string(sp) == s
    @test unsafe_string(sp,5) == "abcde"
    @test typeof(unsafe_string(sp)) == String
    s = "abcde\uff\u2000\U1f596"
    sp = pointer(s)
    @test unsafe_string(sp) == s
    @test unsafe_string(sp,5) == "abcde"
    @test typeof(unsafe_string(sp)) == String

    @test tryparse(BigInt, "1234567890") == BigInt(1234567890)
    @test tryparse(BigInt, "1234567890-") === nothing

    @test tryparse(Float64, "64") == 64.0
    @test tryparse(Float64, "64o") === nothing
    @test tryparse(Float32, "32") == 32.0f0
    @test tryparse(Float32, "32o") === nothing
end

@testset "tryparse invalid chars" begin
    # #32314: tryparse shouldn't throw, even given strings with invalid Chars
    @test tryparse(UInt8, "\xb5")    === nothing
    @test tryparse(UInt8, "100\xb5") === nothing  # Code path for numeric overflow
end

import Unicode

@testset "issue #10994: handle embedded NUL chars for string parsing" begin
    for T in [BigInt, Int8, UInt8, Int16, UInt16, Int32, UInt32, Int64, UInt64, Int128, UInt128]
        @test_throws ArgumentError parse(T, "1\0")
    end
    for T in [BigInt, Int8, UInt8, Int16, UInt16, Int32, UInt32, Int64, UInt64, Int128, UInt128, Float64, Float32]
        @test tryparse(T, "1\0") === nothing
    end
    let s = Unicode.normalize("tést",:NFKC)
        @test unsafe_string(Base.unsafe_convert(Cstring, Base.cconvert(Cstring, s))) == s
        @test unsafe_string(Base.unsafe_convert(Cstring, Symbol(s))) == s
    end
    @test_throws ArgumentError Base.unsafe_convert(Cstring, Base.cconvert(Cstring, "ba\0d"))

    cstrdup(s) = @static Sys.iswindows() ? ccall(:_strdup, Cstring, (Cstring,), s) : ccall(:strdup, Cstring, (Cstring,), s)
    let p = cstrdup("hello")
        @test unsafe_string(p) == "hello"
        Libc.free(p)
    end
end

@testset "iteration" begin
    @test [c for c in "ḟøøƀäṙ"] == ['ḟ', 'ø', 'ø', 'ƀ', 'ä', 'ṙ']
    @test [i for i in eachindex("ḟøøƀäṙ")] == [1, 4, 6, 8, 10, 12]
    @test [x for x in enumerate("ḟøøƀäṙ")] == [(1, 'ḟ'), (2, 'ø'), (3, 'ø'), (4, 'ƀ'), (5, 'ä'), (6, 'ṙ')]
end
@testset "isvalid edge conditions" begin
    for (val, pass) in (
            (0, true), (0xd7ff, true),
            (0xd800, false), (0xdfff, false),
            (0xe000, true), (0xffff, true),
            (0x10000, true), (0x10ffff, true),
            (0x110000, false)
        )
        @test isvalid(Char, val) == pass
    end
    for (val, pass) in (
            ("\x00", true),
            ("\x7f", true),
            ("\x80", false),
            ("\xbf", false),
            ("\xc0", false),
            ("\xff", false),
            ("\xc0\x80", false),
            ("\xc1\x80", false),
            ("\xc2\x80", true),
            ("\xc2\xc0", false),
            ("\xed\x9f\xbf", true),
            ("\xed\xa0\x80", false),
            ("\xed\xbf\xbf", false),
            ("\xee\x80\x80", true),
            ("\xef\xbf\xbf", true),
            ("\xf0\x90\x80\x80", true),
            ("\xf4\x8f\xbf\xbf", true),
            ("\xf4\x90\x80\x80", false),
            ("\xf5\x80\x80\x80", false),
            ("\ud800\udc00", false),
            ("\udbff\udfff", false),
            ("\ud800\u0100", false),
            ("\udc00\u0100", false),
            ("\udc00\ud800", false),
        )
        @test isvalid(String, val) == pass == isvalid(String(val))
        @test isvalid(val[1]) == pass
    end

    # Issue #11203
    @test isvalid(String, UInt8[]) == true == isvalid("")

    # Check UTF-8 characters
    # Check ASCII range (true),
    # then single continuation bytes and lead bytes with no following continuation bytes (false)
    for (rng,flg) in ((0:0x7f, true), (0x80:0xff, false))
        for byt in rng
            @test isvalid(String, UInt8[byt]) == flg
        end
    end
    # Check overlong lead bytes for 2-character sequences (false)
    for byt = 0xc0:0xc1
        @test isvalid(String, UInt8[byt,0x80]) == false
    end
    # Check valid lead-in to two-byte sequences (true)
    for byt = 0xc2:0xdf
        for (rng,flg) in ((0x00:0x7f, false), (0x80:0xbf, true), (0xc0:0xff, false))
            for cont in rng
                @test isvalid(String, UInt8[byt, cont]) == flg
            end
        end
    end
    # Check for short three-byte sequences
    @test isvalid(String, UInt8[0xe0]) == false
    for (rng, flg) in ((0x00:0x9f, false), (0xa0:0xbf, true), (0xc0:0xff, false))
        for cont in rng
            @test isvalid(String, UInt8[0xe0, cont]) == false
            bytes = UInt8[0xe0, cont, 0x80]
            @test isvalid(String, bytes) == flg
            @test isvalid(String, @view(bytes[1:end])) == flg # contiguous subarray support
        end
    end
    # Check three-byte sequences
    for r1 in (0xe1:0xec, 0xee:0xef)
        for byt in r1
            # Check for short sequence
            @test isvalid(String, UInt8[byt]) == false
            for (rng,flg) in ((0x00:0x7f, false), (0x80:0xbf, true), (0xc0:0xff, false))
                for cont in rng
                    @test isvalid(String, UInt8[byt, cont]) == false
                    @test isvalid(String, UInt8[byt, cont, 0x80]) == flg
                end
            end
        end
    end
    # Check hangul characters (0xd000-0xd7ff) hangul
    # Check for short sequence, or start of surrogate pair
    for (rng,flg) in ((0x00:0x7f, false), (0x80:0x9f, true), (0xa0:0xff, false))
        for cont in rng
            @test isvalid(String, UInt8[0xed, cont]) == false
            @test isvalid(String, UInt8[0xed, cont, 0x80]) == flg
        end
    end
    # Check valid four-byte sequences
    for byt = 0xf0:0xf4
        if (byt == 0xf0)
            r0 = ((0x00:0x8f, false), (0x90:0xbf, true), (0xc0:0xff, false))
        elseif byt == 0xf4
            r0 = ((0x00:0x7f, false), (0x80:0x8f, true), (0x90:0xff, false))
        else
            r0 = ((0x00:0x7f, false), (0x80:0xbf, true), (0xc0:0xff, false))
        end
        for (rng,flg) in r0
            for cont in rng
                @test isvalid(String, UInt8[byt, cont]) == false
                @test isvalid(String, UInt8[byt, cont, 0x80]) == false
                @test isvalid(String, UInt8[byt, cont, 0x80, 0x80]) == flg
            end
        end
    end
    # Check five-byte sequences, should be invalid
    for byt = 0xf8:0xfb
        @test isvalid(String, UInt8[byt, 0x80, 0x80, 0x80, 0x80]) == false
    end
    # Check six-byte sequences, should be invalid
    for byt = 0xfc:0xfd
        @test isvalid(String, UInt8[byt, 0x80, 0x80, 0x80, 0x80, 0x80]) == false
    end
    # Check seven-byte sequences, should be invalid
    @test isvalid(String, UInt8[0xfe, 0x80, 0x80, 0x80, 0x80, 0x80]) == false
    @test isvalid(lstrip("blablabla")) == true
    @test isvalid(SubString(String(UInt8[0xfe, 0x80, 0x80, 0x80, 0x80, 0x80]), 1,2)) == false
    # invalid Chars
    @test  isvalid('a')
    @test  isvalid('柒')
    @test !isvalid("\xff"[1])
    @test !isvalid("\xc0\x80"[1])
    @test !isvalid("\xf0\x80\x80\x80"[1])
    @test !isvalid('\ud800')
    @test  isvalid('\ud7ff')
    @test !isvalid('\udfff')
    @test  isvalid('\ue000')
end

@testset "NULL pointers are handled consistently by String" begin
    @test_throws ArgumentError unsafe_string(Ptr{UInt8}(0))
    @test_throws ArgumentError unsafe_string(Ptr{UInt8}(0), 10)
end
@testset "ascii for ASCII strings and non-ASCII strings" begin
    @test ascii("Hello, world") == "Hello, world"
    @test typeof(ascii("Hello, world")) == String
    @test ascii(GenericString("Hello, world")) == "Hello, world"
    @test typeof(ascii(GenericString("Hello, world"))) == String
    @test_throws ArgumentError ascii("Hello, ∀")
    @test_throws ArgumentError ascii(GenericString("Hello, ∀"))
end
@testset "issue #17271: lastindex() doesn't throw an error even with invalid strings" begin
    @test lastindex("\x90") == 1
    @test lastindex("\xce") == 1
end
# issue #17624, missing getindex method for String
@test "abc"[:] == "abc"

@testset "issue #18280: next/nextind must return past String's underlying data" begin
    for s in ("Hello", "Σ", "こんにちは", "😊😁")
        local s
        @test iterate(s, lastindex(s))[2] > sizeof(s)
        @test nextind(s, lastindex(s)) > sizeof(s)
    end
end
# Test cmp with AbstractStrings that don't index the same as UTF-8, which would include
# (LegacyString.)UTF16String and (LegacyString.)UTF32String, among others.

mutable struct CharStr <: AbstractString
    chars::Vector{Char}
    CharStr(x) = new(collect(x))
end
Base.iterate(x::CharStr) = iterate(x.chars)
Base.iterate(x::CharStr, i::Int) = iterate(x.chars, i)
Base.lastindex(x::CharStr) = lastindex(x.chars)
@testset "cmp without UTF-8 indexing" begin
    # Simple case, with just ANSI Latin 1 characters
    @test "áB" != CharStr("áá") # returns false with bug
    @test cmp("áB", CharStr("áá")) == -1 # returns 0 with bug

    # Case with Unicode characters
    @test cmp("\U1f596\U1f596", CharStr("\U1f596")) == 1   # Gives BoundsError with bug
    @test cmp(CharStr("\U1f596"), "\U1f596\U1f596") == -1
end

@testset "repeat" begin
    @inferred repeat(GenericString("x"), 1)
    @test repeat("xx",3) === repeat(SubString("xx", 2),6) === repeat("x",6) === repeat('x',6) === repeat(GenericString("x"), 6) === "xxxxxx"
    @test repeat("αα",3) === repeat(SubString("αα", 3),6) === repeat("α",6) === repeat('α',6) === repeat(GenericString("α"), 6) === "αααααα"
    @test repeat("x",1) === repeat('x',1) === "x"^1 == 'x'^1 === GenericString("x")^1 === "x"
    @test repeat("x",0) === repeat('x',0) === "x"^0 == 'x'^0 === GenericString("x")^0 === ""

    for S in ["xxx", "ååå", "∀∀∀", "🍕🍕🍕"]
        c = S[1]
        s = string(c)
        @test_throws ArgumentError repeat(c, -1)
        @test_throws ArgumentError repeat(s, -1)
        @test_throws ArgumentError repeat(S, -1)
        for T in (Int, UInt)
            @test repeat(c, T(0)) === ""
            @test repeat(s, T(0)) === ""
            @test repeat(S, T(0)) === ""
            @test repeat(c, T(1)) === s
            @test repeat(s, T(1)) === s
            @test repeat(S, T(1)) === S
            @test repeat(c, T(3)) === S
            @test repeat(s, T(3)) === S
            @test repeat(S, T(3)) === S*S*S
        end
    end
    # Issue #32160 (string allocation unsigned overflow)
    @test_throws OutOfMemoryError repeat('x', typemax(Csize_t))
end
@testset "issue #12495: check that logical indexing attempt raises ArgumentError" begin
    @test_throws ArgumentError "abc"[[true, false, true]]
    @test_throws ArgumentError "abc"[BitArray([true, false, true])]
end

@testset "concatenation" begin
    @test "ab" * "cd" == "abcd"
    @test 'a' * "bc" == "abc"
    @test "ab" * 'c' == "abc"
    @test 'a' * 'b' == "ab"
    @test 'a' * "b" * 'c' == "abc"
    @test "a" * 'b' * 'c' == "abc"
end

# this tests a possible issue in subtyping with long argument lists to `string(...)`
getString(dic, key) = haskey(dic,key) ? "$(dic[key])" : ""
function getData(dic)
    val = getString(dic,"") * "," * getString(dic,"") * "," * getString(dic,"") * "," * getString(dic,"") *
        "," * getString(dic,"") * "," * getString(dic,"") * "," * getString(dic,"") * "," * getString(dic,"") *
        "," * getString(dic,"") * "," * getString(dic,"") * "," * getString(dic,"") * "," * getString(dic,"") *
        "," * getString(dic,"") * "," * getString(dic,"") * "," * getString(dic,"") * "," * getString(dic,"") *
        "," * getString(dic,"") * "," * getString(dic,"") * "," * getString(dic,"")
end
@test getData(Dict()) == ",,,,,,,,,,,,,,,,,,"

@testset "unrecognized escapes in string/char literals" begin
    @test_throws Meta.ParseError Meta.parse("\"\\.\"")
    @test_throws Meta.ParseError Meta.parse("\'\\.\'")
end

@testset "thisind" begin
    let strs = Any["∀α>β:α+1>β", s"∀α>β:α+1>β",
                   SubString("123∀α>β:α+1>β123", 4, 18),
                   SubString(s"123∀α>β:α+1>β123", 4, 18)]
        for s in strs
            @test_throws BoundsError thisind(s, -2)
            @test_throws BoundsError thisind(s, -1)
            @test thisind(s, Int8(0)) == 0
            @test thisind(s, 0) == 0
            @test thisind(s, 1) == 1
            @test thisind(s, 2) == 1
            @test thisind(s, 3) == 1
            @test thisind(s, 4) == 4
            @test thisind(s, 5) == 4
            @test thisind(s, 6) == 6
            @test thisind(s, 15) == 15
            @test thisind(s, 16) == 15
            @test thisind(s, 17) == 17
            @test_throws BoundsError thisind(s, 18)
            @test_throws BoundsError thisind(s, 19)
        end
    end

    let strs = Any["", s"", SubString("123", 2, 1), SubString(s"123", 2, 1)]
        for s in strs
            @test_throws BoundsError thisind(s, -1)
            @test thisind(s, 0) == 0
            @test thisind(s, 1) == 1
            @test_throws BoundsError thisind(s, 2)
        end
    end
end

@testset "prevind and nextind" begin
    for s in Any["∀α>β:α+1>β", GenericString("∀α>β:α+1>β")]
        @test_throws BoundsError prevind(s, 0)
        @test_throws BoundsError prevind(s, 0, 0)
        @test_throws BoundsError prevind(s, 0, 1)
        @test prevind(s, 1) == 0
        @test prevind(s, Int8(1), Int8(1)) == 0
        @test prevind(s, 1, 1) == 0
        @test prevind(s, 1, 0) == 1
        @test prevind(s, 2) == 1
        @test prevind(s, 2, 1) == 1
        @test prevind(s, 4) == 1
        @test prevind(s, 4, 1) == 1
        @test prevind(s, 5) == 4
        @test prevind(s, 5, 1) == 4
        @test prevind(s, 5, 2) == 1
        @test prevind(s, 5, 3) == 0
        @test prevind(s, 15) == 14
        @test prevind(s, 15, 1) == 14
        @test prevind(s, 15, 2) == 13
        @test prevind(s, 15, 3) == 12
        @test prevind(s, 15, 4) == 10
        @test prevind(s, 15, 10) == 0
        @test prevind(s, 15, 9) == 1
        @test prevind(s, 16) == 15
        @test prevind(s, 16, 1) == 15
        @test prevind(s, 16, 2) == 14
        @test prevind(s, 17) == 15
        @test prevind(s, 17, 1) == 15
        @test prevind(s, 17, 2) == 14
        @test_throws BoundsError prevind(s, 18)
        @test_throws BoundsError prevind(s, 18, 0)
        @test_throws BoundsError prevind(s, 18, 1)

        @test_throws BoundsError nextind(s, -1)
        @test_throws BoundsError nextind(s, -1, 0)
        @test_throws BoundsError nextind(s, -1, 1)
        @test nextind(s, 0, 2) == 4
        @test nextind(s, Int8(0), Int8(2)) == 4
        @test nextind(s, 0, 20) == 26
        @test nextind(s, 0, 10) == 15
        @test nextind(s, 1) == 4
        @test nextind(s, Int8(1)) == 4
        @test nextind(s, 1, 1) == 4
        @test nextind(s, 1, 2) == 6
        @test nextind(s, 1, 9) == 15
        @test nextind(s, 1, 10) == 17
        @test nextind(s, 2) == 4
        @test nextind(s, 2, 1) == 4
        @test nextind(s, 3) == 4
        @test nextind(s, 3, 1) == 4
        @test nextind(s, 4) == 6
        @test nextind(s, 4, 1) == 6
        @test nextind(s, 14) == 15
        @test nextind(s, 14, 1) == 15
        @test nextind(s, 15) == 17
        @test nextind(s, 15, 1) == 17
        @test nextind(s, 15, 2) == 18
        @test nextind(s, 16) == 17
        @test nextind(s, 16, 1) == 17
        @test nextind(s, 16, 2) == 18
        @test nextind(s, 16, 3) == 19
        @test_throws BoundsError nextind(s, 17)
        @test_throws BoundsError nextind(s, 17, 0)
        @test_throws BoundsError nextind(s, 17, 1)

        for x in 0:ncodeunits(s)+1
            n = p = x
            for j in 1:40
                if 1 ≤ p
                    p = prevind(s, p)
                    @test prevind(s, x, j) == p
                end
                if n ≤ ncodeunits(s)
                    n = nextind(s, n)
                    @test nextind(s, x, j) == n
                end
            end
        end
    end
end

@testset "first and last" begin
    s = "∀ϵ≠0: ϵ²>0"
    @test_throws ArgumentError first(s, -1)
    @test first(s, 0) == ""
    @test first(s, 1) == "∀"
    @test first(s, 2) == "∀ϵ"
    @test first(s, 3) == "∀ϵ≠"
    @test first(s, 4) == "∀ϵ≠0"
    @test first(s, length(s)) == s
    @test first(s, length(s)+1) == s
    @test_throws ArgumentError last(s, -1)
    @test last(s, 0) == ""
    @test last(s, 1) == "0"
    @test last(s, 2) == ">0"
    @test last(s, 3) == "²>0"
    @test last(s, 4) == "ϵ²>0"
    @test last(s, length(s)) == s
    @test last(s, length(s)+1) == s
end

@testset "invalid code point" begin
    s = String([0x61, 0xba, 0x41])
    @test !isvalid(s)
    @test s[2] == reinterpret(Char, UInt32(0xba) << 24)
end

@testset "ncodeunits" begin
    for (s, n) in [""     => 0, "a"   => 1, "abc"  => 3,
                   "α"    => 2, "abγ" => 4, "∀"    => 3,
                   "∀x∃y" => 8, "🍕"  => 4, "🍕∀" => 7]
        @test ncodeunits(s) == n
        @test ncodeunits(GenericString(s)) == n
    end
end

@testset "0-step nextind and prevind" begin
    for T in [String, SubString, Base.SubstitutionString, GenericString]
        e = convert(T, "")
        @test nextind(e, 0, 0) == 0
        @test_throws BoundsError nextind(e, 1, 0)
        @test_throws BoundsError prevind(e, 0, 0)
        @test prevind(e, 1, 0) == 1

        s = convert(T, "∀x∃")
        @test nextind(s, 0, 0) == 0
        @test nextind(s, 1, 0) == 1
        @test_throws StringIndexError nextind(s, 2, 0)
        @test_throws StringIndexError nextind(s, 3, 0)
        @test nextind(s, 4, 0) == 4
        @test nextind(s, 5, 0) == 5
        @test_throws StringIndexError nextind(s, 6, 0)
        @test_throws StringIndexError nextind(s, 7, 0)
        @test_throws BoundsError nextind(s, 8, 0)

        @test_throws BoundsError prevind(s, 0, 0)
        @test prevind(s, 1, 0) == 1
        @test_throws StringIndexError prevind(s, 2, 0)
        @test_throws StringIndexError prevind(s, 3, 0)
        @test prevind(s, 4, 0) == 4
        @test prevind(s, 5, 0) == 5
        @test_throws StringIndexError prevind(s, 6, 0)
        @test_throws StringIndexError prevind(s, 7, 0)
        @test prevind(s, 8, 0) == 8
    end
end

@test unsafe_wrap(Vector{UInt8},"\xcc\xdd\xee\xff\x80") == [0xcc,0xdd,0xee,0xff,0x80]

@test iterate("a", 1)[2] == 2
@test nextind("a", 1) == 2
@test iterate("az", 1)[2] == 2
@test nextind("az", 1) == 2
@test iterate("a\xb1", 1)[2] == 2
@test nextind("a\xb1", 1) == 2
@test iterate("a\xb1z", 1)[2] == 2
@test nextind("a\xb1z", 1) == 2
@test iterate("a\xb1\x83", 1)[2] == 2
@test nextind("a\xb1\x83", 1) == 2
@test iterate("a\xb1\x83\x84", 1)[2] == 2
@test nextind("a\xb1\x83\x84", 1) == 2
@test iterate("a\xb1\x83\x84z", 1)[2] == 2
@test nextind("a\xb1\x83\x84z", 1) == 2

@test iterate("\x81", 1)[2] == 2
@test nextind("\x81", 1) == 2
@test iterate("\x81z", 1)[2] == 2
@test nextind("\x81z", 1) == 2
@test iterate("\x81\xb1", 1)[2] == 2
@test nextind("\x81\xb1", 1) == 2
@test iterate("\x81\xb1z", 1)[2] == 2
@test nextind("\x81\xb1z", 1) == 2
@test iterate("\x81\xb1\x83", 1)[2] == 2
@test nextind("\x81\xb1\x83", 1) == 2
@test iterate("\x81\xb1\x83\x84", 1)[2] == 2
@test nextind("\x81\xb1\x83\x84", 1) == 2
@test iterate("\x81\xb1\x83\x84z", 1)[2] == 2
@test nextind("\x81\xb1\x83\x84z", 1) == 2

@test iterate("\xce", 1)[2] == 2
@test nextind("\xce", 1) == 2
@test iterate("\xcez", 1)[2] == 2
@test nextind("\xcez", 1) == 2
@test iterate("\xce\xb1", 1)[2] == 3
@test nextind("\xce\xb1", 1) == 3
@test iterate("\xce\xb1z", 1)[2] == 3
@test nextind("\xce\xb1z", 1) == 3
@test iterate("\xce\xb1\x83", 1)[2] == 3
@test nextind("\xce\xb1\x83", 1) == 3
@test iterate("\xce\xb1\x83\x84", 1)[2] == 3
@test nextind("\xce\xb1\x83\x84", 1) == 3
@test iterate("\xce\xb1\x83\x84z", 1)[2] == 3
@test nextind("\xce\xb1\x83\x84z", 1) == 3

@test iterate("\xe2", 1)[2] == 2
@test nextind("\xe2", 1) == 2
@test iterate("\xe2z", 1)[2] == 2
@test nextind("\xe2z", 1) == 2
@test iterate("\xe2\x88", 1)[2] == 3
@test nextind("\xe2\x88", 1) == 3
@test iterate("\xe2\x88z", 1)[2] == 3
@test nextind("\xe2\x88z", 1) == 3
@test iterate("\xe2\x88\x83", 1)[2] == 4
@test nextind("\xe2\x88\x83", 1) == 4
@test iterate("\xe2\x88\x83z", 1)[2] == 4
@test nextind("\xe2\x88\x83z", 1) == 4
@test iterate("\xe2\x88\x83\x84", 1)[2] == 4
@test nextind("\xe2\x88\x83\x84", 1) == 4
@test iterate("\xe2\x88\x83\x84z", 1)[2] == 4
@test nextind("\xe2\x88\x83\x84z", 1) == 4

@test iterate("\xf0", 1)[2] == 2
@test nextind("\xf0", 1) == 2
@test iterate("\xf0z", 1)[2] == 2
@test nextind("\xf0z", 1) == 2
@test iterate("\xf0\x9f", 1)[2] == 3
@test nextind("\xf0\x9f", 1) == 3
@test iterate("\xf0\x9fz", 1)[2] == 3
@test nextind("\xf0\x9fz", 1) == 3
@test iterate("\xf0\x9f\x98", 1)[2] == 4
@test nextind("\xf0\x9f\x98", 1) == 4
@test iterate("\xf0\x9f\x98z", 1)[2] == 4
@test nextind("\xf0\x9f\x98z", 1) == 4
@test iterate("\xf0\x9f\x98\x84", 1)[2] == 5
@test nextind("\xf0\x9f\x98\x84", 1) == 5
@test iterate("\xf0\x9f\x98\x84z", 1)[2] == 5
@test nextind("\xf0\x9f\x98\x84z", 1) == 5

@test iterate("\xf8", 1)[2] == 2
@test nextind("\xf8", 1) == 2
@test iterate("\xf8z", 1)[2] == 2
@test nextind("\xf8z", 1) == 2
@test iterate("\xf8\x9f", 1)[2] == 2
@test nextind("\xf8\x9f", 1) == 2
@test iterate("\xf8\x9fz", 1)[2] == 2
@test nextind("\xf8\x9fz", 1) == 2
@test iterate("\xf8\x9f\x98", 1)[2] == 2
@test nextind("\xf8\x9f\x98", 1) == 2
@test iterate("\xf8\x9f\x98z", 1)[2] == 2
@test nextind("\xf8\x9f\x98z", 1) == 2
@test iterate("\xf8\x9f\x98\x84", 1)[2] == 2
@test nextind("\xf8\x9f\x98\x84", 1) == 2
@test iterate("\xf8\x9f\x98\x84z", 1)[2] == 2
@test nextind("\xf8\x9f\x98\x84z", 1) == 2

# codeunit vectors

let s = "∀x∃y", u = codeunits(s)
    @test u isa Base.CodeUnits{UInt8,String}
    @test length(u) == ncodeunits(s) == 8
    @test sizeof(u) == sizeof(s)
    @test eltype(u) === UInt8
    @test size(u) == (length(u),)
    @test strides(u) == (1,)
    @test u[1] == 0xe2
    @test u[2] == 0x88
    @test u[8] == 0x79
    @test_throws ErrorException (u[1] = 0x00)
    @test collect(u) == b"∀x∃y"
    @test Base.elsize(u) == Base.elsize(typeof(u)) == 1
end

# issue #24388
let v = unsafe_wrap(Vector{UInt8}, "abc")
    s = String(v)
    @test_throws BoundsError v[1]
    push!(v, UInt8('x'))
    @test s == "abc"
    s = "abc"
    v = Vector{UInt8}(s)
    v[1] = 0x40
    @test s == "abc"
end

# PR #25535
let v = [0x40,0x41,0x42]
    @test String(view(v, 2:3)) == "AB"
end

# make sure length for identical String and AbstractString return the same value, PR #25533
let rng = MersenneTwister(1), strs = ["∀εa∀aε"*String(rand(rng, UInt8, 100))*"∀εa∀aε",
                                   String(rand(rng, UInt8, 200))]
    for s in strs, i in 1:ncodeunits(s)+1, j in 0:ncodeunits(s)
            @test length(s,i,j) == length(GenericString(s),i,j)
    end
    for i in 0:10, j in 1:100,
        s in [randstring(rng, i), randstring(rng, "∀∃α1", i), String(rand(rng, UInt8, i))]
        @test length(s) == length(GenericString(s))
    end
end

# conversion of SubString to the same type, issue #25525
let x = SubString("ab", 1, 1)
    y = convert(SubString{String}, x)
    @test y === x
    chop("ab") === chop.(["ab"])[1]
end

@testset "show StringIndexError" begin
    str = "abcdefghκijklmno"
    e = StringIndexError(str, 10)
    @test sprint(showerror, e) == "StringIndexError: invalid index [10], valid nearby indices [9]=>'κ', [11]=>'i'"
    str = "κ"
    e = StringIndexError(str, 2)
    @test sprint(showerror, e) == "StringIndexError: invalid index [2], valid nearby index [1]=>'κ'"
end

@testset "summary" begin
    @test sprint(summary, "foα") == "4-codeunit String"
    @test sprint(summary, SubString("foα", 2)) == "3-codeunit SubString{String}"
    @test sprint(summary, "") == "empty String"
end<|MERGE_RESOLUTION|>--- conflicted
+++ resolved
@@ -7,8 +7,6 @@
     @test String(v) == "abc!" && isempty(v)
     @test String("abc!") == "abc!"
     @test String(0x61:0x63) == "abc"
-<<<<<<< HEAD
-=======
 
     # Check that resizing empty source vector does not corrupt string
     b = IOBuffer()
@@ -20,7 +18,6 @@
     @test s == "ab"
     resize!(x, 1)
     @test s == "ab"
->>>>>>> 961ec0d4
 
     @test isempty(string())
     @test !isempty("abc")
