# This file is a part of Julia. License is MIT: https://julialang.org/license

using Random

@testset "constructors" begin
    v = [0x61,0x62,0x63,0x21]
    @test String(v) == "abc!" && isempty(v)
    @test String("abc!") == "abc!"
    @test String(0x61:0x63) == "abc"

    # Check that resizing empty source vector does not corrupt string
    b = IOBuffer()
    write(b, "ab")
    x = take!(b)
    s = String(x)
    resize!(x, 0)
    empty!(x) # Another method which must be tested
    @test s == "ab"
    resize!(x, 1)
    @test s == "ab"

    @test isempty(string())
    @test eltype(GenericString) == Char
    @test firstindex("abc") == 1
    @test cmp("ab","abc") == -1
    @test typemin(String) === ""
    @test typemin("abc") === ""
    @test "abc" === "abc"
    @test "ab"  !== "abc"
    @test string("ab", 'c') === "abc"
    @test string() === ""
    codegen_egal_of_strings(x, y) = (x===y, x!==y)
    @test codegen_egal_of_strings(string("ab", 'c'), "abc") === (true, false)
    let strs = ["", "a", "a b c", "до свидания"]
        for x in strs, y in strs
            @test (x === y) == (objectid(x) == objectid(y))
        end
    end
end

@testset "{starts,ends}with" begin
    @test startswith("abcd", 'a')
    @test startswith("abcd", "a")
    @test startswith("abcd", "ab")
    @test !startswith("ab", "abcd")
    @test !startswith("abcd", "bc")
    @test endswith("abcd", 'd')
    @test endswith("abcd", "d")
    @test endswith("abcd", "cd")
    @test !endswith("abcd", "dc")
    @test !endswith("cd", "abcd")
    @test startswith("ab\0cd", "ab\0c")
    @test !startswith("ab\0cd", "ab\0d")
end

@test filter(x -> x ∈ ['f', 'o'], "foobar") == "foo"

@testset "string iteration, and issue #1454" begin
    str = "é"
    str_a = vcat(str...)
    @test length(str_a)==1
    @test str_a[1] == str[1]

    str = "s\u2200"
    @test str[1:end] == str
end

@testset "sizeof" begin
    @test sizeof("abc") == 3
    @test sizeof("\u2222") == 3
end

# issue #3597
@test string(GenericString("Test")[1:1], "X") == "TX"

@testset "parsing Int types" begin
    let b, n
    for T = (UInt8,Int8,UInt16,Int16,UInt32,Int32,UInt64,Int64,UInt128,Int128,BigInt),
            b = 2:62,
            _ = 1:10
        n = (T != BigInt) ? rand(T) : BigInt(rand(Int128))
        @test parse(T, string(n, base = b),  base = b) == n
    end
    end
end

@testset "issue #6027 - make symbol with invalid char" begin
    sym = Symbol(Char(0xdcdb))
    @test string(sym) == string(Char(0xdcdb))
    @test String(sym) == string(Char(0xdcdb))
    @test Meta.lower(Main, sym) === sym
    res = string(Meta.parse(string(Char(0xdcdb)," = 1"),1,raise=false)[1])
    @test res == """\$(Expr(:error, "invalid character \\\"\\udcdb\\\"\"))"""
end

@testset "Symbol and gensym" begin
    @test Symbol("asdf") === :asdf
    @test Symbol(:abc,"def",'g',"hi",0) === :abcdefghi0
    @test :a < :b
    @test startswith(string(gensym("asdf")),"##asdf#")
    @test gensym("asdf") != gensym("asdf")
    @test gensym() != gensym()
    @test startswith(string(gensym()),"##")
    @test_throws ArgumentError Symbol("ab\0")
    @test_throws ArgumentError gensym("ab\0")
end
@testset "issue #6949" begin
    f = IOBuffer()
    x = split("1 2 3")
    local nb = 0
    for c in x
        nb += write(f, c)
    end
    @test nb == 3
    @test String(take!(f)) == "123"
end

@testset "issue #7248" begin
    @test_throws BoundsError length("hello", 1, -1)
    @test_throws BoundsError prevind("hello", 0, 1)
    @test_throws BoundsError length("hellø", 1, -1)
    @test_throws BoundsError prevind("hellø", 0, 1)
    @test_throws BoundsError length("hello", 1, 10)
    @test nextind("hello", 0, 10) == 10
    @test_throws BoundsError length("hellø", 1, 10) == 9
    @test nextind("hellø", 0, 10) == 11
    @test_throws BoundsError checkbounds("hello", 0)
    @test_throws BoundsError checkbounds("hello", 6)
    @test_throws BoundsError checkbounds("hello", 0:3)
    @test_throws BoundsError checkbounds("hello", 4:6)
    @test_throws BoundsError checkbounds("hello", [0:3;])
    @test_throws BoundsError checkbounds("hello", [4:6;])
    @test checkbounds("hello", 1) === nothing
    @test checkbounds("hello", 5) === nothing
    @test checkbounds("hello", 1:3) === nothing
    @test checkbounds("hello", 3:5) === nothing
    @test checkbounds("hello", [1:3;]) === nothing
    @test checkbounds("hello", [3:5;]) === nothing
    @test checkbounds(Bool, "hello", 0) === false
    @test checkbounds(Bool, "hello", 1) === true
    @test checkbounds(Bool, "hello", 5) === true
    @test checkbounds(Bool, "hello", 6) === false
    @test checkbounds(Bool, "hello", 0:5) === false
    @test checkbounds(Bool, "hello", 1:6) === false
    @test checkbounds(Bool, "hello", 1:5) === true
    @test checkbounds(Bool, "hello", [0:5;]) === false
    @test checkbounds(Bool, "hello", [1:6;]) === false
    @test checkbounds(Bool, "hello", [1:5;]) === true
end

@testset "issue #15624 (indexing with out of bounds empty range)" begin
    @test ""[10:9] == ""
    @test "hello"[10:9] == ""
    @test "hellø"[10:9] == ""
    @test SubString("hello", 1, 5)[10:9] == ""
    @test SubString("hello", 1, 0)[10:9] == ""
    @test SubString("hellø", 1, 5)[10:9] == ""
    @test SubString("hellø", 1, 0)[10:9] == ""
    @test SubString("", 1, 0)[10:9] == ""
    @test_throws BoundsError SubString("", 1, 6)
    @test_throws BoundsError SubString("", 1, 1)
end

@testset "issue #22500 (using `get()` to index strings with default returns)" begin
    utf8_str = "我很喜欢Julia"

    # Test that we can index in at valid locations
    @test get(utf8_str, 1, 'X') == '我'
    @test get(utf8_str, 13, 'X') == 'J'

    # Test that obviously incorrect locations return the default
    @test get(utf8_str, -1, 'X') == 'X'
    @test get(utf8_str, 1000, 'X') == 'X'

    # Test that indexing into the middle of a character throws
    @test_throws StringIndexError get(utf8_str, 2, 'X')
end

#=
# issue #7764
let
    srep = repeat("Σβ",2)
    s="Σβ"
    ss=SubString(s,1,lastindex(s))

    @test repeat(ss,2) == "ΣβΣβ"

    @test lastindex(srep) == 7

    @test next(srep, 3) == ('β',5)
    @test next(srep, 7) == ('β',9)

    @test srep[7] == 'β'
    @test_throws BoundsError srep[8]
end
=#

# This caused JuliaLang/JSON.jl#82
@test first('\x00':'\x7f') === '\x00'
@test last('\x00':'\x7f') === '\x7f'

# make sure substrings do not accept code unit if it is not start of codepoint
let s = "x\u0302"
    @test s[1:2] == s
    @test_throws BoundsError s[0:3]
    @test_throws BoundsError s[1:4]
    @test_throws StringIndexError s[1:3]
end

@testset "issue #9781" begin
    # parse(Float64, SubString) wasn't tolerant of trailing whitespace, which was different
    # to "normal" strings. This also checks we aren't being too tolerant and allowing
    # any arbitrary trailing characters.
    @test parse(Float64,"1\n") == 1.0
    @test [parse(Float64,x) for x in split("0,1\n",",")][2] == 1.0
    @test_throws ArgumentError parse(Float64,split("0,1 X\n",",")[2])
    @test parse(Float32,"1\n") == 1.0
    @test [parse(Float32,x) for x in split("0,1\n",",")][2] == 1.0
    @test_throws ArgumentError parse(Float32,split("0,1 X\n",",")[2])
end
# test AbstractString functions at beginning of string.jl
struct tstStringType <: AbstractString
    data::Array{UInt8,1}
end
@testset "AbstractString functions" begin
    tstr = tstStringType(unsafe_wrap(Vector{UInt8},"12"))
    @test_throws MethodError ncodeunits(tstr)
    @test_throws MethodError codeunit(tstr)
    @test_throws MethodError codeunit(tstr, 1)
    @test_throws MethodError codeunit(tstr, true)
    @test_throws MethodError isvalid(tstr, 1)
    @test_throws MethodError isvalid(tstr, true)
    @test_throws MethodError next(tstr, 1)
    @test_throws MethodError next(tstr, true)
    @test_throws MethodError lastindex(tstr)

    gstr = GenericString("12")
    @test string(gstr) isa GenericString

    @test Array{UInt8}(gstr) == [49, 50]
    @test Array{Char,1}(gstr) == ['1', '2']

    @test gstr[1] == '1'
    @test gstr[1:1] == "1"
    @test gstr[[1]] == "1"

    @test s"∀∃"[big(1)] == '∀'
    @test_throws StringIndexError GenericString("∀∃")[Int8(2)]
    @test_throws BoundsError GenericString("∀∃")[UInt16(10)]

    @test first(eachindex("foobar")) === 1
    @test first(eachindex("")) === 1
    @test last(eachindex("foobar")) === lastindex("foobar")
    @test done(eachindex("foobar"),7)
    @test Int == eltype(Base.EachStringIndex) ==
                 eltype(Base.EachStringIndex{String}) ==
                 eltype(Base.EachStringIndex{GenericString}) ==
                 eltype(eachindex("foobar")) == eltype(eachindex(gstr))
    @test map(uppercase, "foó") == "FOÓ"
    @test nextind("fóobar", 0, 3) == 4

    @test Symbol(gstr) == Symbol("12")

    @test sizeof(gstr) == 2
    @test ncodeunits(gstr) == 2
    @test length(gstr) == 2
    @test length(GenericString("")) == 0

    @test nextind(1:1, 1) == 2
    @test nextind([1], 1) == 2

    @test length(gstr, 1, 2) == 2

    # no string promotion
    let svec = [s"12", GenericString("12"), SubString("123", 1, 2)]
        @test all(x -> x == "12", svec)
        @test svec isa Vector{AbstractString}
    end
end

@testset "issue #10307" begin
    @test typeof(map(x -> parse(Int16, x), AbstractString[])) == Vector{Int16}

    for T in [Int8, UInt8, Int16, UInt16, Int32, UInt32, Int64, UInt64, Int128, UInt128]
        for i in [typemax(T), typemin(T)]
            s = "$i"
            @test tryparse(T, s) == i
        end
    end

    for T in [Int8, Int16, Int32, Int64, Int128]
        for i in [typemax(T), typemin(T)]
            f = "$(i)0"
            @test tryparse(T, f) === nothing
        end
    end
end

@testset "issue #11142" begin
    s = "abcdefghij"
    sp = pointer(s)
    @test unsafe_string(sp) == s
    @test unsafe_string(sp,5) == "abcde"
    @test typeof(unsafe_string(sp)) == String
    s = "abcde\uff\u2000\U1f596"
    sp = pointer(s)
    @test unsafe_string(sp) == s
    @test unsafe_string(sp,5) == "abcde"
    @test typeof(unsafe_string(sp)) == String

    @test tryparse(BigInt, "1234567890") == BigInt(1234567890)
    @test tryparse(BigInt, "1234567890-") === nothing

    @test tryparse(Float64, "64") == 64.0
    @test tryparse(Float64, "64o") === nothing
    @test tryparse(Float32, "32") == 32.0f0
    @test tryparse(Float32, "32o") === nothing
end

import Unicode

@testset "issue #10994: handle embedded NUL chars for string parsing" begin
    for T in [BigInt, Int8, UInt8, Int16, UInt16, Int32, UInt32, Int64, UInt64, Int128, UInt128]
        @test_throws ArgumentError parse(T, "1\0")
    end
    for T in [BigInt, Int8, UInt8, Int16, UInt16, Int32, UInt32, Int64, UInt64, Int128, UInt128, Float64, Float32]
        @test tryparse(T, "1\0") === nothing
    end
    let s = Unicode.normalize("tést",:NFKC)
        @test unsafe_string(Base.unsafe_convert(Cstring, Base.cconvert(Cstring, s))) == s
        @test unsafe_string(Base.unsafe_convert(Cstring, Symbol(s))) == s
    end
    @test_throws ArgumentError Base.unsafe_convert(Cstring, Base.cconvert(Cstring, "ba\0d"))

    cstrdup(s) = @static Sys.iswindows() ? ccall(:_strdup, Cstring, (Cstring,), s) : ccall(:strdup, Cstring, (Cstring,), s)
    let p = cstrdup("hello")
        @test unsafe_string(p) == "hello"
        Libc.free(p)
    end
end

@testset "iteration" begin
    @test [c for c in "ḟøøƀäṙ"] == ['ḟ', 'ø', 'ø', 'ƀ', 'ä', 'ṙ']
    @test [i for i in eachindex("ḟøøƀäṙ")] == [1, 4, 6, 8, 10, 12]
    @test [x for x in enumerate("ḟøøƀäṙ")] == [(1, 'ḟ'), (2, 'ø'), (3, 'ø'), (4, 'ƀ'), (5, 'ä'), (6, 'ṙ')]
end
@testset "isvalid edge conditions" begin
    for (val, pass) in (
            (0, true), (0xd7ff, true),
            (0xd800, false), (0xdfff, false),
            (0xe000, true), (0xffff, true),
            (0x10000, true), (0x10ffff, true),
            (0x110000, false)
        )
        @test isvalid(Char, val) == pass
    end
    for (val, pass) in (
            ("\x00", true),
            ("\x7f", true),
            ("\x80", false),
            ("\xbf", false),
            ("\xc0", false),
            ("\xff", false),
            ("\xc0\x80", false),
            ("\xc1\x80", false),
            ("\xc2\x80", true),
            ("\xc2\xc0", false),
            ("\xed\x9f\xbf", true),
            ("\xed\xa0\x80", false),
            ("\xed\xbf\xbf", false),
            ("\xee\x80\x80", true),
            ("\xef\xbf\xbf", true),
            ("\xf0\x90\x80\x80", true),
            ("\xf4\x8f\xbf\xbf", true),
            ("\xf4\x90\x80\x80", false),
            ("\xf5\x80\x80\x80", false),
            ("\ud800\udc00", false),
            ("\udbff\udfff", false),
            ("\ud800\u0100", false),
            ("\udc00\u0100", false),
            ("\udc00\ud800", false),
        )
        @test isvalid(String, val) == pass == isvalid(String(val))
        @test isvalid(val[1]) == pass
    end

    # Issue #11203
    @test isvalid(String, UInt8[]) == true == isvalid("")

    # Check UTF-8 characters
    # Check ASCII range (true),
    # then single continuation bytes and lead bytes with no following continuation bytes (false)
    for (rng,flg) in ((0:0x7f, true), (0x80:0xff, false))
        for byt in rng
            @test isvalid(String, UInt8[byt]) == flg
        end
    end
    # Check overlong lead bytes for 2-character sequences (false)
    for byt = 0xc0:0xc1
        @test isvalid(String, UInt8[byt,0x80]) == false
    end
    # Check valid lead-in to two-byte sequences (true)
    for byt = 0xc2:0xdf
        for (rng,flg) in ((0x00:0x7f, false), (0x80:0xbf, true), (0xc0:0xff, false))
            for cont in rng
                @test isvalid(String, UInt8[byt, cont]) == flg
            end
        end
    end
    # Check three-byte sequences
    for r1 in (0xe0:0xec, 0xee:0xef)
        for byt = r1
            # Check for short sequence
            @test isvalid(String, UInt8[byt]) == false
            for (rng,flg) in ((0x00:0x7f, false), (0x80:0xbf, true), (0xc0:0xff, false))
                for cont in rng
                    @test isvalid(String, UInt8[byt, cont]) == false
                    @test isvalid(String, UInt8[byt, cont, 0x80]) == flg
                end
            end
        end
    end
    # Check hangul characters (0xd000-0xd7ff) hangul
    # Check for short sequence, or start of surrogate pair
    for (rng,flg) in ((0x00:0x7f, false), (0x80:0x9f, true), (0xa0:0xff, false))
        for cont in rng
            @test isvalid(String, UInt8[0xed, cont]) == false
            @test isvalid(String, UInt8[0xed, cont, 0x80]) == flg
        end
    end
    # Check valid four-byte sequences
    for byt = 0xf0:0xf4
        if (byt == 0xf0)
            r0 = ((0x00:0x8f, false), (0x90:0xbf, true), (0xc0:0xff, false))
        elseif byt == 0xf4
            r0 = ((0x00:0x7f, false), (0x80:0x8f, true), (0x90:0xff, false))
        else
            r0 = ((0x00:0x7f, false), (0x80:0xbf, true), (0xc0:0xff, false))
        end
        for (rng,flg) in r0
            for cont in rng
                @test isvalid(String, UInt8[byt, cont]) == false
                @test isvalid(String, UInt8[byt, cont, 0x80]) == false
                @test isvalid(String, UInt8[byt, cont, 0x80, 0x80]) == flg
            end
        end
    end
    # Check five-byte sequences, should be invalid
    for byt = 0xf8:0xfb
        @test isvalid(String, UInt8[byt, 0x80, 0x80, 0x80, 0x80]) == false
    end
    # Check six-byte sequences, should be invalid
    for byt = 0xfc:0xfd
        @test isvalid(String, UInt8[byt, 0x80, 0x80, 0x80, 0x80, 0x80]) == false
    end
    # Check seven-byte sequences, should be invalid
    @test isvalid(String, UInt8[0xfe, 0x80, 0x80, 0x80, 0x80, 0x80]) == false
<<<<<<< HEAD
    # issue 24214, Check valid SubString
    @test isvalid(SubString("teststring",1,5)) == true
    @test isvalid(SubString(String(UInt8[0xfe, 0x80, 0x80, 0x80, 0x80, 0x80]), 1,2)) == false
=======

    # invalid Chars
    @test  isvalid('a')
    @test  isvalid('柒')
    @test !isvalid("\xff"[1])
    @test !isvalid("\xc0\x80"[1])
    @test !isvalid("\xf0\x80\x80\x80"[1])
    @test !isvalid('\ud800')
    @test  isvalid('\ud7ff')
    @test !isvalid('\udfff')
    @test  isvalid('\ue000')
>>>>>>> 14297447
end

@testset "NULL pointers are handled consistently by String" begin
    @test_throws ArgumentError unsafe_string(Ptr{UInt8}(0))
    @test_throws ArgumentError unsafe_string(Ptr{UInt8}(0), 10)
end
@testset "ascii for ASCII strings and non-ASCII strings" begin
    @test ascii("Hello, world") == "Hello, world"
    @test typeof(ascii("Hello, world")) == String
    @test ascii(GenericString("Hello, world")) == "Hello, world"
    @test typeof(ascii(GenericString("Hello, world"))) == String
    @test_throws ArgumentError ascii("Hello, ∀")
    @test_throws ArgumentError ascii(GenericString("Hello, ∀"))
end
@testset "issue #17271: lastindex() doesn't throw an error even with invalid strings" begin
    @test lastindex("\x90") == 1
    @test lastindex("\xce") == 1
end
# issue #17624, missing getindex method for String
@test "abc"[:] == "abc"

@testset "issue #18280: next/nextind must return past String's underlying data" begin
    for s in ("Hello", "Σ", "こんにちは", "😊😁")
        local s
        @test next(s, lastindex(s))[2] > sizeof(s)
        @test nextind(s, lastindex(s)) > sizeof(s)
    end
end
# Test cmp with AbstractStrings that don't index the same as UTF-8, which would include
# (LegacyString.)UTF16String and (LegacyString.)UTF32String, among others.

mutable struct CharStr <: AbstractString
    chars::Vector{Char}
    CharStr(x) = new(collect(x))
end
Base.start(x::CharStr) = start(x.chars)
Base.next(x::CharStr, i::Int) = next(x.chars, i)
Base.done(x::CharStr, i::Int) = done(x.chars, i)
Base.lastindex(x::CharStr) = lastindex(x.chars)
@testset "cmp without UTF-8 indexing" begin
    # Simple case, with just ANSI Latin 1 characters
    @test "áB" != CharStr("áá") # returns false with bug
    @test cmp("áB", CharStr("áá")) == -1 # returns 0 with bug

    # Case with Unicode characters
    @test cmp("\U1f596\U1f596", CharStr("\U1f596")) == 1   # Gives BoundsError with bug
    @test cmp(CharStr("\U1f596"), "\U1f596\U1f596") == -1
end

@testset "repeat" begin
    @inferred repeat(GenericString("x"), 1)
    @test repeat("xx",3) == repeat("x",6) == repeat('x',6) == repeat(GenericString("x"), 6) == "xxxxxx"
    @test repeat("αα",3) == repeat("α",6) == repeat('α',6) == repeat(GenericString("α"), 6) == "αααααα"
    @test repeat("x",1) == repeat('x',1) == "x"^1 == 'x'^1 == GenericString("x")^1 == "x"
    @test repeat("x",0) == repeat('x',0) == "x"^0 == 'x'^0 == GenericString("x")^0 == ""

    for S in ["xxx", "ååå", "∀∀∀", "🍕🍕🍕"]
        c = S[1]
        s = string(c)
        @test_throws ArgumentError repeat(c, -1)
        @test_throws ArgumentError repeat(s, -1)
        @test_throws ArgumentError repeat(S, -1)
        @test repeat(c, 0) == ""
        @test repeat(s, 0) == ""
        @test repeat(S, 0) == ""
        @test repeat(c, 1) == s
        @test repeat(s, 1) == s
        @test repeat(S, 1) == S
        @test repeat(c, 3) == S
        @test repeat(s, 3) == S
        @test repeat(S, 3) == S*S*S
    end
end
@testset "issue #12495: check that logical indexing attempt raises ArgumentError" begin
    @test_throws ArgumentError "abc"[[true, false, true]]
    @test_throws ArgumentError "abc"[BitArray([true, false, true])]
end

@testset "concatenation" begin
    @test "ab" * "cd" == "abcd"
    @test 'a' * "bc" == "abc"
    @test "ab" * 'c' == "abc"
    @test 'a' * 'b' == "ab"
    @test 'a' * "b" * 'c' == "abc"
    @test "a" * 'b' * 'c' == "abc"
end

@testset "unrecognized escapes in string/char literals" begin
    @test_throws Meta.ParseError Meta.parse("\"\\.\"")
    @test_throws Meta.ParseError Meta.parse("\'\\.\'")
end

@testset "thisind" begin
    let strs = Any["∀α>β:α+1>β", s"∀α>β:α+1>β",
                   SubString("123∀α>β:α+1>β123", 4, 18),
                   SubString(s"123∀α>β:α+1>β123", 4, 18)]
        for s in strs
            @test_throws BoundsError thisind(s, -2)
            @test_throws BoundsError thisind(s, -1)
            @test thisind(s, 0) == 0
            @test thisind(s, 1) == 1
            @test thisind(s, 2) == 1
            @test thisind(s, 3) == 1
            @test thisind(s, 4) == 4
            @test thisind(s, 5) == 4
            @test thisind(s, 6) == 6
            @test thisind(s, 15) == 15
            @test thisind(s, 16) == 15
            @test thisind(s, 17) == 17
            @test_throws BoundsError thisind(s, 18)
            @test_throws BoundsError thisind(s, 19)
        end
    end

    let strs = Any["", s"", SubString("123", 2, 1), SubString(s"123", 2, 1)]
        for s in strs
            @test_throws BoundsError thisind(s, -1)
            @test thisind(s, 0) == 0
            @test thisind(s, 1) == 1
            @test_throws BoundsError thisind(s, 2)
        end
    end
end

@testset "prevind and nextind" begin
    for s in Any["∀α>β:α+1>β", GenericString("∀α>β:α+1>β")]
        @test_throws BoundsError prevind(s, 0)
        @test_throws BoundsError prevind(s, 0, 0)
        @test_throws BoundsError prevind(s, 0, 1)
        @test prevind(s, 1) == 0
        @test prevind(s, 1, 1) == 0
        @test prevind(s, 1, 0) == 1
        @test prevind(s, 2) == 1
        @test prevind(s, 2, 1) == 1
        @test prevind(s, 4) == 1
        @test prevind(s, 4, 1) == 1
        @test prevind(s, 5) == 4
        @test prevind(s, 5, 1) == 4
        @test prevind(s, 5, 2) == 1
        @test prevind(s, 5, 3) == 0
        @test prevind(s, 15) == 14
        @test prevind(s, 15, 1) == 14
        @test prevind(s, 15, 2) == 13
        @test prevind(s, 15, 3) == 12
        @test prevind(s, 15, 4) == 10
        @test prevind(s, 15, 10) == 0
        @test prevind(s, 15, 9) == 1
        @test prevind(s, 16) == 15
        @test prevind(s, 16, 1) == 15
        @test prevind(s, 16, 2) == 14
        @test prevind(s, 17) == 15
        @test prevind(s, 17, 1) == 15
        @test prevind(s, 17, 2) == 14
        @test_throws BoundsError prevind(s, 18)
        @test_throws BoundsError prevind(s, 18, 0)
        @test_throws BoundsError prevind(s, 18, 1)

        @test_throws BoundsError nextind(s, -1)
        @test_throws BoundsError nextind(s, -1, 0)
        @test_throws BoundsError nextind(s, -1, 1)
        @test nextind(s, 0, 2) == 4
        @test nextind(s, 0, 20) == 26
        @test nextind(s, 0, 10) == 15
        @test nextind(s, 1) == 4
        @test nextind(s, 1, 1) == 4
        @test nextind(s, 1, 2) == 6
        @test nextind(s, 1, 9) == 15
        @test nextind(s, 1, 10) == 17
        @test nextind(s, 2) == 4
        @test nextind(s, 2, 1) == 4
        @test nextind(s, 3) == 4
        @test nextind(s, 3, 1) == 4
        @test nextind(s, 4) == 6
        @test nextind(s, 4, 1) == 6
        @test nextind(s, 14) == 15
        @test nextind(s, 14, 1) == 15
        @test nextind(s, 15) == 17
        @test nextind(s, 15, 1) == 17
        @test nextind(s, 15, 2) == 18
        @test nextind(s, 16) == 17
        @test nextind(s, 16, 1) == 17
        @test nextind(s, 16, 2) == 18
        @test nextind(s, 16, 3) == 19
        @test_throws BoundsError nextind(s, 17)
        @test_throws BoundsError nextind(s, 17, 0)
        @test_throws BoundsError nextind(s, 17, 1)

        for x in 0:ncodeunits(s)+1
            n = p = x
            for j in 1:40
                if 1 ≤ p
                    p = prevind(s, p)
                    @test prevind(s, x, j) == p
                end
                if n ≤ ncodeunits(s)
                    n = nextind(s, n)
                    @test nextind(s, x, j) == n
                end
            end
        end
    end
end

@testset "first and last" begin
    s = "∀ϵ≠0: ϵ²>0"
    @test_throws ArgumentError first(s, -1)
    @test first(s, 0) == ""
    @test first(s, 1) == "∀"
    @test first(s, 2) == "∀ϵ"
    @test first(s, 3) == "∀ϵ≠"
    @test first(s, 4) == "∀ϵ≠0"
    @test first(s, length(s)) == s
    @test first(s, length(s)+1) == s
    @test_throws ArgumentError last(s, -1)
    @test last(s, 0) == ""
    @test last(s, 1) == "0"
    @test last(s, 2) == ">0"
    @test last(s, 3) == "²>0"
    @test last(s, 4) == "ϵ²>0"
    @test last(s, length(s)) == s
    @test last(s, length(s)+1) == s
end

@testset "invalid code point" begin
    s = String([0x61, 0xba, 0x41])
    @test !isvalid(s)
    @test s[2] == reinterpret(Char, UInt32(0xba) << 24)
end

@testset "ncodeunits" begin
    for (s, n) in [""     => 0, "a"   => 1, "abc"  => 3,
                   "α"    => 2, "abγ" => 4, "∀"    => 3,
                   "∀x∃y" => 8, "🍕"  => 4, "🍕∀" => 7]
        @test ncodeunits(s) == n
        @test ncodeunits(GenericString(s)) == n
    end
end

@testset "0-step nextind and prevind" begin
    for T in [String, SubString, Base.SubstitutionString, GenericString]
        e = convert(T, "")
        @test nextind(e, 0, 0) == 0
        @test_throws BoundsError nextind(e, 1, 0)
        @test_throws BoundsError prevind(e, 0, 0)
        @test prevind(e, 1, 0) == 1

        s = convert(T, "∀x∃")
        @test nextind(s, 0, 0) == 0
        @test nextind(s, 1, 0) == 1
        @test_throws StringIndexError nextind(s, 2, 0)
        @test_throws StringIndexError nextind(s, 3, 0)
        @test nextind(s, 4, 0) == 4
        @test nextind(s, 5, 0) == 5
        @test_throws StringIndexError nextind(s, 6, 0)
        @test_throws StringIndexError nextind(s, 7, 0)
        @test_throws BoundsError nextind(s, 8, 0)

        @test_throws BoundsError prevind(s, 0, 0)
        @test prevind(s, 1, 0) == 1
        @test_throws StringIndexError prevind(s, 2, 0)
        @test_throws StringIndexError prevind(s, 3, 0)
        @test prevind(s, 4, 0) == 4
        @test prevind(s, 5, 0) == 5
        @test_throws StringIndexError prevind(s, 6, 0)
        @test_throws StringIndexError prevind(s, 7, 0)
        @test prevind(s, 8, 0) == 8
    end
end

@test unsafe_wrap(Vector{UInt8},"\xcc\xdd\xee\xff\x80") == [0xcc,0xdd,0xee,0xff,0x80]

@test next("a", 1)[2] == 2
@test nextind("a", 1) == 2
@test next("az", 1)[2] == 2
@test nextind("az", 1) == 2
@test next("a\xb1", 1)[2] == 2
@test nextind("a\xb1", 1) == 2
@test next("a\xb1z", 1)[2] == 2
@test nextind("a\xb1z", 1) == 2
@test next("a\xb1\x83", 1)[2] == 2
@test nextind("a\xb1\x83", 1) == 2
@test next("a\xb1\x83\x84", 1)[2] == 2
@test nextind("a\xb1\x83\x84", 1) == 2
@test next("a\xb1\x83\x84z", 1)[2] == 2
@test nextind("a\xb1\x83\x84z", 1) == 2

@test next("\x81", 1)[2] == 2
@test nextind("\x81", 1) == 2
@test next("\x81z", 1)[2] == 2
@test nextind("\x81z", 1) == 2
@test next("\x81\xb1", 1)[2] == 2
@test nextind("\x81\xb1", 1) == 2
@test next("\x81\xb1z", 1)[2] == 2
@test nextind("\x81\xb1z", 1) == 2
@test next("\x81\xb1\x83", 1)[2] == 2
@test nextind("\x81\xb1\x83", 1) == 2
@test next("\x81\xb1\x83\x84", 1)[2] == 2
@test nextind("\x81\xb1\x83\x84", 1) == 2
@test next("\x81\xb1\x83\x84z", 1)[2] == 2
@test nextind("\x81\xb1\x83\x84z", 1) == 2

@test next("\xce", 1)[2] == 2
@test nextind("\xce", 1) == 2
@test next("\xcez", 1)[2] == 2
@test nextind("\xcez", 1) == 2
@test next("\xce\xb1", 1)[2] == 3
@test nextind("\xce\xb1", 1) == 3
@test next("\xce\xb1z", 1)[2] == 3
@test nextind("\xce\xb1z", 1) == 3
@test next("\xce\xb1\x83", 1)[2] == 3
@test nextind("\xce\xb1\x83", 1) == 3
@test next("\xce\xb1\x83\x84", 1)[2] == 3
@test nextind("\xce\xb1\x83\x84", 1) == 3
@test next("\xce\xb1\x83\x84z", 1)[2] == 3
@test nextind("\xce\xb1\x83\x84z", 1) == 3

@test next("\xe2", 1)[2] == 2
@test nextind("\xe2", 1) == 2
@test next("\xe2z", 1)[2] == 2
@test nextind("\xe2z", 1) == 2
@test next("\xe2\x88", 1)[2] == 3
@test nextind("\xe2\x88", 1) == 3
@test next("\xe2\x88z", 1)[2] == 3
@test nextind("\xe2\x88z", 1) == 3
@test next("\xe2\x88\x83", 1)[2] == 4
@test nextind("\xe2\x88\x83", 1) == 4
@test next("\xe2\x88\x83z", 1)[2] == 4
@test nextind("\xe2\x88\x83z", 1) == 4
@test next("\xe2\x88\x83\x84", 1)[2] == 4
@test nextind("\xe2\x88\x83\x84", 1) == 4
@test next("\xe2\x88\x83\x84z", 1)[2] == 4
@test nextind("\xe2\x88\x83\x84z", 1) == 4

@test next("\xf0", 1)[2] == 2
@test nextind("\xf0", 1) == 2
@test next("\xf0z", 1)[2] == 2
@test nextind("\xf0z", 1) == 2
@test next("\xf0\x9f", 1)[2] == 3
@test nextind("\xf0\x9f", 1) == 3
@test next("\xf0\x9fz", 1)[2] == 3
@test nextind("\xf0\x9fz", 1) == 3
@test next("\xf0\x9f\x98", 1)[2] == 4
@test nextind("\xf0\x9f\x98", 1) == 4
@test next("\xf0\x9f\x98z", 1)[2] == 4
@test nextind("\xf0\x9f\x98z", 1) == 4
@test next("\xf0\x9f\x98\x84", 1)[2] == 5
@test nextind("\xf0\x9f\x98\x84", 1) == 5
@test next("\xf0\x9f\x98\x84z", 1)[2] == 5
@test nextind("\xf0\x9f\x98\x84z", 1) == 5

@test next("\xf8", 1)[2] == 2
@test nextind("\xf8", 1) == 2
@test next("\xf8z", 1)[2] == 2
@test nextind("\xf8z", 1) == 2
@test next("\xf8\x9f", 1)[2] == 2
@test nextind("\xf8\x9f", 1) == 2
@test next("\xf8\x9fz", 1)[2] == 2
@test nextind("\xf8\x9fz", 1) == 2
@test next("\xf8\x9f\x98", 1)[2] == 2
@test nextind("\xf8\x9f\x98", 1) == 2
@test next("\xf8\x9f\x98z", 1)[2] == 2
@test nextind("\xf8\x9f\x98z", 1) == 2
@test next("\xf8\x9f\x98\x84", 1)[2] == 2
@test nextind("\xf8\x9f\x98\x84", 1) == 2
@test next("\xf8\x9f\x98\x84z", 1)[2] == 2
@test nextind("\xf8\x9f\x98\x84z", 1) == 2

# codeunit vectors

let s = "∀x∃y", u = codeunits(s)
    @test u isa Base.CodeUnits{UInt8,String}
    @test length(u) == ncodeunits(s) == 8
    @test sizeof(u) == sizeof(s)
    @test eltype(u) === UInt8
    @test size(u) == (length(u),)
    @test strides(u) == (1,)
    @test u[1] == 0xe2
    @test u[2] == 0x88
    @test u[8] == 0x79
    @test_throws ErrorException (u[1] = 0x00)
    @test collect(u) == b"∀x∃y"
end

# issue #24388
let v = unsafe_wrap(Vector{UInt8}, "abc")
    s = String(v)
    @test_throws BoundsError v[1]
    push!(v, UInt8('x'))
    @test s == "abc"
end

# PR #25535
let v = [0x40,0x41,0x42]
    @test String(view(v, 2:3)) == "AB"
end

# make sure length for identical String and AbstractString return the same value, PR #25533
let rng = MersenneTwister(1), strs = ["∀εa∀aε"*String(rand(rng, UInt8, 100))*"∀εa∀aε",
                                   String(rand(rng, UInt8, 200))]
    for s in strs, i in 1:ncodeunits(s)+1, j in 0:ncodeunits(s)
            @test length(s,i,j) == length(GenericString(s),i,j)
    end
    for i in 0:10, j in 1:100,
        s in [randstring(rng, i), randstring(rng, "∀∃α1", i), String(rand(rng, UInt8, i))]
        @test length(s) == length(GenericString(s))
    end
end

# conversion of SubString to the same type, issue #25525
let x = SubString("ab", 1, 1)
    y = convert(SubString{String}, x)
    @test y === x
    chop("ab") === chop.(["ab"])[1]
end<|MERGE_RESOLUTION|>--- conflicted
+++ resolved
@@ -455,11 +455,10 @@
     end
     # Check seven-byte sequences, should be invalid
     @test isvalid(String, UInt8[0xfe, 0x80, 0x80, 0x80, 0x80, 0x80]) == false
-<<<<<<< HEAD
+
     # issue 24214, Check valid SubString
     @test isvalid(SubString("teststring",1,5)) == true
     @test isvalid(SubString(String(UInt8[0xfe, 0x80, 0x80, 0x80, 0x80, 0x80]), 1,2)) == false
-=======
 
     # invalid Chars
     @test  isvalid('a')
@@ -471,7 +470,6 @@
     @test  isvalid('\ud7ff')
     @test !isvalid('\udfff')
     @test  isvalid('\ue000')
->>>>>>> 14297447
 end
 
 @testset "NULL pointers are handled consistently by String" begin
