# This file is a part of Julia. License is MIT: https://julialang.org/license

using Random

@testset "constructors" begin
    v = [0x61,0x62,0x63,0x21]
    @test String(v) == "abc!" && isempty(v)
    @test String("abc!") == "abc!"
    @test String(0x61:0x63) == "abc"

    # Check that resizing empty source vector does not corrupt string
    b = IOBuffer()
    @inferred write(b, "ab")
    x = take!(b)
    s = String(x)
    resize!(x, 0)
    empty!(x) # Another method which must be tested
    @test s == "ab"
    resize!(x, 1)
    @test s == "ab"

    @test isempty(string())
    @test !isempty("abc")
    @test !isempty("∀∃")
    @test !isempty(GenericString("∀∃"))
    @test isempty(GenericString(""))
    @test !isempty(GenericString("abc"))
    @test eltype(GenericString) == Char
    @test firstindex("abc") == 1
    @test cmp("ab","abc") == -1
    @test typemin(String) === ""
    @test typemin("abc") === ""
    @test "abc" === "abc"
    @test "ab"  !== "abc"
    @test string("ab", 'c') === "abc"
    @test string() === ""
    @test string(SubString("123", 2)) === "23"
    @test string("∀∃", SubString("1∀∃", 2)) === "∀∃∀∃"
    @test string("∀∃", "1∀∃") === "∀∃1∀∃"
    @test string(SubString("∀∃"), SubString("1∀∃", 2)) === "∀∃∀∃"
    @test string(s"123") === s"123"
    @test string("123", 'α', SubString("1∀∃", 2), 'a', "foo") === "123α∀∃afoo"
    codegen_egal_of_strings(x, y) = (x===y, x!==y)
    @test codegen_egal_of_strings(string("ab", 'c'), "abc") === (true, false)
    let strs = ["", "a", "a b c", "до свидания"]
        for x in strs, y in strs
            @test (x === y) == (objectid(x) == objectid(y))
        end
    end
end

@testset "{starts,ends}with" begin
    @test startswith("abcd", 'a')
    @test startswith('a')("abcd")
    @test startswith("abcd", "a")
    @test startswith("a")("abcd")
    @test startswith("abcd", "ab")
    @test startswith("ab")("abcd")
    @test !startswith("ab", "abcd")
    @test !startswith("abcd")("ab")
    @test !startswith("abcd", "bc")
    @test !startswith("bc")("abcd")
    @test endswith("abcd", 'd')
    @test endswith('d')("abcd")
    @test endswith("abcd", "d")
    @test endswith("d")("abcd")
    @test endswith("abcd", "cd")
    @test endswith("cd")("abcd")
    @test !endswith("abcd", "dc")
    @test !endswith("dc")("abcd")
    @test !endswith("cd", "abcd")
    @test !endswith("abcd")("cd")
    @test startswith("ab\0cd", "ab\0c")
    @test startswith("ab\0c")("ab\0cd")
    @test !startswith("ab\0cd", "ab\0d")
    @test !startswith("ab\0d")("ab\0cd")
    x = "∀"
    y = String(codeunits(x)[1:2])
    z = String(codeunits(x)[1:1])
    @test !startswith(x, y)
    @test !startswith(y)(x)
    @test !startswith(x, z)
    @test !startswith(z)(x)
    @test !startswith(y, z)
    @test !startswith(z)(y)
    @test startswith(x, x)
    @test startswith(x)(x)
    @test startswith(y, y)
    @test startswith(y)(y)
    @test startswith(z, z)
    @test startswith(z)(z)
    x = SubString(x)
    y = SubString(y)
    z = SubString(z)
    @test !startswith(x, y)
    @test !startswith(y)(x)
    @test !startswith(x, z)
    @test !startswith(z)(x)
    @test !startswith(y, z)
    @test !startswith(z)(y)
    @test startswith(x, x)
    @test startswith(x)(x)
    @test startswith(y, y)
    @test startswith(y)(y)
    @test startswith(z, z)
    @test startswith(z)(z)
    x = "x∀y"
    y = SubString("x\xe2\x88y", 1, 2)
    z = SubString("x\xe2y", 1, 2)
    @test !startswith(x, y)
    @test !startswith(y)(x)
    @test !startswith(x, z)
    @test !startswith(z)(x)
    @test !startswith(y, z)
    @test !startswith(z)(y)
    @test startswith(x, x)
    @test startswith(x)(x)
    @test startswith(y, y)
    @test startswith(y)(y)
    @test startswith(z, z)
    @test startswith(z)(z)
    x = "∀"
    y = String(codeunits(x)[2:3])
    z = String(codeunits(x)[3:3])
    @test !endswith(x, y)
    @test !endswith(y)(x)
    @test !endswith(x, z)
    @test !endswith(z)(x)
    @test endswith(y, z)
    @test endswith(z)(y)
    @test endswith(x, x)
    @test endswith(x)(x)
    @test endswith(y, y)
    @test endswith(y)(y)
    @test endswith(z, z)
    @test endswith(z)(z)
    x = SubString(x)
    y = SubString(y)
    z = SubString(z)
    @test !endswith(x, y)
    @test !endswith(y)(x)
    @test !endswith(x, z)
    @test !endswith(z)(x)
    @test endswith(y, z)
    @test endswith(z)(y)
    @test endswith(x, x)
    @test endswith(x)(x)
    @test endswith(y, y)
    @test endswith(y)(y)
    @test endswith(z, z)
    @test endswith(z)(z)
    x = "x∀y"
    y = SubString("x\x88\x80y", 2, 4)
    z = SubString("x\x80y", 2, 3)
    @test !endswith(x, y)
    @test !endswith(y)(x)
    @test !endswith(x, z)
    @test !endswith(z)(x)
    @test endswith(y, z)
    @test endswith(z)(y)
    @test endswith(x, x)
    @test endswith(x)(x)
    @test endswith(y, y)
    @test endswith(y)(y)
    @test endswith(z, z)
    @test endswith(z)(z)
end

@testset "SubStrings and Views" begin
    x = "abcdefg"
    @testset "basic unit range" begin
        @test SubString(x, 2:4) == "bcd"
        @test view(x, 2:4) == "bcd"
        @test view(x, 2:4) isa SubString
        @test (@view x[4:end]) == "defg"
        @test (@view x[4:end]) isa SubString
    end

    @testset "other AbstractUnitRanges" begin
        @test SubString(x, Base.OneTo(3)) == "abc"
        @test view(x, Base.OneTo(4)) == "abcd"
        @test view(x, Base.OneTo(4)) isa SubString
    end

    @testset "views but not view" begin
        # We don't (at present) make non-contiguous SubStrings with views
        @test_throws MethodError (@view x[[1,3,5]])
        @test (@views (x[[1,3,5]])) isa String

        # We don't (at present) make single character SubStrings with views
        @test_throws MethodError (@view x[3])
        @test (@views (x[3])) isa Char

        @test (@views (x[3], x[1:2], x[[1,4]])) isa Tuple{Char, SubString, String}
        @test (@views (x[3], x[1:2], x[[1,4]])) == ('c', "ab", "ad")
    end
end


@testset "filter specialization on String issue #32460" begin
     @test filter(x -> x ∉ ['작', 'Ï', 'z', 'ξ'],
                  GenericString("J'étais n작작é pour plaiÏre à toute âξme un peu fière")) ==
                  "J'étais né pour plaire à toute âme un peu fière"
     @test filter(x -> x ∉ ['작', 'Ï', 'z', 'ξ'],
                  "J'étais n작작é pour plaiÏre à toute âξme un peu fière") ==
                  "J'étais né pour plaire à toute âme un peu fière"
     @test filter(x -> x ∈ ['f', 'o'], GenericString("foobar")) == "foo"
end

@testset "string iteration, and issue #1454" begin
    str = "é"
    str_a = vcat(str...)
    @test length(str_a)==1
    @test str_a[1] == str[1]

    str = "s\u2200"
    @test str[1:end] == str
end

@testset "sizeof" begin
    @test sizeof("abc") == 3
    @test sizeof("\u2222") == 3
end

# issue #3597
@test string(GenericString("Test")[1:1], "X") === "TX"

@testset "parsing Int types" begin
    let b, n
    for T = (UInt8,Int8,UInt16,Int16,UInt32,Int32,UInt64,Int64,UInt128,Int128,BigInt),
            b = 2:62,
            _ = 1:10
        n = (T != BigInt) ? rand(T) : BigInt(rand(Int128))
        @test parse(T, string(n, base = b),  base = b) == n
    end
    end
end

@testset "issue #6027 - make symbol with invalid char" begin
    sym = Symbol(Char(0xdcdb))
    @test string(sym) == string(Char(0xdcdb))
    @test String(sym) == string(Char(0xdcdb))
    @test Meta.lower(Main, sym) === sym
    @test Meta.parse(string(Char(0xe0080)," = 1"), 1, raise=false)[1] ==
        Expr(:error, "invalid character \"\Ue0080\" near column 1")
end

@testset "Symbol and gensym" begin
    @test Symbol("asdf") === :asdf
    @test Symbol(:abc,"def",'g',"hi",0) === :abcdefghi0
    @test :a < :b
    @test startswith(string(gensym("asdf")),"##asdf#")
    @test gensym("asdf") != gensym("asdf")
    @test gensym() != gensym()
    @test startswith(string(gensym()),"##")
    @test_throws ArgumentError Symbol("ab\0")
    @test_throws ArgumentError gensym("ab\0")
end
@testset "issue #6949" begin
    f = IOBuffer()
    x = split("1 2 3")
    local nb = 0
    for c in x
        nb += write(f, c)
    end
    @test nb === 3
    @test String(take!(f)) == "123"

    @test all(T -> T <: Union{Union{}, Int}, Base.return_types(write, (IO, AbstractString)))
end

@testset "issue #7248" begin
    @test_throws BoundsError length("hello", 1, -1)
    @test_throws BoundsError prevind("hello", 0, 1)
    @test_throws BoundsError length("hellø", 1, -1)
    @test_throws BoundsError prevind("hellø", 0, 1)
    @test_throws BoundsError length("hello", 1, 10)
    @test nextind("hello", 0, 10) == 10
    @test_throws BoundsError length("hellø", 1, 10) == 9
    @test nextind("hellø", 0, 10) == 11
    @test_throws BoundsError checkbounds("hello", 0)
    @test_throws BoundsError checkbounds("hello", 6)
    @test_throws BoundsError checkbounds("hello", 0:3)
    @test_throws BoundsError checkbounds("hello", 4:6)
    @test_throws BoundsError checkbounds("hello", [0:3;])
    @test_throws BoundsError checkbounds("hello", [4:6;])
    @test checkbounds("hello", 1) === nothing
    @test checkbounds("hello", 5) === nothing
    @test checkbounds("hello", 1:3) === nothing
    @test checkbounds("hello", 3:5) === nothing
    @test checkbounds("hello", [1:3;]) === nothing
    @test checkbounds("hello", [3:5;]) === nothing
    @test checkbounds(Bool, "hello", 0) === false
    @test checkbounds(Bool, "hello", 1) === true
    @test checkbounds(Bool, "hello", 5) === true
    @test checkbounds(Bool, "hello", 6) === false
    @test checkbounds(Bool, "hello", 0:5) === false
    @test checkbounds(Bool, "hello", 1:6) === false
    @test checkbounds(Bool, "hello", 1:5) === true
    @test checkbounds(Bool, "hello", [0:5;]) === false
    @test checkbounds(Bool, "hello", [1:6;]) === false
    @test checkbounds(Bool, "hello", [1:5;]) === true
end

@testset "issue #15624 (indexing with out of bounds empty range)" begin
    @test ""[10:9] == ""
    @test "hello"[10:9] == ""
    @test "hellø"[10:9] == ""
    @test SubString("hello", 1, 5)[10:9] == ""
    @test SubString("hello", 1, 0)[10:9] == ""
    @test SubString("hellø", 1, 5)[10:9] == ""
    @test SubString("hellø", 1, 0)[10:9] == ""
    @test SubString("", 1, 0)[10:9] == ""
    @test_throws BoundsError SubString("", 1, 6)
    @test_throws BoundsError SubString("", 1, 1)
end

@testset "issue #22500 (using `get()` to index strings with default returns)" begin
    utf8_str = "我很喜欢Julia"

    # Test that we can index in at valid locations
    @test get(utf8_str, 1, 'X') == '我'
    @test get(utf8_str, 13, 'X') == 'J'

    # Test that obviously incorrect locations return the default
    @test get(utf8_str, -1, 'X') == 'X'
    @test get(utf8_str, 1000, 'X') == 'X'

    # Test that indexing into the middle of a character throws
    @test_throws StringIndexError get(utf8_str, 2, 'X')
end

#=
# issue #7764
let
    srep = repeat("Σβ",2)
    s="Σβ"
    ss=SubString(s,1,lastindex(s))

    @test repeat(ss,2) == "ΣβΣβ"

    @test lastindex(srep) == 7

    @test iterate(srep, 3) == ('β',5)
    @test iterate(srep, 7) == ('β',9)

    @test srep[7] == 'β'
    @test_throws BoundsError srep[8]
end
=#

# This caused JuliaLang/JSON.jl#82
@test first('\x00':'\x7f') === '\x00'
@test last('\x00':'\x7f') === '\x7f'

# make sure substrings do not accept code unit if it is not start of codepoint
let s = "x\u0302"
    @test s[1:2] == s
    @test_throws BoundsError s[0:3]
    @test_throws BoundsError s[1:4]
    @test_throws StringIndexError s[1:3]
end

@testset "issue #9781" begin
    # parse(Float64, SubString) wasn't tolerant of trailing whitespace, which was different
    # to "normal" strings. This also checks we aren't being too tolerant and allowing
    # any arbitrary trailing characters.
    @test parse(Float64,"1\n") == 1.0
    @test [parse(Float64,x) for x in split("0,1\n",",")][2] == 1.0
    @test_throws ArgumentError parse(Float64,split("0,1 X\n",",")[2])
    @test parse(Float32,"1\n") == 1.0
    @test [parse(Float32,x) for x in split("0,1\n",",")][2] == 1.0
    @test_throws ArgumentError parse(Float32,split("0,1 X\n",",")[2])
end
# test AbstractString functions at beginning of string.jl
struct tstStringType <: AbstractString
    data::Array{UInt8,1}
end
@testset "AbstractString functions" begin
    tstr = tstStringType(unsafe_wrap(Vector{UInt8},"12"))
    @test_throws MethodError ncodeunits(tstr)
    @test_throws MethodError codeunit(tstr)
    @test_throws MethodError codeunit(tstr, 1)
    @test_throws MethodError codeunit(tstr, true)
    @test_throws MethodError isvalid(tstr, 1)
    @test_throws MethodError isvalid(tstr, true)
    @test_throws MethodError iterate(tstr, 1)
    @test_throws MethodError iterate(tstr, true)
    @test_throws MethodError lastindex(tstr)

    gstr = GenericString("12")
    @test string(gstr) isa GenericString

    @test Array{UInt8}(gstr) == [49, 50]
    @test Array{Char,1}(gstr) == ['1', '2']

    @test gstr[1] == '1'
    @test gstr[1:1] == "1"
    @test gstr[[1]] == "1"

    @test s"∀∃"[big(1)] == '∀'
    @test_throws StringIndexError GenericString("∀∃")[Int8(2)]
    @test_throws BoundsError GenericString("∀∃")[UInt16(10)]

    @test first(eachindex("foobar")) === 1
    @test first(eachindex("")) === 1
    @test last(eachindex("foobar")) === lastindex("foobar")
    @test iterate(eachindex("foobar"),7) === nothing
    @test Int == eltype(Base.EachStringIndex) ==
                 eltype(Base.EachStringIndex{String}) ==
                 eltype(Base.EachStringIndex{GenericString}) ==
                 eltype(eachindex("foobar")) == eltype(eachindex(gstr))
    for T in (GenericString, String)
        @test map(uppercase, T("foó")) == "FOÓ"
        @test map(x -> 'ó', T("")) == ""
        @test map(x -> 'ó', T("x")) == "ó"
        @test map(x -> 'ó', T("xxx")) == "óóó"
    end
    @test nextind("fóobar", 0, 3) == 4

    @test Symbol(gstr) == Symbol("12")

    @test sizeof(gstr) == 2
    @test ncodeunits(gstr) == 2
    @test length(gstr) == 2
    @test length(GenericString("")) == 0

    @test nextind(1:1, 1) == 2
    @test nextind([1], 1) == 2

    @test length(gstr, 1, 2) == 2

    # no string promotion
    let svec = [s"12", GenericString("12"), SubString("123", 1, 2)]
        @test all(x -> x == "12", svec)
        @test svec isa Vector{AbstractString}
    end
end

@testset "issue #10307" begin
    @test typeof(map(x -> parse(Int16, x), AbstractString[])) == Vector{Int16}

    for T in [Int8, UInt8, Int16, UInt16, Int32, UInt32, Int64, UInt64, Int128, UInt128]
        for i in [typemax(T), typemin(T)]
            s = "$i"
            @test tryparse(T, s) == i
        end
    end

    for T in [Int8, Int16, Int32, Int64, Int128]
        for i in [typemax(T), typemin(T)]
            f = "$(i)0"
            @test tryparse(T, f) === nothing
        end
    end
end

@testset "issue #11142" begin
    s = "abcdefghij"
    sp = pointer(s)
    @test unsafe_string(sp) == s
    @test unsafe_string(sp,5) == "abcde"
    @test typeof(unsafe_string(sp)) == String
    s = "abcde\uff\u2000\U1f596"
    sp = pointer(s)
    @test unsafe_string(sp) == s
    @test unsafe_string(sp,5) == "abcde"
    @test typeof(unsafe_string(sp)) == String

    @test tryparse(BigInt, "1234567890") == BigInt(1234567890)
    @test tryparse(BigInt, "1234567890-") === nothing

    @test tryparse(Float64, "64") == 64.0
    @test tryparse(Float64, "64o") === nothing
    @test tryparse(Float32, "32") == 32.0f0
    @test tryparse(Float32, "32o") === nothing
end

@testset "tryparse invalid chars" begin
    # #32314: tryparse shouldn't throw, even given strings with invalid Chars
    @test tryparse(UInt8, "\xb5")    === nothing
    @test tryparse(UInt8, "100\xb5") === nothing  # Code path for numeric overflow
end

import Unicode

@testset "issue #10994: handle embedded NUL chars for string parsing" begin
    for T in [BigInt, Int8, UInt8, Int16, UInt16, Int32, UInt32, Int64, UInt64, Int128, UInt128]
        @test_throws ArgumentError parse(T, "1\0")
    end
    for T in [BigInt, Int8, UInt8, Int16, UInt16, Int32, UInt32, Int64, UInt64, Int128, UInt128, Float64, Float32]
        @test tryparse(T, "1\0") === nothing
    end
    let s = Unicode.normalize("tést",:NFKC)
        @test unsafe_string(Base.unsafe_convert(Cstring, Base.cconvert(Cstring, s))) == s
        @test unsafe_string(Base.unsafe_convert(Cstring, Symbol(s))) == s
    end
    @test_throws ArgumentError Base.unsafe_convert(Cstring, Base.cconvert(Cstring, "ba\0d"))

    cstrdup(s) = @static Sys.iswindows() ? ccall(:_strdup, Cstring, (Cstring,), s) : ccall(:strdup, Cstring, (Cstring,), s)
    let p = cstrdup("hello")
        @test unsafe_string(p) == "hello"
        Libc.free(p)
    end
end

@testset "iteration" begin
    @test [c for c in "ḟøøƀäṙ"] == ['ḟ', 'ø', 'ø', 'ƀ', 'ä', 'ṙ']
    @test [i for i in eachindex("ḟøøƀäṙ")] == [1, 4, 6, 8, 10, 12]
    @test [x for x in enumerate("ḟøøƀäṙ")] == [(1, 'ḟ'), (2, 'ø'), (3, 'ø'), (4, 'ƀ'), (5, 'ä'), (6, 'ṙ')]
end
@testset "isvalid edge conditions" begin
    for (val, pass) in (
            (0, true), (0xd7ff, true),
            (0xd800, false), (0xdfff, false),
            (0xe000, true), (0xffff, true),
            (0x10000, true), (0x10ffff, true),
            (0x110000, false)
        )
        @test isvalid(Char, val) == pass
    end
    for (val, pass) in (
            ("\x00", true),
            ("\x7f", true),
            ("\x80", false),
            ("\xbf", false),
            ("\xc0", false),
            ("\xff", false),
            ("\xc0\x80", false),
            ("\xc1\x80", false),
            ("\xc2\x80", true),
            ("\xc2\xc0", false),
            ("\xed\x9f\xbf", true),
            ("\xed\xa0\x80", false),
            ("\xed\xbf\xbf", false),
            ("\xee\x80\x80", true),
            ("\xef\xbf\xbf", true),
            ("\xf0\x90\x80\x80", true),
            ("\xf4\x8f\xbf\xbf", true),
            ("\xf4\x90\x80\x80", false),
            ("\xf5\x80\x80\x80", false),
            ("\ud800\udc00", false),
            ("\udbff\udfff", false),
            ("\ud800\u0100", false),
            ("\udc00\u0100", false),
            ("\udc00\ud800", false),
        )
        @test isvalid(String, val) == pass == isvalid(String(val))
        @test isvalid(val[1]) == pass
    end

    # Issue #11203
    @test isvalid(String, UInt8[]) == true == isvalid("")

    # Check UTF-8 characters
    # Check ASCII range (true),
    # then single continuation bytes and lead bytes with no following continuation bytes (false)
    for (rng,flg) in ((0:0x7f, true), (0x80:0xff, false))
        for byt in rng
            @test isvalid(String, UInt8[byt]) == flg
        end
    end
    # Check overlong lead bytes for 2-character sequences (false)
    for byt = 0xc0:0xc1
        @test isvalid(String, UInt8[byt,0x80]) == false
    end
    # Check valid lead-in to two-byte sequences (true)
    for byt = 0xc2:0xdf
        for (rng,flg) in ((0x00:0x7f, false), (0x80:0xbf, true), (0xc0:0xff, false))
            for cont in rng
                @test isvalid(String, UInt8[byt, cont]) == flg
            end
        end
    end
    # Check for short three-byte sequences
    @test isvalid(String, UInt8[0xe0]) == false
    for (rng, flg) in ((0x00:0x9f, false), (0xa0:0xbf, true), (0xc0:0xff, false))
        for cont in rng
            @test isvalid(String, UInt8[0xe0, cont]) == false
            bytes = UInt8[0xe0, cont, 0x80]
            @test isvalid(String, bytes) == flg
            @test isvalid(String, @view(bytes[1:end])) == flg # contiguous subarray support
        end
    end
    # Check three-byte sequences
    for r1 in (0xe1:0xec, 0xee:0xef)
        for byt in r1
            # Check for short sequence
            @test isvalid(String, UInt8[byt]) == false
            for (rng,flg) in ((0x00:0x7f, false), (0x80:0xbf, true), (0xc0:0xff, false))
                for cont in rng
                    @test isvalid(String, UInt8[byt, cont]) == false
                    @test isvalid(String, UInt8[byt, cont, 0x80]) == flg
                end
            end
        end
    end
    # Check hangul characters (0xd000-0xd7ff) hangul
    # Check for short sequence, or start of surrogate pair
    for (rng,flg) in ((0x00:0x7f, false), (0x80:0x9f, true), (0xa0:0xff, false))
        for cont in rng
            @test isvalid(String, UInt8[0xed, cont]) == false
            @test isvalid(String, UInt8[0xed, cont, 0x80]) == flg
        end
    end
    # Check valid four-byte sequences
    for byt = 0xf0:0xf4
        if (byt == 0xf0)
            r0 = ((0x00:0x8f, false), (0x90:0xbf, true), (0xc0:0xff, false))
        elseif byt == 0xf4
            r0 = ((0x00:0x7f, false), (0x80:0x8f, true), (0x90:0xff, false))
        else
            r0 = ((0x00:0x7f, false), (0x80:0xbf, true), (0xc0:0xff, false))
        end
        for (rng,flg) in r0
            for cont in rng
                @test isvalid(String, UInt8[byt, cont]) == false
                @test isvalid(String, UInt8[byt, cont, 0x80]) == false
                @test isvalid(String, UInt8[byt, cont, 0x80, 0x80]) == flg
            end
        end
    end
    # Check five-byte sequences, should be invalid
    for byt = 0xf8:0xfb
        @test isvalid(String, UInt8[byt, 0x80, 0x80, 0x80, 0x80]) == false
    end
    # Check six-byte sequences, should be invalid
    for byt = 0xfc:0xfd
        @test isvalid(String, UInt8[byt, 0x80, 0x80, 0x80, 0x80, 0x80]) == false
    end
    # Check seven-byte sequences, should be invalid
    @test isvalid(String, UInt8[0xfe, 0x80, 0x80, 0x80, 0x80, 0x80]) == false
    @test isvalid(lstrip("blablabla")) == true
    @test isvalid(SubString(String(UInt8[0xfe, 0x80, 0x80, 0x80, 0x80, 0x80]), 1,2)) == false
    # invalid Chars
    @test  isvalid('a')
    @test  isvalid('柒')
    @test !isvalid("\xff"[1])
    @test !isvalid("\xc0\x80"[1])
    @test !isvalid("\xf0\x80\x80\x80"[1])
    @test !isvalid('\ud800')
    @test  isvalid('\ud7ff')
    @test !isvalid('\udfff')
    @test  isvalid('\ue000')
end

@testset "NULL pointers are handled consistently by String" begin
    @test_throws ArgumentError unsafe_string(Ptr{UInt8}(0))
    @test_throws ArgumentError unsafe_string(Ptr{UInt8}(0), 10)
end
@testset "ascii for ASCII strings and non-ASCII strings" begin
    @test ascii("Hello, world") == "Hello, world"
    @test typeof(ascii("Hello, world")) == String
    @test ascii(GenericString("Hello, world")) == "Hello, world"
    @test typeof(ascii(GenericString("Hello, world"))) == String
    @test_throws ArgumentError ascii("Hello, ∀")
    @test_throws ArgumentError ascii(GenericString("Hello, ∀"))
end
@testset "issue #17271: lastindex() doesn't throw an error even with invalid strings" begin
    @test lastindex("\x90") == 1
    @test lastindex("\xce") == 1
end
# issue #17624, missing getindex method for String
@test "abc"[:] == "abc"

@testset "issue #18280: next/nextind must return past String's underlying data" begin
    for s in ("Hello", "Σ", "こんにちは", "😊😁")
        local s
        @test iterate(s, lastindex(s))[2] > sizeof(s)
        @test nextind(s, lastindex(s)) > sizeof(s)
    end
end
# Test cmp with AbstractStrings that don't index the same as UTF-8, which would include
# (LegacyString.)UTF16String and (LegacyString.)UTF32String, among others.

mutable struct CharStr <: AbstractString
    chars::Vector{Char}
    CharStr(x) = new(collect(x))
end
Base.iterate(x::CharStr) = iterate(x.chars)
Base.iterate(x::CharStr, i::Int) = iterate(x.chars, i)
Base.lastindex(x::CharStr) = lastindex(x.chars)
@testset "cmp without UTF-8 indexing" begin
    # Simple case, with just ANSI Latin 1 characters
    @test "áB" != CharStr("áá") # returns false with bug
    @test cmp("áB", CharStr("áá")) == -1 # returns 0 with bug

    # Case with Unicode characters
    @test cmp("\U1f596\U1f596", CharStr("\U1f596")) == 1   # Gives BoundsError with bug
    @test cmp(CharStr("\U1f596"), "\U1f596\U1f596") == -1
end

@testset "repeat" begin
    @inferred repeat(GenericString("x"), 1)
    @test repeat("xx",3) === repeat(SubString("xx", 2),6) === repeat("x",6) === repeat('x',6) === repeat(GenericString("x"), 6) === "xxxxxx"
    @test repeat("αα",3) === repeat(SubString("αα", 3),6) === repeat("α",6) === repeat('α',6) === repeat(GenericString("α"), 6) === "αααααα"
    @test repeat("x",1) === repeat('x',1) === "x"^1 == 'x'^1 === GenericString("x")^1 === "x"
    @test repeat("x",0) === repeat('x',0) === "x"^0 == 'x'^0 === GenericString("x")^0 === ""

    for S in ["xxx", "ååå", "∀∀∀", "🍕🍕🍕"]
        c = S[1]
        s = string(c)
        @test_throws ArgumentError repeat(c, -1)
        @test_throws ArgumentError repeat(s, -1)
        @test_throws ArgumentError repeat(S, -1)
        for T in (Int, UInt)
            @test repeat(c, T(0)) === ""
            @test repeat(s, T(0)) === ""
            @test repeat(S, T(0)) === ""
            @test repeat(c, T(1)) === s
            @test repeat(s, T(1)) === s
            @test repeat(S, T(1)) === S
            @test repeat(c, T(3)) === S
            @test repeat(s, T(3)) === S
            @test repeat(S, T(3)) === S*S*S
        end
    end
    # Issue #32160 (string allocation unsigned overflow)
    @test_throws OutOfMemoryError repeat('x', typemax(Csize_t))
end
@testset "issue #12495: check that logical indexing attempt raises ArgumentError" begin
    @test_throws ArgumentError "abc"[[true, false, true]]
    @test_throws ArgumentError "abc"[BitArray([true, false, true])]
end

@testset "concatenation" begin
    @test "ab" * "cd" == "abcd"
    @test 'a' * "bc" == "abc"
    @test "ab" * 'c' == "abc"
    @test 'a' * 'b' == "ab"
    @test 'a' * "b" * 'c' == "abc"
    @test "a" * 'b' * 'c' == "abc"
end

# this tests a possible issue in subtyping with long argument lists to `string(...)`
getString(dic, key) = haskey(dic,key) ? "$(dic[key])" : ""
function getData(dic)
    val = getString(dic,"") * "," * getString(dic,"") * "," * getString(dic,"") * "," * getString(dic,"") *
        "," * getString(dic,"") * "," * getString(dic,"") * "," * getString(dic,"") * "," * getString(dic,"") *
        "," * getString(dic,"") * "," * getString(dic,"") * "," * getString(dic,"") * "," * getString(dic,"") *
        "," * getString(dic,"") * "," * getString(dic,"") * "," * getString(dic,"") * "," * getString(dic,"") *
        "," * getString(dic,"") * "," * getString(dic,"") * "," * getString(dic,"")
end
@test getData(Dict()) == ",,,,,,,,,,,,,,,,,,"

@testset "unrecognized escapes in string/char literals" begin
    @test_throws Meta.ParseError Meta.parse("\"\\.\"")
    @test_throws Meta.ParseError Meta.parse("\'\\.\'")
end

@testset "thisind" begin
    let strs = Any["∀α>β:α+1>β", s"∀α>β:α+1>β",
                   SubString("123∀α>β:α+1>β123", 4, 18),
                   SubString(s"123∀α>β:α+1>β123", 4, 18)]
        for s in strs
            @test_throws BoundsError thisind(s, -2)
            @test_throws BoundsError thisind(s, -1)
            @test thisind(s, Int8(0)) == 0
            @test thisind(s, 0) == 0
            @test thisind(s, 1) == 1
            @test thisind(s, 2) == 1
            @test thisind(s, 3) == 1
            @test thisind(s, 4) == 4
            @test thisind(s, 5) == 4
            @test thisind(s, 6) == 6
            @test thisind(s, 15) == 15
            @test thisind(s, 16) == 15
            @test thisind(s, 17) == 17
            @test_throws BoundsError thisind(s, 18)
            @test_throws BoundsError thisind(s, 19)
        end
    end

    let strs = Any["", s"", SubString("123", 2, 1), SubString(s"123", 2, 1)]
        for s in strs
            @test_throws BoundsError thisind(s, -1)
            @test thisind(s, 0) == 0
            @test thisind(s, 1) == 1
            @test_throws BoundsError thisind(s, 2)
        end
    end
end

@testset "prevind and nextind" begin
    for s in Any["∀α>β:α+1>β", GenericString("∀α>β:α+1>β")]
        @test_throws BoundsError prevind(s, 0)
        @test_throws BoundsError prevind(s, 0, 0)
        @test_throws BoundsError prevind(s, 0, 1)
        @test prevind(s, 1) == 0
        @test prevind(s, Int8(1), Int8(1)) == 0
        @test prevind(s, 1, 1) == 0
        @test prevind(s, 1, 0) == 1
        @test prevind(s, 2) == 1
        @test prevind(s, 2, 1) == 1
        @test prevind(s, 4) == 1
        @test prevind(s, 4, 1) == 1
        @test prevind(s, 5) == 4
        @test prevind(s, 5, 1) == 4
        @test prevind(s, 5, 2) == 1
        @test prevind(s, 5, 3) == 0
        @test prevind(s, 15) == 14
        @test prevind(s, 15, 1) == 14
        @test prevind(s, 15, 2) == 13
        @test prevind(s, 15, 3) == 12
        @test prevind(s, 15, 4) == 10
        @test prevind(s, 15, 10) == 0
        @test prevind(s, 15, 9) == 1
        @test prevind(s, 16) == 15
        @test prevind(s, 16, 1) == 15
        @test prevind(s, 16, 2) == 14
        @test prevind(s, 17) == 15
        @test prevind(s, 17, 1) == 15
        @test prevind(s, 17, 2) == 14
        @test_throws BoundsError prevind(s, 18)
        @test_throws BoundsError prevind(s, 18, 0)
        @test_throws BoundsError prevind(s, 18, 1)

        @test_throws BoundsError nextind(s, -1)
        @test_throws BoundsError nextind(s, -1, 0)
        @test_throws BoundsError nextind(s, -1, 1)
        @test nextind(s, 0, 2) == 4
        @test nextind(s, Int8(0), Int8(2)) == 4
        @test nextind(s, 0, 20) == 26
        @test nextind(s, 0, 10) == 15
        @test nextind(s, 1) == 4
        @test nextind(s, Int8(1)) == 4
        @test nextind(s, 1, 1) == 4
        @test nextind(s, 1, 2) == 6
        @test nextind(s, 1, 9) == 15
        @test nextind(s, 1, 10) == 17
        @test nextind(s, 2) == 4
        @test nextind(s, 2, 1) == 4
        @test nextind(s, 3) == 4
        @test nextind(s, 3, 1) == 4
        @test nextind(s, 4) == 6
        @test nextind(s, 4, 1) == 6
        @test nextind(s, 14) == 15
        @test nextind(s, 14, 1) == 15
        @test nextind(s, 15) == 17
        @test nextind(s, 15, 1) == 17
        @test nextind(s, 15, 2) == 18
        @test nextind(s, 16) == 17
        @test nextind(s, 16, 1) == 17
        @test nextind(s, 16, 2) == 18
        @test nextind(s, 16, 3) == 19
        @test_throws BoundsError nextind(s, 17)
        @test_throws BoundsError nextind(s, 17, 0)
        @test_throws BoundsError nextind(s, 17, 1)

        for x in 0:ncodeunits(s)+1
            n = p = x
            for j in 1:40
                if 1 ≤ p
                    p = prevind(s, p)
                    @test prevind(s, x, j) == p
                end
                if n ≤ ncodeunits(s)
                    n = nextind(s, n)
                    @test nextind(s, x, j) == n
                end
            end
        end
    end
end

@testset "first and last" begin
    s = "∀ϵ≠0: ϵ²>0"
    @test_throws ArgumentError first(s, -1)
    @test first(s, 0) == ""
    @test first(s, 1) == "∀"
    @test first(s, 2) == "∀ϵ"
    @test first(s, 3) == "∀ϵ≠"
    @test first(s, 4) == "∀ϵ≠0"
    @test first(s, length(s)) == s
    @test first(s, length(s)+1) == s
    @test_throws ArgumentError last(s, -1)
    @test last(s, 0) == ""
    @test last(s, 1) == "0"
    @test last(s, 2) == ">0"
    @test last(s, 3) == "²>0"
    @test last(s, 4) == "ϵ²>0"
    @test last(s, length(s)) == s
    @test last(s, length(s)+1) == s
end

@testset "invalid code point" begin
    s = String([0x61, 0xba, 0x41])
    @test !isvalid(s)
    @test s[2] == reinterpret(Char, UInt32(0xba) << 24)
end

@testset "ncodeunits" begin
    for (s, n) in [""     => 0, "a"   => 1, "abc"  => 3,
                   "α"    => 2, "abγ" => 4, "∀"    => 3,
                   "∀x∃y" => 8, "🍕"  => 4, "🍕∀" => 7]
        @test ncodeunits(s) == n
        @test ncodeunits(GenericString(s)) == n
    end
end

@testset "0-step nextind and prevind" begin
    for T in [String, SubString, Base.SubstitutionString, GenericString]
        e = convert(T, "")
        @test nextind(e, 0, 0) == 0
        @test_throws BoundsError nextind(e, 1, 0)
        @test_throws BoundsError prevind(e, 0, 0)
        @test prevind(e, 1, 0) == 1

        s = convert(T, "∀x∃")
        @test nextind(s, 0, 0) == 0
        @test nextind(s, 1, 0) == 1
        @test_throws StringIndexError nextind(s, 2, 0)
        @test_throws StringIndexError nextind(s, 3, 0)
        @test nextind(s, 4, 0) == 4
        @test nextind(s, 5, 0) == 5
        @test_throws StringIndexError nextind(s, 6, 0)
        @test_throws StringIndexError nextind(s, 7, 0)
        @test_throws BoundsError nextind(s, 8, 0)

        @test_throws BoundsError prevind(s, 0, 0)
        @test prevind(s, 1, 0) == 1
        @test_throws StringIndexError prevind(s, 2, 0)
        @test_throws StringIndexError prevind(s, 3, 0)
        @test prevind(s, 4, 0) == 4
        @test prevind(s, 5, 0) == 5
        @test_throws StringIndexError prevind(s, 6, 0)
        @test_throws StringIndexError prevind(s, 7, 0)
        @test prevind(s, 8, 0) == 8
    end
end

@test unsafe_wrap(Vector{UInt8},"\xcc\xdd\xee\xff\x80") == [0xcc,0xdd,0xee,0xff,0x80]

@test iterate("a", 1)[2] == 2
@test nextind("a", 1) == 2
@test iterate("az", 1)[2] == 2
@test nextind("az", 1) == 2
@test iterate("a\xb1", 1)[2] == 2
@test nextind("a\xb1", 1) == 2
@test iterate("a\xb1z", 1)[2] == 2
@test nextind("a\xb1z", 1) == 2
@test iterate("a\xb1\x83", 1)[2] == 2
@test nextind("a\xb1\x83", 1) == 2
@test iterate("a\xb1\x83\x84", 1)[2] == 2
@test nextind("a\xb1\x83\x84", 1) == 2
@test iterate("a\xb1\x83\x84z", 1)[2] == 2
@test nextind("a\xb1\x83\x84z", 1) == 2

@test iterate("\x81", 1)[2] == 2
@test nextind("\x81", 1) == 2
@test iterate("\x81z", 1)[2] == 2
@test nextind("\x81z", 1) == 2
@test iterate("\x81\xb1", 1)[2] == 2
@test nextind("\x81\xb1", 1) == 2
@test iterate("\x81\xb1z", 1)[2] == 2
@test nextind("\x81\xb1z", 1) == 2
@test iterate("\x81\xb1\x83", 1)[2] == 2
@test nextind("\x81\xb1\x83", 1) == 2
@test iterate("\x81\xb1\x83\x84", 1)[2] == 2
@test nextind("\x81\xb1\x83\x84", 1) == 2
@test iterate("\x81\xb1\x83\x84z", 1)[2] == 2
@test nextind("\x81\xb1\x83\x84z", 1) == 2

@test iterate("\xce", 1)[2] == 2
@test nextind("\xce", 1) == 2
@test iterate("\xcez", 1)[2] == 2
@test nextind("\xcez", 1) == 2
@test iterate("\xce\xb1", 1)[2] == 3
@test nextind("\xce\xb1", 1) == 3
@test iterate("\xce\xb1z", 1)[2] == 3
@test nextind("\xce\xb1z", 1) == 3
@test iterate("\xce\xb1\x83", 1)[2] == 3
@test nextind("\xce\xb1\x83", 1) == 3
@test iterate("\xce\xb1\x83\x84", 1)[2] == 3
@test nextind("\xce\xb1\x83\x84", 1) == 3
@test iterate("\xce\xb1\x83\x84z", 1)[2] == 3
@test nextind("\xce\xb1\x83\x84z", 1) == 3

@test iterate("\xe2", 1)[2] == 2
@test nextind("\xe2", 1) == 2
@test iterate("\xe2z", 1)[2] == 2
@test nextind("\xe2z", 1) == 2
@test iterate("\xe2\x88", 1)[2] == 3
@test nextind("\xe2\x88", 1) == 3
@test iterate("\xe2\x88z", 1)[2] == 3
@test nextind("\xe2\x88z", 1) == 3
@test iterate("\xe2\x88\x83", 1)[2] == 4
@test nextind("\xe2\x88\x83", 1) == 4
@test iterate("\xe2\x88\x83z", 1)[2] == 4
@test nextind("\xe2\x88\x83z", 1) == 4
@test iterate("\xe2\x88\x83\x84", 1)[2] == 4
@test nextind("\xe2\x88\x83\x84", 1) == 4
@test iterate("\xe2\x88\x83\x84z", 1)[2] == 4
@test nextind("\xe2\x88\x83\x84z", 1) == 4

@test iterate("\xf0", 1)[2] == 2
@test nextind("\xf0", 1) == 2
@test iterate("\xf0z", 1)[2] == 2
@test nextind("\xf0z", 1) == 2
@test iterate("\xf0\x9f", 1)[2] == 3
@test nextind("\xf0\x9f", 1) == 3
@test iterate("\xf0\x9fz", 1)[2] == 3
@test nextind("\xf0\x9fz", 1) == 3
@test iterate("\xf0\x9f\x98", 1)[2] == 4
@test nextind("\xf0\x9f\x98", 1) == 4
@test iterate("\xf0\x9f\x98z", 1)[2] == 4
@test nextind("\xf0\x9f\x98z", 1) == 4
@test iterate("\xf0\x9f\x98\x84", 1)[2] == 5
@test nextind("\xf0\x9f\x98\x84", 1) == 5
@test iterate("\xf0\x9f\x98\x84z", 1)[2] == 5
@test nextind("\xf0\x9f\x98\x84z", 1) == 5

@test iterate("\xf8", 1)[2] == 2
@test nextind("\xf8", 1) == 2
@test iterate("\xf8z", 1)[2] == 2
@test nextind("\xf8z", 1) == 2
@test iterate("\xf8\x9f", 1)[2] == 2
@test nextind("\xf8\x9f", 1) == 2
@test iterate("\xf8\x9fz", 1)[2] == 2
@test nextind("\xf8\x9fz", 1) == 2
@test iterate("\xf8\x9f\x98", 1)[2] == 2
@test nextind("\xf8\x9f\x98", 1) == 2
@test iterate("\xf8\x9f\x98z", 1)[2] == 2
@test nextind("\xf8\x9f\x98z", 1) == 2
@test iterate("\xf8\x9f\x98\x84", 1)[2] == 2
@test nextind("\xf8\x9f\x98\x84", 1) == 2
@test iterate("\xf8\x9f\x98\x84z", 1)[2] == 2
@test nextind("\xf8\x9f\x98\x84z", 1) == 2

# codeunit vectors

let s = "∀x∃y", u = codeunits(s)
    @test u isa Base.CodeUnits{UInt8,String}
    @test length(u) == ncodeunits(s) == 8
    @test sizeof(u) == sizeof(s)
    @test eltype(u) === UInt8
    @test size(u) == (length(u),)
    @test strides(u) == (1,)
    @test u[1] == 0xe2
    @test u[2] == 0x88
    @test u[8] == 0x79
    @test_throws Base.CanonicalIndexError (u[1] = 0x00)
    @test collect(u) == b"∀x∃y"
    @test Base.elsize(u) == Base.elsize(typeof(u)) == 1
end

# issue #24388
let v = unsafe_wrap(Vector{UInt8}, "abc")
    s = String(v)
    @test_throws BoundsError v[1]
    push!(v, UInt8('x'))
    @test s == "abc"
    s = "abc"
    v = Vector{UInt8}(s)
    v[1] = 0x40
    @test s == "abc"
end

# PR #25535
let v = [0x40,0x41,0x42]
    @test String(view(v, 2:3)) == "AB"
end

# make sure length for identical String and AbstractString return the same value, PR #25533
let rng = MersenneTwister(1), strs = ["∀εa∀aε"*String(rand(rng, UInt8, 100))*"∀εa∀aε",
                                   String(rand(rng, UInt8, 200))]
    for s in strs, i in 1:ncodeunits(s)+1, j in 0:ncodeunits(s)
            @test length(s,i,j) == length(GenericString(s),i,j)
    end
    for i in 0:10, j in 1:100,
        s in [randstring(rng, i), randstring(rng, "∀∃α1", i), String(rand(rng, UInt8, i))]
        @test length(s) == length(GenericString(s))
    end
end

# conversion of SubString to the same type, issue #25525
let x = SubString("ab", 1, 1)
    y = convert(SubString{String}, x)
    @test y === x
    chop("ab") === chop.(["ab"])[1]
end

@testset "show StringIndexError" begin
    str = "abcdefghκijklmno"
    e = StringIndexError(str, 10)
    @test sprint(showerror, e) == "StringIndexError: invalid index [10], valid nearby indices [9]=>'κ', [11]=>'i'"
    str = "κ"
    e = StringIndexError(str, 2)
    @test sprint(showerror, e) == "StringIndexError: invalid index [2], valid nearby index [1]=>'κ'"
end

@testset "summary" begin
    @test sprint(summary, "foα") == "4-codeunit String"
    @test sprint(summary, SubString("foα", 2)) == "3-codeunit SubString{String}"
    @test sprint(summary, "") == "empty String"
end

<<<<<<< HEAD
@testset "Plug holes in test coverage" begin
    @test_throws MethodError checkbounds(Bool, "abc", [1.0, 2.0])

    apple_uint8 = Vector{UInt8}("Apple")
    @test apple_uint8 == [0x41, 0x70, 0x70, 0x6c, 0x65]

    Base.String(::tstStringType) = "Test"
    abstract_apple = tstStringType(apple_uint8)
    @test hash(abstract_apple, UInt(1)) == hash("Test", UInt(1))

    @test length("abc", 1, 3) == length("abc", UInt(1), UInt(3))

    @test isascii(GenericString("abc"))

    code_units = Base.CodeUnits("abc")
    @test Base.IndexStyle(Base.CodeUnits) == IndexLinear()
    @test Base.elsize(code_units) == sizeof(UInt8)
    @test Base.unsafe_convert(Ptr{Int8}, code_units) == Base.unsafe_convert(Ptr{Int8}, code_units.s)
end
=======
@testset "LazyString" begin
    @test repr(lazy"$(1+2) is 3") == "\"3 is 3\""
    let d = Dict(lazy"$(1+2) is 3" => 3)
        @test d["3 is 3"] == 3
    end
    l = lazy"1+2"
    @test codeunit(l) == UInt8
    @test codeunit(l,2) == 0x2b
    @test isvalid(l, 1)
end
>>>>>>> 34688de9
<|MERGE_RESOLUTION|>--- conflicted
+++ resolved
@@ -1095,7 +1095,6 @@
     @test sprint(summary, "") == "empty String"
 end
 
-<<<<<<< HEAD
 @testset "Plug holes in test coverage" begin
     @test_throws MethodError checkbounds(Bool, "abc", [1.0, 2.0])
 
@@ -1115,7 +1114,7 @@
     @test Base.elsize(code_units) == sizeof(UInt8)
     @test Base.unsafe_convert(Ptr{Int8}, code_units) == Base.unsafe_convert(Ptr{Int8}, code_units.s)
 end
-=======
+
 @testset "LazyString" begin
     @test repr(lazy"$(1+2) is 3") == "\"3 is 3\""
     let d = Dict(lazy"$(1+2) is 3" => 3)
@@ -1125,5 +1124,4 @@
     @test codeunit(l) == UInt8
     @test codeunit(l,2) == 0x2b
     @test isvalid(l, 1)
-end
->>>>>>> 34688de9
+end