--- conflicted
+++ resolved
@@ -1071,11 +1071,11 @@
                Tuple{C20992{S, n, T, D, d} where d where D where T where n where S, Any},
                Tuple{C20992, Int})
 
-<<<<<<< HEAD
 # Issue #19414
 let ex = try struct A19414 <: Base.AbstractSet end catch e; e end
     @test isa(ex, ErrorException) && ex.msg == "invalid subtyping in definition of A19414"
-=======
+end
+
 # issue #20103, OP and comments
 struct TT20103{X,Y} end
 f20103{X,Y}(::Type{TT20103{X,Y}},x::X,y::Y) = 1
@@ -1098,5 +1098,4 @@
 let T1 = Val{Val{Val{Union{Int8,Int16,Int32,Int64,UInt8,UInt16}}}},
     T2 = Val{Val{Val{Union{Int8,Int16,Int32,Int64,UInt8, S}}}} where S
     @test T1 <: T2
->>>>>>> e79423a7
 end