--- conflicted
+++ resolved
@@ -2026,34 +2026,6 @@
 struct X43082{A, I, B<:Union{Ref{I},I}}; end
 @testintersect(Tuple{X43082{T}, Int} where T, Tuple{X43082{Int}, Any}, Tuple{X43082{Int}, Int})
 
-<<<<<<< HEAD
-# issue #43064
-let
-    env_tuple(@nospecialize(x), @nospecialize(y)) = (intersection_env(x, y)[2]...,)
-    all_var(x::UnionAll) = (x.var, all_var(x.body)...)
-    all_var(x::DataType) = ()
-    TT0 = Tuple{Type{T},Union{Real,Missing,Nothing}} where {T}
-    TT1 = Union{Type{Int8},Type{Int16}}
-    @test env_tuple(Tuple{TT1,Missing}, TT0) ===
-          env_tuple(Tuple{TT1,Nothing}, TT0) ===
-          env_tuple(Tuple{TT1,Int}, TT0) === all_var(TT0)
-
-    TT0 = Tuple{T1,T2,Union{Real,Missing,Nothing}} where {T1,T2}
-    TT1 = Tuple{T1,T2,Union{Real,Missing,Nothing}} where {T2,T1}
-    TT2 = Tuple{Union{Int,Int8},Union{Int,Int8},Int}
-    TT3 = Tuple{Int,Union{Int,Int8},Int}
-    @test env_tuple(TT2, TT0) === all_var(TT0)
-    @test env_tuple(TT2, TT1) === all_var(TT1)
-    @test env_tuple(TT3, TT0) === Base.setindex(all_var(TT0), Int, 1)
-    @test env_tuple(TT3, TT1) === Base.setindex(all_var(TT1), Int, 2)
-
-    TT0 = Tuple{T1,T2,T1,Union{Real,Missing,Nothing}} where {T1,T2}
-    TT1 = Tuple{T1,T2,T1,Union{Real,Missing,Nothing}} where {T2,T1}
-    TT2 = Tuple{Int,Union{Int,Int8},Int,Int}
-    @test env_tuple(TT2, TT0) === Base.setindex(all_var(TT0), Int, 1)
-    @test env_tuple(TT2, TT1) === Base.setindex(all_var(TT1), Int, 2)
-end
-=======
 #issue #36443
 let C = Tuple{Val{3},Int,Int,Int},
     As = (Tuple{Val{N},Vararg{T,N}} where {T,N},
@@ -2162,4 +2134,30 @@
 
 # Example from pr#39098
 @testintersect(NTuple, Tuple{Any,Vararg}, Tuple{T, Vararg{T}} where {T})
->>>>>>> 852e3130
+
+# issue #43064
+let
+    env_tuple(@nospecialize(x), @nospecialize(y)) = (intersection_env(x, y)[2]...,)
+    all_var(x::UnionAll) = (x.var, all_var(x.body)...)
+    all_var(x::DataType) = ()
+    TT0 = Tuple{Type{T},Union{Real,Missing,Nothing}} where {T}
+    TT1 = Union{Type{Int8},Type{Int16}}
+    @test env_tuple(Tuple{TT1,Missing}, TT0) ===
+          env_tuple(Tuple{TT1,Nothing}, TT0) ===
+          env_tuple(Tuple{TT1,Int}, TT0) === all_var(TT0)
+
+    TT0 = Tuple{T1,T2,Union{Real,Missing,Nothing}} where {T1,T2}
+    TT1 = Tuple{T1,T2,Union{Real,Missing,Nothing}} where {T2,T1}
+    TT2 = Tuple{Union{Int,Int8},Union{Int,Int8},Int}
+    TT3 = Tuple{Int,Union{Int,Int8},Int}
+    @test env_tuple(TT2, TT0) === all_var(TT0)
+    @test env_tuple(TT2, TT1) === all_var(TT1)
+    @test env_tuple(TT3, TT0) === Base.setindex(all_var(TT0), Int, 1)
+    @test env_tuple(TT3, TT1) === Base.setindex(all_var(TT1), Int, 2)
+
+    TT0 = Tuple{T1,T2,T1,Union{Real,Missing,Nothing}} where {T1,T2}
+    TT1 = Tuple{T1,T2,T1,Union{Real,Missing,Nothing}} where {T2,T1}
+    TT2 = Tuple{Int,Union{Int,Int8},Int,Int}
+    @test env_tuple(TT2, TT0) === Base.setindex(all_var(TT0), Int, 1)
+    @test env_tuple(TT2, TT1) === Base.setindex(all_var(TT1), Int, 2)
+end