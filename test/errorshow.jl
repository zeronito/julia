--- conflicted
+++ resolved
@@ -712,7 +712,6 @@
 # Execute backtrace once before checking formatting, see #38858
 backtrace()
 
-<<<<<<< HEAD
 # This test set should be run on all systems. This if statement
 # is a hack and should be removed once #51524 is fixed.
 if !Sys.islinux()
@@ -724,6 +723,7 @@
         io = IOBuffer()
         Base.show_backtrace(io, bt)
         output = split(String(take!(io)), '\n')
+        length(output) >= 8 || println(output) # for better errors when this fails
         @test lstrip(output[3])[1:3] == "[1]"
         @test occursin("g28442", output[3])
         @test lstrip(output[5])[1:3] == "[2]"
@@ -731,23 +731,6 @@
         @test occursin("the above 2 lines are repeated 5000 more times", output[7])
         @test lstrip(output[8])[1:7] == "[10003]"
     end
-=======
-# issue #28442
-@testset "Long stacktrace printing" begin
-    f28442(c) = g28442(c + 1)
-    g28442(c) = c > 10000 ? (return backtrace()) : f28442(c+1)
-    bt = f28442(1)
-    io = IOBuffer()
-    Base.show_backtrace(io, bt)
-    output = split(String(take!(io)), '\n')
-    length(output) >= 8 || println(output) # for better errors when this fails
-    @test lstrip(output[3])[1:3] == "[1]"
-    @test occursin("g28442", output[3])
-    @test lstrip(output[5])[1:3] == "[2]"
-    @test occursin("f28442", output[5])
-    @test occursin("the above 2 lines are repeated 5000 more times", output[7])
-    @test lstrip(output[8])[1:7] == "[10003]"
->>>>>>> 64fc7db0
 end
 
 @testset "Line number correction" begin
