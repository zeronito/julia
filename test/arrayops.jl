# This file is a part of Julia. License is MIT: https://julialang.org/license

# Array test
isdefined(Main, :OffsetArrays) || @eval Main include("testhelpers/OffsetArrays.jl")
using .Main.OffsetArrays

isdefined(@__MODULE__, :T24Linear) || include("testhelpers/arrayindexingtypes.jl")

using SparseArrays

using Random, LinearAlgebra
using Dates

@testset "basics" begin
    @test length([1, 2, 3]) == 3
    @test count(!iszero, [1, 2, 3]) == 3

    let a = fill(1., 4), b = a+a, c = a-a, d = a+a+a
        @test b[1] === 2. && b[2] === 2. && b[3] === 2. && b[4] === 2.
        @test c[1] === 0. && c[2] === 0. && c[3] === 0. && c[4] === 0.
        @test d[1] === 3. && d[2] === 3. && d[3] === 3. && d[4] === 3.
    end

    @test length((1,)) == 1
    @test length((1,2)) == 2

    @test isequal(1 .+ [1,2,3], [2,3,4])
    @test isequal([1,2,3] .+ 1, [2,3,4])
    @test isequal(1 .- [1,2,3], [0,-1,-2])
    @test isequal([1,2,3] .- 1, [0,1,2])

    @test isequal(5*[1,2,3], [5,10,15])
    @test isequal([1,2,3]*5, [5,10,15])
    @test isequal(1 ./ [1,2,5], [1.0,0.5,0.2])
    @test isequal([1,2,3]/5, [0.2,0.4,0.6])

    @test isequal(2 .% [1,2,3], [0,0,2])
    @test isequal([1,2,3] .% 2, [1,0,1])
    @test isequal(2 .÷ [1,2,3], [2,1,0])
    @test isequal([1,2,3] .÷ 2, [0,1,1])
    @test isequal(-2 .% [1,2,3], [0,0,-2])
    @test isequal([-1,-2,-3].%2, [-1,0,-1])
    @test isequal(-2 .÷ [1,2,3], [-2,-1,0])
    @test isequal([-1,-2,-3] .÷ 2, [0,-1,-1])

    @test isequal(1 .<< [1,2,5], [2,4,32])
    @test isequal(128 .>> [1,2,5], [64,32,4])
    @test isequal(2 .>> 1, 1)
    @test isequal(1 .<< 1, 2)
    @test isequal([1,2,5] .<< [1,2,5], [2,8,160])
    @test isequal([10,20,50] .>> [1,2,5], [5,5,1])

    a = fill(1.,2,2)
    a[1,1] = 1
    a[1,2] = 2
    a[2,1] = 3
    a[2,2] = 4
    b = copy(a')
    @test a[1,1] == 1. && a[1,2] == 2. && a[2,1] == 3. && a[2,2] == 4.
    @test b[1,1] == 1. && b[2,1] == 2. && b[1,2] == 3. && b[2,2] == 4.
    a[[1 2 3 4]] .= 0
    @test a == zeros(2,2)
    a[[1 2], [1 2]] .= 1
    @test a == fill(1.,2,2)
    a[[1 2], 1] .= 0
    @test a[1,1] == 0. && a[1,2] == 1. && a[2,1] == 0. && a[2,2] == 1.
    a[:, [1 2]] .= 2
    @test a == fill(2.,2,2)

    a = Array{Float64}(undef, 2, 2, 2, 2, 2)
    a[1,1,1,1,1] = 10
    a[1,2,1,1,2] = 20
    a[1,1,2,2,1] = 30

    @test a[1,1,1,1,1] == 10
    @test a[1,2,1,1,2] == 20
    @test a[1,1,2,2,1] == 30

    b = reshape(a, (32,))
    @test b[1]  == 10
    @test b[19] == 20
    @test b[13] == 30
    @test_throws DimensionMismatch reshape(b,(5,7))
    @test_throws DimensionMismatch reshape(b,(35,))
    @test_throws ArgumentError reinterpret(Any, b)
    c = ["hello", "world"]
    @test_throws ArgumentError reinterpret(Float32, c)
    @test_throws ArgumentError resize!(Float64[], -2)

    b = rand(32)
    a = reshape(b, (2, 2, 2, 2, 2))
    @test ndims(a) == 5
    @test a[2,1,2,2,1] == b[14]
    @test a[2,2,2,2,2] == b[end]

    @test_throws DimensionMismatch reshape(1:3, 4)

    # issue #23107
    a = [1,2,3]
    @test typeof(a)(a) !== a
    @test Array(a) !== a
    @test Array{eltype(a)}(a) !== a
    @test Vector(a) !== a
end
@testset "reshaping SubArrays" begin
    a = Array(reshape(1:5, 1, 5))
    @testset "linearfast" begin
        s = view(a, :, 2:4)
        r = reshape(s, (length(s),))
        @test length(r) == 3
        @test r[1] == 2
        @test r[3,1] == 4
        @test r[Base.ReshapedIndex(CartesianIndex((1,2)))] == 3
        @test parent(reshape(r, (1,3))) === r.parent === s
        @test parentindices(r) == (1:1, 1:3)
        @test reshape(r, (3,)) === r
        @test convert(Array{Int,1}, r) == [2,3,4]
        @test_throws MethodError convert(Array{Int,2}, r)
        @test convert(Array{Int}, r) == [2,3,4]
        @test Base.unsafe_convert(Ptr{Int}, r) == Base.unsafe_convert(Ptr{Int}, s)
        @test isa(r, StridedArray)  # issue #22411
    end
    @testset "linearslow" begin
        s = view(a, :, [2,3,5])
        r = reshape(s, length(s))
        @test length(r) == 3
        @test r[1] == 2
        @test r[3,1] == 5
        @test r[Base.ReshapedIndex(CartesianIndex((1,2)))] == 3
        @test parent(reshape(r, (1,3))) === r.parent === s
        @test parentindices(r) == (1:1, 1:3)
        @test reshape(r, (3,)) === r
        @test convert(Array{Int,1}, r) == [2,3,5]
        @test_throws MethodError convert(Array{Int,2}, r)
        @test convert(Array{Int}, r) == [2,3,5]
        @test_throws ErrorException Base.unsafe_convert(Ptr{Int}, r)
        r[2] = -1
        @test a[3] == -1
        a = zeros(0, 5)  # an empty linearslow array
        s = view(a, :, [2,3,5])
        @test length(reshape(s, length(s))) == 0
    end
end
@testset "reshape(a, Val(N))" begin
    a = fill(1,3,3)
    s = view(a, 1:2, 1:2)
    for N in (1,3)
        @test isa(reshape(a, Val(N)), Array{Int,N})
        @test isa(reshape(s, Val(N)), Base.ReshapedArray{Int,N})
    end
end
@testset "zero-dimensional reshapes" begin
    @test reshape([1]) == fill(1)
    @test reshape([1]) isa Array{Int,0}
    @test reshape(1:1) == fill(1)
    @test reshape(1:1) isa Base.ReshapedArray{Int, 0}
    @test reshape([1], Val(0)) == fill(1)
    @test reshape([1], Val(0)) isa Array{Int,0}
    @test reshape(1:1, Val(0)) == fill(1)
    @test reshape(1:1, Val(0)) isa Base.ReshapedArray{Int, 0}
    @test_throws DimensionMismatch reshape([1,2])
    @test_throws DimensionMismatch reshape([1,2], Val(0))
    @test_throws DimensionMismatch reshape(1:2)
    @test_throws DimensionMismatch reshape(1:2, Val(0))
end
@testset "sizehint!" begin
    A = zeros(40)
    resize!(A, 1)
    sizehint!(A, 1)
    @test length(A) == 1

    A = zeros(40)
    resize!(A, 20)
    sizehint!(A, 1)
    @test length(A) == 20

    A = [1:10;]
    sizehint!(A, 20)
    @test length(A) == length([1:10;])
    @test A == [1:10;]

    A = [1:10;]
    resize!(A, 5)
    sizehint!(A, 5)
    @test length(A) == 5
    @test A == [1:5;]
end
@testset "reshape with colon" begin
    # Reshape with an omitted dimension
    let A = range(1, stop=60, length=60)
        @test size(reshape(A, :))         == (60,)
        @test size(reshape(A, :, 1))      == (60, 1)
        @test size(reshape(A, (:, 2)))    == (30, 2)
        @test size(reshape(A, 3, :))      == (3, 20)
        @test size(reshape(A, 2, 3, :))   == (2, 3, 10)
        @test size(reshape(A, (2, :, 5))) == (2, 6, 5)
        @test_throws DimensionMismatch reshape(A, 7, :)
        @test_throws DimensionMismatch reshape(A, :, 2, 3, 4)
        @test_throws DimensionMismatch reshape(A, (:, :))

        B = rand(2,2,2,2)
        @test size(reshape(B, :)) == (16,)
        @test size(reshape(B, :, 4)) == (4, 4)
        @test size(reshape(B, (2, 1, :))) == (2, 1, 8)
        @test_throws DimensionMismatch reshape(B, 3, :)
        @test_throws DimensionMismatch reshape(B, :, :, 2, 2)
    end
end

struct Z26163 <: AbstractArray{Int,0}; end
Base.size(::Z26163) = ()
Base.getindex(::Z26163) = 0
struct V26163 <: AbstractArray{Int,1}; end
Base.size(::V26163) = (1,)
Base.getindex(::V26163, ::Int) = 0
@testset "reshape of custom zero- and one-dimensional arrays" begin
    z = Z26163()
    v = V26163()
    @test z == reshape(v, ()) == fill(0, ())
    @test reshape(z, 1) == v == [0]
    @test reshape(z, 1, 1) == reshape(v, 1, 1) == fill(0, 1, 1)
    @test occursin("1-element reshape", summary(reshape(z, 1)))
    @test occursin("0-dimensional reshape", summary(reshape(v, ())))
end

@test reshape(1:5, (5,)) === 1:5
@test reshape(1:5, 5) === 1:5

@testset "setindex! on a reshaped range" begin
    a = reshape(1:20, 5, 4)
    for idx in ((3,), (2,2), (Base.ReshapedIndex(1),))
        try
            a[idx...] = 7
            error("wrong error")
        catch err
            @test err.msg == "indexed assignment fails for a reshaped range; consider calling collect"
        end
    end
end

@testset "reshape isbitsunion Arrays (issue #28611)" begin
    v = Union{Float64,Missing}[]
    for i in 1:10 push!(v, i) end
    v[5] = missing
    a = @inferred(reshape(v, 2, 5))
    for (I, i) in zip(CartesianIndices((2, 5)), 1:10)
        @test a[I] === v[i]
    end
    ac = copy(a)
    @test ac isa Array{Union{Float64, Missing}, 2}
    b = @inferred(reshape(ac, 5, 2))
    for (I, J) in zip(CartesianIndices((2, 5)), CartesianIndices((5, 2)))
        @test ac[I] === b[J]
    end

    for T in (Any, Union{Float64,String})
        a = Array{T}(undef, 4)
        @test @inferred(reshape(a, (2, 2))) isa Array{T,2}
        a = Array{T}(undef, 4, 1)
        @test @inferred(reshape(a, (2, 2))) isa Array{T,2}
    end
end

@testset "conversion from ReshapedArray to Array (#18262)" begin
    a = Base.ReshapedArray(1:3, (3, 1), ())
    @test convert(Array, a) == a
    @test convert(Array{Int}, a) == a
    @test convert(Array{Float64}, a) == a
    @test convert(Matrix, a) == a
    @test convert(Matrix{Int}, a) == a
    @test convert(Matrix{Float64}, a) == a
    b = Base.ReshapedArray(1:3, (3,), ())
    @test convert(Array, b) == b
    @test convert(Array{Int}, b) == b
    @test convert(Array{Float64}, b) == b
    @test convert(Vector, b) == b
    @test convert(Vector{Int}, b) == b
    @test convert(Vector{Float64}, b) == b
end

@testset "operations with IndexLinear ReshapedArray" begin
    b = Vector(1:12)
    a = Base.ReshapedArray(b, (4,3), ())
    @test a[3,2] == 7
    @test a[6] == 6
    a[3,2] = -2
    a[6] = -3
    a[Base.ReshapedIndex(5)] = -4
    @test b[5] == -4
    @test b[6] == -3
    @test b[7] == -2
    b = reinterpret(Int, a)
    b[1] = -1
    @test vec(b) == vec(a)

    a = rand(1, 1, 8, 8, 1)
    @test @inferred(dropdims(a, dims=1)) == @inferred(dropdims(a, dims=(1,))) == reshape(a, (1, 8, 8, 1))
    @test @inferred(dropdims(a, dims=(1, 5))) == dropdims(a, dims=(5, 1)) == reshape(a, (1, 8, 8))
    @test @inferred(dropdims(a, dims=(1, 2, 5))) == dropdims(a, dims=(5, 2, 1)) == reshape(a, (8, 8))
    @test_throws UndefKeywordError dropdims(a)
    @test_throws ArgumentError dropdims(a, dims=0)
    @test_throws ArgumentError dropdims(a, dims=(1, 1))
    @test_throws ArgumentError dropdims(a, dims=(1, 2, 1))
    @test_throws ArgumentError dropdims(a, dims=(1, 1, 2))
    @test_throws ArgumentError dropdims(a, dims=3)
    @test_throws ArgumentError dropdims(a, dims=4)
    @test_throws ArgumentError dropdims(a, dims=6)

    sz = (5,8,7)
    A = reshape(1:prod(sz),sz...)
    @test A[2:6] == [2:6;]
    @test A[1:3,2,2:4] == cat(46:48,86:88,126:128; dims=2)
    @test A[:,7:-3:1,5] == [191 176 161; 192 177 162; 193 178 163; 194 179 164; 195 180 165]
    @test reshape(A, Val(2))[:,3:9] == reshape(11:45,5,7)
    rng = (2,2:3,2:2:5)
    tmp = zeros(Int,map(maximum,rng)...)
    tmp[rng...] = A[rng...]
    @test  tmp == cat(zeros(Int,2,3),[0 0 0; 0 47 52],zeros(Int,2,3),[0 0 0; 0 127 132]; dims=3)

    @test cat(1,2,3.,4.,5.; dims=[1,2]) == diagm(0 => [1,2,3.,4.,5.])
    blk = [1 2;3 4]
    tmp = cat(blk,blk; dims=[1,3])
    @test tmp[1:2,1:2,1] == blk
    @test tmp[1:2,1:2,2] == zero(blk)
    @test tmp[3:4,1:2,1] == zero(blk)
    @test tmp[3:4,1:2,2] == blk

    x = rand(2,2)
    b = x[1,:]
    @test isequal(size(b), (2,))
    b = x[:,1]
    @test isequal(size(b), (2,))

    x = rand(5,5)
    b = x[2:3,2]
    @test b[1] == x[2,2] && b[2] == x[3,2]

    B = zeros(4,5)
    B[:,3] = 1:4
    @test B == [0 0 1 0 0; 0 0 2 0 0; 0 0 3 0 0; 0 0 4 0 0]
    B[2,:] = 11:15
    @test B == [0 0 1 0 0; 11 12 13 14 15; 0 0 3 0 0; 0 0 4 0 0]
    B[[3,1],[2,4]] = [21 22; 23 24]
    @test B == [0 23 1 24 0; 11 12 13 14 15; 0 21 3 22 0; 0 0 4 0 0]
    B[4,[2,3]] .= 7
    @test B == [0 23 1 24 0; 11 12 13 14 15; 0 21 3 22 0; 0 7 7 0 0]

    @test isequal(reshape(reshape(1:27, 3, 3, 3), Val(2))[1,:], [1,  4,  7,  10,  13,  16,  19,  22,  25])
end
@testset "find(in(b), a)" begin
    # unsorted inputs
    a = [3, 5, -7, 6]
    b = [4, 6, 2, -7, 1]
    @test findall(in(b), a) == [3,4]
    @test findall(in(Int[]), a) == Int[]
    @test findall(in(a), Int[]) == Int[]
    @test findall(in(b), reshape(a, 2, 2)) == [CartesianIndex(1, 2), CartesianIndex(2, 2)]

    # sorted inputs
    a = [1,2,3,4,5,10]
    b = [2,3,4,6]
    @test findall(in(b), a) == [2,3,4]
    @test findall(in(a), b) == [1,2,3]
    @test findall(in(Int[]), a) == Int[]
    @test findall(in(a), Int[]) == Int[]
    @test findall(in(b), reshape(a, 3, 2)) ==
        [CartesianIndex(2, 1), CartesianIndex(3, 1), CartesianIndex(1, 2)]
    @test findall(in(a), reshape(b, 2, 2)) ==
        [CartesianIndex(1, 1), CartesianIndex(2, 1), CartesianIndex(1, 2)]

    a = Vector(1:3:15)
    b = Vector(2:4:10)
    @test findall(in(b), a) == [4]
    @test findall(in(b), [a[1:4]; a[4:end]]) == [4,5]

    @test findall(in(NaN), [1.0, NaN, 2.0]) == [2]
    @test findall(in(NaN), [1.0, 2.0, NaN]) == [3]

    @testset "findall(in(x), b) for uncomparable element types" begin
        a = [1 + 1im, 1 - 1im]
        @test findall(in(1 + 1im), a) == [1]
        @test findall(in(a), a)       == [1,2]
    end

    @test findall(in([1, 2]), 2) == [1]
    @test findall(in([1, 2]), 3) == []

    @test sort(findall(Dict(1=>false, 2=>true, 3=>true))) == [2, 3]

    @test findall(true) == [1]
    @test findall(false) == Int[]

    @test findall(isodd, 1) == [1]
    @test findall(isodd, 2) == Int[]
end
@testset "setindex! return type" begin
    rt = Base.return_types(setindex!, Tuple{Array{Int32, 3}, Vector{UInt8}, Vector{Int}, Int16, UnitRange{Int}})
    @test length(rt) == 1 && rt[1] === Array{Int32, 3}
end
@testset "construction" begin
    @test typeof(Vector{Int}(undef, 3)) == Vector{Int}
    @test typeof(Vector{Int}()) == Vector{Int}
    @test typeof(Vector(undef, 3)) == Vector{Any}
    @test typeof(Vector()) == Vector{Any}
    @test typeof(Matrix{Int}(undef, 2,3)) == Matrix{Int}
    @test typeof(Matrix(undef, 2,3)) == Matrix{Any}

    @test size(Vector{Int}(undef, 3)) == (3,)
    @test size(Vector{Int}()) == (0,)
    @test size(Vector(undef, 3)) == (3,)
    @test size(Vector()) == (0,)
    @test size(Matrix{Int}(undef, 2,3)) == (2,3)
    @test size(Matrix(undef, 2,3)) == (2,3)

    @test_throws MethodError Matrix()
    @test_throws MethodError Matrix{Int}()
    @test_throws MethodError Array{Int,3}()
end
@testset "get" begin
    A = reshape(1:24, 3, 8)
    x = get(A, 32, -12)
    @test x == -12
    x = get(A, 14, -12)
    @test x == 14
    x = get(A, (2,4), -12)
    @test x == 11
    x = get(A, (4,4), -12)
    @test x == -12
    X = get(A, -5:5, NaN32)
    @test eltype(X) == Float32
    @test Base.elsize(X) == sizeof(Float32)
    @test !all(isinteger, X)
    @test isnan.(X) == [trues(6);falses(5)]
    @test X[7:11] == [1:5;]
    X = get(A, (2:4, 9:-2:-13), 0)
    Xv = zeros(Int, 3, 12)
    Xv[1:2, 2:5] = A[2:3, 7:-2:1]
    @test X == Xv
    X2 = get(A, Vector{Int}[[2:4;], [9:-2:-13;]], 0)
    @test X == X2
end
@testset "arrays as dequeues" begin
    l = Any[1]
    push!(l,2,3,8)
    @test l[1]==1 && l[2]==2 && l[3]==3 && l[4]==8
    v = pop!(l)
    @test v == 8
    v = pop!(l)
    @test v == 3
    @test length(l)==2
    m = Any[]
    @test_throws ArgumentError pop!(m)
    @test_throws ArgumentError popfirst!(m)
    pushfirst!(l,4,7,5)
    @test l[1]==4 && l[2]==7 && l[3]==5 && l[4]==1 && l[5]==2
    v = popfirst!(l)
    @test v == 4
    @test length(l)==4

    v = [3, 7, 6]
    @test_throws BoundsError insert!(v, 0, 5)
    for i = 1:4
        vc = copy(v)
        @test insert!(vc, i, 5) === vc
        @test vc == [v[1:(i-1)]; 5; v[i:end]]
    end
    @test_throws BoundsError insert!(v, 5, 5)
end

@testset "popat!(::Vector, i, [default])" begin
    a = [1, 2, 3, 4]
    @test_throws BoundsError popat!(a, 0)
    @test popat!(a, 0, "default") == "default"
    @test a == 1:4
    @test_throws BoundsError popat!(a, 5)
    @test popat!(a, 1) == 1
    @test a == [2, 3, 4]
    @test popat!(a, 2) == 3
    @test a == [2, 4]
    @test popat!(a, 1, "default") == 2
    badpop() = @inbounds popat!([1], 2)
    @test_throws BoundsError badpop()
end

@testset "concatenation" begin
    @test isequal([fill(1.,2,2)  fill(2.,2,1)], [1. 1 2; 1 1 2])
    @test isequal([fill(1.,2,2); fill(2.,1,2)], [1. 1; 1 1; 2 2])
end

@testset "typed array literals" begin
    X = Float64[1 2 3]
    Y = [1. 2. 3.]
    @test size(X) == size(Y)
    for i = 1:3 @test X[i] === Y[i] end
    X = Float64[1;2;3]
    Y = [1.,2.,3.]
    @test size(X) == size(Y)
    for i = 1:3 @test X[i] === Y[i] end
    X = Float64[1 2 3; 4 5 6]
    Y = [1. 2. 3.; 4. 5. 6.]
    @test size(X) == size(Y)
    for i = 1:length(X) @test X[i] === Y[i] end

    _array_equiv(a,b) = eltype(a) == eltype(b) && a == b
    @test _array_equiv(UInt8[1:3;4], [0x1,0x2,0x3,0x4])
    @test_throws MethodError UInt8[1:3]
    @test_throws MethodError UInt8[1:3,]
    @test_throws MethodError UInt8[1:3,4:6]
    a = Vector{UnitRange{Int}}(undef, 1); a[1] = 1:3
    @test _array_equiv([1:3,], a)
    a = Vector{UnitRange{Int}}(undef, 2); a[1] = 1:3; a[2] = 4:6
    @test _array_equiv([1:3,4:6], a)
end

@testset "typed hvcat" begin
    X = Float64[1 2 3; 4 5 6]
    X32 = Float32[X X; X X]
    @test eltype(X32) <: Float32
    for i=[1,3], j=[1,4]
        @test X32[i:(i+1), j:(j+2)] == X
    end
end
@testset "fallback hvcat" begin
    #Issue #23994
    A23994 = [1 "two"; 3im 4.0; 5 6//1]
    @test A23994[2] isa Complex{Int}
    @test A23994[3] isa Int
    @test A23994[5] isa Float64
    @test A23994[6] isa Rational{Int}
end
@testset "cat issue #27326" begin
    @test [Int; 1] == [Int, 1]
    @test [Int 1] == reshape([Int, 1], 1, :)
    @test [Int 1; String 2] == reshape([Int, String, 1, 2], 2, 2)
end
@testset "end" begin
    X = [ i+2j for i=1:5, j=1:5 ]
    @test X[end,end] == 15
    @test X[end]     == 15  # linear index
    @test X[2,  end] == 12
    @test X[end,  2] == 9
    @test X[end-1,2] == 8
    Y = [2, 1, 4, 3]
    @test X[Y[end],1] == 5
    @test X[end,Y[end]] == 11
end

@testset "findall, findfirst, findnext, findlast, findprev" begin
    a = [0,1,2,3,0,1,2,3]
    @test findall(!iszero, a) == [2,3,4,6,7,8]
    @test findall(a.==2) == [3,7]
    @test findall(isodd,a) == [2,4,6,8]
    @test findfirst(!iszero, a) == 2
    @test findfirst(a.==0) == 1
    @test findfirst(a.==5) == nothing
    @test findfirst(Dict(1=>false, 2=>true)) == 2
    @test findfirst(Dict(1=>false)) == nothing
    @test findfirst(isequal(3), [1,2,4,1,2,3,4]) == 6
    @test findfirst(!isequal(1), [1,2,4,1,2,3,4]) == 2
    @test findfirst(isodd, [2,4,6,3,9,2,0]) == 4
    @test findfirst(isodd, [2,4,6,2,0]) == nothing
    @test findnext(!iszero,a,4) == 4
    @test findnext(!iszero,a,5) == 6
    @test findnext(!iszero,a,1) == 2
    @test findnext(isequal(1),a,4) == 6
    @test findnext(isequal(5),a,4) == nothing
    @test findlast(!iszero, a) == 8
    @test findlast(a.==0) == 5
    @test findlast(a.==5) == nothing
    @test findlast(isequal(3), [1,2,4,1,2,3,4]) == 6
    @test findlast(isodd, [2,4,6,3,9,2,0]) == 5
    @test findlast(isodd, [2,4,6,2,0]) == nothing
    @test findprev(!iszero,a,4) == 4
    @test findprev(!iszero,a,5) == 4
    @test findprev(!iszero,a,1) == nothing
    @test findprev(isequal(1),a,4) == 2
    @test findprev(isequal(1),a,8) == 6
    @test findprev(isodd, [2,4,5,3,9,2,0], 7) == 5
    @test findprev(isodd, [2,4,5,3,9,2,0], 2) == nothing
    @test findfirst(isequal(0x00), [0x01, 0x00]) == 2
    @test findlast(isequal(0x00), [0x01, 0x00]) == 2
    @test findnext(isequal(0x00), [0x00, 0x01, 0x00], 2) == 3
    @test findprev(isequal(0x00), [0x00, 0x01, 0x00], 2) == 1

    @testset "issue 32568" for T = (UInt, BigInt)
        @test findnext(!iszero, a, T(1)) isa keytype(a)
        @test findnext(!iszero, a, T(2)) isa keytype(a)
        @test findprev(!iszero, a, T(4)) isa keytype(a)
        @test findprev(!iszero, a, T(5)) isa keytype(a)
        b = [true, false, true]
        @test findnext(b, T(2)) isa keytype(b)
        @test findnext(b, T(3)) isa keytype(b)
        @test findprev(b, T(1)) isa keytype(b)
        @test findprev(b, T(2)) isa keytype(b)
    end
end
@testset "find with Matrix" begin
    A = [1 2 0; 3 4 0]
    @test findall(isodd, A) == [CartesianIndex(1, 1), CartesianIndex(2, 1)]
    @test findall(!iszero, A) == [CartesianIndex(1, 1), CartesianIndex(2, 1),
                               CartesianIndex(1, 2), CartesianIndex(2, 2)]
    @test findfirst(isodd, A) == CartesianIndex(1, 1)
    @test findlast(isodd, A) == CartesianIndex(2, 1)
    @test findnext(isodd, A, CartesianIndex(1, 1)) == CartesianIndex(1, 1)
    @test findprev(isodd, A, CartesianIndex(2, 1)) == CartesianIndex(2, 1)
    @test findnext(isodd, A, CartesianIndex(1, 2)) === nothing
    @test findprev(iseven, A, CartesianIndex(2, 1)) === nothing
end

@testset "findmin findmax argmin argmax" begin
    @test argmax([10,12,9,11]) == 2
    @test argmin([10,12,9,11]) == 3
    @test findmin([NaN,3.2,1.8]) === (NaN,1)
    @test findmax([NaN,3.2,1.8]) === (NaN,1)
    @test findmin([NaN,3.2,1.8,NaN]) === (NaN,1)
    @test findmax([NaN,3.2,1.8,NaN]) === (NaN,1)
    @test findmin([3.2,1.8,NaN,2.0]) === (NaN,3)
    @test findmax([3.2,1.8,NaN,2.0]) === (NaN,3)

    #14085
    @test findmax(4:9) == (9,6)
    @test argmax(4:9) == 6
    @test findmin(4:9) == (4,1)
    @test argmin(4:9) == 1
    @test findmax(5:-2:1) == (5,1)
    @test argmax(5:-2:1) == 1
    @test findmin(5:-2:1) == (1,3)
    @test argmin(5:-2:1) == 3

    #23094
    @test_throws MethodError findmax(Set(["abc"]))
    @test findmin(["abc", "a"]) === ("a", 2)
    @test_throws MethodError findmax([Set([1]), Set([2])])
    @test findmin([0.0, -0.0]) === (-0.0, 2)
    @test findmax([0.0, -0.0]) === (0.0, 1)
    @test findmin([-0.0, 0.0]) === (-0.0, 1)
    @test findmax([-0.0, 0.0]) === (0.0, 2)
    @test isnan(findmin([NaN, NaN, 0.0/0.0])[1])
    @test findmin([NaN, NaN, 0.0/0.0])[2] == 1
    @test isnan(findmax([NaN, NaN, 0.0/0.0])[1])
    @test findmax([NaN, NaN, 0.0/0.0])[2] == 1

    # Check that cartesian indices are returned for matrices
    @test argmax([10 12; 9 11]) === CartesianIndex(1, 2)
    @test argmin([10 12; 9 11]) === CartesianIndex(2, 1)
    @test findmax([10 12; 9 11]) === (12, CartesianIndex(1, 2))
    @test findmin([10 12; 9 11]) === (9, CartesianIndex(2, 1))
end

@testset "permutedims" begin
    # keeps the num of dim
    p = randperm(5)
    q = randperm(5)
    a = rand(p...)
    b = permutedims(a,q)
    @test isequal(size(b), tuple(p[q]...))

    # hand made case
    y = zeros(1,2,3)
    for i = 1:6
        y[i]=i
    end

    z = zeros(3,1,2)
    for i = 1:3
        z[i] = i*2-1
        z[i+3] = i*2
    end

    # permutes correctly
    @test isequal(z,permutedims(y,[3,1,2]))
    @test isequal(z,permutedims(y,(3,1,2)))

    # of a subarray
    a = rand(5,5)
    s = view(a,2:3,2:3)
    p = permutedims(s, [2,1])
    @test p[1,1]==a[2,2] && p[1,2]==a[3,2]
    @test p[2,1]==a[2,3] && p[2,2]==a[3,3]

    # of a non-strided subarray
    a = reshape(1:60, 3, 4, 5)
    s = view(a,:,[1,2,4],[1,5])
    c = convert(Array, s)
    for p in ([1,2,3], [1,3,2], [2,1,3], [2,3,1], [3,1,2], [3,2,1])
        @test permutedims(s, p) == permutedims(c, p)
        @test PermutedDimsArray(s, p) == permutedims(c, p)
    end
    @test_throws ArgumentError permutedims(a, (1,1,1))
    @test_throws ArgumentError permutedims(s, (1,1,1))
    @test_throws ArgumentError PermutedDimsArray(a, (1,1,1))
    @test_throws ArgumentError PermutedDimsArray(s, (1,1,1))
    cp = PermutedDimsArray(c, (3,2,1))
    @test pointer(cp) == pointer(c)
    @test_throws ArgumentError pointer(cp, 2)
    @test strides(cp) == (9,3,1)
    ap = PermutedDimsArray(Array(a), (2,1,3))
    @test strides(ap) == (3,1,12)

    for A in [rand(1,2,3,4),rand(2,2,2,2),rand(5,6,5,6),rand(1,1,1,1)]
        perm = randperm(4)
        @test isequal(A,permutedims(permutedims(A,perm),invperm(perm)))
        @test isequal(A,permutedims(permutedims(A,invperm(perm)),perm))

        @test sum(permutedims(A,perm)) ≈ sum(PermutedDimsArray(A,perm))
        @test sum(permutedims(A,perm), dims=2) ≈ sum(PermutedDimsArray(A,perm), dims=2)
        @test sum(permutedims(A,perm), dims=(2,4)) ≈ sum(PermutedDimsArray(A,perm), dims=(2,4))
    end

    m = [1 2; 3 4]
    @test permutedims(m) == [1 3; 2 4]

    v = [1,2,3]
    @test permutedims(v) == [1 2 3]

    x = PermutedDimsArray([1 2; 3 4], (2, 1))
    @test size(x) == (2, 2)
    @test copy(x) == [1 3; 2 4]
    y = [0, 0, 0, 0]
    copyto!(y, x)
    @test y == [1, 2, 3, 4]

    # similar, https://github.com/JuliaLang/julia/pull/35304
    x = PermutedDimsArray([1 2; 3 4], (2, 1))
    @test similar(x, 3,3) isa Array
    z = TSlow([1 2; 3 4])
    x_slow = PermutedDimsArray(z, (2, 1))
    @test similar(x_slow, 3,3) isa TSlow
end

@testset "circshift" begin
    @test circshift(1:5, -1) == circshift(1:5, 4) == circshift(1:5, -6) == [2,3,4,5,1]
    @test circshift(1:5, 1) == circshift(1:5, -4) == circshift(1:5, 6)  == [5,1,2,3,4]
    a = [1:5;]
    @test_throws ArgumentError Base.circshift!(a, a, 1)
    b = copy(a)
    @test @inferred(Base.circshift!(b, a, 1) == [5,1,2,3,4])
    src=rand(3,4,5)
    dst=similar(src)
    s=(1,2,3)
    @inferred Base.circshift!(dst,src,s)

    src = [1 2 3; 4 5 6]
    dst = similar(src)
    @test circshift(src, (3, 2)) == [5 6 4; 2 3 1]
    @test circshift(src, (3.0, 2.0)) == [5 6 4; 2 3 1]
    res = circshift!(dst, src, (3, 2))
    @test res === dst == [5 6 4; 2 3 1]
    res = circshift!(dst, src, (3.0, 2.0))
    @test res === dst == [5 6 4; 2 3 1]
end

@testset "circcopy" begin
    src=rand(3,4,5)
    dst=similar(src)
    @inferred Base.circcopy!(dst,src)
end
# unique across dim

# With hash collisions
struct HashCollision
    x::Float64
end
Base.hash(::HashCollision, h::UInt) = h

# All rows and columns unique
let A, B, C, D
    A = fill(1., 10, 10)
    A[diagind(A)] = shuffle!([1:10;])
    @test unique(A, dims=1) == A
    @test unique(A, dims=2) == A

    # 10 repeats of each row
    B = A[shuffle!(repeat(1:10, 10)), :]
    C = unique(B, dims=1)
    @test sortslices(C, dims=1) == sortslices(A, dims=1)
    @test unique(B, dims=2) == B
    @test unique(B', dims=2)' == C

    # Along third dimension
    D = cat(B, B, dims=3)
    @test unique(D, dims=1) == cat(C, C, dims=3)
    @test unique(D, dims=3) == cat(B, dims=3)

    # With hash collisions
    @test map(x -> x.x, unique(map(HashCollision, B), dims=1)) == C
end

@testset "large matrices transpose" begin
    for i = 1 : 3
        a = rand(200, 300)
        @test isequal(copy(a'), permutedims(a, [2, 1]))
    end
end

@testset "repeat" begin
    local A, A1, A2, A3, v, v2, cv, cv2, c, R, T
    A = fill(1,2,3,4)
    A1 = reshape(repeat([1,2],1,12),2,3,4)
    A2 = reshape(repeat([1 2 3],2,4),2,3,4)
    A3 = reshape(repeat([1 2 3 4],6,1),2,3,4)
    @test isequal(cumsum(A,dims=1),A1)
    @test isequal(cumsum(A,dims=2),A2)
    @test isequal(cumsum(A,dims=3),A3)

    # issue 20112
    A3 = reshape(repeat([1 2 3 4],UInt32(6),UInt32(1)),2,3,4)
    @test isequal(cumsum(A,dims=3),A3)
    @test repeat([1,2,3,4], UInt32(1)) == [1,2,3,4]
    @test repeat([1 2], UInt32(2)) == repeat([1 2], UInt32(2), UInt32(1))

    # issue 20564
    @test_throws MethodError repeat(1, 2, 3)
    @test repeat([1, 2], 1, 2, 3) == repeat([1, 2], outer = (1, 2, 3))

    # issue 29020
    @test repeat(collect(5), outer=(2, 2)) == [5 5;5 5]
    @test repeat(ones(Int64), inner=(1,2), outer=(2,2)) == [1 1 1 1;1 1 1 1]

    # issue 29614
    @test repeat(ones(2, 2), 1, 1, 1) == ones(2, 2, 1)
    @test repeat(ones(2, 2), 2, 2, 2) == ones(4, 4, 2)
    @test repeat(ones(2), 2, 2, 2) == ones(4, 2, 2)
    @test repeat(ones(2, 2), inner=(1, 1, 1), outer=(2, 2, 2)) == ones(4, 4, 2)

    R = repeat([1, 2])
    @test R == [1, 2]
    R = repeat([1, 2], inner=1)
    @test R == [1, 2]
    R = repeat([1, 2], outer=1)
    @test R == [1, 2]
    R = repeat([1, 2], inner=(1,))
    @test R == [1, 2]
    R = repeat([1, 2], outer=(1,))
    @test R == [1, 2]
    R = repeat([1, 2], inner=[1])
    @test R == [1, 2]
    R = repeat([1, 2], outer=[1])
    @test R == [1, 2]
    R = repeat([1, 2], inner=1, outer=1)
    @test R == [1, 2]
    R = repeat([1, 2], inner=(1,), outer=(1,))
    @test R == [1, 2]
    R = repeat([1, 2], inner=[1], outer=[1])
    @test R == [1, 2]

    R = repeat([1, 2], inner=2)
    @test R == [1, 1, 2, 2]
    R = repeat([1, 2], outer=2)
    @test R == [1, 2, 1, 2]
    R = repeat([1, 2], inner=(2,))
    @test R == [1, 1, 2, 2]
    R = repeat([1, 2], outer=(2,))
    @test R == [1, 2, 1, 2]
    R = repeat([1, 2], inner=[2])
    @test R == [1, 1, 2, 2]
    R = repeat([1, 2], outer=[2])
    @test R == [1, 2, 1, 2]

    R = repeat([1, 2], inner=2, outer=2)
    @test R == [1, 1, 2, 2, 1, 1, 2, 2]
    R = repeat([1, 2], inner=(2,), outer=(2,))
    @test R == [1, 1, 2, 2, 1, 1, 2, 2]
    R = repeat([1, 2], inner=[2], outer=[2])
    @test R == [1, 1, 2, 2, 1, 1, 2, 2]

    R = repeat([1, 2], inner = (1, 1), outer = (1, 1))
    @test R == reshape([1, 2], (2,1))
    R = repeat([1, 2], inner = (2, 1), outer = (1, 1))
    @test R == reshape([1, 1, 2, 2], (4,1))
    R = repeat([1, 2], inner = (1, 2), outer = (1, 1))
    @test R == [1 1; 2 2]
    R = repeat([1, 2], inner = (1, 1), outer = (2, 1))
    @test R == reshape([1, 2, 1, 2], (4,1))
    R = repeat([1, 2], inner = (1, 1), outer = (1, 2))
    @test R == [1 1; 2 2]

    R = repeat([1 2;
                3 4], inner = (1, 1), outer = (1, 1))
    @test R == [1 2;
                    3 4]
    R = repeat([1 2;
                3 4], inner = (1, 1), outer = (2, 1))
    @test R == [1 2;
                    3 4;
                    1 2;
                    3 4]
    R = repeat([1 2;
                3 4], inner = (1, 1), outer = (1, 2))
    @test R == [1 2 1 2;
                    3 4 3 4]
    R = repeat([1 2;
                3 4], inner = (1, 1), outer = (2, 2))
    @test R == [1 2 1 2;
                    3 4 3 4;
                    1 2 1 2;
                    3 4 3 4]
    R = repeat([1 2;
                3 4], inner = (2, 1), outer = (1, 1))
    @test R == [1 2;
                    1 2;
                    3 4;
                    3 4]
    R = repeat([1 2;
                3 4], inner = (2, 1), outer = (2, 1))
    @test R == [1 2;
                    1 2;
                    3 4;
                    3 4;
                    1 2;
                    1 2;
                    3 4;
                    3 4]
    R = repeat([1 2;
                3 4], inner = (2, 1), outer = (1, 2))
    @test R == [1 2 1 2;
                    1 2 1 2;
                    3 4 3 4;
                    3 4 3 4;]
    R = repeat([1 2;
                3 4], inner = (2, 1), outer = (2, 2))
    @test R == [1 2 1 2;
                    1 2 1 2;
                    3 4 3 4;
                    3 4 3 4;
                    1 2 1 2;
                    1 2 1 2;
                    3 4 3 4;
                    3 4 3 4]
    R = repeat([1 2;
                3 4], inner = (1, 2), outer = (1, 1))
    @test R == [1 1 2 2;
                    3 3 4 4]
    R = repeat([1 2;
                3 4], inner = (1, 2), outer = (2, 1))
    @test R == [1 1 2 2;
                    3 3 4 4;
                    1 1 2 2;
                    3 3 4 4]
    R = repeat([1 2;
                3 4], inner = (1, 2), outer = (1, 2))
    @test R == [1 1 2 2 1 1 2 2;
                    3 3 4 4 3 3 4 4]
    R = repeat([1 2;
                3 4], inner = (1, 2), outer = (2, 2))
    @test R == [1 1 2 2 1 1 2 2;
                    3 3 4 4 3 3 4 4;
                    1 1 2 2 1 1 2 2;
                    3 3 4 4 3 3 4 4]
    R = repeat([1 2;
                3 4], inner = (2, 2), outer = [1, 1])
    @test R == [1 1 2 2;
                    1 1 2 2;
                    3 3 4 4;
                    3 3 4 4]
    R = repeat([1 2;
                3 4], inner = (2, 2), outer = (2, 1))
    @test R == [1 1 2 2;
                    1 1 2 2;
                    3 3 4 4;
                    3 3 4 4;
                    1 1 2 2;
                    1 1 2 2;
                    3 3 4 4;
                    3 3 4 4]
    R = repeat([1 2;
                3 4], inner = (2, 2), outer = (1, 2))
    @test R == [1 1 2 2 1 1 2 2;
                    1 1 2 2 1 1 2 2;
                    3 3 4 4 3 3 4 4;
                    3 3 4 4 3 3 4 4]
    R = repeat([1 2;
                3 4], inner = (2, 2), outer = (2, 2))
    @test R == [1 1 2 2 1 1 2 2;
                    1 1 2 2 1 1 2 2;
                    3 3 4 4 3 3 4 4;
                    3 3 4 4 3 3 4 4;
                    1 1 2 2 1 1 2 2;
                    1 1 2 2 1 1 2 2;
                    3 3 4 4 3 3 4 4;
                    3 3 4 4 3 3 4 4]
    @test_throws ArgumentError repeat([1 2;
                                        3 4], inner=2, outer=(2, 2))
    @test_throws ArgumentError repeat([1 2;
                                        3 4], inner=(2, 2), outer=2)
    @test_throws ArgumentError repeat([1 2;
                                        3 4], inner=(2,), outer=(2, 2))
    @test_throws ArgumentError repeat([1 2;
                                        3 4], inner=(2, 2), outer=(2,))
    @test_throws ArgumentError repeat([1, 2], inner=(1, -1), outer=(1, -1))

    @test_throws ArgumentError repeat(OffsetArray(rand(2), 1), inner=(2,))

    A = reshape(1:8, 2, 2, 2)
    R = repeat(A, inner = (1, 1, 2), outer = (1, 1, 1))
    T = reshape([1:4; 1:4; 5:8; 5:8], 2, 2, 4)
    @test R == T
    A = Array{Int}(undef, 2, 2, 2)
    A[:, :, 1] = [1 2;
                    3 4]
    A[:, :, 2] = [5 6;
                    7 8]
    R = repeat(A, inner = (2, 2, 2), outer = (2, 2, 2))
    @test R[1, 1, 1] == 1
    @test R[2, 2, 2] == 1
    @test R[3, 3, 3] == 8
    @test R[4, 4, 4] == 8
    @test R[5, 5, 5] == 1
    @test R[6, 6, 6] == 1
    @test R[7, 7, 7] == 8
    @test R[8, 8, 8] == 8

    R = repeat(1:2)
    @test R == [1, 2]
    R = repeat(1:2, inner=1)
    @test R == [1, 2]
    R = repeat(1:2, inner=2)
    @test R == [1, 1, 2, 2]
    R = repeat(1:2, outer=1)
    @test R == [1, 2]
    R = repeat(1:2, outer=2)
    @test R == [1, 2, 1, 2]
    R = repeat(1:2, inner=(3,), outer=(2,))
    @test R == [1, 1, 1, 2, 2, 2, 1, 1, 1, 2, 2, 2]

    # Arrays of arrays
    @test repeat([[1], [2]], inner=2) == [[1], [1], [2], [2]]
    @test repeat([[1], [2]], outer=2) == [[1], [2], [1], [2]]
    @test repeat([[1], [2]], inner=2, outer=2) == [[1], [1], [2], [2], [1], [1], [2], [2]]

    @test size(repeat([1], inner=(0,))) == (0,)
    @test size(repeat([1], outer=(0,))) == (0,)
    @test size(repeat([1 1], inner=(0, 1))) == (0, 2)
    @test size(repeat([1 1], outer=(1, 0))) == (1, 0)
    @test size(repeat([1 1], inner=(2, 0), outer=(2, 1))) == (4, 0)
    @test size(repeat([1 1], inner=(2, 0), outer=(0, 1))) == (0, 0)

    A = rand(4,4)
    for s in Any[A[1:2:4, 1:2:4], view(A, 1:2:4, 1:2:4)]
        c = cumsum(s, dims=1)
        @test c[1,1] == A[1,1]
        @test c[2,1] == A[1,1]+A[3,1]
        @test c[1,2] == A[1,3]
        @test c[2,2] == A[1,3]+A[3,3]

        c = cumsum(s, dims=2)
        @test c[1,1] == A[1,1]
        @test c[2,1] == A[3,1]
        @test c[1,2] == A[1,1]+A[1,3]
        @test c[2,2] == A[3,1]+A[3,3]
    end

    @test repeat(BitMatrix(Matrix(I, 2, 2)), inner = (2,1), outer = (1,2)) ==
            repeat(Matrix(I, 2, 2), inner = (2,1), outer = (1,2))
end

@testset "indexing with bools" begin
    @test (1:5)[[true,false,true,false,true]] == [1,3,5]
    @test [1:5;][[true,false,true,false,true]] == [1,3,5]
    @test_throws BoundsError (1:5)[[true,false,true,false]]
    @test_throws BoundsError (1:5)[[true,false,true,false,true,false]]
    @test_throws BoundsError [1:5;][[true,false,true,false]]
    @test_throws BoundsError [1:5;][[true,false,true,false,true,false]]
    a = [1:5;]
    a[[true,false,true,false,true]] .= 6
    @test a == [6,2,6,4,6]
    a[[true,false,true,false,true]] = [7,8,9]
    @test a == [7,2,8,4,9]
    @test_throws DimensionMismatch (a[[true,false,true,false,true]] = [7,8,9,10])
    A = reshape(1:15, 3, 5)
    @test A[[true, false, true], [false, false, true, true, false]] == [7 10; 9 12]
    @test_throws BoundsError A[[true, false], [false, false, true, true, false]]
    @test_throws BoundsError A[[true, false, true], [false, true, true, false]]
    @test_throws BoundsError A[[true, false, true, true], [false, false, true, true, false]]
    @test_throws BoundsError A[[true, false, true], [false, false, true, true, false, true]]
    A = fill(1, 3, 5)
    @test_throws DimensionMismatch A[2,[true, false, true, true, false]] = 2:5
    A[2,[true, false, true, true, false]] = 2:4
    @test A == [1 1 1 1 1; 2 1 3 4 1; 1 1 1 1 1]
    @test_throws DimensionMismatch A[[true,false,true], 5] = [19]
    @test_throws DimensionMismatch A[[true,false,true], 5] = 19:21
    A[[true,false,true], 5] .= 7
    @test A == [1 1 1 1 7; 2 1 3 4 1; 1 1 1 1 7]

    B = cat(1, 2, 3; dims=3)
    @test B[:,:,[true, false, true]] == reshape([1,3], 1, 1, 2)  # issue #5454
end

# issue #2342
@test isequal(cumsum([1 2 3], dims=1), [1 2 3])

@testset "set-like operations" begin
    @test isequal(union([1,2,3], [4,3,4]), [1,2,3,4])
    @test isequal(union(['e','c','a'], ['b','a','d']), ['e','c','a','b','d'])
    @test isequal(union([1,2,3], [4,3], [5]), [1,2,3,4,5])
    @test isequal(union([1,2,3]), [1,2,3])
    @test isequal(union([1,2,3], Int64[]), Int64[1,2,3])
    @test isequal(union([1,2,3], Float64[]), Float64[1.0,2,3])
    @test isequal(union(Int64[], [1,2,3]), Int64[1,2,3])
    @test isequal(union(Int64[]), Int64[])
    @test isequal(intersect([1,2,3], [4,3,4]), [3])
    @test isequal(intersect(['e','c','a'], ['b','a','d']), ['a'])
    @test isequal(intersect([1,2,3], [3,1], [2,1,3]), [1,3])
    @test isequal(intersect([1,2,3]), [1,2,3])
    @test isequal(intersect([1,2,3], Int64[]), Int64[])
    @test isequal(intersect([1,2,3], Float64[]), Float64[])
    @test isequal(intersect(Int64[], [1,2,3]), Int64[])
    @test isequal(intersect(Int64[]), Int64[])
    @test isequal(setdiff([1,2,3,4], [2,5,4]), [1,3])
    @test isequal(setdiff([1,2,3,4], [7,8,9]), [1,2,3,4])
    @test isequal(setdiff([1,2,3,4], Int64[]), Int64[1,2,3,4])
    @test isequal(setdiff([1,2,3,4], [1,2,3,4,5]), Int64[])
    @test isequal(symdiff([1,2,3], [4,3,4]), [1,2])
    @test isequal(symdiff(['e','c','a'], ['b','a','d']), ['e','c','b','d'])
    @test isequal(symdiff([1,2,3], [4,3], [5]), [1,2,4,5])
    @test isequal(symdiff([1,2,3,4,5], [1,2,3], [3,4]), [3,5])
    @test isequal(symdiff([1,2,3]), [1,2,3])
    @test isequal(symdiff([1,2,3], Int64[]), Int64[1,2,3])
    @test isequal(symdiff([1,2,3], Float64[]), Float64[1.0,2,3])
    @test isequal(symdiff(Int64[], [1,2,3]), Int64[1,2,3])
    @test isequal(symdiff(Int64[]), Int64[])
    @testset "tuples" begin # Issue #25338
        @test union((1, 2), (3)) == [1, 2, 3]
        u = union((1, 0x2), [3])
        @test eltype(u) == Integer
        @test u == [1, 2, 3]
        @test intersect((1, 2), (3, 2)) == [2]
        @test setdiff((1, 2), (3, 2)) == [1]
        @test symdiff((1, 2), (3, 2)) == [1, 3]
    end
end

@testset "mapslices" begin
    local a, b, c, m, h, s
    a = rand(5,5)
    s = mapslices(sort, a, dims=[1])
    S = mapslices(sort, a, dims=[2])
    for i = 1:5
        @test s[:,i] == sort(a[:,i])
        @test vec(S[i,:]) == sort(vec(a[i,:]))
    end

    # issue #3613
    b = mapslices(sum, fill(1.,2,3,4), dims=[1,2])
    @test size(b) === (1,1,4)
    @test all(b.==6)

    # issue #5141
    ## Update Removed the version that removes the dimensions when dims==1:ndims(A)
    c1 = mapslices(x-> maximum(-x), a, dims=[])
    @test c1 == -a

    # other types than Number
    @test mapslices(prod,["1" "2"; "3" "4"],dims=1) == ["13" "24"]
    @test mapslices(prod,["1"],dims=1) == ["1"]

    # issue #5177

    c = fill(1,2,3,4)
    m1 = mapslices(_ -> fill(1,2,3), c, dims=[1,2])
    m2 = mapslices(_ -> fill(1,2,4), c, dims=[1,3])
    m3 = mapslices(_ -> fill(1,3,4), c, dims=[2,3])
    @test size(m1) == size(m2) == size(m3) == size(c)

    n1 =  mapslices(_ -> fill(1,6)  , c, dims=[1,2])
    n2 =  mapslices(_ -> fill(1,6)  , c, dims=[1,3])
    n3 =  mapslices(_ -> fill(1,6)  , c, dims=[2,3])
    n1a = mapslices(_ -> fill(1,1,6), c, dims=[1,2])
    n2a = mapslices(_ -> fill(1,1,6), c, dims=[1,3])
    n3a = mapslices(_ -> fill(1,1,6), c, dims=[2,3])
    @test size(n1a) == (1,6,4) && size(n2a) == (1,3,6)  && size(n3a) == (2,1,6)
    @test size(n1) == (6,1,4) && size(n2) == (6,3,1)  && size(n3) == (2,6,1)

    # mutating functions
    o = fill(1, 3, 4)
    m = mapslices(x->fill!(x, 0), o, dims=2)
    @test m == zeros(3, 4)
    @test o == fill(1, 3, 4)

    # issue #18524
    m = mapslices(x->tuple(x), [1 2; 3 4], dims=1)
    @test m[1,1] == ([1,3],)
    @test m[1,2] == ([2,4],)

    # issue #21123
    @test mapslices(nnz, sparse(1.0I, 3, 3), dims=1) == [1 1 1]
end

@testset "single multidimensional index" begin
    a = rand(6,6)
    I = [1 4 5; 4 2 6; 5 6 3]
    a2 = a[I]
    @test size(a2) == size(I)
    for i = 1:length(a2)
        @test a2[i] == a[I[i]]
    end
    a = [1,3,5]
    b = [1 3]
    a[b] .= 8
    @test a == [8,3,8]
end

@testset "assigning an array into itself and other aliasing issues" begin
    a = [1,3,5]
    b = [3,1,2]
    a[b] = a
    @test a == [3,5,1]
    a = [3,2,1]
    a[a] = [4,5,6]
    @test a == [6,5,4]

    A = [1,2,3,4]
    V = view(A, A)
    @test V == A
    V[1] = 2
    @test V == A == [2,2,3,4]
    V[1] = 2^30
    @test V == A == [2^30, 2, 3, 4]

    A = [2,1,4,3]
    V = view(A, :)
    A[V] = (1:4) .+ 2^30
    @test A == [2,1,4,3] .+ 2^30

    A = [2,1,4,3]
    R = reshape(view(A, :), 2, 2)
    A[R] = (1:4) .+ 2^30
    @test A == [2,1,4,3] .+ 2^30

    A = [2,1,4,3]
    R = reshape(A, 2, 2)
    A[R] = (1:4) .+ 2^30
    @test A == [2,1,4,3] .+ 2^30

    # And broadcasting
    a = [1,3,5]
    b = [3,1,2]
    a[b] .= a
    @test a == [3,5,1]
    a = [3,2,1]
    a[a] .= [4,5,6]
    @test a == [6,5,4]

    A = [2,1,4,3]
    V = view(A, :)
    A[V] .= (1:4) .+ 2^30
    @test A == [2,1,4,3] .+ 2^30

    A = [2,1,4,3]
    R = reshape(view(A, :), 2, 2)
    A[R] .= reshape((1:4) .+ 2^30, 2, 2)
    @test A == [2,1,4,3] .+ 2^30

    A = [2,1,4,3]
    R = reshape(A, 2, 2)
    A[R] .= reshape((1:4) .+ 2^30, 2, 2)
    @test A == [2,1,4,3] .+ 2^30

    # unequal dimensionality (see comment in #35714)
    a = [1 3; 2 4]
    b = [3, 1, 4, 2]
    copyto!(view(a, b), a)
    @test a == [2 1; 4 3]
end

@testset "Base.mightalias unit tests" begin
    using Base: mightalias
    A = rand(5,4)
    @test @views mightalias(A[:], A[:])
    @test @views mightalias(A[:,:], A[:,:])
    @test @views mightalias(A[1:2,1:2], A[1:2,1:2])
    @test @views !mightalias(A[3:4,1:2], A[1:2,:])
    @test @views mightalias(A[3,1:1], A)
    @test @views mightalias(A[3,1:1], A[:])
    @test @views mightalias(A[3,1:1], A[:,:])
    @test @views mightalias(A, A[3,1:1])
    @test @views mightalias(A[:], A[3,1:1])
    @test @views mightalias(A[:,:], A[3,1:1])

    B = reshape(A,10,2)
    @test mightalias(A, A)
    @test mightalias(A, B)
    @test mightalias(B, A)
    @test @views mightalias(B[:], A[:])
    @test @views mightalias(B[1:2], A[1:2])
    @test @views !mightalias(B[1:end÷2], A[end÷2+1:end])

    AA = [[1],[2]]
    @test @views mightalias(AA, AA[:])
    @test @views mightalias(AA[:], AA[:])
    @test @views mightalias(AA[1:1], AA[1:2])
end

@testset "lexicographic comparison" begin
    @test cmp([1.0], [1]) == 0
    @test cmp([1], [1.0]) == 0
    @test cmp([1, 1], [1, 1]) == 0
    @test cmp([1, 1], [2, 1]) == -1
    @test cmp([2, 1], [1, 1]) == 1
    @test cmp([1, 1], [1, 2]) == -1
    @test cmp([1, 2], [1, 1]) == 1
    @test cmp([1], [1, 1]) == -1
    @test cmp([1, 1], [1]) == 1
    @test cmp([UInt8(1), UInt8(0)], [UInt8(0), UInt8(0)]) == 1
    @test cmp([UInt8(1), UInt8(0)], [UInt8(1), UInt8(0)]) == 0
    @test cmp([UInt8(0), UInt8(0)], [UInt8(1), UInt8(1)]) == -1
end

@testset "sort on arrays" begin
    local a = rand(3,3)

    asr = sortslices(a, dims=1)
    @test isless(asr[1,:],asr[2,:])
    @test isless(asr[2,:],asr[3,:])

    asc = sortslices(a, dims=2)
    @test isless(asc[:,1],asc[:,2])
    @test isless(asc[:,2],asc[:,3])

    # mutating functions
    o = fill(1, 3, 4)
    m = mapslices(x->fill!(x, 0), o, dims=2)
    @test m == zeros(3, 4)
    @test o == fill(1, 3, 4)

    asr = sortslices(a, dims=1, rev=true)
    @test isless(asr[2,:],asr[1,:])
    @test isless(asr[3,:],asr[2,:])

    asc = sortslices(a, dims=2, rev=true)
    @test isless(asc[:,2],asc[:,1])
    @test isless(asc[:,3],asc[:,2])

    as = sort(a, dims=1)
    @test issorted(as[:,1])
    @test issorted(as[:,2])
    @test issorted(as[:,3])
    @test sort!(copy(a), dims=1) == as

    as = sort(a, dims=2)
    @test issorted(as[1,:])
    @test issorted(as[2,:])
    @test issorted(as[3,:])
    @test sort!(copy(a), dims=2) == as

    local b = rand(21,21,2)

    bs = sort(b, dims=1)
    for i in 1:21
        @test issorted(bs[:,i,1])
        @test issorted(bs[:,i,2])
    end
    @test sort!(copy(b), dims=1) == bs

    bs = sort(b, dims=2)
    for i in 1:21
        @test issorted(bs[i,:,1])
        @test issorted(bs[i,:,2])
    end
    @test sort!(copy(b), dims=2) == bs

    bs = sort(b, dims=3)
    @test all(bs[:,:,1] .<= bs[:,:,2])
    @test sort!(copy(b), dims=3) == bs
end

@testset "higher dimensional sortslices" begin
    A = permutedims(reshape([4 3; 2 1; 'A' 'B'; 'C' 'D'], (2, 2, 2)), (1, 3, 2))
    @test sortslices(A, dims=(1, 2)) ==
        permutedims(reshape([1 3; 2 4; 'D' 'B'; 'C' 'A'], (2, 2, 2)), (1, 3, 2))
    @test sortslices(A, dims=(2, 1)) ==
        permutedims(reshape([1 2; 3 4; 'D' 'C'; 'B' 'A'], (2, 2, 2)), (1, 3, 2))
    B = reshape(1:8, (2,2,2))
    @test sortslices(B, dims=(3,1))[:, :, 1] == [
        1 3;
        5 7
    ]
    @test sortslices(B, dims=(1,3)) == B
end

@testset "fill" begin
    @test fill!(Float64[1.0], -0.0)[1] === -0.0
    A = fill(1.,3,3)
    S = view(A, 2, 1:3)
    fill!(S, 2)
    S = view(A, 1:2, 3)
    fill!(S, 3)
    @test A == [1 1 3; 2 2 3; 1 1 1]
    rt = Base.return_types(fill!, Tuple{Array{Int32, 3}, UInt8})
    @test length(rt) == 1 && rt[1] == Array{Int32, 3}
    A = Vector{Union{UInt8,Int8}}(undef, 3)
    fill!(A, UInt8(3))
    @test A == [0x03, 0x03, 0x03]
    # Issue #9964
    A = Array{Vector{Float64}}(undef, 2)
    fill!(A, [1, 2])
    @test A[1] == [1, 2]
    @test A[1] === A[2]
    # byte arrays
    @test_throws InexactError fill!(UInt8[0], -1)
    @test_throws InexactError fill!(UInt8[0], 300)
    @test_throws InexactError fill!(Int8[0], 200)
    @test fill!(UInt8[0,0], 200) == [200,200]
    @test fill!(Int8[0,0], -2) == [-2,-2]
end

@testset "splice!" begin
    for idx in Any[1, 2, 5, 9, 10, 1:0, 2:1, 1:1, 2:2, 1:2, 2:4, 9:8, 10:9, 9:9, 10:10,
                   8:9, 9:10, 6:9, 7:10]
        for repl in Any[[], [11], [11,22], [11,22,33,44,55]]
            local a
            a = [1:10;]
            acopy = copy(a)
            @test splice!(a, idx, repl) == acopy[idx]
            @test a == [acopy[1:(first(idx)-1)]; repl; acopy[(last(idx)+1):end]]
        end
    end
    @test splice!([4,3,2,1], [2, 4]) == [3, 1]
end

@testset "filter!" begin
    # base case w/ Vector
    a = Vector(1:10)
    filter!(x -> x > 5, a)
    @test a == 6:10

    # different subtype of AbstractVector
    ba = rand(10) .> 0.5
    @test isa(ba, BitArray)
    filter!(x -> x, ba)
    @test all(ba)

    # empty array
    ea = []
    filter!(x -> x > 5, ea)
    @test isempty(ea)

    # non-1-indexed array
    oa = OffsetArray(Vector(1:10), -5)
    oa = oa[oa.>5] # deleteat! is not supported for OffsetArrays
    @test oa == Vector(6:10)

    # empty non-1-indexed array
    eoa = OffsetArray([], -5)
    filter!(x -> x > 5, eoa)
    @test isempty(eoa)
end

@testset "deleteat!" begin
    for idx in Any[1, 2, 5, 9, 10, 1:0, 2:1, 1:1, 2:2, 1:2, 2:4, 9:8, 10:9, 9:9, 10:10,
                   8:9, 9:10, 6:9, 7:10]
        # integer indexing with AbstractArray
        a = [1:10;]; acopy = copy(a)
        @test deleteat!(a, idx) == [acopy[1:(first(idx)-1)]; acopy[(last(idx)+1):end]]

        # integer indexing with non-AbstractArray iterable
        a = [1:10;]; acopy = copy(a)
        @test deleteat!(a, (i for i in idx)) == [acopy[1:(first(idx)-1)]; acopy[(last(idx)+1):end]]

        # logical indexing
        a = [1:10;]; acopy = copy(a)
        @test deleteat!(a, map(in(idx), 1:length(a))) == [acopy[1:(first(idx)-1)]; acopy[(last(idx)+1):end]]
    end
    a = [1:10;]
    @test deleteat!(a, 11:10) == [1:10;]
    @test deleteat!(a, [1,3,5,7:10...]) == [2,4,6]
    @test_throws BoundsError deleteat!(a, 13)
    @test_throws BoundsError deleteat!(a, [1,13])
    @test_throws ArgumentError deleteat!(a, [3,2]) # not sorted
    @test_throws BoundsError deleteat!(a, 5:20)
    @test_throws BoundsError deleteat!(a, Bool[])
    @test_throws BoundsError deleteat!(a, [true])
    @test_throws BoundsError deleteat!(a, falses(11))
    @test_throws BoundsError deleteat!(a, [0])
    @test_throws BoundsError deleteat!(a, [4])
    @test_throws BoundsError deleteat!(a, [5])
    @test_throws BoundsError deleteat!(a, [5, 3])

    @test_throws BoundsError deleteat!([], 1)
    @test_throws BoundsError deleteat!([], [1])
    @test_throws BoundsError deleteat!([], [2])
    @test deleteat!([], []) == []
    @test deleteat!([], Bool[]) == []
end

@testset "comprehensions" begin
    X = [ i+2j for i=1:5, j=1:5 ]
    @test X[2,3] == 8
    @test X[4,5] == 14
    @test isequal(fill(3.,2,2), [3. 3.; 3. 3.])
    # @test isequal([ [1,2] for i=1:2, : ], [1 2; 1 2])
    # where element type is a Union. try to confuse type inference.
    foo32_64(x) = (x<2) ? Int32(x) : Int64(x)
    boo32_64() = [ foo32_64(i) for i=1:2 ]
    let a36 = boo32_64()
        @test a36[1]==1 && a36[2]==2
    end
    @test isequal([1,2,3], [a for (a,b) in enumerate(2:4)])
    @test isequal([2,3,4], [b for (a,b) in enumerate(2:4)])

    @test [s for s in Union{String, Nothing}["a", nothing]] isa Vector{Union{String, Nothing}}
    @test [s for s in Union{String, Missing}["a", missing]] isa Vector{Union{String, Missing}}

    @testset "comprehension in let-bound function" begin
        let x⊙y = sum([x[i]*y[i] for i=1:length(x)])
            @test [1,2] ⊙ [3,4] == 11
        end

        @test_throws DomainError (10 .^ [-1])[1] == 0.1
        @test (10 .^ [-1.])[1] == 0.1
    end
end

# issue #24002
module I24002
s1() = 1
y = Int[i for i in 1:10]
end
@test I24002.y == [1:10;]
@test I24002.s1() == 1

@testset "pairs" begin
    A14 = [11 13; 12 14]
    @test [a for (a,b) in pairs(IndexLinear(),    A14)] == LinearIndices(axes(A14)) == [1 3; 2 4]
    @test [a for (a,b) in pairs(IndexCartesian(), A14)] == CartesianIndices(axes(A14)) == CartesianIndex.(1:2, reshape(1:2, 1, :))
    @test [b for (a,b) in pairs(IndexLinear(),    A14)] == A14
    @test [b for (a,b) in pairs(IndexCartesian(), A14)] == A14
end

@testset "reverse" begin
    @test reverse([2,3,1]) == [1,3,2]
    @test reverse([1:10;],1,4) == [4,3,2,1,5,6,7,8,9,10]
    @test reverse([1:10;],3,6) == [1,2,6,5,4,3,7,8,9,10]
    @test reverse([1:10;],6,10) == [1,2,3,4,5,10,9,8,7,6]
    @test reverse(1:10,1,4) == [4,3,2,1,5,6,7,8,9,10]
    @test reverse(1:10,3,6) == [1,2,6,5,4,3,7,8,9,10]
    @test reverse(1:10,6,10) == [1,2,3,4,5,10,9,8,7,6]
    @test reverse!([1:10;]) == [10,9,8,7,6,5,4,3,2,1]
    @test reverse!([1:10;],1,4) == [4,3,2,1,5,6,7,8,9,10]
    @test reverse!([1:10;],3,6) == [1,2,6,5,4,3,7,8,9,10]
    @test reverse!([1:10;],6,10) == [1,2,3,4,5,10,9,8,7,6]
    @test reverse!([1:10;], 11) == [1:10;]
    @test_throws BoundsError reverse!([1:10;], 1, 11)
    @test_throws BoundsError reverse!([1:10;], 0, 10)
    @test reverse!(Any[]) == Any[]
end

@testset "reverse dim" begin
    @test isequal(reverse([2,3,1], dims=1), [1,3,2])
    @test_throws ArgumentError reverse([2,3,1], dims=2)
    @test isequal(reverse([2 3 1], dims=1), [2 3 1])
    @test isequal(reverse([2 3 1], dims=2), [1 3 2])
    @test_throws ArgumentError reverse([2,3,1], dims=-1)
    @test isequal(reverse(1:10, dims=1), 10:-1:1)
    @test_throws ArgumentError reverse(1:10, dims=2)
    @test_throws ArgumentError reverse(1:10, dims=-1)
    @test isequal(reverse(Matrix{Int}(undef, 0,0),dims=1), Matrix{Int}(undef, 0,0))  # issue #5872

    a = rand(5,3)
    @test reverse(reverse(a,dims=2),dims=2) == a
    @test_throws ArgumentError reverse(a,dims=3)
    # reversed dimension is not a singleton
    # a lower dimension is not a singleton
    # eltype not allocated inline
    @test reverse(["a" "b"; "c" "d"], dims = 2) == ["b" "a"; "d" "c"]
end

@testset "reverse multiple dims" begin
    for A in (zeros(2,4), zeros(3,5))
        A[:] .= 1:length(A) # unique-ify elements
        @test reverse(A) == reverse!(reverse(A, dims=1), dims=2) ==
              reverse(A, dims=(1,2)) == reverse(A, dims=(2,1))
        @test_throws ArgumentError reverse(A, dims=(1,2,3))
        @test_throws ArgumentError reverse(A, dims=(1,2,2))
    end
    for A in (zeros(2,4,6), zeros(3,5,7))
        A[:] .= 1:length(A) # unique-ify elements
        @test reverse(A) == reverse(A, dims=:) == reverse!(copy(A)) == reverse!(copy(A), dims=:) ==
              reverse!(reverse!(reverse(A, dims=1), dims=2), dims=3) ==
              reverse!(reverse(A, dims=(1,2)), dims=3) ==
              reverse!(reverse(A, dims=(2,3)), dims=1) ==
              reverse!(reverse(A, dims=(1,3)), dims=2) ==
              reverse(A, dims=(1,2,3)) == reverse(A, dims=(3,2,1)) == reverse(A, dims=(2,1,3))
        @test reverse(A, dims=(1,2)) == reverse!(reverse(A, dims=1), dims=2)
        @test reverse(A, dims=(1,3)) == reverse!(reverse(A, dims=1), dims=3)
        @test reverse(A, dims=(2,3)) == reverse!(reverse(A, dims=2), dims=3)
    end
end

@testset "isdiag, istril, istriu" begin
    @test isdiag(3)
    @test istril(4)
    @test istriu(5)
    @test !isdiag([1 2; 3 4])
    @test !istril([1 2; 3 4])
    @test !istriu([1 2; 3 4])
    @test isdiag([1 0; 0 4])
    @test istril([1 0; 3 4])
    @test istriu([1 2; 0 4])
end

# issue 4228
let A = [[i i; i i] for i=1:2]
    @test cumsum(A) == Any[[1 1; 1 1], [3 3; 3 3]]
    @test cumprod(A) == Any[[1 1; 1 1], [4 4; 4 4]]
end

@testset "prepend/append" begin
    # PR #4627
    A = [1,2]
    @test append!(A, A) == [1,2,1,2]
    @test prepend!(A, A) == [1,2,1,2,1,2,1,2]

    # iterators with length:
    @test append!([1,2], (9,8)) == [1,2,9,8] == push!([1,2], (9,8)...)
    @test prepend!([1,2], (9,8)) == [9,8,1,2] == pushfirst!([1,2], (9,8)...)
    @test append!([1,2], ()) == [1,2] == prepend!([1,2], ())
    # iterators without length:
    g = (i for i = 1:10 if iseven(i))
    @test append!([1,2], g) == [1,2,2,4,6,8,10] == push!([1,2], g...)
    @test prepend!([1,2], g) == [2,4,6,8,10,1,2] == pushfirst!([1,2], g...)
    g = (i for i = 1:2:10 if iseven(i)) # isempty(g) == true
    @test append!([1,2], g) == [1,2] == push!([1,2], g...)
    @test prepend!([1,2], g) == [1,2] == pushfirst!([1,2], g...)

    # multiple items
    A = [1]
    @test append!(A, [2, 3], [4], [5, 6]) === A
    @test A == [1, 2, 3, 4, 5, 6]
    A = [1]
    @test prepend!(A, [2, 3], [4], [5, 6]) === A
    @test A == [2, 3, 4, 5, 6, 1]

    # offset array
    @test append!([1,2], OffsetArray([9,8], (-3,))) == [1,2,9,8]
    @test prepend!([1,2], OffsetArray([9,8], (-3,))) == [9,8,1,2]
end

let A = [1,2]
    s = Set([1,2,3])
    @test sort(append!(A, s)) == [1,1,2,2,3]
end

@testset "cases where shared arrays can/can't be grown" begin
    A = [1 3;2 4]
    B = reshape(A, 4)
    @test push!(B,5) == [1,2,3,4,5]
    @test pop!(B) == 5
    C = reshape(B, 1, 4)
    @test_throws MethodError push!(C, 5)

    A = [NaN]; B = [NaN]
    @test !(A==A)
    @test isequal(A,A)
    @test A===A
    @test !(A==B)
    @test isequal(A,B)
    @test A!==B
end
# complete testsuite for reducedim

# Inferred types
Nmax = 3 # TODO: go up to CARTESIAN_DIMS+2 (currently this exposes problems)
for N = 1:Nmax
    #indexing with (UnitRange, UnitRange, UnitRange)
    args = ntuple(Returns(UnitRange{Int}), N)
    @test Base.return_types(getindex, Tuple{Array{Float32, N}, args...}) == [Array{Float32, N}]
    @test Base.return_types(getindex, Tuple{BitArray{N}, args...}) == Any[BitArray{N}]
    @test Base.return_types(setindex!, Tuple{Array{Float32, N}, Array{Int, 1}, args...}) == [Array{Float32, N}]
    # Indexing with (UnitRange, UnitRange, Int)
    args = ntuple(d->d<N ? UnitRange{Int} : Int, N)
    N > 1 && @test Base.return_types(getindex, Tuple{Array{Float32, N}, args...}) == [Array{Float32, N-1}]
    N > 1 && @test Base.return_types(getindex, Tuple{BitArray{N}, args...}) == [BitArray{N-1}]
    N > 1 && @test Base.return_types(setindex!, Tuple{Array{Float32, N}, Array{Int, 1}, args...}) == [Array{Float32, N}]
end

# issue #6645 (32-bit)
let x = Float64[]
    for i = 1:5
        push!(x, 1.0)
    end
    @test dot(zeros(5), x) == 0.0
end

# issue #6977
@test size([]') == (1,0)

# issue #6996
@test copy(adjoint(Any[ 1 2; 3 4 ])) == copy(transpose(Any[ 1 2; 3 4 ]))

# map with promotion (issue #6541)
@test map(join, ["z", "я"]) == ["z", "я"]

# Handle block matrices
let A = [randn(2, 2) for i = 1:2, j = 1:2]
    @test issymmetric(A'A)
end
let A = [complex.(randn(2, 2), randn(2, 2)) for i = 1:2, j = 1:2]
    @test ishermitian(A'A)
end

# issue #7197
function i7197()
    S = [1 2 3; 4 5 6; 7 8 9]
    Base._ind2sub(size(S), 5)
end
@test i7197() == (2,2)

# PR #8622 and general indexin tests
@test indexin([1,3,5,7], [5,4,3]) == [nothing,3,1,nothing]
@test indexin([1 3; 5 7], [5 4; 3 2]) == [nothing CartesianIndex(2, 1); CartesianIndex(1, 1) nothing]
@test indexin((2 * x + 1 for x in 0:3), [5,4,3,5,6]) == [nothing,3,1,nothing]
@test indexin(6, [1,3,6,6,2]) == fill(3, ())
@test indexin([6], [1,3,6,6,2]) == [3]
@test indexin([3], 2:5) == [2]
@test indexin([3.0], 2:5) == [2]

#6828 - size of specific dimensions
let a = Array{Float64}(undef, 10)
    @test size(a) == (10,)
    @test size(a, 1) == 10
    @test (size(a,2), size(a,1)) == (1,10)
    aa = Array{Float64}(undef, 2,3)
    @test size(aa) == (2,3)
    @test (size(aa,4), size(aa,3), size(aa,2), size(aa,1)) == (1,1,3,2)
    aaa = Array{Float64}(undef, 9,8,7,6,5,4,3,2,1)
    @test size(aaa,1) == 9
    @test size(aaa,4) == 6
    @test size(aaa) == (9,8,7,6,5,4,3,2,1)

    #18459 Test Array{T, N} constructor
    b = Vector{Float64}(undef, 10)
    @test size(a) == size(b)
    bb = Matrix{Float64}(undef, 2,3)
    @test size(aa) == size(bb)
    bbb = Array{Float64,9}(undef, 9,8,7,6,5,4,3,2,1)
    @test size(aaa) == size(bbb)
end

# Cartesian
function cartesian_foo()
    Base.@nexprs 2 d->(a_d_d = d)
    a_2_2
end
@test cartesian_foo() == 2

@testset "Multidimensional iterators" begin
    for a in ([1:5;], reshape([2]))
        counter = 0
        for I in eachindex(a)
            counter += 1
        end
        @test counter == length(a)
        counter = 0
        for aa in a
            counter += 1
        end
        @test counter == length(a)
    end
end

function mdsum(A)
    s = 0.0
    for a in A
        s += a
    end
    s
end

function mdsum2(A)
    s = 0.0
    @inbounds for I in eachindex(A)
        s += A[I]
    end
    s
end

@testset "linear indexing" begin
    a = [1:5;]
    @test isa(Base.IndexStyle(a), Base.IndexLinear)
    b = view(a, :)
    @test isa(Base.IndexStyle(b), Base.IndexLinear)
    @test isa(Base.IndexStyle(trues(2)), Base.IndexLinear)
    @test isa(Base.IndexStyle(BitArray{2}), Base.IndexLinear)
    aa = fill(99, 10)
    aa[1:2:9] = a
    shp = [5]
    for i = 1:10
        A = reshape(a, tuple(shp...))
        @test mdsum(A) == 15
        @test mdsum2(A) == 15
        AA = reshape(aa, tuple(2, shp...))
        B = view(AA, 1:1, ntuple(Returns(:), i)...)
        @test isa(Base.IndexStyle(B), Base.IteratorsMD.IndexCartesian)
        @test mdsum(B) == 15
        @test mdsum2(B) == 15
        pushfirst!(shp, 1)
    end

    a = [1:10;]
    shp = [2,5]
    for i = 2:10
        A = reshape(a, tuple(shp...))
        @test mdsum(A) == 55
        @test mdsum2(A) == 55
        B = view(A, ntuple(Returns(:), i)...)
        @test mdsum(B) == 55
        @test mdsum2(B) == 55
        insert!(shp, 2, 1)
    end

    a = reshape([2])
    @test mdsum(a) == 2
    @test mdsum2(a) == 2

    a = Matrix{Float64}(undef,0,5)
    b = view(a, :, :)
    @test mdsum(b) == 0
    a = Matrix{Float64}(undef,5,0)
    b = view(a, :, :)
    @test mdsum(b) == 0
end
@testset "CartesianIndex" begin
    for a in (copy(reshape(1:60, 3, 4, 5)),
              view(copy(reshape(1:60, 3, 4, 5)), 1:3, :, :),
              view(copy(reshape(1:60, 3, 4, 5)), CartesianIndex.(1:3, (1:4)'), :),
              view(copy(reshape(1:60, 3, 4, 5)), :, CartesianIndex.(1:4, (1:5)')))
        @test a[CartesianIndex{3}(2,3,4)] == 44
        a[CartesianIndex{3}(2,3,3)] = -1
        @test a[CartesianIndex{3}(2,3,3)] == -1
        @test a[2,CartesianIndex{2}(3,4)] == 44
        a[1,CartesianIndex{2}(3,4)] = -2
        @test a[1,CartesianIndex{2}(3,4)] == -2
        @test a[CartesianIndex{1}(2),3,CartesianIndex{1}(4)] == 44
        a[CartesianIndex{1}(2),3,CartesianIndex{1}(3)] = -3
        @test a[CartesianIndex{1}(2),3,CartesianIndex{1}(3)] == -3

        @test a[:, :, CartesianIndex((1,))] == (@view a[:, :, CartesianIndex((1,))]) == a[:,:,1]
        @test a[CartesianIndex((1,)), [1,2], :] == (@view a[CartesianIndex((1,)), [1,2], :]) == a[1,[1,2],:]
        @test a[CartesianIndex((2,)), 3:4, :] == (@view a[CartesianIndex((2,)), 3:4, :]) == a[2,3:4,:]
        @test a[[CartesianIndex(1,3),CartesianIndex(2,4)],3:3] ==
              (@view a[[CartesianIndex(1,3),CartesianIndex(2,4)],3:3]) == reshape([a[1,3,3]; a[2,4,3]], 2, 1)

        @test a[[CartesianIndex()], :, :, :] == (@view a[[CartesianIndex()], :, :, :]) == reshape(a, 1, 3, 4, 5)
        @test a[:, [CartesianIndex()], :, :] == (@view a[:, [CartesianIndex()], :, :]) == reshape(a, 3, 1, 4, 5)
        @test a[:, :, [CartesianIndex()], :] == (@view a[:, :, [CartesianIndex()], :]) == reshape(a, 3, 4, 1, 5)
        @test a[:, :, :, [CartesianIndex()]] == (@view a[:, :, :, [CartesianIndex()]]) == reshape(a, 3, 4, 5, 1)
        a2 = reshape(a, Val(2))
        @test a2[[CartesianIndex()], :, :]   == (@view a2[[CartesianIndex()], :, :])   == reshape(a, 1, 3, 20)
        @test a2[:, [CartesianIndex()], :]   == (@view a2[:, [CartesianIndex()], :])   == reshape(a, 3, 1, 20)
        @test a2[:, :, [CartesianIndex()]]   == (@view a2[:, :, [CartesianIndex()]])   == reshape(a, 3, 20, 1)
        a1 = reshape(a, Val(1))
        @test a1[[CartesianIndex()], :]      == (@view a1[[CartesianIndex()], :])      == reshape(a, 1, 60)
        @test a1[:, [CartesianIndex()]]      == (@view a1[:, [CartesianIndex()]])      == reshape(a, 60, 1)

        @test_throws BoundsError a[[CartesianIndex(1,5),CartesianIndex(2,4)],3:3]
        @test_throws BoundsError a[1:4, [CartesianIndex(1,3),CartesianIndex(2,4)]]
        @test_throws BoundsError @view a[[CartesianIndex(1,5),CartesianIndex(2,4)],3:3]
        @test_throws BoundsError @view a[1:4, [CartesianIndex(1,3),CartesianIndex(2,4)]]
    end

    for a in (view(zeros(3, 4, 5), :, :, :),
              view(zeros(3, 4, 5), 1:3, :, :))
        a[CartesianIndex{3}(2,3,3)] = -1
        @test a[CartesianIndex{3}(2,3,3)] == -1
        a[1,CartesianIndex{2}(3,4)] = -2
        @test a[1,CartesianIndex{2}(3,4)] == -2
        a[CartesianIndex{1}(2),3,CartesianIndex{1}(3)] = -3
        @test a[CartesianIndex{1}(2),3,CartesianIndex{1}(3)] == -3
        a[[CartesianIndex(1,3),CartesianIndex(2,4)],3:3] .= -4
        @test a[1,3,3] == -4
        @test a[2,4,3] == -4
    end

    I1 = CartesianIndex((2,3,0))
    I2 = CartesianIndex((-1,5,2))
    @test -I1 == CartesianIndex((-2,-3,0))
    @test I1 + I2 == CartesianIndex((1,8,2))
    @test I2 + I1 == CartesianIndex((1,8,2))
    @test I1 - I2 == CartesianIndex((3,-2,-2))
    @test I2 - I1 == CartesianIndex((-3,2,2))
    @test I1 + 1*oneunit(I1) == CartesianIndex((3,4,1))
    @test I1 - 2*oneunit(I1) == CartesianIndex((0,1,-2))

    @test zero(CartesianIndex{2}) == CartesianIndex((0,0))
    @test zero(CartesianIndex((2,3))) == CartesianIndex((0,0))
    @test oneunit(CartesianIndex{2}) == CartesianIndex((1,1))
    @test oneunit(CartesianIndex((2,3))) == CartesianIndex((1,1))

    @test min(CartesianIndex((2,3)), CartesianIndex((5,2))) == CartesianIndex((2,2))
    @test max(CartesianIndex((2,3)), CartesianIndex((5,2))) == CartesianIndex((5,3))

    @test Tuple(I1) == (2,3,0)

    # CartesianIndex allows construction at a particular dimensionality
    @test length(CartesianIndex{3}()) == 3
    @test length(CartesianIndex{3}(1,2)) == 3
    @test length(CartesianIndex{3}((1,2))) == 3
    @test length(CartesianIndex{3}(1,2,3)) == 3
    @test length(CartesianIndex{3}((1,2,3))) == 3
    @test_throws ArgumentError CartesianIndex{3}(1,2,3,4)
    @test_throws ArgumentError CartesianIndex{3}((1,2,3,4))

    @test length(I1) == 3

    @test isless(CartesianIndex((1,1)), CartesianIndex((2,1)))
    @test isless(CartesianIndex((1,1)), CartesianIndex((1,2)))
    @test isless(CartesianIndex((2,1)), CartesianIndex((1,2)))
    @test !isless(CartesianIndex((1,2)), CartesianIndex((2,1)))

    a = spzeros(2,3)
    @test CartesianIndices(size(a)) == eachindex(a)
    a[CartesianIndex{2}(2,3)] = 5
    @test a[2,3] == 5
    b = view(a, 1:2, 2:3)
    b[CartesianIndex{2}(1,1)] = 7
    @test a[1,2] == 7
    @test 2*CartesianIndex{3}(1,2,3) == CartesianIndex{3}(2,4,6)
    @test CartesianIndex{3}(1,2,3)*2 == CartesianIndex{3}(2,4,6)
    @test_throws ErrorException iterate(CartesianIndex{3}(1,2,3))
    @test CartesianIndices(CartesianIndex{3}(1,2,3)) == CartesianIndices((1, 2, 3))
    @test Tuple{}(CartesianIndices{0,Tuple{}}(())) == ()

    R = CartesianIndices(map(Base.IdentityUnitRange, (2:5, 3:5)))
    @test eltype(R) <: CartesianIndex{2}
    @test eltype(typeof(R)) <: CartesianIndex{2}
    @test eltype(CartesianIndices{2}) <: CartesianIndex{2}
    indices = collect(R)
    @test indices[1] == CartesianIndex{2}(2,3)
    @test indices[2] == CartesianIndex{2}(3,3)
    @test indices[4] == CartesianIndex{2}(5,3)
    @test indices[5] == CartesianIndex{2}(2,4)
    @test indices[12] == CartesianIndex{2}(5,5)
    @test length(indices) == 12
    @test length(R) == 12
    @test ndims(R) == 2
    @test in(CartesianIndex((2,3)), R)
    @test in(CartesianIndex((3,3)), R)
    @test in(CartesianIndex((3,5)), R)
    @test in(CartesianIndex((5,5)), R)
    @test !in(CartesianIndex((1,3)), R)
    @test !in(CartesianIndex((3,2)), R)
    @test !in(CartesianIndex((3,6)), R)
    @test !in(CartesianIndex((6,5)), R)

    @test @inferred(convert(NTuple{2,UnitRange}, R)) === (2:5, 3:5)
    @test @inferred(convert(Tuple{Vararg{UnitRange}}, R)) === (2:5, 3:5)

    I = CartesianIndex(2,3)
    J = CartesianIndex(5,4)
    @test I:J === CartesianIndices((2:5, 3:4))
end

# All we really care about is that we have an optimized
# implementation, but the seed is a useful way to check that.
@test hash(CartesianIndex()) == Base.IteratorsMD.cartindexhash_seed
@test hash(CartesianIndex(1, 2)) != hash((1, 2))

@testset "itr, iterate" begin
    r = 2:3
    itr = eachindex(r)
    y = iterate(itr)
    @test y !== nothing
    y = iterate(itr, y[2])
    @test y !== nothing
    val, _ = y
    y = iterate(itr, y[2])
    @test y === nothing
    @test r[val] == 3
    r = sparse(2:3:8)
    itr = eachindex(r)
    y = iterate(itr)
    @test y !== nothing
    y = iterate(itr, y[2])
    y = iterate(itr, y[2])
    @test y !== nothing
    val, state = y
    @test r[val] == 8
    @test iterate(itr, state) == nothing
end

R = CartesianIndices((1,3))
@test iterate(R) !== nothing
R = CartesianIndices((0,3))
@test iterate(R) === nothing
R = CartesianIndices((3,0))
@test iterate(R) === nothing

@testset "multi-array eachindex" begin
    local a = zeros(2,2)
    local b = view(zeros(3,2), 1:2, :)
    @test @inferred(eachindex(Base.IndexCartesian(), a, b)) == CartesianIndices((2,2))
    @test @inferred(eachindex(Base.IndexLinear(), a, b)) == 1:4
    @test @inferred(eachindex(a, b)) == CartesianIndices((2,2))
    @test @inferred(eachindex(a, a)) == 1:4
    @test_throws DimensionMismatch eachindex(a, rand(3,3))
    @test_throws DimensionMismatch eachindex(b, rand(3,3))
end

@testset "rotates" begin
    a = [1 0 0; 0 0 0]
    @test rotr90(a,1) == [0 1; 0 0; 0 0]
    @test rotr90(a,2) == rot180(a,1)
    @test rotr90(a,3) == rotl90(a,1)
    @test rotl90(a,3) == rotr90(a,1)
    @test rotl90(a,1) == rotr90(a,3)
    @test rotl90(a,4) == a
    @test rotr90(a,4) == a
    @test rot180(a,2) == a
end

# issue #9648
let x = fill(1.5f0, 10^7)
    @test abs(1.5f7 - cumsum(x)[end]) < 3*eps(1.5f7)
    @test cumsum(x) == cumsum!(similar(x), x)
end

# PR #10164
@test eltype(Array{Int}) == Int
@test eltype(Array{Int,1}) == Int

# PR #11080
let x = fill(0.9, 1000)
    @test prod(x) ≈ cumprod(x)[end]
end

@testset "binary ops on bool arrays" begin
    A = Array(trues(5))
    @test A .+ true == [2,2,2,2,2]
    A = Array(trues(5))
    @test A .+ false == [1,1,1,1,1]
    A = Array(trues(5))
    @test true .+ A == [2,2,2,2,2]
    A = Array(trues(5))
    @test false .+ A == [1,1,1,1,1]
    A = Array(trues(5))
    @test A .- true == [0,0,0,0,0]
    A = Array(trues(5))
    @test A .- false == [1,1,1,1,1]
    A = Array(trues(5))
    @test true .- A == [0,0,0,0,0]
    A = Array(trues(5))
    @test false .- A == [-1,-1,-1,-1,-1]
end

@testset "simple transposes" begin
    o5 = fill(1.0+0im,5); o1x5 = fill(1.0+0im,1,5);
    z5 = fill(0.0+0im,5); z1x5 = fill(0.0+0im,1,5);
    o2x5 = fill(1.0+0im,2,5)
    o6 = fill(1.0+0im,6)
    @test_throws DimensionMismatch transpose!(o1x5,o6)
    @test_throws DimensionMismatch transpose!(o6,o1x5)
    @test_throws DimensionMismatch adjoint!(o1x5,o6)
    @test_throws DimensionMismatch adjoint!(o6,o1x5)
    @test_throws DimensionMismatch transpose!(o5,o2x5)
    @test_throws DimensionMismatch adjoint!(o5,o2x5)
    @test_throws DimensionMismatch transpose!(o2x5,o5)
    @test_throws DimensionMismatch adjoint!(o2x5,o5)

    transpose!(z5,o1x5)
    @test z5 == o5
    transpose!(z1x5,o5)
    @test z1x5 == o1x5
    fill!(z5, 0);fill!(z1x5, 0)
    adjoint!(z5,o1x5)
    @test z5 == o5
    adjoint!(z1x5,o5)
    @test z1x5 == o1x5
end

@testset "bounds checking for copyto!" begin
    a = rand(5,3)
    b = rand(6,7)
    @test_throws BoundsError copyto!(a,b)
    @test_throws ArgumentError copyto!(a,2:3,1:3,b,1:5,2:7)
    @test_throws ArgumentError LinearAlgebra.copy_transpose!(a,2:3,1:3,b,1:5,2:7)
end

module RetTypeDecl
    using Test
    import Base: +, *, broadcast, convert

    struct MeterUnits{T,P} <: Number
        val::T
    end
    MeterUnits(val::T, pow::Int) where {T} = MeterUnits{T,pow}(val)

    m  = MeterUnits(1.0, 1)   # 1.0 meter, i.e. units of length
    m2 = MeterUnits(1.0, 2)   # 1.0 meter^2, i.e. units of area

    (+)(x::MeterUnits{T,pow}, y::MeterUnits{T,pow}) where {T,pow} = MeterUnits{T,pow}(x.val+y.val)
    (*)(x::Int, y::MeterUnits{T,pow}) where {T,pow} = MeterUnits{typeof(x*one(T)),pow}(x*y.val)
    (*)(x::MeterUnits{T,1}, y::MeterUnits{T,1}) where {T} = MeterUnits{T,2}(x.val*y.val)
    broadcast(::typeof(*), x::MeterUnits{T,1}, y::MeterUnits{T,1}) where {T} = MeterUnits{T,2}(x.val*y.val)
    convert(::Type{MeterUnits{T,pow}}, y::Real) where {T,pow} = MeterUnits{T,pow}(convert(T,y))

    @test @inferred(m .+ [m,m]) == [m+m,m+m]
    @test @inferred([m,m] .+ m) == [m+m,m+m]
    @test @inferred(broadcast(*,m,[m,m])) == [m2,m2]
    @test @inferred(broadcast(*,[m,m],m)) == [m2,m2]
    @test @inferred([m 2m; m m]*[m,m]) == [3m2,2m2]
    @test @inferred(broadcast(*,[m m],[m,m])) == [m2 m2; m2 m2]
end

# range, range ops
@test (1:5) + (1.5:5.5) == 2.5:2.0:10.5

@testset "selectdim" begin
    f26009(A, i) = selectdim(A, 1, i)
    for A in (reshape(Vector(1:20), 4, 5),
              reshape(1:20, 4, 5))
        local A
        @test selectdim(A, 1, 2) == 2:4:20
        @test selectdim(A, 2, 2) == 5:8
        @test_throws ArgumentError selectdim(A,0,1)
        @test selectdim(A, 3, 1) == A
        @test_throws BoundsError selectdim(A, 3, 2)
        @test @inferred(f26009(A, 2:2)) == reshape(2:4:20, 1, :)
        @test @inferred(f26009(A, 2)) == 2:4:20
    end
    A = reshape(1:24, 4, 3, 2)
    @test IndexStyle(selectdim(A, 1, 1)) == IndexStyle(view(A, 1, :, :)) == IndexLinear()
    @test IndexStyle(selectdim(A, 2, 1)) == IndexStyle(view(A, :, 1, :)) == IndexCartesian()
    @test IndexStyle(selectdim(A, 3, 1)) == IndexStyle(view(A, :, :, 1)) == IndexLinear()
end

# row/column/slice iterator tests
using Base: eachrow, eachcol
@testset "row/column/slice iterators" begin
    # Simple ones
    M = [1 2 3; 4 5 6; 7 8 9]
    @test collect(eachrow(M)) == collect(eachslice(M, dims = 1)) == [[1, 2, 3], [4, 5, 6], [7, 8, 9]]
    @test collect(eachcol(M)) == collect(eachslice(M, dims = 2)) == [[1, 4, 7], [2, 5, 8], [3, 6, 9]]
    @test_throws DimensionMismatch eachslice(M, dims = 4)

    # Higher-dimensional case
    M = reshape([(1:16)...], 2, 2, 2, 2)
    @test_throws MethodError collect(eachrow(M))
    @test_throws MethodError collect(eachcol(M))
    @test collect(eachslice(M, dims = 1))[1][:, :, 1] == [1 5; 3 7]
end

###
### IndexCartesian workout
###
struct LinSlowMatrix{T} <: DenseArray{T,2}
    data::Matrix{T}
end

# This is the default, but just to be sure
Base.IndexStyle(::Type{A}) where {A<:LinSlowMatrix} = Base.IndexCartesian()

Base.size(A::LinSlowMatrix) = size(A.data)

Base.getindex(A::LinSlowMatrix, i::Integer) = error("Not defined")
Base.getindex(A::LinSlowMatrix, i::Integer, j::Integer) = A.data[i,j]

Base.setindex!(A::LinSlowMatrix, v, i::Integer) = error("Not defined")
Base.setindex!(A::LinSlowMatrix, v, i::Integer, j::Integer) = A.data[i,j] = v

A = rand(3,5)
B = LinSlowMatrix(A)
S = view(A, :, :)

@test A == B
@test B == A
@test isequal(A, B)
@test isequal(B, A)

for (a,b) in zip(A, B)
    local a,b
    @test a == b
end
for (a,s) in zip(A, S)
    local a,s
    @test a == s
end

let C = copy(B)
    @test A == C
    @test B == C
end

@test vec(A) == vec(B) == vec(S)
@test minimum(A) == minimum(B) == minimum(S)
@test maximum(A) == maximum(B) == maximum(S)

let
    a, ai = findmin(A)
    b, bi = findmin(B)
    s, si = findmin(S)
    @test a == b == s
    @test ai == bi == si
end

let
    a, ai = findmax(A)
    b, bi = findmax(B)
    s, si = findmax(S)
    @test a == b == s
    @test ai == bi == si
end

for X in (A, B, S)
    @test findmin(X) == findmin(Dict(pairs(X)))
    @test findmax(X) == findmax(Dict(pairs(X)))
end

fill!(B, 2)
@test all(x->x==2, B)

copyto!(B, A)
copyto!(S, A)

@test cat(A, B, S; dims=1) == cat(A, A, A; dims=1)
@test cat(A, B, S; dims=2) == cat(A, A, A; dims=2)

@test cumsum(A, dims=1) == cumsum(B, dims=1) == cumsum(S, dims=1)
@test cumsum(A, dims=2) == cumsum(B, dims=2) == cumsum(S, dims=2)

@test mapslices(sort, A, dims=1) == mapslices(sort, B, dims=1) == mapslices(sort, S, dims=1)
@test mapslices(sort, A, dims=2) == mapslices(sort, B, dims=2) == mapslices(sort, S, dims=2)

@test reverse(A, dims=1) == reverse(B, dims=1) == reverse(S, dims=2)
@test reverse(A, dims=2) == reverse(B, dims=2) == reverse(S, dims=2)

@test A .+ 1 == B .+ 1 == S .+ 1
@test 2*A == 2*B == 2*S
@test A/3 == B/3 == S/3

# issue #13250
x13250 = zeros(3)
x13250[UInt(1):UInt(2)] .= 1.0
@test x13250[1] == 1.0
@test x13250[2] == 1.0
@test x13250[3] == 0.0

struct SquaresVector <: AbstractArray{Int, 1}
    count::Int
end
Base.size(S::SquaresVector) = (S.count,)
Base.IndexStyle(::Type{SquaresVector}) = Base.IndexLinear()
Base.getindex(S::SquaresVector, i::Int) = i*i
foo_squares = SquaresVector(5)
@test convert(Array{Int}, foo_squares) == [1,4,9,16,25]
@test convert(Array{Int, 1}, foo_squares) == [1,4,9,16,25]

# issue #13254
let A = zeros(Int, 2, 2), B = zeros(Float64, 2, 2)
    f1() = [1]
    f2() = [1;]
    f3() = [1;2]
    f4() = [1;2.0]
    f5() = [1 2]
    f6() = [1 2.0]
    f7() = Int[1]
    f8() = Float64[1]
    f9() = Int[1;]
    f10() = Float64[1;]
    f11() = Int[1;2]
    f12() = Float64[1;2]
    f13() = Int[1;2.0]
    f14() = Int[1 2]
    f15() = Float64[1 2]
    f16() = Int[1 2.0]
    f17() = [1:2;]
    f18() = Int[1:2;]
    f19() = Float64[1:2;]
    f20() = [1:2;1:2]
    f21() = Int[1:2;1:2]
    f22() = Float64[1:2;1:2]
    f23() = [1:2;1.0:2.0]
    f24() = Int[1:2;1.0:2.0]
    f25() = [1:2 1:2]
    f26() = Int[1:2 1:2]
    f27() = Float64[1:2 1:2]
    f28() = [1:2 1.0:2.0]
    f29() = Int[1:2 1.0:2.0]
    f30() = [A;]
    f31() = Int[A;]
    f32() = Float64[A;]
    f33() = [A;A]
    f34() = Int[A;A]
    f35() = Float64[A;A]
    f36() = [A;B]
    f37() = Int[A;B]
    f38() = [A A]
    f39() = Int[A A]
    f40() = Float64[A A]
    f41() = [A B]
    f42() = Int[A B]

    for f in [f1, f2, f3, f4, f5, f6, f7, f8, f9, f10, f11, f12, f13, f14, f15, f16,
              f17, f18, f19, f20, f21, f22, f23, f24, f25, f26, f27, f28, f29, f30,
              f31, f32, f33, f34, f35, f36, f37, f38, f39, f40, f41, f42]
        @test isconcretetype(Base.return_types(f, ())[1])
    end
end

# issue #14482
@inferred map(Int8, Int[0])

# make sure @inbounds isn't used too much
mutable struct OOB_Functor{T}; a::T; end
(f::OOB_Functor)(i::Int) = f.a[i]
let f = OOB_Functor([1,2])
    @test_throws BoundsError map(f, [1,2,3,4,5])
end

@testset "issue 15654" begin
    @test cumprod([5], dims=2) == [5]
    @test cumprod([1 2; 3 4], dims=3) == [1 2; 3 4]
    @test cumprod([1 2; 3 4], dims=1) == [1 2; 3 8]
    @test cumprod([1 2; 3 4], dims=2) == [1 2; 3 12]

    @test cumsum([5], dims=2) == [5]
    @test cumsum([1 2; 3 4], dims=1) == [1 2; 4 6]
    @test cumsum([1 2; 3 4], dims=2) == [1 3; 3 7]
    @test cumsum([1 2; 3 4], dims=3) == [1 2; 3 4]

    @test cumprod!(Vector{Int}(undef, 1), [5], dims=2) == [5]
    @test cumprod!(Matrix{Int}(undef, 2, 2), [1 2; 3 4], dims=3) == [1 2; 3 4]
    @test cumprod!(Matrix{Int}(undef, 2, 2), [1 2; 3 4], dims=1) == [1 2; 3 8]
    @test cumprod!(Matrix{Int}(undef, 2, 2), [1 2; 3 4], dims=2) == [1 2; 3 12]

    @test cumsum!(Vector{Int}(undef, 1), [5], dims=2) == [5]
    @test cumsum!(Matrix{Int}(undef, 2, 2), [1 2; 3 4], dims=1) == [1 2; 4 6]
    @test cumsum!(Matrix{Int}(undef, 2, 2), [1 2; 3 4], dims=2) == [1 3; 3 7]
    @test cumsum!(Matrix{Int}(undef, 2, 2), [1 2; 3 4], dims=3) == [1 2; 3 4]
end
@testset "issue #18363" begin
    @test_throws DimensionMismatch cumsum!([0,0], 1:4)
    @test cumsum(Any[])::Vector{Any} == Any[]
    @test cumsum(Any[1, 2.3]) == [1, 3.3] == cumsum(Real[1, 2.3])::Vector{Real}
    @test cumsum([true,true,true]) == [1,2,3]
    @test cumsum(0x00:0xff)[end] === UInt(255*(255+1)÷2) # no overflow
    @test accumulate(+, 0x00:0xff)[end] === 0x80         # overflow
    @test_throws InexactError cumsum!(similar(0x00:0xff), 0x00:0xff) # overflow

    @test cumsum([[true], [true], [false]])::Vector{Vector{Int}} == [[1], [2], [2]]
end
#issue #18336
@test cumsum([-0.0, -0.0])[1] === cumsum([-0.0, -0.0])[2] === -0.0
@test cumprod(-0.0im .+ (0:0))[1] === Complex(0.0, -0.0)

module TestNLoops15895

using Base.Cartesian
using Test

# issue 15894
function f15894(d)
    s = zero(eltype(d))
    @nloops 1 i d begin
        s += @nref 1 d i
    end
    s
end
@test f15894(fill(1, 100)) == 100
end

@testset "sign, conj[!], ~" begin
    local A, B, C
    A = [-10,0,3]
    B = [-10.0,0.0,3.0]
    C = [1,im,0]

    @test sign.(A) == [-1,0,1]
    @test sign.(B) == [-1,0,1]
    @test typeof(sign.(A)) == Vector{Int}
    @test typeof(sign.(B)) == Vector{Float64}

    @test conj(A) == A
    @test conj!(copy(A)) == A
    @test conj(B) == A
    @test conj(C) == [1,-im,0]
    @test typeof(conj(A)) == Vector{Int}
    @test typeof(conj(B)) == Vector{Float64}
    @test typeof(conj(C)) == Vector{Complex{Int}}

    @test .~A == [9,-1,-4]
    @test typeof(.~A) == Vector{Int}
end

# @inbounds is expression-like, returning its value; #15558
@testset "expression-like inbounds" begin
    local A = [1,2,3]
    @test (@inbounds A[1]) == 1
    f(A, i) = @inbounds i == 0 ? (return 0) : A[i]
    @test f(A, 0) == 0
    @test f(A, 1) == 1
    g(A, i) = (i == 0 ? (@inbounds return 0) : (@inbounds A[i]))
    @test g(A, 0) == 0
    @test g(A, 1) == 1
end

@testset "issue #16247" begin
    local A = zeros(3,3)
    @test size(A[:,0x1:0x2]) == (3, 2)
    @test size(A[:,UInt(1):UInt(2)]) == (3,2)
    @test size(similar(A, UInt(3), 0x3)) == size(similar(A, (UInt(3), 0x3))) == (3,3)
end

# issue 17254
module AutoRetType

using Test

struct Foo end
for op in (:+, :*, :÷, :%, :<<, :>>, :-, :/, :\, ://, :^)
    @eval import Base.$(op)
    @eval $(op)(::Foo, ::Foo) = Foo()
end
let A = fill(Foo(), 10, 10)
    @test isa(A + A, Matrix{Foo})
    @test isa(A - A, Matrix{Foo})
    for op in (:+, :*, :÷, :%, :<<, :>>, :-, :/, :\, ://, :^)
        @test isa(broadcast(eval(op), A, A), Matrix{Foo})
    end
end

end # module AutoRetType

@testset "concatenations of dense matrices/vectors yield dense matrices/vectors" begin
    N = 4
    densevec = fill(1., N)
    densemat = Matrix(1.0I, N, N)
    # Test that concatenations of homogeneous pairs of either dense matrices or dense vectors
    # (i.e., Matrix-Matrix concatenations, and Vector-Vector concatenations) yield dense arrays
    for densearray in (densevec, densemat)
        @test isa(vcat(densearray, densearray), Array)
        @test isa(hcat(densearray, densearray), Array)
        @test isa(hvcat((2,), densearray, densearray), Array)
        @test isa(cat(densearray, densearray; dims=(1,2)), Array)
    end
    @test isa([[1,2,3]'; [1,2,3]'], Matrix{Int})
    @test isa([[1,2,3]' [1,2,3]'], Adjoint{Int, Vector{Int}})
    @test isa([Any[1.0, 2]'; Any[2.0, 2]'], Matrix{Any})
    @test isa([Any[1.0, 2]' Any[2.0, 2]'], Adjoint{Any, Vector{Any}})
    # Test that concatenations of heterogeneous Matrix-Vector pairs yield dense matrices
    @test isa(hcat(densemat, densevec), Array)
    @test isa(hcat(densevec, densemat), Array)
    @test isa(hvcat((2,), densemat, densevec), Array)
    @test isa(hvcat((2,), densevec, densemat), Array)
    @test isa(cat(densemat, densevec; dims=(1,2)), Array)
    @test isa(cat(densevec, densemat; dims=(1,2)), Array)
end

@testset "type constructor Array{T, N}(undef, d...) works (especially for N>3)" begin
    a = Array{Float64}(undef, 10)
    b = Vector{Float64}(undef, 10)
    @test size(a) == (10,)
    @test size(a, 1) == 10
    @test size(a) == size(b)
    a = Array{Float64}(undef, 2,3)
    b = Matrix{Float64}(undef, 2,3)
    @test size(a) == (2,3)
    @test (size(a, 1), size(a, 2), size(a, 3)) == (2,3,1)
    @test size(a) == size(b)
    a = Array{Float64}(undef, 9,8,7,6,5,4,3,2,1)
    b = Array{Float64,9}(undef, 9,8,7,6,5,4,3,2,1)
    @test size(a,4) == 6
    @test size(a) == (9,8,7,6,5,4,3,2,1)
    @test size(a) == size(b)
end

@testset "Converting size integers to ints" begin
    @test size(Array{Float64}(undef, unsigned(2))) == (2,)
    @test size(Array{Float64}(undef, unsigned(2), unsigned(3))) == (2, 3)
    @test size(Array{Float64}(undef, unsigned(2), unsigned(3), unsigned(4))) == (2, 3, 4)
    @test size(Array{Float64}(undef, unsigned(2), unsigned(3), unsigned(4), unsigned(5))) == (2, 3, 4, 5)
    # with number of dimensions
    @test size(Array{Float64, 3}(undef, unsigned(2), unsigned(3), unsigned(4))) == (2, 3, 4)
    # unsplatted
    @test size(Array{Float64}(undef, (unsigned(2), unsigned(3), unsigned(4)))) == (2, 3, 4)
end

@testset "type constructor Array{T, N}(nothing, d...) works (especially for N>3)" for T in (Int, String),
                                                                                      U in (Nothing, Missing)
    a = Array{Union{T, U}}(U(), 10)
    b = Vector{Union{T, U}}(U(), 10)
    @test size(a) == size(b) == (10,)
    @test all(x -> x isa U, a)
    @test all(x -> x isa U, b)
    a = Array{Union{T, U}}(U(), 2,3)
    b = Matrix{Union{T, U}}(U(), 2,3)
    @test size(a) ==  size(b) == (2,3)
    @test all(x -> x isa U, a)
    @test all(x -> x isa U, b)
    a = Array{Union{T, U}}(U(), 9,8,7,6,5,4,3,2,1)
    b = Array{Union{T, U},9}(U(), 9,8,7,6,5,4,3,2,1)
    @test size(a) ==  size(b) == (9,8,7,6,5,4,3,2,1)
    @test all(x -> x isa U, a)
    @test all(x -> x isa U, b)
end

@testset "diff" begin
    # test diff, throw ArgumentError for invalid dimension argument
    v = [7, 3, 5, 1, 9]
    @test diff(v) == [-4, 2, -4, 8]
    @test diff(v,dims=1) == [-4, 2, -4, 8]
    X = [3  9   5;
         7  4   2;
         2  1  10]
    @test diff(X,dims=1) == [4  -5 -3; -5  -3  8]
    @test diff(X,dims=2) == [6 -4; -3 -2; -1 9]
    @test diff(view(X, 1:2, 1:2),dims=1) == [4 -5]
    @test diff(view(X, 1:2, 1:2),dims=2) == reshape([6; -3], (2,1))
    @test diff(view(X, 2:3, 2:3),dims=1) == [-3 8]
    @test diff(view(X, 2:3, 2:3),dims=2) == reshape([-2; 9], (2,1))
    Y = cat([1 3; 4 3], [6 5; 1 4], dims=3)
    @test diff(Y, dims=3) == reshape([5 2; -3 1], (2, 2, 1))
    @test_throws UndefKeywordError diff(X)
    @test_throws ArgumentError diff(X,dims=3)
    @test_throws ArgumentError diff(X,dims=-1)
end

@testset "accumulate, accumulate!" begin
    @test accumulate(+, [1,2,3]) == [1, 3, 6]
    @test accumulate(min, [1 2; 3 4], dims=1) == [1 2; 1 2]
    @test accumulate(max, [1 2; 3 0], dims=2) == [1 2; 3 3]
    @test accumulate(+, Bool[]) == Int[]
    @test accumulate(*, Bool[]) == Bool[]
    @test accumulate(+, Float64[]) == Float64[]

    @test accumulate(min, [1, 2, 5, -1, 3, -2]) == [1, 1, 1, -1, -1, -2]
    @test accumulate(max, [1, 2, 5, -1, 3, -2]) == [1, 2, 5, 5, 5, 5]
    @test Base.accumulate_pairwise(min, [1, 2, 5, -1, 3, -2]) == [1, 1, 1, -1, -1, -2]
    @test Base.accumulate_pairwise(max, [1, 2, 5, -1, 3, -2]) == [1, 2, 5, 5, 5, 5]

    @test accumulate(max, [1 0; 0 1], dims=1) == [1 0; 1 1]
    @test accumulate(max, [1 0; 0 1], dims=2) == [1 1; 0 1]
    @test accumulate(min, [1 0; 0 1], dims=1) == [1 0; 0 0]
    @test accumulate(min, [1 0; 0 1], dims=2) == [1 0; 0 0]

    @test accumulate(min, [3 2 1; 3 2 1], dims=2) == [3 2 1; 3 2 1]
    @test accumulate(min, [3 2 1; 3 2 1], dims=2, init=2) == [2 2 1; 2 2 1]

    @test isa(accumulate(+, Int[]), Vector{Int})
    @test isa(accumulate(+, Int[]; init=1.), Vector{Float64})
    @test accumulate(+, [1,2]; init=1) == [2, 4]
    arr = randn(4)
    @test accumulate(*, arr; init=1) ≈ accumulate(*, arr)

    # bad kwarg
    arr_B = similar(arr)
    @test_throws ArgumentError accumulate(*, arr; bad_init=1)
    @test_throws ArgumentError accumulate!(*, arr_B, arr; bad_init=1)
    # must provide dims
    md_arr = randn(4, 5)
    @test_throws ArgumentError accumulate!(*, similar(md_arr), md_arr)

    N = 5
    for arr in [rand(Float64, N), rand(Bool, N), rand(-2:2, N)]
        for (op, cumop) in [(+, cumsum), (*, cumprod)]
            @inferred accumulate(op, arr)
            accumulate_arr = accumulate(op, arr)
            @test accumulate_arr ≈ cumop(arr)
            @test accumulate_arr[end] ≈ reduce(op, arr)
            @test accumulate_arr[1] ≈ arr[1]
            @test accumulate(op, arr, dims=10) ≈ arr

            if eltype(arr) in [Int, Float64] # eltype of out easy
                out = similar(arr)
                @test accumulate!(op, out, arr) ≈ accumulate_arr
                @test out ≈ accumulate_arr
            end
        end
        arr_cop = similar(arr)
        cumprod!(arr_cop, arr)
        @test arr_cop ≈ cumprod(arr)
    end

    # exotic indexing
    arr = randn(4)
    oarr = OffsetArray(arr, (-3,))
    @test accumulate(+, oarr).parent == accumulate(+, arr)
    @test accumulate(+, oarr, init = 10).parent == accumulate(+, arr; init = 10)

    @inferred accumulate(+, randn(3))
    @inferred accumulate(+, randn(3); init=1)

    # asymmetric operation
    op(x,y) = 2x+y
    @test accumulate(op, [10,20, 30]) == [10, op(10, 20), op(op(10, 20), 30)] == [10, 40, 110]
    @test accumulate(op, [10 20 30], dims=2) == [10 op(10, 20) op(op(10, 20), 30)] == [10 40 110]

    #25506
    @test accumulate((acc, x) -> acc+x[1], [(1,2), (3,4), (5,6)]; init=0) == [1, 4, 9]
    @test accumulate(*, ['a', 'b']) == ["a", "ab"]
    @inferred accumulate(*, String[])
    @test accumulate(*, ['a' 'b'; 'c' 'd'], dims=1) == ["a" "b"; "ac" "bd"]
    @test accumulate(*, ['a' 'b'; 'c' 'd'], dims=2) == ["a" "ab"; "c" "cd"]
end

struct F21666{T <: Base.ArithmeticStyle}
    x::Float32
end

Base.ArithmeticStyle(::Type{F21666{T}}) where {T} = T()
Base.:+(x::F, y::F) where {F <: F21666} = F(x.x + y.x)
Float64(x::F21666) = Float64(x.x)
@testset "Exactness of cumsum # 21666" begin
    # test that cumsum uses more stable algorithm
    # for types with unknown/rounding arithmetic
    # we make v pretty large, because stable algorithm may have a large base case
    v = zeros(300); v[1] = 2; v[200:end] .= eps(Float32)

    f_rounds = Float64.(cumsum(F21666{Base.ArithmeticRounds}.(v)))
    f_unknown = Float64.(cumsum(F21666{Base.ArithmeticUnknown}.(v)))
    f_truth = cumsum(v)
    f_inexact = Float64.(accumulate(+, Float32.(v)))
    @test f_rounds == f_unknown
    @test f_rounds != f_inexact
    @test norm(f_truth - f_rounds) < norm(f_truth - f_inexact)
end

@testset "zeros and ones" begin
    @test ones(2) == ones(Int, 2) ==  [1,1]
    @test isa(ones(2), Vector{Float64})
    @test isa(ones(Int, 2), Vector{Int})

    function test_zeros(arr, T, s)
        @test all(arr .== 0)
        @test isa(arr, T)
        @test size(arr) == s
    end
    test_zeros(zeros(),      Array{Float64, 0}, ())
    test_zeros(zeros(2),     Vector{Float64},   (2,))
    test_zeros(zeros(2,3),   Matrix{Float64},   (2,3))
    test_zeros(zeros((2,3)), Matrix{Float64},   (2,3))

    test_zeros(zeros(Int, 6),      Vector{Int}, (6,))
    test_zeros(zeros(Int, 2, 3),   Matrix{Int}, (2,3))
    test_zeros(zeros(Int, (2, 3)), Matrix{Int}, (2,3))

    # #19265"
    @test_throws MethodError zeros(Float64, [1.])
    @test_throws MethodError ones(Float64, [0, 0])
end

# issue #11053
mutable struct T11053
    a::Float64
end
Base.:*(a::T11053, b::Real) = T11053(a.a*b)
Base.:(==)(a::T11053, b::T11053) = a.a == b.a
@test [T11053(1)] * 5 == [T11053(1)] .* 5 == [T11053(5.0)]

#15907
@test typeof(Array{Int,0}(undef)) == Array{Int,0}

# check a == b for arrays of Union type (#22403)
let TT = Union{UInt8, Int8}
    a = TT[0x0, 0x1]
    b = TT[0x0, 0x0]
    pa = pointer(a)
    pb = pointer(b)
    resize!(a, 1) # sets a[2] = 0
    resize!(b, 1)
    @assert pointer(a) == pa
    @assert pointer(b) == pb
    unsafe_store!(Ptr{UInt8}(pa), 0x1, 2) # reset a[2] to 1
    @test length(a) == length(b) == 1
    @test a[1] == b[1] == 0x0
    @test a == b
end

let a = Vector{Int}[[1]],
    b = Vector{Float64}[[2.0]],
    c = Vector{Char}[['a']]
    @test eltype([a;b]) == Vector{Float64}
    @test eltype([a;c]) == Vector
end

# Issue #23629
@testset "issue 23629" begin
    @test_throws BoundsError zeros(2,3,0)[2,3]
    @test_throws BoundsError checkbounds(zeros(2,3,0), 2, 3)
end

@testset "indexing by Bool values" begin
    @test_throws ArgumentError zeros(Float64, 2)[false]
    @test_throws ArgumentError zeros(Float64, 2)[true]
end

@testset "issue 24707" begin
    @test eltype(Vector{Tuple{V}} where V<:Integer) >: Tuple{Integer}
end

@testset "inference hash array 22740" begin
    @test @inferred(hash([1,2,3])) == @inferred(hash(1:3))
end

@testset "hashing arrays of arrays" begin
    # issues #27865 and #26011
    @test hash([["asd"], ["asd"], ["asad"]]) == hash(Any[["asd"], ["asd"], ["asad"]])
    @test hash([["asd"], ["asd"], ["asad"]]) != hash([["asd"], ["asd"], ["asadq"]])
    @test hash([1,2,[3]]) == hash([1,2,Any[3]]) == hash([1,2,Int8[3]]) == hash([1,2,BigInt[3]]) == hash([1,2,[3.0]])
    @test hash([1,2,[3]]) != hash([1,2,[3,4]])
end

# Ensure we can hash strange custom structs — and they hash the same in arrays
struct totally_not_five26034 end
Base.isequal(::totally_not_five26034, x::Number)=isequal(5,x);
Base.isequal(x::Number, ::totally_not_five26034)=isequal(5,x);
Base.isequal(::totally_not_five26034, ::totally_not_five26034)=true;
Base.hash(::totally_not_five26034, h::UInt)=hash(5, h);
import Base.==
==(::totally_not_five26034, x::Number)= (5==x);
==(x::Number,::totally_not_five26034)= (5==x);
==(::totally_not_five26034,::totally_not_five26034)=true;
@testset "issue #26034" begin
    n5 = totally_not_five26034()
    @test hash(n5) == hash(5)
    @test isequal([4,n5,6], [4,5,6])
    @test isequal(hash([4,n5,6]), hash([4,5,6]))
    @test isequal(hash(Any[4,n5,6]), hash(Union{Int, totally_not_five26034}[4,5,6]))
    @test isequal(hash([n5,4,n5,6]), hash([n5,4,5,6]))
end

function f27079()
    X = rand(5)
    for x in X
        resize!(X, 0)
    end
    length(X)
end
@testset "iteration over resized vector" begin
    @test f27079() == 0
end

@testset "indices-related shape promotion errors" begin
    @test_throws DimensionMismatch Base.promote_shape((2,), (3,))
    @test_throws DimensionMismatch Base.promote_shape((2, 3), (2, 4))
    @test_throws DimensionMismatch Base.promote_shape((3, 2), (2, 2))
    inds_a = Base.Indices{2}([1:3, 1:2])
    inds_b = Base.Indices{2}([1:3, 1:6])
    @test_throws DimensionMismatch Base.promote_shape(inds_a, inds_b)
    inds_a = Base.Indices{2}([1:3, 1:2])
    inds_b = Base.Indices{2}([1:4, 1:2])
    @test_throws DimensionMismatch Base.promote_shape(inds_a, inds_b)
    # fails because ranges 3, 4 of inds_a are not 1:1
    inds_a = Base.Indices{4}([1:3, 1:2, 1:3, 1:2])
    inds_b = Base.Indices{2}([1:3, 1:2])
    @test_throws DimensionMismatch Base.promote_shape(inds_a, inds_b)
    # succeeds for converse reason
    inds_a = Base.Indices{2}([1:3, 1:1])
    inds_b = Base.Indices{1}([1:3])
    @test Base.promote_shape(inds_a, inds_b) == Base.promote_shape(inds_b, inds_a)
end

struct T25958
end
Base.lastindex(::T25958, args...) = (:lastindex, args...)
Base.getindex(::T25958, args...) = args
Base.view(::T25958, args...) = args
@testset "ensure @view and @views matches lowering" begin
    t = T25958()
    @test t[end]         == @view(t[end])         == @views t[end]
    @test t[1,end]       == @view(t[1,end])       == @views t[1,end]
    @test t[end,1]       == @view(t[end,1])       == @views t[end,1]
    @test t[end,end]     == @view(t[end,end])     == @views t[end,end]
    @test t[1,end,end]   == @view(t[1,end,end])   == @views t[1,end,end]
    @test t[end,1,end]   == @view(t[end,1,end])   == @views t[end,1,end]
    @test t[end,end,1]   == @view(t[end,end,1])   == @views t[end,end,1]
    @test t[end,end,end] == @view(t[end,end,end]) == @views t[end,end,end]
end

@testset "0-dimensional container operations" begin
    for op in (-, conj, real, imag)
        @test op(fill(2)) == fill(op(2))
        @test op(fill(1+2im)) == fill(op(1+2im))
    end
    for op in (+, -)
        @test op(fill(1), fill(2)) == fill(op(1, 2))
        @test op(fill(1), fill(2)) isa AbstractArray{Int, 0}
    end
    @test fill(1) + fill(2) + fill(3) == fill(1+2+3)
    @test fill(1) / 2 == fill(1/2)
    @test 2 \ fill(1) == fill(1/2)
    @test 2*fill(1) == fill(2)
    @test fill(1)*2 == fill(2)
end


# Fix oneunit bug for unitful arrays
@test oneunit([Second(1) Second(2); Second(3) Second(4)]) == [Second(1) Second(0); Second(0) Second(1)]

@testset "indexing by CartesianIndices" begin
    A = rand(10,10)
    for (I,Rs) in ((keys(A), (1:10, 1:10)),
                   (CartesianIndex(2,2):CartesianIndex(9,9), (2:9, 2:9)),
                   (CartesianIndex(5,3):CartesianIndex(6,7), (5:6, 3:7)))
        @test A[I] == A[Rs...] == @view(A[I]) == @view(A[Rs...])
        @test @view(A[I]) isa StridedArray
        @test !checkbounds(Bool, [], I)
        @test !checkbounds(Bool, fill(2,1,1,1), :, I)
        @test !checkbounds(Bool, fill(2,1,1,1), I, :)
    end
    @test !checkbounds(Bool, rand(3,3,3), :, CartesianIndex(0,0):CartesianIndex(1,1))
    @test !checkbounds(Bool, rand(3,3,3), CartesianIndex(0,0):CartesianIndex(1,1), :)

    CI0 = CartesianIndices(())
    # 0-dimensional
    @test setindex!(fill(0.0), fill(1.0), CI0) == fill(1.0)
    @test setindex!(fill(0.0), fill(1.0), CI0, CI0) == fill(1.0)
    @test setindex!(fill(0.0), fill(1.0), :, CI0) == fill(1.0)
    @test setindex!(fill(0.0), fill(1.0), CI0, :) == fill(1.0)
    @test setindex!(fill(0.0), fill(1.0), :, CI0, CI0) == fill(1.0)
    @test setindex!(fill(0.0), fill(1.0), CI0, :, CI0) == fill(1.0)
    @test setindex!(fill(0.0), fill(1.0), CI0, CI0, :) == fill(1.0)
    @test setindex!(fill(fill(0.0)), fill(fill(1.0)), CI0) == fill(fill(1.0))
    # 1-dimensional
    @test setindex!(zeros(2), ones(2), :, CI0) == ones(2)
    @test setindex!(zeros(2), ones(2), CI0, :) == ones(2)
    @test setindex!(zeros(2), ones(2), :, CI0, CI0) == ones(2)
    @test setindex!(zeros(2), ones(2), CI0, :, CI0) == ones(2)
    @test setindex!(zeros(2), ones(2), CI0, CI0, :) == ones(2)
    @test setindex!([fill(0.0)], fill(1.0), 1) == [fill(1.0)]
    # 0-dimensional assignment into ≥1-dimensional arrays
    @test setindex!(zeros(2), fill(1.0), 1, CI0) == [1.0, 0.0]
    @test setindex!(zeros(2), fill(1.0), CI0, 1) == [1.0, 0.0]
    @test setindex!(zeros(2,2), fill(1.0), 1, 1, CI0) == [1.0 0.0; 0.0 0.0]
    @test setindex!(zeros(2,2), fill(1.0), 1, CI0, 1) == [1.0 0.0; 0.0 0.0]
    @test setindex!(zeros(2,2), fill(1.0), CI0, 1, 1) == [1.0 0.0; 0.0 0.0]
end

# Throws ArgumentError for negative dimensions in Array
@test_throws ArgumentError fill('a', -10)

@testset "Issue 33919" begin
    A = Array[rand(2, 3), rand(3, 1)]
    B = Array[rand(2, 2), rand(1, 4)]
    C = hcat(A, B)
    @test typeof(C) == Array{Array{Float64,2},2}
end

# issue #33974
let n = 12000000, k = 257000000
    # tests skipped since they use a lot of memory
    @test_skip filter(x -> x[2] < 1.0, collect(enumerate(vcat(fill(0.5, n), fill(NaN, k)))))[end] == (n, 0.5)
    @test_skip let v = collect(enumerate(vcat(fill(0.5, n), fill(NaN, k))))
        resize!(v, n)
        sizehint!(v, n)
        v[end] == (n, 0.5)
    end
end

@testset "BoundsError printing" begin
    x = rand(2, 2)

    err = try x[10, :]; catch err; err; end
    b = IOBuffer()
    showerror(b, err)
    @test String(take!(b)) ==
        "BoundsError: attempt to access 2×2 Matrix{Float64} at index [10, 1:2]"

    err = try x[10, trues(2)]; catch err; err; end
    b = IOBuffer()
    showerror(b, err)
    @test String(take!(b)) ==
        "BoundsError: attempt to access 2×2 Matrix{Float64} at index [10, 2-element BitVector]"

    # Also test : directly for custom types for which it may appear as-is
    err = BoundsError(x, (10, :))
    showerror(b, err)
    @test String(take!(b)) ==
        "BoundsError: attempt to access 2×2 Matrix{Float64} at index [10, :]"

    err = BoundsError(x, "bad index")
    showerror(b, err)
    @test String(take!(b)) ==
        "BoundsError: attempt to access 2×2 Matrix{Float64} at index [\"bad index\"]"

    err = BoundsError(x, (10, "bad index"))
    showerror(b, err)
    @test String(take!(b)) ==
        "BoundsError: attempt to access 2×2 Matrix{Float64} at index [10, \"bad index\"]"
end

@testset "inference of Union{T,Nothing} arrays 26771" begin
    f(a) = (v = [1, nothing]; [v[x] for x in a])
    @test only(Base.return_types(f, (Int,))) === Union{Array{Int,0}, Array{Nothing,0}}
    @test only(Base.return_types(f, (UnitRange{Int},))) <: Vector
end

@testset "hcat error checking" begin
    a = [2 for i in 1:4]
    b = [2 for i in 1:5]
    @test_throws DimensionMismatch hcat(a, b)
end

@testset "similar(::ReshapedArray)" begin
    a = reshape(TSlow(rand(Float64, 4, 4)), 2, :)

    as = similar(a)
    @test as isa TSlow{Float64,2}
    @test size(as) == (2, 8)

    as = similar(a, Int, (3, 5, 1))
    @test as isa TSlow{Int,3}
    @test size(as) == (3, 5, 1)
end

@testset "0-dimensional shape checking #39608" begin
    @test [fill(1); [2; 2]] == [1; 2; 2]
    @test [fill(1); fill(2, (2,1,1))] == reshape([1; 2; 2], (3, 1, 1))
    @test_throws DimensionMismatch [fill(1); rand(2, 2, 2)]
end

<<<<<<< HEAD
@testset "< and isless on AbstractVector" begin
    @test [1,2] < [1,3]
    @test [1] < [1,2]
    @test !([1,2] < [1,2])
    @test [2,1] > [1,2]
    @test !([-0.0] < [0.0])
    @test !([-0.0] > [0.0])

    @test isless([1,2], [1,3])
    @test isless([1], [1,2])
    @test !isless([1,2], [1,2])
    @test !isless([2,1], [1,2])
    @test isless([-0.0], [0.0])
    @test !isless([0.0], [-0.0])

    t = 1:16
    @test [t...,1,2] < [t...,1,3]
    @test [t...,1,] < [t...,1,2]
    @test !([t...,1,2] < [t...,1,2])
    @test [t...,2,1] > [t...,1,2]

    @test isless([t...,1,2], [t...,1,3])
    @test isless([t...,1,], [t...,1,2])
    @test !isless([t...,1,2], [t...,1,2])
    @test !isless([t...,2,1], [t...,1,2])

    @test ismissing([1, missing] < [1, 3])
    @test ismissing([1, missing] < [1, missing])
    @test ismissing([missing, 1] < [missing, 2])
    @test ismissing([1, 2] < [1, missing])
    @test ismissing([1, missing] < [1, 2])
    @test ismissing([missing] < [missing])
    @test ismissing([1] < [missing])
    @test [] < [missing]
    @test [1] < [2, missing]
    @test [1, missing] < [2, missing]

    @test !isless([1, missing], [1, 3])
    @test !isless([1, missing], [1, missing])
    @test isless([missing, 1], [missing, 2])
    @test isless([1, 2], [1, missing])
    @test !isless([1, missing], [1, 2])
    @test !isless([missing], [missing])
    @test isless([1], [missing])
    @test isless([], [missing])
    @test isless([1], [2, missing])
    @test isless([1, missing], [2, missing])
=======
@testset "eltype of zero for arrays (issue #41348)" begin
    for a in Any[[DateTime(2020), DateTime(2021)], [Date(2000), Date(2001)], [Time(1), Time(2)]]
        @test a + zero(a) == a
        b = reshape(a, :, 1)
        @test b + zero(b) == b
        c = view(b, 1:1, 1:1)
        @test c + zero(c) == c
    end
>>>>>>> 1bbba21a
end<|MERGE_RESOLUTION|>--- conflicted
+++ resolved
@@ -2909,7 +2909,6 @@
     @test_throws DimensionMismatch [fill(1); rand(2, 2, 2)]
 end
 
-<<<<<<< HEAD
 @testset "< and isless on AbstractVector" begin
     @test [1,2] < [1,3]
     @test [1] < [1,2]
@@ -2957,7 +2956,8 @@
     @test isless([], [missing])
     @test isless([1], [2, missing])
     @test isless([1, missing], [2, missing])
-=======
+end
+
 @testset "eltype of zero for arrays (issue #41348)" begin
     for a in Any[[DateTime(2020), DateTime(2021)], [Date(2000), Date(2001)], [Time(1), Time(2)]]
         @test a + zero(a) == a
@@ -2966,5 +2966,4 @@
         c = view(b, 1:1, 1:1)
         @test c + zero(c) == c
     end
->>>>>>> 1bbba21a
 end