--- conflicted
+++ resolved
@@ -1462,10 +1462,9 @@
     @test isempty(eoa)
 end
 
-<<<<<<< HEAD
 @testset "filter curried #41173" begin
     @test -5:5 |> filter(iseven) == -4:2:4
-=======
+end
 @testset "logical keepat!" begin
     # Vector
     a = Vector(1:10)
@@ -1484,7 +1483,6 @@
     ea = []
     keepat!(ea, Bool[])
     @test isempty(ea)
->>>>>>> 12b9bec0
 end
 
 @testset "deleteat!" begin
