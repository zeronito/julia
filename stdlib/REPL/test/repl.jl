# This file is a part of Julia. License is MIT: https://julialang.org/license

using Test
using REPL
using Random
using Logging
import REPL.LineEdit
using Markdown

empty!(Base.Experimental._hint_handlers) # unregister error hints so they can be tested separately

@test isassigned(Base.REPL_MODULE_REF)

const BASE_TEST_PATH = joinpath(Sys.BINDIR, "..", "share", "julia", "test")
isdefined(Main, :FakePTYs) || @eval Main include(joinpath($(BASE_TEST_PATH), "testhelpers", "FakePTYs.jl"))
import .Main.FakePTYs: with_fake_pty

# For curmod_*
include(joinpath(BASE_TEST_PATH, "testenv.jl"))

include("FakeTerminals.jl")
import .FakeTerminals.FakeTerminal

function kill_timer(delay)
    # Give ourselves a generous timer here, just to prevent
    # this causing e.g. a CI hang when there's something unexpected in the output.
    # This is really messy and leaves the process in an undefined state.
    # the proper and correct way to do this in real code would be to destroy the
    # IO handles: `close(stdout_read); close(stdin_write)`
    test_task = current_task()
    function kill_test(t)
        # **DON'T COPY ME.**
        # The correct way to handle timeouts is to close the handle:
        # e.g. `close(stdout_read); close(stdin_write)`
        test_task.queue === nothing || Base.list_deletefirst!(test_task.queue, test_task)
        schedule(test_task, "hard kill repl test"; error=true)
        print(stderr, "WARNING: attempting hard kill of repl test after exceeding timeout\n")
    end
    return Timer(kill_test, delay)
end

## Debugging toys. Usage:
##   stdout_read = tee_repr_stdout(stdout_read)
##   ccall(:jl_breakpoint, Cvoid, (Any,), stdout_read)
#function tee(f, in::IO)
#    copy = Base.BufferStream()
#    t = @async try
#        while !eof(in)
#            l = readavailable(in)
#            f(l)
#            write(copy, l)
#        end
#    catch ex
#        if !(ex isa Base.IOError && ex.code == Base.UV_EIO)
#            rethrow() # ignore EIO on `in` stream
#        end
#    finally
#        # TODO: could we call closewrite to propagate an error, instead of always doing a clean close here?
#        closewrite(copy)
#    end
#    Base.errormonitor(t)
#    return copy
#end
#tee(out::IO, in::IO) = tee(l -> write(out, l), in)
#tee_repr_stdout(io) = tee(io) do x
#    print(repr(String(copy(x))) * "\n")
#end

# REPL tests
function fake_repl(@nospecialize(f); options::REPL.Options=REPL.Options(confirm_exit=false))
    # Use pipes so we can easily do blocking reads
    # In the future if we want we can add a test that the right object
    # gets displayed by intercepting the display
    input = Pipe()
    output = Pipe()
    err = Pipe()
    Base.link_pipe!(input, reader_supports_async=true, writer_supports_async=true)
    Base.link_pipe!(output, reader_supports_async=true, writer_supports_async=true)
    Base.link_pipe!(err, reader_supports_async=true, writer_supports_async=true)

    repl = REPL.LineEditREPL(FakeTerminal(input.out, output.in, err.in, options.hascolor), options.hascolor)
    repl.options = options

    hard_kill = kill_timer(900) # Your debugging session starts now. You have 15 minutes. Go.
    f(input.in, output.out, repl)
    t = @async begin
        close(input.in)
        close(output.in)
        close(err.in)
    end
    @test read(err.out, String) == ""
    #display(read(output.out, String))
    Base.wait(t)
    close(hard_kill)
    nothing
end

# Writing ^C to the repl will cause sigint, so let's not die on that
Base.exit_on_sigint(false)

# make sure `run_interface` can normally handle `eof`
# without any special handling by the user
fake_repl() do stdin_write, stdout_read, repl
    panel = LineEdit.Prompt("test";
        prompt_prefix = "",
        prompt_suffix = Base.text_colors[:white],
        on_enter = s -> true)
    panel.on_done = (s, buf, ok) -> begin
        @test !ok
        @test bytesavailable(buf) == position(buf) == 0
        nothing
    end
    repltask = @async REPL.run_interface(repl.t, LineEdit.ModalInterface(Any[panel]))
    close(stdin_write)
    Base.wait(repltask)
end

# These are integration tests. If you want to unit test e.g. completion, or
# exact LineEdit behavior, put them in the appropriate test files.
# Furthermore since we are emulating an entire terminal, there may be control characters
# in the mix. If verification needs to be done, keep it to the bare minimum. Basically
# this should make sure nothing crashes without depending on how exactly the control
# characters are being used.
fake_repl(options = REPL.Options(confirm_exit=false,hascolor=true)) do stdin_write, stdout_read, repl
    repl.specialdisplay = REPL.REPLDisplay(repl)
    repl.history_file = false

    repltask = @async begin
        REPL.run_repl(repl)
    end

    global inc = false
    global b = Base.Event(true)
    global c = Base.Event(true)
    let cmd = "\"Hello REPL\""
        write(stdin_write, "$(curmod_prefix)inc || wait($(curmod_prefix)b); r = $cmd; notify($(curmod_prefix)c); r\r")
    end
    let t = @async begin
            inc = true
            notify(b)
            wait(c)
        end
        while (d = readline(stdout_read)) != ""
            # first line [optional]: until 80th char of input
            # second line: until end of input
            # third line: "Hello REPL"
            # last line: blank
            # last+1 line: next prompt
        end
        wait(t)
    end

    # Latex completions
    readuntil(stdout_read, "julia> ", keep=true)
    write(stdin_write, "\x32\\alpha\t")
    readuntil(stdout_read, "α")
    # Bracketed paste in search mode
    write(stdin_write, "\e[200~paste here ;)\e[201~")
    # Abort search (^C)
    write(stdin_write, '\x03')
    # Test basic completion in main mode
    write(stdin_write, "Base.REP\t")
    readuntil(stdout_read, "REPL")
    write(stdin_write, '\x03')
    write(stdin_write, "\\alpha\t")
    readuntil(stdout_read,"α")
    write(stdin_write, '\x03')
    # Test cd feature in shell mode.
    origpwd = pwd()
    mktempdir() do tmpdir
        try
            samefile = Base.Filesystem.samefile
            tmpdir_pwd = cd(pwd, tmpdir)
            homedir_pwd = cd(pwd, homedir())

            # Test `cd`'ing to an absolute path
            t = @async write(stdin_write, ";")
            readuntil(stdout_read, "shell> ")
            wait(t)
            t = @async write(stdin_write, "cd $(escape_string(tmpdir))\n")
            readuntil(stdout_read, "cd $(escape_string(tmpdir))")
            readuntil(stdout_read, tmpdir_pwd * "\n\n")
            wait(t)
            @test samefile(".", tmpdir)
            write(stdin_write, "\b")

            # Test using `cd` to move to the home directory
            t = @async write(stdin_write, ";")
            readuntil(stdout_read, "shell> ")
            wait(t)
            t = @async write(stdin_write, "cd\n")
            readuntil(stdout_read, homedir_pwd * "\n\n")
            wait(t)
            @test samefile(".", homedir_pwd)
            t1 = @async write(stdin_write, "\b")

            # Test using `-` to jump backward to tmpdir
            t = @async write(stdin_write, ";")
            readuntil(stdout_read, "shell> ")
            wait(t1)
            wait(t)
            t = @async write(stdin_write, "cd -\n")
            readuntil(stdout_read, tmpdir_pwd * "\n\n")
            wait(t)
            @test samefile(".", tmpdir)
            t1 = @async write(stdin_write, "\b")

            # Test using `~` (Base.expanduser) in `cd` commands
            if !Sys.iswindows()
                t = @async write(stdin_write, ";")
                readuntil(stdout_read, "shell> ")
                wait(t1)
                wait(t)
                t = @async write(stdin_write, "cd ~\n")
                readuntil(stdout_read, homedir_pwd * "\n\n")
                wait(t)
                @test samefile(".", homedir_pwd)
                write(stdin_write, "\b")
            end
        finally
            cd(origpwd)
        end
    end

    # issue #20482
    #if !Sys.iswindows()
    #    write(stdin_write, ";")
    #    readuntil(stdout_read, "shell> ")
    #    write(stdin_write, "echo hello >/dev/null\n")
    #    let s = readuntil(stdout_read, "\n", keep=true)
    #        @test occursin("shell> ", s) # make sure we echoed the prompt
    #        @test occursin("echo hello >/dev/null", s) # make sure we echoed the input
    #    end
    #    @test readuntil(stdout_read, "\n", keep=true) == "\e[0m\n"
    #end

    # issue #20771
    let s
        t = @async write(stdin_write, ";")
        readuntil(stdout_read, "shell> ")
        wait(t)
        t = @async write(stdin_write, "'\n") # invalid input
        s = readuntil(stdout_read, "\n")
        @test occursin("shell> ", s) # check for the echo of the prompt
        @test occursin("'", s) # check for the echo of the input
        s = readuntil(stdout_read, "\n\n")
        @test startswith(s, "\e[0mERROR: unterminated single quote\nStacktrace:\n  [1] ") ||
              startswith(s, "\e[0m\e[1m\e[91mERROR: \e[39m\e[22m\e[91munterminated single quote\e[39m\nStacktrace:\n  [1] ")
        write(stdin_write, "\b")
        wait(t)
    end

    # issue #27293
    if Sys.isunix()
        let s, old_stdout = stdout
            t = @async write(stdin_write, ";")
            readuntil(stdout_read, "shell> ")
            wait(t)

            proc_stdout_read, proc_stdout = redirect_stdout()
            get_stdout = @async read(proc_stdout_read, String)
            try
                t = @async write(stdin_write, "echo ~\n")
                readuntil(stdout_read, "~")
                readuntil(stdout_read, "\n")
                s = readuntil(stdout_read, "\n") # the child has exited
                wait(t)
            finally
                redirect_stdout(old_stdout)
            end
            @test s == "\e[0m"
            close(proc_stdout)
            # check for the correct, expanded response
            @test occursin(expanduser("~"), fetch(get_stdout))
            write(stdin_write, "\b")
        end
    end

    # issues #22176 & #20482
    # TODO: figure out how to test this on Windows
    #Sys.iswindows() || let tmp = tempname()
    #    try
    #        write(stdin_write, ";")
    #        readuntil(stdout_read, "shell> ")
    #        write(stdin_write, "echo \$123 >$tmp\n")
    #        let s = readuntil(stdout_read, "\n")
    #            @test occursin("shell> ", s) # make sure we echoed the prompt
    #            @test occursin("echo \$123 >$tmp", s) # make sure we echoed the input
    #        end
    #        @test readuntil(stdout_read, "\n", keep=true) == "\e[0m\n"
    #        @test read(tmp, String) == "123\n"
    #    finally
    #        rm(tmp, force=true)
    #    end
    #end

    # issue #10120
    # ensure that command quoting works correctly
    let s, old_stdout = stdout
        t = @async write(stdin_write, ";")
        readuntil(stdout_read, "shell> ")
        wait(t)
        t = @async begin
            Base.print_shell_escaped(stdin_write, Base.julia_cmd().exec..., special=Base.shell_special)
            write(stdin_write, """ -e "println(\\"HI\\")\"""")
        end
        readuntil(stdout_read, ")\"")
        wait(t)
        proc_stdout_read, proc_stdout = redirect_stdout()
        get_stdout = @async read(proc_stdout_read, String)
        try
            t = @async write(stdin_write, '\n')
            s = readuntil(stdout_read, "\n")
            if s == ""
                # if shell width is precisely the text width,
                # we may print some extra characters to fix the cursor state
                s = readuntil(stdout_read, "\n")
                @test occursin("shell> ", s)
                s = readuntil(stdout_read, "\n")
                @test s == "\r\r"
            else
                @test occursin("shell> ", s)
            end
            s = readuntil(stdout_read, "\n")
            @test s == "\e[0m" # the child printed nothing
            wait(t)
        finally
            redirect_stdout(old_stdout)
        end
        close(proc_stdout)
        @test fetch(get_stdout) == "HI\n"
        write(stdin_write, "\b")
    end

    # Issue #7001
    # Test ignoring '\0'
    let
        write(stdin_write, "\0\n")
        s = readuntil(stdout_read, "\n\n")
        @test !occursin("invalid character", s)
    end

    # Test that accepting a REPL result immediately shows up, not
    # just on the next keystroke
    write(stdin_write, "1+1\n") # populate history with a trivial input
    readline(stdout_read)
    write(stdin_write, "\e[A\n")
    let t = kill_timer(60)
        # yield make sure this got processed
        readuntil(stdout_read, "1+1")
        readuntil(stdout_read, "\n\n")
        close(t) # cancel timeout
    end

    # Issue #10222
    # Test ignoring insert key in standard and prefix search modes
    write(stdin_write, "\e[2h\e[2h\n") # insert (VT100-style)
    @test findfirst("[2h", readline(stdout_read)) === nothing
    readline(stdout_read)
    write(stdin_write, "\e[2~\e[2~\n") # insert (VT220-style)
    @test findfirst("[2~", readline(stdout_read)) === nothing
    readline(stdout_read)
    write(stdin_write, "1+1\n") # populate history with a trivial input
    readline(stdout_read)
    write(stdin_write, "\e[A\e[2h\n") # up arrow, insert (VT100-style)
    readline(stdout_read)
    readline(stdout_read)
    write(stdin_write, "\e[A\e[2~\n") # up arrow, insert (VT220-style)
    readline(stdout_read)
    readline(stdout_read)

    # Test down arrow to go back to history
    # populate history with a trivial input

    s1 = "12345678"; s2 = "23456789"
    write(stdin_write, s1, '\n')
    readuntil(stdout_read, s1)
    write(stdin_write, s2, '\n')
    readuntil(stdout_read, s2)
    # Two up arrow, enter, should get back to 1
    write(stdin_write, "\e[A\e[A\n")
    readuntil(stdout_read, s1)
    # Now, down arrow, enter, should get us back to 2
    write(stdin_write, "\e[B\n")
    readuntil(stdout_read, s2)

    # test that prefix history search "passes through" key bindings to parent mode
    write(stdin_write, "0x321\n")
    readuntil(stdout_read, "0x321")
    write(stdin_write, "\e[A\e[1;3C|||") # uparrow (go up history) and then Meta-rightarrow (indent right)
    s2 = readuntil(stdout_read, "|||", keep=true)
    @test endswith(s2, " 0x321\r\e[13C|||") # should have a space (from Meta-rightarrow) and not
                                            # have a spurious C before ||| (the one here is not spurious!)

    # "pass through" for ^x^x
    write(stdin_write, "\x030x4321\n") # \x03 == ^c
    readuntil(stdout_read, "0x4321")
    write(stdin_write, "\e[A\x18\x18||\x18\x18||||") # uparrow, ^x^x||^x^x||||
    s3 = readuntil(stdout_read, "||||", keep=true)
    @test endswith(s3, "||0x4321\r\e[15C||||")

    # Delete line (^U) and close REPL (^D)
    write(stdin_write, "\x15\x04")
    Base.wait(repltask)

    nothing
end

function buffercontents(buf::IOBuffer)
    p = position(buf)
    seek(buf,0)
    c = read(buf, String)
    seek(buf,p)
    c
end

function AddCustomMode(repl, prompt)
    # Custom REPL mode tests
    foobar_mode = LineEdit.Prompt(prompt;
        prompt_prefix="\e[38;5;166m",
        prompt_suffix=Base.text_colors[:white],
        on_enter = s->true,
        on_done = line->true)

    main_mode = repl.interface.modes[1]
    push!(repl.interface.modes,foobar_mode)

    hp = main_mode.hist
    hp.mode_mapping[:foobar] = foobar_mode
    foobar_mode.hist = hp

    foobar_keymap = Dict{Any,Any}(
        '<' => function (s,args...)
            if isempty(s)
                if !haskey(s.mode_state,foobar_mode)
                    s.mode_state[foobar_mode] = LineEdit.init_state(repl.t,foobar_mode)
                end
                LineEdit.transition(s,foobar_mode)
            else
                LineEdit.edit_insert(s,'<')
            end
        end
    )

    search_prompt, skeymap = LineEdit.setup_search_keymap(hp)
    mk = REPL.mode_keymap(main_mode)

    b = Dict{Any,Any}[skeymap, mk, LineEdit.history_keymap, LineEdit.default_keymap, LineEdit.escape_defaults]
    foobar_mode.keymap_dict = LineEdit.keymap(b)

    main_mode.keymap_dict = LineEdit.keymap_merge(main_mode.keymap_dict, foobar_keymap)
    foobar_mode, search_prompt
end

# Note: since the \t character matters for the REPL file history,
# it is important not to have the """ code reindent this line,
# possibly converting \t to spaces.
fakehistory = """
# time: 2014-06-29 20:44:29 EDT
# mode: julia
\té
# time: 2014-06-29 21:44:29 EDT
# mode: julia
\téé
# time: 2014-06-30 17:32:49 EDT
# mode: julia
\tshell
# time: 2014-06-30 17:32:59 EDT
# mode: shell
\tll
# time: 2014-06-30 99:99:99 EDT
# mode: julia
\tx ΔxΔ
# time: 2014-06-30 17:32:49 EDT
# mode: julia
\t1 + 1
# time: 2014-06-30 17:35:39 EDT
# mode: foobar
\tbarfoo
# time: 2014-06-30 18:44:29 EDT
# mode: shell
\tls
# time: 2014-06-30 19:44:29 EDT
# mode: foobar
\tls
# time: 2014-06-30 20:44:29 EDT
# mode: julia
\t2 + 2
"""

# Test various history related issues
for prompt = ["TestΠ", () -> randstring(rand(1:10))]
    fake_repl() do stdin_write, stdout_read, repl
        # In the future if we want we can add a test that the right object
        # gets displayed by intercepting the display
        repl.specialdisplay = REPL.REPLDisplay(repl)

        errormonitor(@async write(devnull, stdout_read)) # redirect stdout to devnull so we drain the output pipe

        repl.interface = REPL.setup_interface(repl)
        repl_mode = repl.interface.modes[1]
        shell_mode = repl.interface.modes[2]
        help_mode = repl.interface.modes[3]
        pkg_mode = repl.interface.modes[4]
        histp = repl.interface.modes[5]
        prefix_mode = repl.interface.modes[6]

        hp = REPL.REPLHistoryProvider(Dict{Symbol,Any}(:julia => repl_mode,
                                                       :shell => shell_mode,
                                                       :help  => help_mode))
        hist_path = tempname()
        write(hist_path, fakehistory)
        REPL.hist_from_file(hp, hist_path)
        f = open(hist_path, read=true, write=true, create=true)
        hp.history_file = f
        seekend(f)
        REPL.history_reset_state(hp)

        histp.hp = repl_mode.hist = shell_mode.hist = help_mode.hist = hp

        # Some manual setup
        s = LineEdit.init_state(repl.t, repl.interface)
        repl.mistate = s
        LineEdit.edit_insert(s, "wip")

        # LineEdit functions related to history
        LineEdit.edit_insert_last_word(s)
        @test buffercontents(LineEdit.buffer(s)) == "wip2"
        LineEdit.edit_backspace(s) # remove the "2"

        # Test that navigating history skips invalid modes
        # (in both directions)
        LineEdit.history_prev(s, hp)
        @test LineEdit.mode(s) == repl_mode
        @test buffercontents(LineEdit.buffer(s)) == "2 + 2"
        LineEdit.history_prev(s, hp)
        @test LineEdit.mode(s) == shell_mode
        @test buffercontents(LineEdit.buffer(s)) == "ls"
        LineEdit.history_prev(s, hp)
        @test LineEdit.mode(s) == repl_mode
        @test buffercontents(LineEdit.buffer(s)) == "1 + 1"
        LineEdit.history_next(s, hp)
        @test LineEdit.mode(s) == shell_mode
        @test buffercontents(LineEdit.buffer(s)) == "ls"
        LineEdit.history_next(s, hp)
        @test LineEdit.mode(s) == repl_mode
        @test buffercontents(LineEdit.buffer(s)) == "2 + 2"
        LineEdit.history_next(s, hp)
        @test LineEdit.mode(s) == repl_mode
        @test buffercontents(LineEdit.buffer(s)) == "wip"
        @test position(LineEdit.buffer(s)) == 3
        LineEdit.history_next(s, hp)
        @test buffercontents(LineEdit.buffer(s)) == "wip"
        LineEdit.history_prev(s, hp, 2)
        @test LineEdit.mode(s) == shell_mode
        @test buffercontents(LineEdit.buffer(s)) == "ls"
        LineEdit.history_prev(s, hp, -2) # equivalent to history_next(s, hp, 2)
        @test LineEdit.mode(s) == repl_mode
        @test buffercontents(LineEdit.buffer(s)) == "2 + 2"
        LineEdit.history_next(s, hp, -2) # equivalent to history_prev(s, hp, 2)
        @test LineEdit.mode(s) == shell_mode
        @test buffercontents(LineEdit.buffer(s)) == "ls"
        LineEdit.history_first(s, hp)
        @test LineEdit.mode(s) == repl_mode
        @test buffercontents(LineEdit.buffer(s)) == "é"
        LineEdit.history_next(s, hp, 6)
        @test LineEdit.mode(s) == shell_mode
        @test buffercontents(LineEdit.buffer(s)) == "ls"
        LineEdit.history_last(s, hp)
        @test buffercontents(LineEdit.buffer(s)) == "wip"
        @test position(LineEdit.buffer(s)) == 3
        # test that history_first jumps to beginning of current session's history
        hp.start_idx -= 5 # temporarily alter history
        LineEdit.history_first(s, hp)
        @test hp.cur_idx == 6
        # we are at the beginning of current session's history, so history_first
        # must now jump to the beginning of all history
        LineEdit.history_first(s, hp)
        @test hp.cur_idx == 1
        LineEdit.history_last(s, hp)
        @test hp.cur_idx-1 == length(hp.history)
        hp.start_idx += 5
        LineEdit.move_line_start(s)
        @test position(LineEdit.buffer(s)) == 0

        # Test that the same holds for prefix search
        ps = LineEdit.state(s, prefix_mode)::LineEdit.PrefixSearchState
        @test LineEdit.input_string(ps) == ""
        LineEdit.enter_prefix_search(s, prefix_mode, true)
        LineEdit.history_prev_prefix(ps, hp, "")
        @test ps.prefix == ""
        @test ps.parent == repl_mode
        @test LineEdit.input_string(ps) == "2 + 2"
        @test position(LineEdit.buffer(s)) == 5
        LineEdit.history_prev_prefix(ps, hp, "")
        @test ps.parent == shell_mode
        @test LineEdit.input_string(ps) == "ls"
        @test position(LineEdit.buffer(s)) == 2
        LineEdit.history_prev_prefix(ps, hp, "sh")
        @test ps.parent == repl_mode
        @test LineEdit.input_string(ps) == "shell"
        @test position(LineEdit.buffer(s)) == 2
        LineEdit.history_next_prefix(ps, hp, "sh")
        @test ps.parent == repl_mode
        @test LineEdit.input_string(ps) == "wip"
        @test position(LineEdit.buffer(s)) == 0
        LineEdit.move_input_end(s)
        LineEdit.history_prev_prefix(ps, hp, "é")
        @test ps.parent == repl_mode
        @test LineEdit.input_string(ps) == "éé"
        @test position(LineEdit.buffer(s)) == sizeof("é") > 1
        LineEdit.history_prev_prefix(ps, hp, "é")
        @test ps.parent == repl_mode
        @test LineEdit.input_string(ps) == "é"
        @test position(LineEdit.buffer(s)) == sizeof("é")
        LineEdit.history_next_prefix(ps, hp, "zzz")
        @test ps.parent == repl_mode
        @test LineEdit.input_string(ps) == "wip"
        @test position(LineEdit.buffer(s)) == 3
        LineEdit.accept_result(s, prefix_mode)

        # Test that searching backwards puts you into the correct mode and
        # skips invalid modes.
        LineEdit.enter_search(s, histp, true)
        ss = LineEdit.state(s, histp)
        write(ss.query_buffer, "l")
        LineEdit.update_display_buffer(ss, ss)
        LineEdit.accept_result(s, histp)
        @test LineEdit.mode(s) == shell_mode
        @test buffercontents(LineEdit.buffer(s)) == "ls"
        @test position(LineEdit.buffer(s)) == 0

        # Test that searching for `ll` actually matches `ll` after
        # both letters are types rather than jumping to `shell`
        LineEdit.history_prev(s, hp)
        LineEdit.enter_search(s, histp, true)
        write(ss.query_buffer, "l")
        LineEdit.update_display_buffer(ss, ss)
        @test buffercontents(ss.response_buffer) == "ll"
        @test position(ss.response_buffer) == 1
        write(ss.query_buffer, "l")
        LineEdit.update_display_buffer(ss, ss)
        LineEdit.accept_result(s, histp)
        @test LineEdit.mode(s) == shell_mode
        @test buffercontents(LineEdit.buffer(s)) == "ll"
        @test position(LineEdit.buffer(s)) == 0

        # Test that searching backwards with a one-letter query doesn't
        # return indefinitely the same match (#9352)
        LineEdit.enter_search(s, histp, true)
        write(ss.query_buffer, "l")
        LineEdit.update_display_buffer(ss, ss)
        LineEdit.history_next_result(s, ss)
        LineEdit.update_display_buffer(ss, ss)
        LineEdit.accept_result(s, histp)
        @test LineEdit.mode(s) == repl_mode
        @test buffercontents(LineEdit.buffer(s)) == "shell"
        @test position(LineEdit.buffer(s)) == 4

        # Test that searching backwards doesn't skip matches (#9352)
        # (for a search with multiple one-byte characters, or UTF-8 characters)
        LineEdit.enter_search(s, histp, true)
        write(ss.query_buffer, "é") # matches right-most "é" in "éé"
        LineEdit.update_display_buffer(ss, ss)
        @test position(ss.query_buffer) == sizeof("é")
        LineEdit.history_next_result(s, ss) # matches left-most "é" in "éé"
        LineEdit.update_display_buffer(ss, ss)
        LineEdit.accept_result(s, histp)
        @test buffercontents(LineEdit.buffer(s)) == "éé"
        @test position(LineEdit.buffer(s)) == 0

        # Issue #7551
        # Enter search mode and try accepting an empty result
        REPL.history_reset_state(hp)
        LineEdit.edit_clear(s)
        cur_mode = LineEdit.mode(s)
        LineEdit.enter_search(s, histp, true)
        LineEdit.accept_result(s, histp)
        @test LineEdit.mode(s) == cur_mode
        @test buffercontents(LineEdit.buffer(s)) == ""
        @test position(LineEdit.buffer(s)) == 0

        # Test that new modes can be dynamically added to the REPL and will
        # integrate nicely
        foobar_mode, custom_histp = AddCustomMode(repl, prompt)

        # ^R l, should now find `ls` in foobar mode
        LineEdit.enter_search(s, histp, true)
        ss = LineEdit.state(s, histp)
        write(ss.query_buffer, "l")
        LineEdit.update_display_buffer(ss, ss)
        LineEdit.accept_result(s, histp)
        @test LineEdit.mode(s) == foobar_mode
        @test buffercontents(LineEdit.buffer(s)) == "ls"
        @test position(LineEdit.buffer(s)) == 0

        # Try the same for prefix search
        LineEdit.history_next(s, hp)
        LineEdit.history_prev_prefix(ps, hp, "l")
        @test ps.parent == foobar_mode
        @test LineEdit.input_string(ps) == "ls"
        @test position(LineEdit.buffer(s)) == 1

        # Some Unicode handling testing
        LineEdit.history_prev(s, hp)
        LineEdit.enter_search(s, histp, true)
        write(ss.query_buffer, "x")
        LineEdit.update_display_buffer(ss, ss)
        @test buffercontents(ss.response_buffer) == "x ΔxΔ"
        @test position(ss.response_buffer) == 4
        write(ss.query_buffer, " ")
        LineEdit.update_display_buffer(ss, ss)
        LineEdit.accept_result(s, histp)
        @test LineEdit.mode(s) == repl_mode
        @test buffercontents(LineEdit.buffer(s)) == "x ΔxΔ"
        @test position(LineEdit.buffer(s)) == 0

        LineEdit.edit_clear(s)
        LineEdit.enter_search(s, histp, true)
        ss = LineEdit.state(s, histp)
        write(ss.query_buffer, "Å") # should not be in history
        LineEdit.update_display_buffer(ss, ss)
        @test buffercontents(ss.response_buffer) == ""
        @test position(ss.response_buffer) == 0
        LineEdit.history_next_result(s, ss) # should not throw BoundsError
        LineEdit.accept_result(s, histp)

        # Try entering search mode while in custom repl mode
        LineEdit.enter_search(s, custom_histp, true)
    end
end

# Test removal of prompt in bracket pasting
fake_repl() do stdin_write, stdout_read, repl
    repl.interface = REPL.setup_interface(repl)
    repl_mode = repl.interface.modes[1]
    shell_mode = repl.interface.modes[2]
    help_mode = repl.interface.modes[3]

    repltask = @async begin
        REPL.run_repl(repl)
    end

    global c = Base.Event(true)
    function sendrepl2(cmd)
        t = @async readuntil(stdout_read, "\"done\"\n\n")
        write(stdin_write, "$cmd\n notify($(curmod_prefix)c); \"done\"\n")
        wait(c)
        fetch(t)
    end

    # Test removal of prefix in single statement paste
    sendrepl2("\e[200~julia> A = 2\e[201~\n")
    @test Main.A == 2

    # Test removal of prefix in single statement paste
    sendrepl2("\e[200~In [12]: A = 2.2\e[201~\n")
    @test Main.A == 2.2

    # Test removal of prefix in multiple statement paste
    sendrepl2("""\e[200~
            julia> mutable struct T17599; a::Int; end

            julia> function foo(julia)
            julia> 3
                end

                    julia> A = 3\e[201~
             """)
    @test Main.A == 3
    @test Base.invokelatest(Main.foo, 4)
    @test Base.invokelatest(Main.T17599, 3).a == 3
    @test !Base.invokelatest(Main.foo, 2)

    sendrepl2("""\e[200~
            julia> goo(x) = x + 1
            error()

            julia> A = 4
            4\e[201~
             """)
    @test Main.A == 4
    @test Base.invokelatest(Main.goo, 4) == 5

    # Test prefix removal only active in bracket paste mode
    sendrepl2("julia = 4\n julia> 3 && (A = 1)\n")
    @test Main.A == 1

    # Test that indentation corresponding to the prompt is removed
    s = sendrepl2("""\e[200~julia> begin\n           α=1\n           β=2\n       end\n\e[201~""")
    s2 = split(rsplit(s, "begin", limit=2)[end], "end", limit=2)[1]
    @test s2 == "\n\r\e[7C    α=1\n\r\e[7C    β=2\n\r\e[7C"

    # for incomplete input (`end` below is added after the end of bracket paste)
    s = sendrepl2("""\e[200~julia> begin\n           α=1\n           β=2\n\e[201~end""")
    s2 = split(rsplit(s, "begin", limit=2)[end], "end", limit=2)[1]
    @test s2 == "\n\r\e[7C    α=1\n\r\e[7C    β=2\n\r\e[7C"

    # Test switching repl modes
    redirect_stdout(devnull) do # to suppress "foo" echoes
    sendrepl2("""\e[200~
            julia> A = 1
            1

            shell> echo foo
            foo

            shell> echo foo
                   foo
            foo foo

            help?> Int
            Dummy docstring

                Some text

                julia> error("If this error throws, the paste handler has failed to ignore this docstring example")

            julia> B = 2
            2\e[201~
             """)
    @test Main.A == 1
    @test Main.B == 2
    end # redirect_stdout

    # Close repl
    write(stdin_write, '\x04')
    Base.wait(repltask)
end

# Simple non-standard REPL tests
fake_repl() do stdin_write, stdout_read, repl
    panel = LineEdit.Prompt("testπ";
        prompt_prefix="\e[38;5;166m",
        prompt_suffix=Base.text_colors[:white],
        on_enter = s->true)

    hp = REPL.REPLHistoryProvider(Dict{Symbol,Any}(:parse => panel))
    search_prompt, skeymap = LineEdit.setup_prefix_keymap(hp, panel)
    REPL.history_reset_state(hp)

    panel.hist = hp
    panel.keymap_dict = LineEdit.keymap(Dict{Any,Any}[skeymap,
        LineEdit.default_keymap, LineEdit.escape_defaults])

    c = Condition()
    panel.on_done = (s, buf, ok) -> begin
        if !ok
            LineEdit.transition(s, :abort)
        end
        line = strip(String(take!(buf)))
        LineEdit.reset_state(s)
        notify(c, line)
        nothing
    end

    repltask = @async REPL.run_interface(repl.t, LineEdit.ModalInterface(Any[panel, search_prompt]))

    write(stdin_write, "a\n")
    @test wait(c) == "a"
    # Up arrow enter should recall history even at the start
    write(stdin_write, "\e[A\n")
    @test wait(c) == "a"
    # And again
    write(stdin_write, "\e[A\n")
    @test wait(c) == "a"
    # Close REPL ^D
    write(stdin_write, '\x04')
    Base.wait(repltask)
end

Base.exit_on_sigint(true)

let exename = `$(Base.julia_cmd()) --startup-file=no --color=no`
    # Test REPL in dumb mode
    with_fake_pty() do pts, ptm
        nENV = copy(ENV)
        nENV["TERM"] = "dumb"
        p = run(detach(setenv(`$exename -q`, nENV)), pts, pts, pts, wait=false)
        Base.close_stdio(pts)
        output = readuntil(ptm, "julia> ", keep=true)
        if ccall(:jl_running_on_valgrind, Cint,()) == 0
            # If --trace-children=yes is passed to valgrind, we will get a
            # valgrind banner here, not just the prompt.
            @test output == "julia> "
        end
        write(ptm, "1\nexit()\n")

        output = readuntil(ptm, ' ', keep=true)
        if Sys.iswindows()
            # Our fake pty is actually a pipe, and thus lacks the input echo feature of posix
            @test output == "1\n\njulia> "
        else
            @test output == "1\r\nexit()\r\n1\r\n\r\njulia> "
        end
        @test bytesavailable(ptm) == 0
        @test if Sys.iswindows() || Sys.isbsd()
                eof(ptm)
            else
                # Some platforms (such as linux) report EIO instead of EOF
                # possibly consume child-exited notification
                # for example, see discussion in https://bugs.python.org/issue5380
                try
                    eof(ptm) && !Sys.islinux()
                catch ex
                    (ex isa Base.IOError && ex.code == Base.UV_EIO) || rethrow()
                    @test_throws ex eof(ptm) # make sure the error is sticky
                    ptm.readerror = nothing
                    eof(ptm)
                end
            end
        @test read(ptm, String) == ""
        wait(p)
    end

    # Test stream mode
    p = open(`$exename -q`, "r+")
    write(p, "1\nexit()\n")
    @test read(p, String) == "1\n"
end # let exename

# issue #19864
mutable struct Error19864 <: Exception; end
function test19864()
    @eval Base.showerror(io::IO, e::Error19864) = print(io, "correct19864")
    buf = IOBuffer()
    fake_response = (Base.ExceptionStack([(exception=Error19864(),backtrace=Ptr{Cvoid}[])]),true)
    REPL.print_response(buf, fake_response, false, false, nothing)
    return String(take!(buf))
end
@test occursin("correct19864", test19864())

# Test containers in error messages are limited #18726
let io = IOBuffer()
    Base.display_error(io, Base.ExceptionStack(Any[(exception =
        (try
            [][trues(6000)]
            @assert false
        catch e
            e
        end), backtrace = [])]))
    @test length(String(take!(io))) < 1500
end

fake_repl() do stdin_write, stdout_read, repl
    # Relies on implementation detail to make sure we only have the single
    # replinit callback we want to test.
    saved_replinit = copy(Base.repl_hooks)
    slot = Ref(false)
    # Create a closure from a newer world to check if `_atreplinit`
    # can run it correctly
    atreplinit(@eval(repl::REPL.LineEditREPL -> ($slot[] = true)))
    Base._atreplinit(repl)
    @test slot[]
    @test_throws MethodError Base.repl_hooks[1](repl)
    copyto!(Base.repl_hooks, saved_replinit)
    nothing
end

let ends_with_semicolon = REPL.ends_with_semicolon
    @test !ends_with_semicolon("")
    @test ends_with_semicolon(";")
    @test !ends_with_semicolon("ä")
    @test !ends_with_semicolon("ä # äsdf ;")
    @test ends_with_semicolon("""a * "#ä" ;""")
    @test ends_with_semicolon("a; #=#=# =# =#\n")
    @test ends_with_semicolon("1;")
    @test ends_with_semicolon("1;\n")
    @test ends_with_semicolon("1;\r")
    @test ends_with_semicolon("1;\r\n   \t\f")
    @test ends_with_semicolon("1;#äsdf\n")
    @test ends_with_semicolon("""1;\n#äsdf\n""")
    @test !ends_with_semicolon("\"\\\";\"#\"")
    @test ends_with_semicolon("\"\\\\\";#\"")
    @test !ends_with_semicolon("begin\na;\nb;\nend")
    @test !ends_with_semicolon("begin\na; #=#=#\n=#b=#\nend")
    @test ends_with_semicolon("\na; #=#=#\n=#b=#\n# test\n#=\nfoobar\n=##bazbax\n")
    @test ends_with_semicolon("f()= 1; # é ; 2")
    @test ends_with_semicolon("f()= 1; # é")
    @test !ends_with_semicolon("f()= 1; \"é\"")
    @test !ends_with_semicolon("""("f()= 1; # é")""")
    @test !ends_with_semicolon(""" "f()= 1; # é" """)
    @test ends_with_semicolon("f()= 1;")
    # the next result does not matter because this is not legal syntax
    @test_nowarn ends_with_semicolon("1; #=# 2")
end

# PR #20794, TTYTerminal with other kinds of streams
let term = REPL.Terminals.TTYTerminal("dumb",IOBuffer("1+2\n"),IOContext(IOBuffer(),:foo=>true),IOBuffer())
    r = REPL.BasicREPL(term)
    REPL.run_repl(r)
    @test String(take!(term.out_stream.io)) == "julia> 3\n\njulia> \n"
    @test haskey(term, :foo) == true
    @test haskey(term, :bar) == false
    @test (:foo=>true) in term
    @test (:foo=>false) ∉ term
    @test term[:foo] == get(term, :foo, nothing) == true
    @test get(term, :bar, nothing) === nothing
    @test_throws KeyError term[:bar]
end

# Ensure even the dumb REPL elides content
let term = REPL.Terminals.TTYTerminal("dumb",IOBuffer("zeros(1000)\n"),IOBuffer(),IOBuffer())
    r = REPL.BasicREPL(term)
    REPL.run_repl(r)
    @test contains(String(take!(term.out_stream)), "⋮")
end


# a small module for alternative keymap tests
module AltLE
import REPL
import REPL.LineEdit

function history_move_prefix(s::LineEdit.MIState,
                             hist::REPL.REPLHistoryProvider,
                             backwards::Bool)
    buf = LineEdit.buffer(s)
    pos = position(buf)
    prefix = REPL.beforecursor(buf)
    allbuf = String(take!(copy(buf)))
    cur_idx = hist.cur_idx
    # when searching forward, start at last_idx
    if !backwards && hist.last_idx > 0
        cur_idx = hist.last_idx
    end
    hist.last_idx = -1
    idxs = backwards ? ((cur_idx-1):-1:1) : ((cur_idx+1):length(hist.history))
    for idx in idxs
        if startswith(hist.history[idx], prefix) && hist.history[idx] != allbuf
            REPL.history_move(s, hist, idx)
            seek(LineEdit.buffer(s), pos)
            LineEdit.refresh_line(s)
            return :ok
        end
    end
    REPL.Terminals.beep(LineEdit.terminal(s))
end
history_next_prefix(s::LineEdit.MIState, hist::REPL.REPLHistoryProvider) =
    history_move_prefix(s, hist, false)
history_prev_prefix(s::LineEdit.MIState, hist::REPL.REPLHistoryProvider) =
    history_move_prefix(s, hist, true)

end # module

# Test alternative keymaps and prompt
# (Alt. keymaps may be passed as a Vector{<:Dict} or as a Dict)

const altkeys = [Dict{Any,Any}("\e[A" => (s,o...)->(LineEdit.edit_move_up(s) || LineEdit.history_prev(s, LineEdit.mode(s).hist))), # Up Arrow
                 Dict{Any,Any}("\e[B" => (s,o...)->(LineEdit.edit_move_down(s) || LineEdit.history_next(s, LineEdit.mode(s).hist))), # Down Arrow
                 Dict{Any,Any}("\e[5~" => (s,o...)->(AltLE.history_prev_prefix(s, LineEdit.mode(s).hist))), # Page Up
                 Dict{Any,Any}("\e[6~" => (s,o...)->(AltLE.history_next_prefix(s, LineEdit.mode(s).hist))), # Page Down
                ]


for keys = [altkeys, merge(altkeys...)],
        altprompt = ["julia-$(VERSION.major).$(VERSION.minor)> ",
                     () -> "julia-$(Base.GIT_VERSION_INFO.commit_short)"]
    histfile = tempname()
    try
        fake_repl() do stdin_write, stdout_read, repl
            repl.specialdisplay = REPL.REPLDisplay(repl)
            repl.history_file = true
            withenv("JULIA_HISTORY" => histfile) do
                repl.interface = REPL.setup_interface(repl, extra_repl_keymap = altkeys)
            end
            repl.interface.modes[1].prompt = altprompt

            repltask = @async begin
                REPL.run_repl(repl)
            end

            sendrepl3(cmd) = write(stdin_write,"$cmd\n")

            sendrepl3("1 + 1;")                        # a simple line
            sendrepl3("multi=2;\e\nline=2;")           # a multiline input
            sendrepl3("ignoreme\e[A\b\b3;\e[B\b\b1;")  # edit the previous multiline input
            sendrepl3("1 +\e[5~\b*")                   # use prefix search to edit the 1st input

            # Close REPL ^D
            write(stdin_write, '\x04')
            Base.wait(repltask)

            # Close the history file
            # (otherwise trying to delete it fails on Windows)
            close(repl.interface.modes[1].hist.history_file)

            # Check that the correct prompt was displayed
            output = readuntil(stdout_read, "1 * 1;", keep=true)
            @test !occursin(output, LineEdit.prompt_string(altprompt))
            @test !occursin(output, "julia> ")

            # Check the history file
            history = read(histfile, String)
            @test occursin(r"""
                           ^\#\ time:\ .*\n
                            \#\ mode:\ julia\n
                            \t1\ \+\ 1;\n
                            \#\ time:\ .*\n
                            \#\ mode:\ julia\n
                            \tmulti=2;\n
                            \tline=2;\n
                            \#\ time:\ .*\n
                            \#\ mode:\ julia\n
                            \tmulti=3;\n
                            \tline=1;\n
                            \#\ time:\ .*\n
                            \#\ mode:\ julia\n
                            \t1\ \*\ 1;\n$
                           """xm, history)
        end
    finally
        rm(histfile, force=true)
    end
end

# Test that module prefix is omitted when type is reachable from Main (PR #23806)
fake_repl() do stdin_write, stdout_read, repl
    repl.specialdisplay = REPL.REPLDisplay(repl)
    repl.history_file = false

    repltask = @async begin
        REPL.run_repl(repl)
    end

    @eval Main module TestShowTypeREPL; export TypeA; struct TypeA end; end
    t = @async write(stdin_write, "TestShowTypeREPL.TypeA\n")
    s = readuntil(stdout_read, "\n\n")
    s2 = rsplit(s, "\n", limit=2)[end]
    @test s2 == "\e[0mMain.TestShowTypeREPL.TypeA"
    wait(t)
    @eval Main using .TestShowTypeREPL
    readuntil(stdout_read, "julia> ", keep=true)
    t = @async write(stdin_write, "TypeA\n")
    s = readuntil(stdout_read, "\n\n")
    s2 = rsplit(s, "\n", limit=2)[end]
    @test s2 == "\e[0mTypeA"
    wait(t)

    # Close REPL ^D
    readuntil(stdout_read, "julia> ", keep=true)
    write(stdin_write, '\x04')
    Base.wait(repltask)
end

# test activate_module
fake_repl() do stdin_write, stdout_read, repl
    repl.history_file = false
    repl.interface = REPL.setup_interface(repl)
    repl.mistate = LineEdit.init_state(repl.t, repl.interface)

    repltask = @async begin
        REPL.run_repl(repl)
    end

    write(stdin_write, " ( 123 , Base.Fix1 , ) \n")
    s = readuntil(stdout_read, "\n\n")
    @test endswith(s, "(123, Base.Fix1)")

    repl.mistate.active_module = Base # simulate activate_module(Base)
    write(stdin_write, " ( 456 , Base.Fix2 , ) \n")
    s = readuntil(stdout_read, "\n\n")
    # ".Base" prefix not shown here
    @test endswith(s, "(456, Fix2)")

    # Close REPL ^D
    readuntil(stdout_read, "julia> ", keep=true)
    write(stdin_write, '\x04')
    Base.wait(repltask)
end

help_result(line, mod::Module=Base) = Core.eval(mod, REPL._helpmode(IOBuffer(), line, mod))

# Docs.helpmode tests: we test whether the correct expressions are being generated here,
# rather than complete integration with Julia's REPL mode system.
for (line, expr) in Pair[
    "sin"          => :sin,
    "Base.sin"     => :(Base.sin),
    "@time(x)"     => Expr(:macrocall, Symbol("@time"), LineNumberNode(1, :none), :x),
    "@time"        => Expr(:macrocall, Symbol("@time"), LineNumberNode(1, :none)),
    ":@time"       => Expr(:quote, (Expr(:macrocall, Symbol("@time"), LineNumberNode(1, :none)))),
    "@time()"      => Expr(:macrocall, Symbol("@time"), LineNumberNode(1, :none)),
    "Base.@time()" => Expr(:macrocall, Expr(:., :Base, QuoteNode(Symbol("@time"))), LineNumberNode(1, :none)),
    "ccall"        => :ccall, # keyword
    "while       " => :while, # keyword, trailing spaces should be stripped.
    "0"            => 0,
    "\"...\""      => "...",
    "r\"...\""     => Expr(:macrocall, Symbol("@r_str"), LineNumberNode(1, :none), "..."),
    "using Foo"    => :using,
    "import Foo"   => :import,
    ]
    @test REPL._helpmode(line).args[4] == expr
    @test help_result(line) isa Union{Markdown.MD,Nothing}
end

# PR 30754, Issues #22013, #24871, #26933, #29282, #29361, #30348
for line in ["′", "type"]
    @test occursin("No documentation found.",
        sprint(show, help_result(line)::Union{Markdown.MD,Nothing}))
end

# PR 35154
@test occursin("|=", sprint(show, help_result("|=")))
@test occursin("broadcast", sprint(show, help_result(".=")))

# PR 35277
@test occursin("identical", sprint(show, help_result("===")))
@test occursin("broadcast", sprint(show, help_result(".<=")))

# Issue 39427
@test occursin("does not exist.", sprint(show, help_result(":=")))
global some_undef_global
@test occursin("exists,", sprint(show, help_result("some_undef_global", @__MODULE__)))

# Issue #40563
@test occursin("does not exist", sprint(show, help_result("..")))
# test that helpmode is sensitive to contextual module
@test occursin("No documentation found", sprint(show, help_result("Fix2", Main)))
@test occursin("A type representing a partially-applied version", # exact string may change
               sprint(show, help_result("Base.Fix2", Main)))
@test occursin("A type representing a partially-applied version", # exact string may change
               sprint(show, help_result("Fix2", Base)))


# Issue #25930

# Brief and extended docs (issue #25930)
let text =
        """
            brief_extended()

        Short docs

        # Extended help

        Long docs
        """,
    md = Markdown.parse(text)
    @test md == REPL.trimdocs(md, false)
    @test !isa(md.content[end], REPL.Message)
    mdbrief = REPL.trimdocs(md, true)
    @test length(mdbrief.content) == 3
    @test isa(mdbrief.content[1], Markdown.Code)
    @test isa(mdbrief.content[2], Markdown.Paragraph)
    @test isa(mdbrief.content[3], REPL.Message)
    @test occursin("??", mdbrief.content[3].msg)
end

# issue #35216: empty and non-strings in H1 headers
let emptyH1 = Markdown.parse("# "),
    codeH1 = Markdown.parse("# `hello`")
    @test emptyH1 == REPL.trimdocs(emptyH1, false) == REPL.trimdocs(emptyH1, true)
    @test codeH1 == REPL.trimdocs(codeH1, false) == REPL.trimdocs(codeH1, true)
end

module BriefExtended
public f, f_plain
"""
    f()

Short docs

# Extended help

Long docs
"""
f() = nothing
@doc text"""
    f_plain()

Plain text docs
"""
f_plain() = nothing
@doc html"""
<h1><code>f_html()</code></h1>
<p>HTML docs.</p>
"""
f_html() = nothing
end # module BriefExtended

buf = IOBuffer()
md = Base.eval(REPL._helpmode(buf, "$(@__MODULE__).BriefExtended.f"))
@test length(md.content) == 2 && isa(md.content[2], REPL.Message)
buf = IOBuffer()
md = Base.eval(REPL._helpmode(buf, "?$(@__MODULE__).BriefExtended.f"))
@test length(md.content) == 1 && length(md.content[1].content[1].content) == 4
buf = IOBuffer()
txt = Base.eval(REPL._helpmode(buf, "$(@__MODULE__).BriefExtended.f_plain"))
@test !isempty(sprint(show, txt))
buf = IOBuffer()
html = Base.eval(REPL._helpmode(buf, "$(@__MODULE__).BriefExtended.f_html"))
@test !isempty(sprint(show, html))

# PR #27562
fake_repl() do stdin_write, stdout_read, repl
    repltask = @async begin
        REPL.run_repl(repl)
    end
    t = @async write(stdin_write, "Expr(:call, GlobalRef(Base.Math, :float), Core.SlotNumber(1))\n")
    readline(stdout_read)
    s = readuntil(stdout_read, "\n\n")
    @test endswith(s, "\e[0m:(Base.Math.float(_1))")
    wait(t)

    readuntil(stdout_read, "julia> ", keep=true)
    t = @async write(stdin_write, "ans\n")
    readline(stdout_read)
    s = readuntil(stdout_read, "\n\n")
    @test endswith(s, "\e[0m:(Base.Math.float(_1))")
    wait(t)
    readuntil(stdout_read, "julia> ", keep=true)
    write(stdin_write, '\x04')
    Base.wait(repltask)
end

# issue #31352
fake_repl() do stdin_write, stdout_read, repl
    repltask = @async begin
        REPL.run_repl(repl)
    end
    t = @async write(stdin_write, "struct Errs end\n")
    readuntil(stdout_read, "\e[0m")
    readline(stdout_read)
    wait(t)
    readuntil(stdout_read, "julia> ", keep=true)
    t = @async write(stdin_write, "Base.show(io::IO, ::Errs) = throw(Errs())\n")
    readline(stdout_read)
    readuntil(stdout_read, "\e[0m")
    readline(stdout_read)
    wait(t)
    readuntil(stdout_read, "julia> ", keep=true)
    t = @async write(stdin_write, "Errs()\n")
    readline(stdout_read)
    readuntil(stdout_read, "\n\n")
    wait(t)
    readuntil(stdout_read, "julia> ", keep=true)
    write(stdin_write, '\x04')
    wait(repltask)
    @test istaskdone(repltask)
end

# issue #34842
fake_repl() do stdin_write, stdout_read, repl
    repltask = @async begin
        REPL.run_repl(repl)
    end
    write(stdin_write, "?;\n")
    readline(stdout_read)
    s = readline(stdout_read)
    @test endswith(s, "search: ;")
    readuntil(stdout_read, "julia> ", keep=true)
    write(stdin_write, '\x04')
    Base.wait(repltask)
end

# issue #35771
fake_repl() do stdin_write, stdout_read, repl
    repltask = @async begin
        REPL.run_repl(repl)
    end
    write(stdin_write, "global x\n")
    readline(stdout_read)
    @test !occursin("ERROR", readline(stdout_read))
    readuntil(stdout_read, "julia> ", keep=true)
    write(stdin_write, '\x04')
    Base.wait(repltask)
end


fake_repl() do stdin_write, stdout_read, repl
    repltask = @async begin
        REPL.run_repl(repl)
    end
    write(stdin_write, "anything\x15\x19\x19") # ^u^y^y : kill line backwards + 2 yanks
    s1 = readuntil(stdout_read, "anything") # typed
    s2 = readuntil(stdout_read, "anything") # yanked (first ^y)
    s3 = readuntil(stdout_read, "anything") # previous yanked refreshed (from second ^y)
    s4 = readuntil(stdout_read, "anything", keep=true) # last yanked
    # necessary to read at least some part of the buffer,
    # for the "region_active" to have time to be updated

    @test LineEdit.state(repl.mistate).region_active === :off
    @test s4 == "anything" # no control characters between the last two occurrences of "anything"
    write(stdin_write, "\x15\x04")
    Base.wait(repltask)
end

# AST transformations (softscope, Revise, OhMyREPL, etc.)
@testset "AST Transformation" begin
    backend = REPL.REPLBackend()
    errormonitor(@async REPL.start_repl_backend(backend))
    put!(backend.repl_channel, (:(1+1), false))
    reply = take!(backend.response_channel)
    @test reply == Pair{Any, Bool}(2, false)
    twice(ex) = Expr(:tuple, ex, ex)
    push!(backend.ast_transforms, twice)
    put!(backend.repl_channel, (:(1+1), false))
    reply = take!(backend.response_channel)
    @test reply == Pair{Any, Bool}((2, 2), false)
    put!(backend.repl_channel, (nothing, -1))
    Base.wait(backend.backend_task)
end

# Mimic of JSON.jl's structure
module JSON54872

module Parser
export parse
function parse end
end # Parser

using .Parser: parse
end # JSON54872

# Test the public mechanism
module JSON54872_public
public tryparse
end # JSON54872_public

@testset "warn_on_non_owning_accesses AST transform" begin
    @test REPL.has_ancestor(JSON54872.Parser, JSON54872)
    @test !REPL.has_ancestor(JSON54872, JSON54872.Parser)

    # JSON54872.Parser owns `parse`
    warnings = REPL.collect_qualified_access_warnings(@__MODULE__, quote
        JSON54872.Parser.parse
    end)
    @test isempty(warnings)

    # A submodule of `JSON54872` owns `parse`
    warnings = REPL.collect_qualified_access_warnings(@__MODULE__, quote
        JSON54872.parse
    end)
    @test isempty(warnings)

    # `JSON54872` does not own `tryparse` (nor is it public)
    warnings = REPL.collect_qualified_access_warnings(@__MODULE__, quote
        JSON54872.tryparse
    end)
    @test length(warnings) == 1
    @test only(warnings).owner == Base
    @test only(warnings).name_being_accessed == :tryparse

    # Same for nested access
    warnings = REPL.collect_qualified_access_warnings(@__MODULE__, quote
        JSON54872.Parser.tryparse
    end)
    @test length(warnings) == 1
    @test only(warnings).owner == Base
    @test only(warnings).name_being_accessed == :tryparse

    test_logger = TestLogger()
    with_logger(test_logger) do
        REPL.warn_on_non_owning_accesses(@__MODULE__, :(JSON54872.tryparse))
        REPL.warn_on_non_owning_accesses(@__MODULE__, :(JSON54872.tryparse))
    end
    # only 1 logging statement emitted thanks to `maxlog` mechanism
    @test length(test_logger.logs) == 1
    record = only(test_logger.logs)
    @test record.level == Warn
    @test record.message == "tryparse is defined in Base and is not public in $JSON54872"

    # However JSON54872_public has `tryparse` declared public
    warnings = REPL.collect_qualified_access_warnings(@__MODULE__, quote
        JSON54872_public.tryparse
    end)
    @test isempty(warnings)

    # Now let us test some tricky cases
    # No warning since `JSON54872` is local (LHS of `=`)
    warnings = REPL.collect_qualified_access_warnings(@__MODULE__, quote
        let JSON54872 = (; tryparse=1)
            JSON54872.tryparse
        end
    end)
    @test isempty(warnings)

    # No warning for nested local access either
    warnings = REPL.collect_qualified_access_warnings(@__MODULE__, quote
        let JSON54872 = (; Parser = (; tryparse=1))
            JSON54872.Parser.tryparse
        end
    end)
    @test isempty(warnings)

    # No warning since `JSON54872` is local (long-form function arg)
    warnings = REPL.collect_qualified_access_warnings(@__MODULE__, quote
        function f(JSON54872=(; tryparse))
            JSON54872.tryparse
        end
    end)
    @test isempty(warnings)

    # No warning since `JSON54872` is local (short-form function arg)
    warnings = REPL.collect_qualified_access_warnings(@__MODULE__, quote
        f(JSON54872=(; tryparse)) = JSON54872.tryparse
    end)
    @test isempty(warnings)

    # No warning since `JSON54872` is local (long-form anonymous function)
    warnings = REPL.collect_qualified_access_warnings(@__MODULE__, quote
        function (JSON54872=(; tryparse))
            JSON54872.tryparse
        end
    end)
    @test isempty(warnings)

    # No warning since `JSON54872` is local (short-form anonymous function)
    warnings = REPL.collect_qualified_access_warnings(@__MODULE__, quote
        (JSON54872 = (; tryparse)) -> begin
            JSON54872.tryparse
        end
    end)
    @test isempty(warnings)

    # false-negative: missing warning
    warnings = REPL.collect_qualified_access_warnings(@__MODULE__, quote
        let JSON54872 = JSON54872
            JSON54872.tryparse
        end
    end)
    @test_broken !isempty(warnings)
end

backend = REPL.REPLBackend()
frontend_task = @async begin
    try
        @testset "AST Transformations Async" begin
            put!(backend.repl_channel, (:(1+1), false))
            reply = take!(backend.response_channel)
            @test reply == Pair{Any, Bool}(2, false)
            twice(ex) = Expr(:tuple, ex, ex)
            push!(backend.ast_transforms, twice)
            put!(backend.repl_channel, (:(1+1), false))
            reply = take!(backend.response_channel)
            @test reply == Pair{Any, Bool}((2, 2), false)
        end
    catch e
        Base.rethrow(e)
    finally
        put!(backend.repl_channel, (nothing, -1))
    end
end
REPL.start_repl_backend(backend)
Base.wait(frontend_task)

macro throw_with_linenumbernode(err)
    Expr(:block, LineNumberNode(42, Symbol("test.jl")), :(() -> throw($err)))
end

@testset "Install missing packages via hooks" begin
    @testset "Parse AST for packages" begin
        mods = REPL.modules_to_be_loaded(Base.parse_input_line("using Foo"))
        @test mods == [:Foo]
        mods = REPL.modules_to_be_loaded(Base.parse_input_line("import Foo"))
        @test mods == [:Foo]
        mods = REPL.modules_to_be_loaded(Base.parse_input_line("using Foo, Bar"))
        @test mods == [:Foo, :Bar]
        mods = REPL.modules_to_be_loaded(Base.parse_input_line("import Foo, Bar"))
        @test mods == [:Foo, :Bar]
        mods = REPL.modules_to_be_loaded(Base.parse_input_line("using Foo.bar, Foo.baz"))
        @test mods == [:Foo]

        mods = REPL.modules_to_be_loaded(Base.parse_input_line("if false using Foo end"))
        @test mods == [:Foo]
        mods = REPL.modules_to_be_loaded(Base.parse_input_line("if false if false using Foo end end"))
        @test mods == [:Foo]
        mods = REPL.modules_to_be_loaded(Base.parse_input_line("if false using Foo, Bar end"))
        @test mods == [:Foo, :Bar]
        mods = REPL.modules_to_be_loaded(Base.parse_input_line("if false using Foo: bar end"))
        @test mods == [:Foo]

        mods = REPL.modules_to_be_loaded(Base.parse_input_line("import Foo.bar as baz"))
        @test mods == [:Foo]
        mods = REPL.modules_to_be_loaded(Base.parse_input_line("using .Foo"))
        @test isempty(mods)
        mods = REPL.modules_to_be_loaded(Base.parse_input_line("using Base"))
        @test isempty(mods)
        mods = REPL.modules_to_be_loaded(Base.parse_input_line("using Base: nope"))
        @test isempty(mods)
        mods = REPL.modules_to_be_loaded(Base.parse_input_line("using Main"))
        @test isempty(mods)
        mods = REPL.modules_to_be_loaded(Base.parse_input_line("using Core"))
        @test isempty(mods)

        mods = REPL.modules_to_be_loaded(Base.parse_input_line(":(using Foo)"))
        @test isempty(mods)
        mods = REPL.modules_to_be_loaded(Base.parse_input_line("ex = :(using Foo)"))
        @test isempty(mods)

        mods = REPL.modules_to_be_loaded(Base.parse_input_line("Foo"))
        @test isempty(mods)

        mods = REPL.modules_to_be_loaded(Base.parse_input_line("@eval using Foo"))
        @test isempty(mods)
        mods = REPL.modules_to_be_loaded(Base.parse_input_line("begin using Foo; @eval using Bar end"))
        @test mods == [:Foo]
        mods = REPL.modules_to_be_loaded(Base.parse_input_line("Core.eval(Main,\"using Foo\")"))
        @test isempty(mods)
        mods = REPL.modules_to_be_loaded(Base.parse_input_line("begin using Foo; Core.eval(Main,\"using Foo\") end"))
        @test mods == [:Foo]

        mods = REPL.modules_to_be_loaded(:(import .Foo: a))
        @test isempty(mods)
        mods = REPL.modules_to_be_loaded(:(using .Foo: a))
        @test isempty(mods)
    end
end

# Test that the REPL can find `using` statements inside macro expansions
global packages_requested = Any[]
old_hooks = copy(REPL.install_packages_hooks)
empty!(REPL.install_packages_hooks)
push!(REPL.install_packages_hooks, function(pkgs)
    append!(packages_requested, pkgs)
end)

fake_repl() do stdin_write, stdout_read, repl
    repltask = @async begin
        REPL.run_repl(repl)
    end

    # Just consume all the output - we only test that the callback ran
    read_resp_task = @async while !eof(stdout_read)
        readavailable(stdout_read)
    end

    write(stdin_write, "macro usingfoo(); :(using FooNotFound); end\n")
    write(stdin_write, "@usingfoo\n")
    write(stdin_write, "\x4")
    Base.wait(repltask)
    close(stdin_write)
    close(stdout_read)
    Base.wait(read_resp_task)
end
@test packages_requested == Any[:FooNotFound]
empty!(REPL.install_packages_hooks); append!(REPL.install_packages_hooks, old_hooks)

# err should reprint error if deeper than top-level
fake_repl() do stdin_write, stdout_read, repl
    repltask = @async begin
        REPL.run_repl(repl)
    end
    # initialize `err` to `nothing`
    t = @async (readline(stdout_read); readuntil(stdout_read, "\e[0m\n"))
    write(stdin_write, "setglobal!(Base.MainInclude, :err, nothing)\n")
    wait(t)
    readuntil(stdout_read, "julia> ", keep=true)
    # generate top-level error
    write(stdin_write, "foobar\n")
    readline(stdout_read)
    @test readline(stdout_read) == "\e[0mERROR: UndefVarError: `foobar` not defined in `Main`"
    @test readline(stdout_read) == ""
    readuntil(stdout_read, "julia> ", keep=true)
    # check that top-level error did not change `err`
    write(stdin_write, "err\n")
    readline(stdout_read)
    @test readline(stdout_read) == "\e[0m"
    readuntil(stdout_read, "julia> ", keep=true)
    # generate deeper error
    write(stdin_write, "foo() = foobar\n")
    readuntil(stdout_read, "\n\e[0m", keep=true)
    readline(stdout_read)
    readuntil(stdout_read, "julia> ", keep=true)
    write(stdin_write, "foo()\n")
    readline(stdout_read)
    @test readline(stdout_read) == "\e[0mERROR: UndefVarError: `foobar` not defined in `Main`"
    readuntil(stdout_read, "julia> ", keep=true)
    # check that deeper error did set `err`
    write(stdin_write, "err\n")
    readline(stdout_read)
    @test readline(stdout_read) == "\e[0m1-element ExceptionStack:"
    @test readline(stdout_read) == "UndefVarError: `foobar` not defined in `Main`"
    @test readline(stdout_read) == "Stacktrace:"
    readuntil(stdout_read, "\n\n", keep=true)
    readuntil(stdout_read, "julia> ", keep=true)
    write(stdin_write, '\x04')
    Base.wait(repltask)
end

fakehistory_2 = """
# time: 2014-06-29 20:44:29 EDT
# mode: shell
\txyz = 2
# time: 2014-06-29 20:44:29 EDT
# mode: julia
\txyz = 2
# time: 2014-06-29 21:44:29 EDT
# mode: julia
\txyz = 1
# time: 2014-06-30 17:32:49 EDT
# mode: julia
\tabc = 3
# time: 2014-06-30 17:32:59 EDT
# mode: julia
\txyz = 1
# time: 2014-06-30 99:99:99 EDT
# mode: julia
\txyz = 2
# time: 2014-06-30 99:99:99 EDT
# mode: extended
\tuser imported custom mode
"""

# Test various history related issues
for prompt = ["TestΠ", () -> randstring(rand(1:10))]
    fake_repl() do stdin_write, stdout_read, repl
        # In the future if we want we can add a test that the right object
        # gets displayed by intercepting the display
        repl.specialdisplay = REPL.REPLDisplay(repl)

        errormonitor(@async write(devnull, stdout_read)) # redirect stdout to devnull so we drain the output pipe

        repl.interface = REPL.setup_interface(repl)
        repl_mode = repl.interface.modes[1]
        shell_mode = repl.interface.modes[2]
        help_mode = repl.interface.modes[3]
        pkg_mode = repl.interface.modes[4]
        histp = repl.interface.modes[5]
        prefix_mode = repl.interface.modes[6]

        hp = REPL.REPLHistoryProvider(Dict{Symbol,Any}(:julia => repl_mode,
                                                       :shell => shell_mode,
                                                       :help  => help_mode))
        hist_path = tempname()
        write(hist_path, fakehistory_2)
        REPL.hist_from_file(hp, hist_path)
        f = open(hist_path, read=true, write=true, create=true)
        hp.history_file = f
        seekend(f)
        REPL.history_reset_state(hp)

        histp.hp = repl_mode.hist = shell_mode.hist = help_mode.hist = hp

        s = LineEdit.init_state(repl.t, prefix_mode)
        prefix_prev() = REPL.history_prev_prefix(s, hp, "x")
        prefix_prev()
        @test LineEdit.mode(s) == repl_mode
        @test buffercontents(LineEdit.buffer(s)) == "xyz = 2"
        prefix_prev()
        @test LineEdit.mode(s) == repl_mode
        @test buffercontents(LineEdit.buffer(s)) == "xyz = 1"
        prefix_prev()
        @test LineEdit.mode(s) == repl_mode
        @test buffercontents(LineEdit.buffer(s)) == "xyz = 2"
        prefix_prev()
        @test LineEdit.mode(s) == shell_mode
        @test buffercontents(LineEdit.buffer(s)) == "xyz = 2"
    end
end

fake_repl() do stdin_write, stdout_read, repl
    repltask = @async begin
        REPL.run_repl(repl)
    end
    repl.interface = REPL.setup_interface(repl)
    s = LineEdit.init_state(repl.t, repl.interface)
    LineEdit.edit_insert(s, "1234αβ")
    input_f = function(filename, line, column)
        write(filename, "1234αβ56γ\n")
    end
    LineEdit.edit_input(s, input_f)
    @test buffercontents(LineEdit.buffer(s)) == "1234αβ56γ"
end

# Non standard output_prefix, tested via `numbered_prompt!`
fake_repl() do stdin_write, stdout_read, repl
    repl.interface = REPL.setup_interface(repl)

    backend = REPL.REPLBackend()
    repltask = @async begin
        REPL.run_repl(repl; backend)
    end

    REPL.numbered_prompt!(repl, backend)

    global c = Base.Event(true)
    function sendrepl2(cmd, txt)
        t = @async write(stdin_write, "$cmd\n notify($(curmod_prefix)c); \"done\"\n")
        r = readuntil(stdout_read, txt, keep=true)
        readuntil(stdout_read, "\"done\"\n\n", keep=true)
        wait(c)
        wait(t)
        return r
    end

    s = sendrepl2("\"z\" * \"z\"\n", "\"zz\"")
    @test contains(s, "In [1]")
    @test endswith(s, "Out[1]: \"zz\"")

    s = sendrepl2("\"y\" * \"y\"\n", "\"yy\"")
    @test endswith(s, "Out[3]: \"yy\"")

    s = sendrepl2("Out[1] * Out[3]\n", "\"zzyy\"")
    @test endswith(s, "Out[5]: \"zzyy\"")

    # test a top-level expression
    s = sendrepl2("import REPL\n", "In [8]")
    @test !contains(s, "ERROR")
    @test !contains(s, "[6]")
    @test !contains(s, "Out[7]:")
    @test contains(s, "In [7]: ")
    @test contains(s, "import REPL")
    s = sendrepl2("REPL\n", "In [10]")
    @test contains(s, "Out[9]: REPL")

    # Test for https://github.com/JuliaLang/julia/issues/46451
    s = sendrepl2("x_47878 = range(-1; stop = 1)\n", "-1:1")
    @test contains(s, "Out[11]: -1:1")

    # Test for https://github.com/JuliaLang/julia/issues/49041
    s = sendrepl2("using Test; @test true", "In [14]")
    @test !contains(s, "ERROR")
    @test contains(s, "Test Passed")

    # Test for https://github.com/JuliaLang/julia/issues/49319
    s = sendrepl2("# comment", "In [16]")
    @test !contains(s, "ERROR")

    write(stdin_write, '\x04')
    Base.wait(repltask)
end

fake_repl() do stdin_write, stdout_read, repl
    backend = REPL.REPLBackend()
    repltask = @async REPL.run_repl(repl; backend)
    write(stdin_write,
          "a = UInt8(81):UInt8(160); b = view(a, 1:64); c = reshape(b, (8, 8)); d = reinterpret(reshape, Float64, c); sqrteach(a) = [sqrt(x) for x in a]; sqrteach(d)\n\"ZZZZZ\"\n")
    txt = readuntil(stdout_read, "ZZZZZ")
    write(stdin_write, '\x04')
    wait(repltask)
    @test contains(txt, "Some type information was truncated. Use `show(err)` to see complete types.")
end

try # test the functionality of `UndefVarError_hint` against `Base.remove_linenums!`
    @assert isempty(Base.Experimental._hint_handlers)
    Base.Experimental.register_error_hint(REPL.UndefVarError_hint, UndefVarError)

    # check the requirement to trigger the hint via `UndefVarError_hint`
    @test !isdefined(Main, :remove_linenums!) && Base.ispublic(Base, :remove_linenums!)

    fake_repl() do stdin_write, stdout_read, repl
        backend = REPL.REPLBackend()
        repltask = @async REPL.run_repl(repl; backend)
        write(stdin_write,
              "remove_linenums!\n\"ZZZZZ\"\n")
        txt = readuntil(stdout_read, "ZZZZZ")
        write(stdin_write, '\x04')
        wait(repltask)
        @test occursin("Hint: a global variable of this name also exists in Base.", txt)
    end
finally
    empty!(Base.Experimental._hint_handlers)
end

try # test the functionality of `UndefVarError_hint` against import clashes
    @assert isempty(Base.Experimental._hint_handlers)
    Base.Experimental.register_error_hint(REPL.UndefVarError_hint, UndefVarError)

    @eval module X

    module A
    export x
    x = 1
    end # A

    module B
    export x
    x = 2
    end # B

    using .A, .B

    end # X

    expected_message = string("\nHint: It looks like two or more modules export different ",
                              "bindings with this name, resulting in ambiguity. Try explicitly ",
                              "importing it from a particular module, or qualifying the name ",
                              "with the module it should come from.")
    @test_throws expected_message X.x
finally
    empty!(Base.Experimental._hint_handlers)
end

# Hints for tab completes

fake_repl() do stdin_write, stdout_read, repl
    repltask = @async begin
        REPL.run_repl(repl)
    end
    write(stdin_write, "reada")
    s1 = readuntil(stdout_read, "reada") # typed
    s2 = readuntil(stdout_read, "vailable") # partial hint

    write(stdin_write, "x") # "readax" doesn't tab complete so no hint
    # we can't use readuntil given this doesn't print, so just wait for the hint state to be reset
    while LineEdit.state(repl.mistate).hint !== nothing
        sleep(0.1)
    end
    @test LineEdit.state(repl.mistate).hint === nothing

    write(stdin_write, "\b") # only tab complete while typing forward
    while LineEdit.state(repl.mistate).hint !== nothing
        sleep(0.1)
    end
    @test LineEdit.state(repl.mistate).hint === nothing

    write(stdin_write, "v")
    s3 = readuntil(stdout_read, "ailable") # partial hint

    write(stdin_write, "\t")
    s4 = readuntil(stdout_read, "readavailable") # full completion is reprinted

    write(stdin_write, "\x15")
    write(stdin_write, "x") # single chars shouldn't hint e.g. `x` shouldn't hint at `xor`
    while LineEdit.state(repl.mistate).hint !== nothing
        sleep(0.1)
    end
    @test LineEdit.state(repl.mistate).hint === nothing

    # issue #52376
    write(stdin_write, "\x15")
    write(stdin_write, "\\_ailuj")
    while LineEdit.state(repl.mistate).hint !== nothing
        sleep(0.1)
    end
    @test LineEdit.state(repl.mistate).hint === nothing
    s5 = readuntil(stdout_read, "\\_ailuj")
    write(stdin_write, "\t")
    s6 = readuntil(stdout_read, "ₐᵢₗᵤⱼ")

    write(stdin_write, "\x15\x04")
    Base.wait(repltask)
end
## hints disabled
fake_repl(options=REPL.Options(confirm_exit=false,hascolor=true,hint_tab_completes=false)) do stdin_write, stdout_read, repl
    repltask = @async begin
        REPL.run_repl(repl)
    end
    write(stdin_write, "reada")
    s1 = readuntil(stdout_read, "reada") # typed
    @test LineEdit.state(repl.mistate).hint === nothing

    write(stdin_write, "\x15\x04")
    Base.wait(repltask)
    @test !occursin("vailable", String(readavailable(stdout_read)))
end

# banner
let io = IOBuffer()
    @test REPL.banner(io) === nothing
    seek(io, 0)
    @test countlines(io) == 9
    take!(io)
    @test REPL.banner(io; short=true) === nothing
    seek(io, 0)
    @test countlines(io) == 2
end

@testset "Docstrings" begin
<<<<<<< HEAD
    undoc = Docs.undocumented_names(REPL)
    @test_broken isempty(undoc)
    @test undoc == [:AbstractREPL, :BasicREPL, :LineEditREPL, :StreamREPL]
end

@testset "Dummy Pkg prompt" begin
    # do this in an empty depot to test default for new users
    withenv("JULIA_DEPOT_PATH" => mktempdir(), "JULIA_LOAD_PATH" => nothing) do
        prompt = readchomp(`$(Base.julia_cmd()[1]) --startup-file=no -e "using REPL; print(REPL.Pkg_promptf())"`)
        @test prompt == "(@v$(VERSION.major).$(VERSION.minor)) pkg> "
    end

    get_prompt(proj::String) = readchomp(`$(Base.julia_cmd()[1]) --startup-file=no $(proj) -e "using REPL; print(REPL.Pkg_promptf())"`)

    @test get_prompt("--project=$(pkgdir(REPL))") == "(REPL) pkg> "

    tdir = mkpath(joinpath(mktempdir(), "foo"))
    @test get_prompt("--project=$tdir") == "(foo) pkg> "

    proj_file = joinpath(tdir, "Project.toml")
    touch(proj_file) # make a bad Project.toml
    @test get_prompt("--project=$proj_file") == "(foo) pkg> "

    write(proj_file, "name = \"Bar\"\n")
    @test get_prompt("--project=$proj_file") == "(Bar) pkg> "
=======
    @test isempty(Docs.undocumented_names(REPL))
>>>>>>> 18a46896
end<|MERGE_RESOLUTION|>--- conflicted
+++ resolved
@@ -1958,10 +1958,7 @@
 end
 
 @testset "Docstrings" begin
-<<<<<<< HEAD
-    undoc = Docs.undocumented_names(REPL)
-    @test_broken isempty(undoc)
-    @test undoc == [:AbstractREPL, :BasicREPL, :LineEditREPL, :StreamREPL]
+    @test isempty(Docs.undocumented_names(REPL))
 end
 
 @testset "Dummy Pkg prompt" begin
@@ -1984,7 +1981,4 @@
 
     write(proj_file, "name = \"Bar\"\n")
     @test get_prompt("--project=$proj_file") == "(Bar) pkg> "
-=======
-    @test isempty(Docs.undocumented_names(REPL))
->>>>>>> 18a46896
 end