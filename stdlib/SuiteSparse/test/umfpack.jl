--- conflicted
+++ resolved
@@ -189,7 +189,6 @@
         end
     end
 
-<<<<<<< HEAD
     @testset "Reuse symbolic LU factorization" begin
         A1 = sparse(increment!([0,4,1,1,2,2,0,1,2,3,4,4]),
                     increment!([0,4,0,2,1,2,1,4,3,2,1,2]),
@@ -218,7 +217,6 @@
         end
     end
 
-=======
 end
 
 @testset "REPL printing of UmfpackLU" begin
@@ -235,5 +233,4 @@
     F = lu(B; check=false)
     facstring = sprint((t, s) -> show(t, "text/plain", s), F)
     @test facstring == "Failed factorization of type $(summary(F))"
->>>>>>> 717d5489
 end