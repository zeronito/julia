# This file is a part of Julia. License is MIT: https://julialang.org/license

module TestTriangular

debug = false
using Test, LinearAlgebra, Random
using LinearAlgebra: BlasFloat, errorbounds, full!, transpose!,
    UnitUpperTriangular, UnitLowerTriangular,
    mul!, rdiv!, rmul!, lmul!

const BASE_TEST_PATH = joinpath(Sys.BINDIR, "..", "share", "julia", "test")

isdefined(Main, :SizedArrays) || @eval Main include(joinpath($(BASE_TEST_PATH), "testhelpers", "SizedArrays.jl"))
using .Main.SizedArrays

isdefined(Main, :FillArrays) || @eval Main include(joinpath($(BASE_TEST_PATH), "testhelpers", "FillArrays.jl"))
using .Main.FillArrays

debug && println("Triangular matrices")

n = 9
Random.seed!(123)

debug && println("Test basic type functionality")
@test_throws DimensionMismatch LowerTriangular(randn(5, 4))
@test LowerTriangular(randn(3, 3)) |> t -> [size(t, i) for i = 1:3] == [size(Matrix(t), i) for i = 1:3]

# The following test block tries to call all methods in base/linalg/triangular.jl in order for a combination of input element types. Keep the ordering when adding code.
for elty1 in (Float32, Float64, BigFloat, ComplexF32, ComplexF64, Complex{BigFloat}, Int)
    # Begin loop for first Triangular matrix
    for (t1, uplo1) in ((UpperTriangular, :U),
                        (UnitUpperTriangular, :U),
                        (LowerTriangular, :L),
                        (UnitLowerTriangular, :L))

        # Construct test matrix
        A1 = t1(elty1 == Int ? rand(1:7, n, n) : convert(Matrix{elty1}, (elty1 <: Complex ? complex.(randn(n, n), randn(n, n)) : randn(n, n)) |> t -> cholesky(t't).U |> t -> uplo1 === :U ? t : copy(t')))
        @test t1(A1) === A1
        @test t1{elty1}(A1) === A1
        # test the ctor works for AbstractMatrix
        symm = Symmetric(rand(Int8, n, n))
        t1s = t1{elty1}(symm)
        @test typeof(t1s) == t1{elty1, Symmetric{elty1, Matrix{elty1}}}
        t1t = t1{elty1}(t1(rand(Int8, n, n)))
        @test typeof(t1t) == t1{elty1, Matrix{elty1}}

        debug && println("elty1: $elty1, A1: $t1")

        # Convert
        @test convert(AbstractMatrix{elty1}, A1) == A1
        @test convert(Matrix, A1) == A1
        @test t1{elty1}(convert(AbstractMatrix{elty1}, A1)) == A1

        # full!
        @test full!(copy(A1)) == A1

        # similar
        @test isa(similar(A1), t1)
        @test eltype(similar(A1)) == elty1
        @test isa(similar(A1, Int), t1)
        @test eltype(similar(A1, Int)) == Int
        @test isa(similar(A1, (3,2)), Matrix{elty1})
        @test isa(similar(A1, Int, (3,2)), Matrix{Int})

        #copyto!
        simA1 = similar(A1)
        copyto!(simA1, A1)
        @test simA1 == A1

        # getindex
        let mA1 = Matrix(A1)
            # linear indexing
            for i in 1:length(A1)
                @test A1[i] == mA1[i]
            end
            # cartesian indexing
            for i in 1:size(A1, 1), j in 1:size(A1, 2)
                @test A1[i,j] == mA1[i,j]
            end
        end
        @test isa(A1[2:4,1], Vector)


        # setindex! (and copy)
        A1c = copy(A1)
        for i = 1:size(A1, 1)
            for j = 1:size(A1, 2)
                if uplo1 === :U
                    if i > j
                        A1c[i,j] = 0
                        @test_throws ArgumentError A1c[i,j] = 1
                    elseif i == j && t1 == UnitUpperTriangular
                        A1c[i,j] = 1
                        @test_throws ArgumentError A1c[i,j] = 0
                    else
                        A1c[i,j] = 0
                        @test A1c[i,j] == 0
                    end
                else
                    if i < j
                        A1c[i,j] = 0
                        @test_throws ArgumentError A1c[i,j] = 1
                    elseif i == j && t1 == UnitLowerTriangular
                        A1c[i,j] = 1
                        @test_throws ArgumentError A1c[i,j] = 0
                    else
                        A1c[i,j] = 0
                        @test A1c[i,j] == 0
                    end
                end
            end
        end

        # istril/istriu
        if uplo1 === :L
            @test istril(A1)
            @test !istriu(A1)
            @test istriu(A1')
            @test istriu(transpose(A1))
            @test !istril(A1')
            @test !istril(transpose(A1))
        else
            @test istriu(A1)
            @test !istril(A1)
            @test istril(A1')
            @test istril(transpose(A1))
            @test !istriu(A1')
            @test !istriu(transpose(A1))
        end
        M = copy(parent(A1))
        for trans in (adjoint, transpose), k in -1:1
            triu!(M, k)
            @test istril(trans(M), -k) == istril(copy(trans(M)), -k) == true
        end
        M = copy(parent(A1))
        for trans in (adjoint, transpose), k in 1:-1:-1
            tril!(M, k)
            @test istriu(trans(M), -k) == istriu(copy(trans(M)), -k) == true
        end

        #tril/triu
        if uplo1 === :L
            @test tril(A1,0)  == A1
            @test tril(A1,-1) == LowerTriangular(tril(Matrix(A1), -1))
            @test tril(A1,1)  == t1(tril(tril(Matrix(A1), 1)))
            @test tril(A1, -n - 2) == zeros(size(A1))
            @test tril(A1, n) == A1
            @test triu(A1,0)  == t1(diagm(0 => diag(A1)))
            @test triu(A1,-1) == t1(tril(triu(A1.data,-1)))
            @test triu(A1,1)  == zeros(size(A1)) # or just @test iszero(triu(A1,1))?
            @test triu(A1, -n) == A1
            @test triu(A1, n + 2) == zeros(size(A1))
        else
            @test triu(A1,0)  == A1
            @test triu(A1,1)  == UpperTriangular(triu(Matrix(A1), 1))
            @test triu(A1,-1) == t1(triu(triu(Matrix(A1), -1)))
            @test triu(A1, -n) == A1
            @test triu(A1, n + 2) == zeros(size(A1))
            @test tril(A1,0)  == t1(diagm(0 => diag(A1)))
            @test tril(A1,1)  == t1(triu(tril(A1.data,1)))
            @test tril(A1,-1) == zeros(size(A1)) # or just @test iszero(tril(A1,-1))?
            @test tril(A1, -n - 2) == zeros(size(A1))
            @test tril(A1, n) == A1
        end

        # factorize
        @test factorize(A1) == A1

        # [c]transpose[!] (test views as well, see issue #14317)
        let vrange = 1:n-1, viewA1 = t1(view(A1.data, vrange, vrange))
            # transpose
            @test copy(transpose(A1)) == transpose(Matrix(A1))
            @test copy(transpose(viewA1)) == transpose(Matrix(viewA1))
            # adjoint
            @test copy(A1') == Matrix(A1)'
            @test copy(viewA1') == Matrix(viewA1)'
            # transpose!
            @test transpose!(copy(A1)) == transpose(A1)
            @test typeof(transpose!(copy(A1))).name == typeof(transpose(A1)).name
            @test transpose!(t1(view(copy(A1).data, vrange, vrange))) == transpose(viewA1)
            # adjoint!
            @test adjoint!(copy(A1)) == adjoint(A1)
            @test typeof(adjoint!(copy(A1))).name == typeof(adjoint(A1)).name
            @test adjoint!(t1(view(copy(A1).data, vrange, vrange))) == adjoint(viewA1)
        end

        # diag
        @test diag(A1) == diag(Matrix(A1))

        # tr
        @test tr(A1)::elty1 == tr(Matrix(A1))

        # real
        @test real(A1) == real(Matrix(A1))
        @test imag(A1) == imag(Matrix(A1))
        @test abs.(A1) == abs.(Matrix(A1))

        # zero
        if A1 isa UpperTriangular || A1 isa LowerTriangular
            @test zero(A1) == zero(parent(A1))
        end

        # Unary operations
        @test -A1 == -Matrix(A1)

        # copy and copyto! (test views as well, see issue #14317)
        let vrange = 1:n-1, viewA1 = t1(view(A1.data, vrange, vrange))
            # copy
            @test copy(A1) == copy(Matrix(A1))
            @test copy(viewA1) == copy(Matrix(viewA1))
            # copyto!
            B = similar(A1)
            copyto!(B, A1)
            @test B == A1
            B = similar(copy(transpose(A1)))
            copyto!(B, copy(transpose(A1)))
            @test B == copy(transpose(A1))
            B = similar(viewA1)
            copyto!(B, viewA1)
            @test B == viewA1
            B = similar(copy(transpose(viewA1)))
            copyto!(B, copy(transpose(viewA1)))
            @test B == transpose(viewA1)
        end

        #exp/log
        if elty1 ∈ (Float32,Float64,ComplexF32,ComplexF64)
            @test exp(Matrix(log(A1))) ≈ A1
        end

        # scale
        if (t1 == UpperTriangular || t1 == LowerTriangular)
            unitt = istriu(A1) ? UnitUpperTriangular : UnitLowerTriangular
            if elty1 == Int
                cr = 2
            else
                cr = 0.5
            end
            ci = cr * im
            if elty1 <: Real
                A1tmp = copy(A1)
                rmul!(A1tmp, cr)
                @test A1tmp == cr*A1
                A1tmp = copy(A1)
                lmul!(cr, A1tmp)
                @test A1tmp == cr*A1
                A1tmp = copy(A1)
                A2tmp = unitt(A1)
                mul!(A1tmp, A2tmp, cr)
                @test A1tmp == cr * A2tmp
                A1tmp = copy(A1)
                A2tmp = unitt(A1)
                mul!(A1tmp, cr, A2tmp)
                @test A1tmp == cr * A2tmp
            else
                A1tmp = copy(A1)
                rmul!(A1tmp, ci)
                @test A1tmp == ci*A1
                A1tmp = copy(A1)
                lmul!(ci, A1tmp)
                @test A1tmp == ci*A1
                A1tmp = copy(A1)
                A2tmp = unitt(A1)
                mul!(A1tmp, ci, A2tmp)
                @test A1tmp == ci * A2tmp
                A1tmp = copy(A1)
                A2tmp = unitt(A1)
                mul!(A1tmp, A2tmp, ci)
                @test A1tmp == A2tmp*ci
            end
        end

        # generalized dot
        for eltyb in (Float32, Float64, BigFloat, ComplexF32, ComplexF64, Complex{BigFloat})
            b1 = convert(Vector{eltyb}, (elty1 <: Complex ? real(A1) : A1)*fill(1., n))
            b2 = convert(Vector{eltyb}, (elty1 <: Complex ? real(A1) : A1)*randn(n))
            @test dot(b1, A1, b2) ≈ dot(A1'b1, b2)  atol=sqrt(max(eps(real(float(one(elty1)))),eps(real(float(one(eltyb))))))*n*n
        end

        # Binary operations
        @test A1*0.5 == Matrix(A1)*0.5
        @test 0.5*A1 == 0.5*Matrix(A1)
        @test A1/0.5 == Matrix(A1)/0.5
        @test 0.5\A1 == 0.5\Matrix(A1)

        # inversion
        @test inv(A1) ≈ inv(lu(Matrix(A1)))
        inv(Matrix(A1)) # issue #11298
        @test isa(inv(A1), t1)
        # make sure the call to LAPACK works right
        if elty1 <: BlasFloat
            @test LinearAlgebra.inv!(copy(A1)) ≈ inv(lu(Matrix(A1)))
        end

        # Determinant
        @test det(A1) ≈ det(lu(Matrix(A1))) atol=sqrt(eps(real(float(one(elty1)))))*n*n
        @test logdet(A1) ≈ logdet(lu(Matrix(A1))) atol=sqrt(eps(real(float(one(elty1)))))*n*n
        lada, ladb = logabsdet(A1)
        flada, fladb = logabsdet(lu(Matrix(A1)))
        @test lada ≈ flada atol=sqrt(eps(real(float(one(elty1)))))*n*n
        @test ladb ≈ fladb atol=sqrt(eps(real(float(one(elty1)))))*n*n

        # Matrix square root
        @test sqrt(A1) |> (t -> (t*t)::typeof(t)) ≈ A1

        # naivesub errors
        @test_throws DimensionMismatch ldiv!(A1, Vector{elty1}(undef, n+1))

        # eigenproblems
        if !(elty1 in (BigFloat, Complex{BigFloat})) # Not handled yet
            vals, vecs = eigen(A1)
            if (t1 == UpperTriangular || t1 == LowerTriangular) && elty1 != Int # Cannot really handle degenerate eigen space and Int matrices will probably have repeated eigenvalues.
                @test vecs*diagm(0 => vals)/vecs ≈ A1 atol=sqrt(eps(float(real(one(vals[1])))))*(opnorm(A1,Inf)*n)^2
            end
        end

        # Condition number tests - can be VERY approximate
        if elty1 <:BlasFloat
            for p in (1.0, Inf)
                @test cond(A1,p) ≈ cond(A1,p) atol=(cond(A1,p)+cond(A1,p))
            end
            @test cond(A1,2) == cond(Matrix(A1),2)
        end

        if !(elty1 in (BigFloat, Complex{BigFloat})) # Not implemented yet
            svd(A1)
            elty1 <: BlasFloat && svd!(copy(A1))
            svdvals(A1)
        end

        @test ((A1*A1)::t1) ≈ Matrix(A1) * Matrix(A1)
        @test ((A1/A1)::t1) ≈ Matrix(A1) / Matrix(A1)
        @test ((A1\A1)::t1) ≈ Matrix(A1) \ Matrix(A1)

        # Begin loop for second Triangular matrix
        for elty2 in (Float32, Float64, BigFloat, ComplexF32, ComplexF64, Complex{BigFloat}, Int)
            for (t2, uplo2) in ((UpperTriangular, :U),
                                (UnitUpperTriangular, :U),
                                (LowerTriangular, :L),
                                (UnitLowerTriangular, :L))

                debug && println("elty1: $elty1, A1: $t1, elty2: $elty2, A2: $t2")

                A2 = t2(elty2 == Int ? rand(1:7, n, n) : convert(Matrix{elty2}, (elty2 <: Complex ? complex.(randn(n, n), randn(n, n)) : randn(n, n)) |> t -> cholesky(t't).U |> t -> uplo2 === :U ? t : copy(t')))

                # Convert
                if elty1 <: Real && !(elty2 <: Integer)
                    @test convert(AbstractMatrix{elty2}, A1) == t1(convert(Matrix{elty2}, A1.data))
                elseif elty2 <: Real && !(elty1 <: Integer)
                    @test_throws InexactError convert(AbstractMatrix{elty2}, A1) == t1(convert(Matrix{elty2}, A1.data))
                end

                # Binary operations
                @test A1 + A2 == Matrix(A1) + Matrix(A2)
                @test A1 - A2 == Matrix(A1) - Matrix(A2)

                # Triangular-Triangular multiplication and division
                @test A1*A2 ≈ Matrix(A1)*Matrix(A2)
                @test transpose(A1)*A2 ≈ transpose(Matrix(A1))*Matrix(A2)
                @test transpose(A1)*adjoint(A2) ≈ transpose(Matrix(A1))*adjoint(Matrix(A2))
                @test adjoint(A1)*transpose(A2) ≈ adjoint(Matrix(A1))*transpose(Matrix(A2))
                @test A1'A2 ≈ Matrix(A1)'Matrix(A2)
                @test A1*transpose(A2) ≈ Matrix(A1)*transpose(Matrix(A2))
                @test A1*A2' ≈ Matrix(A1)*Matrix(A2)'
                @test transpose(A1)*transpose(A2) ≈ transpose(Matrix(A1))*transpose(Matrix(A2))
                @test A1'A2' ≈ Matrix(A1)'Matrix(A2)'
                @test A1/A2 ≈ Matrix(A1)/Matrix(A2)
                @test A1\A2 ≈ Matrix(A1)\Matrix(A2)
                if uplo1 === :U && uplo2 === :U
                    if t1 === UnitUpperTriangular && t2 === UnitUpperTriangular
                        @test A1*A2 isa UnitUpperTriangular
                        @test A1/A2 isa UnitUpperTriangular
                        elty1 == Int && elty2 == Int && @test eltype(A1/A2) == Int
                        @test A1\A2 isa UnitUpperTriangular
                        elty1 == Int && elty2 == Int && @test eltype(A1\A2) == Int
                    else
                        @test A1*A2 isa UpperTriangular
                        @test A1/A2 isa UpperTriangular
                        elty1 == Int && elty2 == Int && t2 === UnitUpperTriangular && @test eltype(A1/A2) == Int
                        @test A1\A2 isa UpperTriangular
                        elty1 == Int && elty2 == Int && t1 === UnitUpperTriangular && @test eltype(A1\A2) == Int
                    end
                elseif uplo1 === :L && uplo2 === :L
                    if t1 === UnitLowerTriangular && t2 === UnitLowerTriangular
                        @test A1*A2 isa UnitLowerTriangular
                        @test A1/A2 isa UnitLowerTriangular
                        elty1 == Int && elty2 == Int && @test eltype(A1/A2) == Int
                        @test A1\A2 isa UnitLowerTriangular
                        elty1 == Int && elty2 == Int && @test eltype(A1\A2) == Int
                    else
                        @test A1*A2 isa LowerTriangular
                        @test A1/A2 isa LowerTriangular
                        elty1 == Int && elty2 == Int && t2 === UnitLowerTriangular && @test eltype(A1/A2) == Int
                        @test A1\A2 isa LowerTriangular
                        elty1 == Int && elty2 == Int && t1 === UnitLowerTriangular && @test eltype(A1\A2) == Int
                    end
                end
                offsizeA = Matrix{Float64}(I, n+1, n+1)
                @test_throws DimensionMismatch offsizeA / A2
                @test_throws DimensionMismatch offsizeA / transpose(A2)
                @test_throws DimensionMismatch offsizeA / A2'
                @test_throws DimensionMismatch offsizeA * A2
                @test_throws DimensionMismatch offsizeA * transpose(A2)
                @test_throws DimensionMismatch offsizeA * A2'
                @test_throws DimensionMismatch transpose(A2) * offsizeA
                @test_throws DimensionMismatch A2'  * offsizeA
                @test_throws DimensionMismatch A2   * offsizeA
                if (uplo1 == uplo2 && elty1 == elty2 != Int && t1 != UnitLowerTriangular && t1 != UnitUpperTriangular)
                    @test rdiv!(copy(A1), A2)::t1 ≈ A1/A2 ≈ Matrix(A1)/Matrix(A2)
                    @test ldiv!(A2, copy(A1))::t1 ≈ A2\A1 ≈ Matrix(A2)\Matrix(A1)
                end
                if (uplo1 != uplo2 && elty1 == elty2 != Int && t2 != UnitLowerTriangular && t2 != UnitUpperTriangular)
                    @test lmul!(adjoint(A1), copy(A2)) ≈ A1'*A2 ≈ Matrix(A1)'*Matrix(A2)
                    @test lmul!(transpose(A1), copy(A2)) ≈ transpose(A1)*A2 ≈ transpose(Matrix(A1))*Matrix(A2)
                    @test ldiv!(adjoint(A1), copy(A2)) ≈ A1'\A2 ≈ Matrix(A1)'\Matrix(A2)
                    @test ldiv!(transpose(A1), copy(A2)) ≈ transpose(A1)\A2 ≈ transpose(Matrix(A1))\Matrix(A2)
                end
                if (uplo1 != uplo2 && elty1 == elty2 != Int && t1 != UnitLowerTriangular && t1 != UnitUpperTriangular)
                    @test rmul!(copy(A1), adjoint(A2)) ≈ A1*A2' ≈ Matrix(A1)*Matrix(A2)'
                    @test rmul!(copy(A1), transpose(A2)) ≈ A1*transpose(A2) ≈ Matrix(A1)*transpose(Matrix(A2))
                    @test rdiv!(copy(A1), adjoint(A2)) ≈ A1/A2' ≈ Matrix(A1)/Matrix(A2)'
                    @test rdiv!(copy(A1), transpose(A2)) ≈ A1/transpose(A2) ≈ Matrix(A1)/transpose(Matrix(A2))
                end
            end
        end

        for eltyB in (Float32, Float64, BigFloat, ComplexF32, ComplexF64, Complex{BigFloat})
            B = convert(Matrix{eltyB}, (elty1 <: Complex ? real(A1) : A1)*fill(1., n, n))

            debug && println("elty1: $elty1, A1: $t1, B: $eltyB")

            Tri = Tridiagonal(rand(eltyB,n-1),rand(eltyB,n),rand(eltyB,n-1))
            @test lmul!(Tri,copy(A1)) ≈ Tri*Matrix(A1)
            Tri = Tridiagonal(rand(eltyB,n-1),rand(eltyB,n),rand(eltyB,n-1))
            C = Matrix{promote_type(elty1,eltyB)}(undef, n, n)
            mul!(C, Tri, A1)
            @test C ≈ Tri*Matrix(A1)
            Tri = Tridiagonal(rand(eltyB,n-1),rand(eltyB,n),rand(eltyB,n-1))
            mul!(C, A1, Tri)
            @test C ≈ Matrix(A1)*Tri

            # Triangular-dense Matrix/vector multiplication
            @test A1*B[:,1] ≈ Matrix(A1)*B[:,1]
            @test A1*B ≈ Matrix(A1)*B
            @test transpose(A1)*B[:,1] ≈ transpose(Matrix(A1))*B[:,1]
            @test A1'B[:,1] ≈ Matrix(A1)'B[:,1]
            @test transpose(A1)*B ≈ transpose(Matrix(A1))*B
            @test A1'B ≈ Matrix(A1)'B
            @test A1*transpose(B) ≈ Matrix(A1)*transpose(B)
            @test adjoint(A1)*transpose(B) ≈ Matrix(A1)'*transpose(B)
            @test transpose(A1)*adjoint(B) ≈ transpose(Matrix(A1))*adjoint(B)
            @test A1*B' ≈ Matrix(A1)*B'
            @test B*A1 ≈ B*Matrix(A1)
            @test transpose(B[:,1])*A1 ≈ transpose(B[:,1])*Matrix(A1)
            @test B[:,1]'A1 ≈ B[:,1]'Matrix(A1)
            @test transpose(B)*A1 ≈ transpose(B)*Matrix(A1)
            @test transpose(B)*adjoint(A1) ≈ transpose(B)*Matrix(A1)'
            @test adjoint(B)*transpose(A1) ≈ adjoint(B)*transpose(Matrix(A1))
            @test B'A1 ≈ B'Matrix(A1)
            @test B*transpose(A1) ≈ B*transpose(Matrix(A1))
            @test B*A1' ≈ B*Matrix(A1)'
            @test transpose(B[:,1])*transpose(A1) ≈ transpose(B[:,1])*transpose(Matrix(A1))
            @test B[:,1]'A1' ≈ B[:,1]'Matrix(A1)'
            @test transpose(B)*transpose(A1) ≈ transpose(B)*transpose(Matrix(A1))
            @test B'A1' ≈ B'Matrix(A1)'

            if eltyB == elty1
                @test mul!(similar(B), A1, B) ≈ Matrix(A1)*B
                @test mul!(similar(B), A1, adjoint(B)) ≈ Matrix(A1)*B'
                @test mul!(similar(B), A1, transpose(B)) ≈ Matrix(A1)*transpose(B)
                @test mul!(similar(B), adjoint(A1), adjoint(B)) ≈ Matrix(A1)'*B'
                @test mul!(similar(B), transpose(A1), transpose(B)) ≈ transpose(Matrix(A1))*transpose(B)
                @test mul!(similar(B), transpose(A1), adjoint(B)) ≈ transpose(Matrix(A1))*B'
                @test mul!(similar(B), adjoint(A1), transpose(B)) ≈ Matrix(A1)'*transpose(B)
                @test mul!(similar(B), adjoint(A1), B) ≈ Matrix(A1)'*B
                @test mul!(similar(B), transpose(A1), B) ≈ transpose(Matrix(A1))*B
                # test also vector methods
                B1 = vec(B[1,:])
                @test mul!(similar(B1), A1, B1)  ≈ Matrix(A1)*B1
                @test mul!(similar(B1), adjoint(A1), B1) ≈ Matrix(A1)'*B1
                @test mul!(similar(B1), transpose(A1), B1) ≈ transpose(Matrix(A1))*B1
            end
            #error handling
            Ann, Bmm, bm = A1, Matrix{eltyB}(undef, n+1, n+1), Vector{eltyB}(undef, n+1)
            @test_throws DimensionMismatch lmul!(Ann, bm)
            @test_throws DimensionMismatch rmul!(Bmm, Ann)
            @test_throws DimensionMismatch lmul!(transpose(Ann), bm)
            @test_throws DimensionMismatch lmul!(adjoint(Ann), bm)
            @test_throws DimensionMismatch rmul!(Bmm, adjoint(Ann))
            @test_throws DimensionMismatch rmul!(Bmm, transpose(Ann))

            # ... and division
            @test A1\B[:,1] ≈ Matrix(A1)\B[:,1]
            @test A1\B ≈ Matrix(A1)\B
            @test transpose(A1)\B[:,1] ≈ transpose(Matrix(A1))\B[:,1]
            @test A1'\B[:,1] ≈ Matrix(A1)'\B[:,1]
            @test transpose(A1)\B ≈ transpose(Matrix(A1))\B
            @test A1'\B ≈ Matrix(A1)'\B
            @test A1\transpose(B) ≈ Matrix(A1)\transpose(B)
            @test A1\B' ≈ Matrix(A1)\B'
            @test transpose(A1)\transpose(B) ≈ transpose(Matrix(A1))\transpose(B)
            @test A1'\B' ≈ Matrix(A1)'\B'
            Ann, bm = A1, Vector{elty1}(undef,n+1)
            @test_throws DimensionMismatch Ann\bm
            @test_throws DimensionMismatch Ann'\bm
            @test_throws DimensionMismatch transpose(Ann)\bm
            if t1 == UpperTriangular || t1 == LowerTriangular
                if elty1 === eltyB <: BlasFloat
                    @test_throws LAPACKException ldiv!(t1(zeros(elty1, n, n)), fill(eltyB(1), n))
                else
                    @test_throws SingularException ldiv!(t1(zeros(elty1, n, n)), fill(eltyB(1), n))
                end
            end
            @test B/A1 ≈ B/Matrix(A1)
            @test B/transpose(A1) ≈ B/transpose(Matrix(A1))
            @test B/A1' ≈ B/Matrix(A1)'
            @test transpose(B)/A1 ≈ transpose(B)/Matrix(A1)
            @test B'/A1 ≈ B'/Matrix(A1)
            @test transpose(B)/transpose(A1) ≈ transpose(B)/transpose(Matrix(A1))
            @test B'/A1' ≈ B'/Matrix(A1)'

            # Error bounds
            !(elty1 in (BigFloat, Complex{BigFloat})) && !(eltyB in (BigFloat, Complex{BigFloat})) && errorbounds(A1, A1\B, B)

        end
    end
end

@testset "non-strided arithmetic" begin
    for (T,T1) in ((UpperTriangular, UnitUpperTriangular), (LowerTriangular, UnitLowerTriangular))
        U = T(reshape(1:16, 4, 4))
        M = Matrix(U)
        @test -U == -M
        U1 = T1(reshape(1:16, 4, 4))
        M1 = Matrix(U1)
        @test -U1 == -M1
        for op in (+, -)
            for (A, MA) in ((U, M), (U1, M1)), (B, MB) in ((U, M), (U1, M1))
                @test op(A, B) == op(MA, MB)
            end
        end
        @test imag(U) == zero(U)
    end
end

# Matrix square root
Atn = UpperTriangular([-1 1 2; 0 -2 2; 0 0 -3])
Atp = UpperTriangular([1 1 2; 0 2 2; 0 0 3])
Atu = UnitUpperTriangular([1 1 2; 0 1 2; 0 0 1])
@test sqrt(Atn) |> t->t*t ≈ Atn
@test sqrt(Atn) isa UpperTriangular
@test typeof(sqrt(Atn)[1,1]) <: Complex
@test sqrt(Atp) |> t->t*t ≈ Atp
@test sqrt(Atp) isa UpperTriangular
@test typeof(sqrt(Atp)[1,1]) <: Real
@test typeof(sqrt(complex(Atp))[1,1]) <: Complex
@test sqrt(Atu) |> t->t*t ≈ Atu
@test sqrt(Atu) isa UnitUpperTriangular
@test typeof(sqrt(Atu)[1,1]) <: Real
@test typeof(sqrt(complex(Atu))[1,1]) <: Complex

@testset "matrix square root quasi-triangular blockwise" begin
    @testset for T in (Float32, Float64, ComplexF32, ComplexF64)
        A = schur(rand(T, 100, 100)^2).T
        @test LinearAlgebra.sqrt_quasitriu(A; blockwidth=16)^2 ≈ A
    end
    n = 256
    A = rand(ComplexF64, n, n)
    U = schur(A).T
    Ubig = Complex{BigFloat}.(U)
    @test LinearAlgebra.sqrt_quasitriu(U; blockwidth=64) ≈ LinearAlgebra.sqrt_quasitriu(Ubig; blockwidth=64)
end

@testset "sylvester quasi-triangular blockwise" begin
    @testset for T in (Float32, Float64, ComplexF32, ComplexF64), m in (15, 40), n in (15, 45)
        A = schur(rand(T, m, m)).T
        B = schur(rand(T, n, n)).T
        C = randn(T, m, n)
        Ccopy = copy(C)
        X = LinearAlgebra._sylvester_quasitriu!(A, B, C; blockwidth=16)
        @test X === C
        @test A * X + X * B ≈ -Ccopy

        @testset "test raise=false does not break recursion" begin
            Az = zero(A)
            Bz = zero(B)
            C2 = copy(Ccopy)
            @test_throws LAPACKException LinearAlgebra._sylvester_quasitriu!(Az, Bz, C2; blockwidth=16)
            m == n || @test any(C2 .== Ccopy)  # recursion broken
            C3 = copy(Ccopy)
            X3 = LinearAlgebra._sylvester_quasitriu!(Az, Bz, C3; blockwidth=16, raise=false)
            @test !any(X3 .== Ccopy)  # recursion not broken
        end
    end
end

@testset "check matrix logarithm type-inferable" for elty in (Float32,Float64,ComplexF32,ComplexF64)
    A = UpperTriangular(exp(triu(randn(elty, n, n))))
    @inferred Union{typeof(A),typeof(complex(A))} log(A)
    @test exp(Matrix(log(A))) ≈ A
    if elty <: Real
        @test typeof(log(A)) <: UpperTriangular{elty}
        @test typeof(log(complex(A))) <: UpperTriangular{complex(elty)}
        @test isreal(log(complex(A)))
        @test log(complex(A)) ≈ log(A)
    end

    Au = UnitUpperTriangular(exp(triu(randn(elty, n, n), 1)))
    @inferred Union{typeof(A),typeof(complex(A))} log(Au)
    @test exp(Matrix(log(Au))) ≈ Au
    if elty <: Real
        @test typeof(log(Au)) <: UpperTriangular{elty}
        @test typeof(log(complex(Au))) <: UpperTriangular{complex(elty)}
        @test isreal(log(complex(Au)))
        @test log(complex(Au)) ≈ log(Au)
    end
end

Areal   = randn(n, n)/2
Aimg    = randn(n, n)/2
A2real  = randn(n, n)/2
A2img   = randn(n, n)/2

for eltya in (Float32, Float64, ComplexF32, ComplexF64, BigFloat, Int)
    A = eltya == Int ? rand(1:7, n, n) : convert(Matrix{eltya}, eltya <: Complex ? complex.(Areal, Aimg) : Areal)
    # a2 = eltya == Int ? rand(1:7, n, n) : convert(Matrix{eltya}, eltya <: Complex ? complex.(a2real, a2img) : a2real)
    εa = eps(abs(float(one(eltya))))

    for eltyb in (Float32, Float64, ComplexF32, ComplexF64)
        εb = eps(abs(float(one(eltyb))))
        ε = max(εa,εb)

        debug && println("\ntype of A: ", eltya, " type of b: ", eltyb, "\n")

        debug && println("Solve upper triangular system")
        Atri = UpperTriangular(lu(A).U) |> t -> eltya <: Complex && eltyb <: Real ? real(t) : t # Here the triangular matrix can't be too badly conditioned
        b = convert(Matrix{eltyb}, Matrix(Atri)*fill(1., n, 2))
        x = Matrix(Atri) \ b

        debug && println("Test error estimates")
        if eltya != BigFloat && eltyb != BigFloat
            for i = 1:2
                @test  norm(x[:,1] .- 1) <= errorbounds(UpperTriangular(A), x, b)[1][i]
            end
        end
        debug && println("Test forward error [JIN 5705] if this is not a BigFloat")

        x = Atri \ b
        γ = n*ε/(1 - n*ε)
        if eltya != BigFloat
            bigA = big.(Atri)
            x̂ = fill(1., n, 2)
            for i = 1:size(b, 2)
                @test norm(x̂[:,i] - x[:,i], Inf)/norm(x̂[:,i], Inf) <= condskeel(bigA, x̂[:,i])*γ/(1 - condskeel(bigA)*γ)
            end
        end

        debug && println("Test backward error [JIN 5705]")
        for i = 1:size(b, 2)
            @test norm(abs.(b[:,i] - Atri*x[:,i]), Inf) <= γ * norm(Atri, Inf) * norm(x[:,i], Inf)
        end

        debug && println("Solve lower triangular system")
        Atri = UpperTriangular(lu(A).U) |> t -> eltya <: Complex && eltyb <: Real ? real(t) : t # Here the triangular matrix can't be too badly conditioned
        b = convert(Matrix{eltyb}, Matrix(Atri)*fill(1., n, 2))
        x = Matrix(Atri)\b

        debug && println("Test error estimates")
        if eltya != BigFloat && eltyb != BigFloat
            for i = 1:2
                @test  norm(x[:,1] .- 1) <= errorbounds(UpperTriangular(A), x, b)[1][i]
            end
        end

        debug && println("Test forward error [JIN 5705] if this is not a BigFloat")
        b = (b0 = Atri*fill(1, n, 2); convert(Matrix{eltyb}, eltyb == Int ? trunc.(b0) : b0))
        x = Atri \ b
        γ = n*ε/(1 - n*ε)
        if eltya != BigFloat
            bigA = big.(Atri)
            x̂ = fill(1., n, 2)
            for i = 1:size(b, 2)
                @test norm(x̂[:,i] - x[:,i], Inf)/norm(x̂[:,i], Inf) <= condskeel(bigA, x̂[:,i])*γ/(1 - condskeel(bigA)*γ)
            end
        end

        debug && println("Test backward error [JIN 5705]")
        for i = 1:size(b, 2)
            @test norm(abs.(b[:,i] - Atri*x[:,i]), Inf) <= γ * norm(Atri, Inf) * norm(x[:,i], Inf)
        end
    end
end

# Issue 10742 and similar
@test istril(UpperTriangular(diagm(0 => [1,2,3,4])))
@test istriu(LowerTriangular(diagm(0 => [1,2,3,4])))
@test isdiag(UpperTriangular(diagm(0 => [1,2,3,4])))
@test isdiag(LowerTriangular(diagm(0 => [1,2,3,4])))
@test !isdiag(UpperTriangular(rand(4, 4)))
@test !isdiag(LowerTriangular(rand(4, 4)))

# Test throwing in fallbacks for non BlasFloat/BlasComplex in A_rdiv_Bx!
let n = 5
    A = rand(Float16, n, n)
    B = rand(Float16, n-1, n-1)
    @test_throws DimensionMismatch rdiv!(A, LowerTriangular(B))
    @test_throws DimensionMismatch rdiv!(A, UpperTriangular(B))
    @test_throws DimensionMismatch rdiv!(A, UnitLowerTriangular(B))
    @test_throws DimensionMismatch rdiv!(A, UnitUpperTriangular(B))

    @test_throws DimensionMismatch rdiv!(A, adjoint(LowerTriangular(B)))
    @test_throws DimensionMismatch rdiv!(A, adjoint(UpperTriangular(B)))
    @test_throws DimensionMismatch rdiv!(A, adjoint(UnitLowerTriangular(B)))
    @test_throws DimensionMismatch rdiv!(A, adjoint(UnitUpperTriangular(B)))

    @test_throws DimensionMismatch rdiv!(A, transpose(LowerTriangular(B)))
    @test_throws DimensionMismatch rdiv!(A, transpose(UpperTriangular(B)))
    @test_throws DimensionMismatch rdiv!(A, transpose(UnitLowerTriangular(B)))
    @test_throws DimensionMismatch rdiv!(A, transpose(UnitUpperTriangular(B)))
end

@test isdiag(LowerTriangular(UpperTriangular(randn(3,3))))
@test isdiag(UpperTriangular(LowerTriangular(randn(3,3))))

# Issue 16196
@test UpperTriangular(Matrix(1.0I, 3, 3)) \ view(fill(1., 3), [1,2,3]) == fill(1., 3)

# dimensional correctness:
const BASE_TEST_PATH = joinpath(Sys.BINDIR, "..", "share", "julia", "test")
isdefined(Main, :Furlongs) || @eval Main include(joinpath($(BASE_TEST_PATH), "testhelpers", "Furlongs.jl"))
using .Main.Furlongs
LinearAlgebra.sylvester(a::Furlong,b::Furlong,c::Furlong) = -c / (a + b)

@testset "dimensional correctness" begin
    A = UpperTriangular([Furlong(1) Furlong(4); Furlong(0) Furlong(1)])
    @test sqrt(A)::UpperTriangular == Furlong{1//2}.(UpperTriangular([1 2; 0 1]))
    @test inv(A)::UpperTriangular == Furlong{-1}.(UpperTriangular([1 -4; 0 1]))
    B = UnitUpperTriangular([Furlong(1) Furlong(4); Furlong(0) Furlong(1)])
    @test sqrt(B)::UnitUpperTriangular == Furlong{1//2}.(UpperTriangular([1 2; 0 1]))
    @test inv(B)::UnitUpperTriangular == Furlong{-1}.(UpperTriangular([1 -4; 0 1]))
    b = [Furlong(5), Furlong(8)]
    @test (A \ b)::Vector{<:Furlong{0}} == (B \ b)::Vector{<:Furlong{0}} == Furlong{0}.([-27, 8])
    C = LowerTriangular([Furlong(1) Furlong(0); Furlong(4) Furlong(1)])
    @test sqrt(C)::LowerTriangular == Furlong{1//2}.(LowerTriangular([1 0; 2 1]))
    @test inv(C)::LowerTriangular == Furlong{-1}.(LowerTriangular([1 0; -4 1]))
    D = UnitLowerTriangular([Furlong(1) Furlong(0); Furlong(4) Furlong(1)])
    @test sqrt(D)::UnitLowerTriangular == Furlong{1//2}.(UnitLowerTriangular([1 0; 2 1]))
    @test inv(D)::UnitLowerTriangular == Furlong{-1}.(UnitLowerTriangular([1 0; -4 1]))
    b = [Furlong(5), Furlong(8)]
    @test (C \ b)::Vector{<:Furlong{0}} == (D \ b)::Vector{<:Furlong{0}} == Furlong{0}.([5, -12])
end

isdefined(Main, :ImmutableArrays) || @eval Main include(joinpath($(BASE_TEST_PATH), "testhelpers", "ImmutableArrays.jl"))
using .Main.ImmutableArrays

@testset "AbstractArray constructor should preserve underlying storage type" begin
    # tests corresponding to #34995
    local m = 4
    local T, S = Float32, Float64
    immutablemat = ImmutableArray(randn(T,m,m))
    for TriType in (UpperTriangular, LowerTriangular, UnitUpperTriangular, UnitLowerTriangular)
        trimat = TriType(immutablemat)
        @test convert(AbstractArray{S}, trimat).data isa ImmutableArray{S}
        @test convert(AbstractMatrix{S}, trimat).data isa ImmutableArray{S}
        @test AbstractArray{S}(trimat).data isa ImmutableArray{S}
        @test AbstractMatrix{S}(trimat).data isa ImmutableArray{S}
        @test convert(AbstractArray{S}, trimat) == trimat
        @test convert(AbstractMatrix{S}, trimat) == trimat
    end
end

@testset "inplace mul of appropriate types should preserve triagular structure" begin
    for elty1 in (Float64, ComplexF32), elty2 in (Float64, ComplexF32)
        T = promote_type(elty1, elty2)
        M1 = rand(elty1, 5, 5)
        M2 = rand(elty2, 5, 5)
        A = UpperTriangular(M1)
        A2 = UpperTriangular(M2)
        Au = UnitUpperTriangular(M1)
        Au2 = UnitUpperTriangular(M2)
        B = LowerTriangular(M1)
        B2 = LowerTriangular(M2)
        Bu = UnitLowerTriangular(M1)
        Bu2 = UnitLowerTriangular(M2)

        @test mul!(similar(A), A, A)::typeof(A) == A*A
        @test mul!(similar(A, T), A, A2) ≈ A*A2
        @test mul!(similar(A, T), A2, A) ≈ A2*A
        @test mul!(typeof(similar(A, T))(A), A, A2, 2.0, 3.0) ≈ 2.0*A*A2 + 3.0*A
        @test mul!(typeof(similar(A2, T))(A2), A2, A, 2.0, 3.0) ≈ 2.0*A2*A + 3.0*A2

        @test mul!(similar(A), A, Au)::typeof(A) == A*Au
        @test mul!(similar(A), Au, A)::typeof(A) == Au*A
        @test mul!(similar(Au), Au, Au)::typeof(Au) == Au*Au
        @test mul!(similar(A, T), A, Au2) ≈ A*Au2
        @test mul!(similar(A, T), Au2, A) ≈ Au2*A
        @test mul!(similar(Au2), Au2, Au2) == Au2*Au2

        @test mul!(similar(B), B, B)::typeof(B) == B*B
        @test mul!(similar(B, T), B, B2) ≈ B*B2
        @test mul!(similar(B, T), B2, B) ≈ B2*B
        @test mul!(typeof(similar(B, T))(B), B, B2, 2.0, 3.0) ≈ 2.0*B*B2 + 3.0*B
        @test mul!(typeof(similar(B2, T))(B2), B2, B, 2.0, 3.0) ≈ 2.0*B2*B + 3.0*B2

        @test mul!(similar(B), B, Bu)::typeof(B) == B*Bu
        @test mul!(similar(B), Bu, B)::typeof(B) == Bu*B
        @test mul!(similar(Bu), Bu, Bu)::typeof(Bu) == Bu*Bu
        @test mul!(similar(B, T), B, Bu2) ≈ B*Bu2
        @test mul!(similar(B, T), Bu2, B) ≈ Bu2*B
    end
end

@testset "special printing of Lower/UpperTriangular" begin
    @test occursin(r"3×3 (LinearAlgebra\.)?LowerTriangular{Int64, Matrix{Int64}}:\n 2  ⋅  ⋅\n 2  2  ⋅\n 2  2  2",
                   sprint(show, MIME"text/plain"(), LowerTriangular(2ones(Int64,3,3))))
    @test occursin(r"3×3 (LinearAlgebra\.)?UnitLowerTriangular{Int64, Matrix{Int64}}:\n 1  ⋅  ⋅\n 2  1  ⋅\n 2  2  1",
                   sprint(show, MIME"text/plain"(), UnitLowerTriangular(2ones(Int64,3,3))))
    @test occursin(r"3×3 (LinearAlgebra\.)?UpperTriangular{Int64, Matrix{Int64}}:\n 2  2  2\n ⋅  2  2\n ⋅  ⋅  2",
                   sprint(show, MIME"text/plain"(), UpperTriangular(2ones(Int64,3,3))))
    @test occursin(r"3×3 (LinearAlgebra\.)?UnitUpperTriangular{Int64, Matrix{Int64}}:\n 1  2  2\n ⋅  1  2\n ⋅  ⋅  1",
                   sprint(show, MIME"text/plain"(), UnitUpperTriangular(2ones(Int64,3,3))))
end

@testset "adjoint/transpose triangular/vector multiplication" begin
    for elty in (Float64, ComplexF64), trity in (UpperTriangular, LowerTriangular)
        A1 = trity(rand(elty, 1, 1))
        b1 = rand(elty, 1)
        A4 = trity(rand(elty, 4, 4))
        b4 = rand(elty, 4)
        @test A1 * b1' ≈ Matrix(A1) * b1'
        @test_throws DimensionMismatch A4 * b4'
        @test A1 * transpose(b1) ≈ Matrix(A1) * transpose(b1)
        @test_throws DimensionMismatch A4 * transpose(b4)
        @test A1' * b1' ≈ Matrix(A1') * b1'
        @test_throws DimensionMismatch A4' * b4'
        @test A1' * transpose(b1) ≈  Matrix(A1') * transpose(b1)
        @test_throws DimensionMismatch A4' * transpose(b4)
        @test transpose(A1) * transpose(b1) ≈  Matrix(transpose(A1)) * transpose(b1)
        @test_throws DimensionMismatch transpose(A4) * transpose(b4)
        @test transpose(A1) * b1' ≈ Matrix(transpose(A1)) * b1'
        @test_throws DimensionMismatch transpose(A4) * b4'
        @test b1' * transpose(A1) ≈ b1' * Matrix(transpose(A1))
        @test b4' * transpose(A4) ≈ b4' * Matrix(transpose(A4))
        @test transpose(b1) * A1' ≈ transpose(b1) * Matrix(A1')
        @test transpose(b4) * A4' ≈ transpose(b4) * Matrix(A4')
    end
end

@testset "Error condition for powm" begin
    A = UpperTriangular(rand(ComplexF64, 10, 10))
    @test_throws ArgumentError LinearAlgebra.powm!(A, 2.2)
    A = LowerTriangular(rand(ComplexF64, 10, 10))
    At = copy(transpose(A))
    p = rand()
    @test LinearAlgebra.powm(A, p) == transpose(LinearAlgebra.powm!(At, p))
    @test_throws ArgumentError LinearAlgebra.powm(A, 2.2)
end

# Issue 35058
let A = [0.9999999999999998 4.649058915617843e-16 -1.3149405273715513e-16 9.9959579317056e-17; -8.326672684688674e-16 1.0000000000000004 2.9280733590254494e-16 -2.9993900031619594e-16; 9.43689570931383e-16 -1.339206523454095e-15 1.0000000000000007 -8.550505126287743e-16; -6.245004513516506e-16 -2.0122792321330962e-16 1.183061278035052e-16 1.0000000000000002],
    B = [0.09648289218436859 0.023497875751503007 0.0 0.0; 0.023497875751503007 0.045787575150300804 0.0 0.0; 0.0 0.0 0.0 0.0; 0.0 0.0 0.0 0.0]
    @test sqrt(A*B*A')^2 ≈ A*B*A'
end

@testset "one and oneunit for triangular" begin
    m = rand(4,4)
    function test_one_oneunit_triangular(a)
        b = Matrix(a)
        @test (@inferred a^1) == b^1
        @test (@inferred a^-1) == b^-1
        @test one(a) == one(b)
        @test one(a)*a == a
        @test a*one(a) == a
        @test oneunit(a) == oneunit(b)
        @test oneunit(a) isa typeof(a)
    end
    for T in [UpperTriangular, LowerTriangular, UnitUpperTriangular, UnitLowerTriangular]
        a = T(m)
        test_one_oneunit_triangular(a)
    end
    # more complicated examples
    b = UpperTriangular(LowerTriangular(m))
    test_one_oneunit_triangular(b)
    c = UpperTriangular(Diagonal(rand(2)))
    test_one_oneunit_triangular(c)
end

@testset "LowerTriangular(Diagonal(...)) and friends (issue #28869)" begin
    for elty in (Float32, Float64, BigFloat, ComplexF32, ComplexF64, Complex{BigFloat}, Int)
        V = elty ≡ Int ? rand(1:10, 5) : elty.(randn(5))
        D = Diagonal(V)
        for dty in (UpperTriangular, LowerTriangular)
            A = dty(D)
            @test A * A' == D * D'
        end
    end
end

<<<<<<< HEAD
@testset "tril!/triu! for non-bitstype matrices" begin
    @testset "numeric" begin
        M = Matrix{BigFloat}(undef, 3, 3)
        tril!(M)
        L = LowerTriangular(ones(3,3))
        copytrito!(M, L, 'L')
        @test M == L

        M = Matrix{BigFloat}(undef, 3, 3)
        triu!(M)
        U = UpperTriangular(ones(3,3))
        copytrito!(M, U, 'U')
        @test M == U
    end
    @testset "array elements" begin
        M = fill(ones(2,2), 4, 4)
        tril!(M)
        L = LowerTriangular(fill(fill(2,2,2),4,4))
        copytrito!(M, L, 'L')
        @test M == L

        M = fill(ones(2,2), 4, 4)
        triu!(M)
        U = UpperTriangular(fill(fill(2,2,2),4,4))
        copytrito!(M, U, 'U')
        @test M == U
=======
@testset "custom axes" begin
    SZA = SizedArrays.SizedArray{(2,2)}([1 2; 3 4])
    for T in (UpperTriangular, LowerTriangular, UnitUpperTriangular, UnitLowerTriangular)
        S = T(SZA)
        r = SizedArrays.SOneTo(2)
        @test axes(S) === (r,r)
    end
end

@testset "arithmetic with an immutable parent" begin
    F = FillArrays.Fill(2, (4,4))
    for UT in (UnitUpperTriangular, UnitLowerTriangular)
        U = UT(F)
        @test -U == -Array(U)
    end

    F = FillArrays.Fill(3im, (4,4))
    for U in (UnitUpperTriangular(F), UnitLowerTriangular(F))
        @test imag(F) == imag(collect(F))
    end
end

@testset "error paths" begin
    A = zeros(1,1); B = zeros(2,2)
    @testset "inplace mul scaling with incompatible sizes" begin
        for T in (UpperTriangular, LowerTriangular, UnitUpperTriangular, UnitLowerTriangular)
            @test_throws DimensionMismatch mul!(T(A), T(B), 3)
            @test_throws DimensionMismatch mul!(T(A), 3, T(B))
        end
    end
    @testset "copyto with incompatible sizes" begin
        for T in (UpperTriangular, LowerTriangular, UnitUpperTriangular, UnitLowerTriangular)
            @test_throws BoundsError copyto!(T(A), T(B))
        end
    end
end

@testset "arithmetic with partly uninitialized matrices" begin
    @testset "$(typeof(A))" for A in (Matrix{BigFloat}(undef,2,2), Matrix{Complex{BigFloat}}(undef,2,2)')
        A[1,1] = A[2,2] = A[2,1] = 4
        B = Matrix{eltype(A)}(undef, size(A))
        for MT in (LowerTriangular, UnitLowerTriangular)
            L = MT(A)
            B .= 0
            copyto!(B, L)
            @test L * 2 == 2 * L == 2B
            @test L/2 == B/2
            @test 2\L == 2\B
            @test real(L) == real(B)
            @test imag(L) == imag(B)
        end
    end

    @testset "$(typeof(A))" for A in (Matrix{BigFloat}(undef,2,2), Matrix{Complex{BigFloat}}(undef,2,2)')
        A[1,1] = A[2,2] = A[1,2] = 4
        B = Matrix{eltype(A)}(undef, size(A))
        for MT in (UpperTriangular, UnitUpperTriangular)
            U = MT(A)
            B .= 0
            copyto!(B, U)
            @test U * 2 == 2 * U == 2B
            @test U/2 == B/2
            @test 2\U == 2\B
            @test real(U) == real(B)
            @test imag(U) == imag(B)
        end
>>>>>>> 0f6c72c7
    end
end

end # module TestTriangular<|MERGE_RESOLUTION|>--- conflicted
+++ resolved
@@ -896,7 +896,6 @@
     end
 end
 
-<<<<<<< HEAD
 @testset "tril!/triu! for non-bitstype matrices" begin
     @testset "numeric" begin
         M = Matrix{BigFloat}(undef, 3, 3)
@@ -923,7 +922,9 @@
         U = UpperTriangular(fill(fill(2,2,2),4,4))
         copytrito!(M, U, 'U')
         @test M == U
-=======
+    end
+end
+
 @testset "custom axes" begin
     SZA = SizedArrays.SizedArray{(2,2)}([1 2; 3 4])
     for T in (UpperTriangular, LowerTriangular, UnitUpperTriangular, UnitLowerTriangular)
@@ -990,7 +991,6 @@
             @test real(U) == real(B)
             @test imag(U) == imag(B)
         end
->>>>>>> 0f6c72c7
     end
 end
 
