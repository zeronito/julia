--- conflicted
+++ resolved
@@ -205,14 +205,14 @@
     @test *(Asub, adjoint(Asub)) == *(Aref, adjoint(Aref))
 end
 
-<<<<<<< HEAD
 @testset "matrix x matrix with negative stride" begin
     M = reshape(map(Float64,1:77),7,11)
     N = reshape(map(Float64,1:63),9,7)
     U = view(M,7:-1:1,11:-2:1)
     V = view(N,7:-1:2,7:-1:1)
     @test U*V ≈ Matrix(U) * Matrix(V)
-=======
+end
+
 @testset "dot product of subarrays of vectors (floats, negative stride, issue #37767)" begin
     for T in (Float32, Float64, ComplexF32, ComplexF64)
         a = Vector{T}(3:2:7)
@@ -224,7 +224,6 @@
         @test dot(Vector(v),Vector(v)) ≈ 83.0
         @test dot(v,v) ≈ 83.0
     end
->>>>>>> e784dd01
 end
 
 @testset "Complex matrix x real MatOrVec etc (issue #29224)" for T1 in (Float32,Float64)
