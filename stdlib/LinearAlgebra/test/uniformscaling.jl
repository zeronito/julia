# This file is a part of Julia. License is MIT: https://julialang.org/license

module TestUniformscaling

using Test, LinearAlgebra, Random, SparseArrays

Random.seed!(123)

@testset "basic functions" begin
    @test I[1,1] == 1 # getindex
    @test I[1,2] == 0 # getindex
    @test I === I' # transpose
    @test ndims(I) == 2
    @test one(UniformScaling{Float32}) == UniformScaling(one(Float32))
    @test zero(UniformScaling{Float32}) == UniformScaling(zero(Float32))
    @test eltype(one(UniformScaling{Float32})) == Float32
    @test zero(UniformScaling(rand(ComplexF64))) == zero(UniformScaling{ComplexF64})
    @test one(UniformScaling(rand(ComplexF64))) == one(UniformScaling{ComplexF64})
    @test eltype(one(UniformScaling(rand(ComplexF64)))) == ComplexF64
    @test -one(UniformScaling(2)) == UniformScaling(-1)
    @test sparse(3I,4,5) == sparse(1:4, 1:4, 3, 4, 5)
    @test sparse(3I,5,4) == sparse(1:4, 1:4, 3, 5, 4)
    @test opnorm(UniformScaling(1+im)) ≈ sqrt(2)
end

@testset "sqrt, exp, log, and trigonometric functions" begin
    # convert to a dense matrix with random size
    M(J) = (N = rand(1:10); Matrix(J, N, N))

    # on complex plane
    J = UniformScaling(randn(ComplexF64))
    for f in ( exp,   log,
               sqrt,
               sin,   cos,   tan,
               asin,  acos,  atan,
               csc,   sec,   cot,
               acsc,  asec,  acot,
               sinh,  cosh,  tanh,
               asinh, acosh, atanh,
               csch,  sech,  coth,
               acsch, asech, acoth )
        @test f(J) ≈ f(M(J))
    end

    # on real axis
    for (λ, fs) in (
        # functions defined for x ∈ ℝ
        (()->randn(),           (exp,
                                 sin,   cos,   tan,
                                 csc,   sec,   cot,
                                 atan,  acot,
                                 sinh,  cosh,  tanh,
                                 csch,  sech,  coth,
                                 asinh, acsch)),
        # functions defined for x ≥ 0
        (()->abs(randn()),      (log,   sqrt)),
        # functions defined for -1 ≤ x ≤ 1
        (()->2rand()-1,         (asin,  acos,  atanh)),
        # functions defined for x ≤ -1 or x ≥ 1
        (()->1/(2rand()-1),     (acsc,  asec,  acoth)),
        # functions defined for 0 ≤ x ≤ 1
        (()->rand(),            (asech,)),
        # functions defined for x ≥ 1
        (()->1/rand(),          (acosh,))
    )
        for f in fs
            J = UniformScaling(λ())
            @test f(J) ≈ f(M(J))
        end
    end
end

@testset "conjugation of UniformScaling" begin
    @test conj(UniformScaling(1))::UniformScaling{Int} == UniformScaling(1)
    @test conj(UniformScaling(1.0))::UniformScaling{Float64} == UniformScaling(1.0)
    @test conj(UniformScaling(1+1im))::UniformScaling{Complex{Int}} == UniformScaling(1-1im)
    @test conj(UniformScaling(1.0+1.0im))::UniformScaling{Complex{Float64}} == UniformScaling(1.0-1.0im)
end

<<<<<<< HEAD
@testset "istriu, istril, issymmetric, ishermitian, isposdef" begin
=======
@testset "isdiag, istriu, istril, issymmetric, ishermitian, isposdef, isapprox" begin
    @test isdiag(I)
>>>>>>> d60503a0
    @test istriu(I)
    @test istril(I)
    @test issymmetric(I)
    @test issymmetric(UniformScaling(complex(1.0,1.0)))
    @test ishermitian(I)
    @test !ishermitian(UniformScaling(complex(1.0,1.0)))
<<<<<<< HEAD
    @test isposdef(UniformScaling(rand()))
    @test !isposdef(UniformScaling(-rand()))
    @test !isposdef(UniformScaling(randn(ComplexF64)))
    @test !isposdef(UniformScaling(NaN))
end

@testset "isapprox" begin
=======
    @test isposdef(I)
    @test !isposdef(-I)
    @test isposdef(UniformScaling(complex(1.0, 0.0)))
    @test !isposdef(UniformScaling(complex(1.0, 1.0)))
>>>>>>> d60503a0
    @test UniformScaling(4.00000000000001) ≈ UniformScaling(4.0)
    @test UniformScaling(4.32) ≈ UniformScaling(4.3) rtol=0.1 atol=0.01
    @test UniformScaling(4.32) ≈ 4.3 * [1 0; 0 1] rtol=0.1 atol=0.01
    @test UniformScaling(4.32) ≈ 4.3 * [1 0; 0 1] rtol=0.1 atol=0.01 norm=norm
    @test 4.3 * [1 0; 0 1] ≈ UniformScaling(4.32) rtol=0.1 atol=0.01
    @test [4.3201 0.002;0.001 4.32009] ≈ UniformScaling(4.32) rtol=0.1 atol=0.
    @test UniformScaling(4.32) ≉ fill(4.3,2,2) rtol=0.1 atol=0.01
    @test UniformScaling(4.32) ≈ 4.32 * [1 0; 0 1]
end

@testset "arithmetic with Number" begin
    α = randn()
    @test α + I == α + 1
    @test I + α == α + 1
    @test α - I == α - 1
    @test I - α == 1 - α
    @test α .* UniformScaling(1.0) == UniformScaling(1.0) .* α
    @test UniformScaling(α)./α == UniformScaling(1.0)
    @test α.\UniformScaling(α) == UniformScaling(1.0)
    @test α * UniformScaling(1.0) == UniformScaling(1.0) * α
    @test UniformScaling(α)/α == UniformScaling(1.0)
    @test (2I)^α == (2I).^α == (2^α)I
end

@testset "tr, det and logdet" begin
    for T in (Int, Float64, ComplexF64, Bool)
        @test tr(UniformScaling(zero(T))) === zero(T)
    end
    @test_throws ArgumentError tr(UniformScaling(1))
    @test det(I) === true
    @test det(1.0I) === 1.0
    @test det(0I) === 0
    @test det(0.0I) === 0.0
    @test logdet(I) == 0
    @test_throws ArgumentError det(2I)
end

@test copy(UniformScaling(one(Float64))) == UniformScaling(one(Float64))
@test sprint(show,MIME"text/plain"(),UniformScaling(one(ComplexF64))) == "LinearAlgebra.UniformScaling{Complex{Float64}}\n(1.0 + 0.0im)*I"
@test sprint(show,MIME"text/plain"(),UniformScaling(one(Float32))) == "LinearAlgebra.UniformScaling{Float32}\n1.0*I"
@test sprint(show,UniformScaling(one(ComplexF64))) == "LinearAlgebra.UniformScaling{Complex{Float64}}(1.0 + 0.0im)"
@test sprint(show,UniformScaling(one(Float32))) == "LinearAlgebra.UniformScaling{Float32}(1.0f0)"

let
    λ = complex(randn(),randn())
    J = UniformScaling(λ)
    @testset "transpose, conj, inv, pinv, cond" begin
        @test ndims(J) == 2
        @test transpose(J) == J
        @test J * [1 0; 0 1] == conj(*(adjoint(J), [1 0; 0 1])) # ctranpose (and A(c)_mul_B)
        @test I + I === UniformScaling(2) # +
        @test inv(I) == I
        @test inv(J) == UniformScaling(inv(λ))
        @test pinv(J) == UniformScaling(inv(λ))
        @test @inferred(pinv(0.0I)) == 0.0I
        @test @inferred(pinv(0I)) == 0.0I
        @test @inferred(pinv(false*I)) == 0.0I
        @test @inferred(pinv(0im*I)) == 0im*I
        @test cond(I) == 1
        @test cond(J) == (λ ≠ zero(λ) ? one(real(λ)) : oftype(real(λ), Inf))
    end

    @testset "real, imag, reim" begin
        @test real(J) == UniformScaling(real(λ))
        @test imag(J) == UniformScaling(imag(λ))
        @test reim(J) == (UniformScaling(real(λ)), UniformScaling(imag(λ)))
    end

    @testset "copyto!" begin
        A = Matrix{Int}(undef, (3,3))
        @test copyto!(A, I) == one(A)
        B = Matrix{ComplexF64}(undef, (1,2))
        @test copyto!(B, J) == [λ zero(λ)]
    end

    @testset "binary ops with vectors" begin
        v = complex.(randn(3), randn(3))
        @test v  * J == v  * λ
        @test v' * J == v' * λ
        @test J * v  == λ * v
        @test J * v' == λ * v'
        @test v  / J == v  / λ
        @test v' / J == v' / λ
        @test J \ v  == λ \ v
        @test J \ v' == λ \ v'
    end

    @testset "binary ops with matrices" begin
        B = bitrand(2, 2)
        @test B + I == B + Matrix(I, size(B))
        @test I + B == B + Matrix(I, size(B))
        AA = randn(2, 2)
        for SS in (sprandn(3,3, 0.5), sparse(Int(1)I, 3, 3))
            for (A, S) in ((AA, SS), (view(AA, 1:2, 1:2), view(SS, 1:3, 1:3)))
                I22 = Matrix(I, size(A))
                @test @inferred(A + I) == A + I22
                @test @inferred(I + A) == A + I22
                @test @inferred(I - I) === UniformScaling(0)
                @test @inferred(B - I) == B - I22
                @test @inferred(I - B) == I22 - B
                @test @inferred(A - I) == A - I22
                @test @inferred(I - A) == I22 - A
                @test @inferred(I*J) === UniformScaling(λ)
                @test @inferred(B*J) == B*λ
                @test @inferred(J*B) == B*λ
                @test @inferred(I*A) !== A # Don't alias
                @test @inferred(I*S) !== S # Don't alias
                @test @inferred(A*I) !== A # Don't alias
                @test @inferred(S*I) !== S # Don't alias

                @test @inferred(S*J) == S*λ
                @test @inferred(J*S) == S*λ
                @test @inferred(A*J) == A*λ
                @test @inferred(J*A) == A*λ
                @test @inferred(J*fill(1, 3)) == fill(λ, 3)
                @test @inferred(λ*J) === UniformScaling(λ*J.λ)
                @test @inferred(J*λ) === UniformScaling(λ*J.λ)
                @test @inferred(J/I) === J
                @test @inferred(I/A) == inv(A)
                @test @inferred(A/I) == A
                @test @inferred(I/λ) === UniformScaling(1/λ)
                @test @inferred(I\J) === J

                if isa(A, Array)
                    T = LowerTriangular(randn(3,3))
                else
                    T = LowerTriangular(view(randn(3,3), 1:3, 1:3))
                end
                @test @inferred(T + J) == Array(T) + J
                @test @inferred(J + T) == J + Array(T)
                @test @inferred(T - J) == Array(T) - J
                @test @inferred(J - T) == J - Array(T)
                @test @inferred(T\I) == inv(T)

                if isa(A, Array)
                    T = LinearAlgebra.UnitLowerTriangular(randn(3,3))
                else
                    T = LinearAlgebra.UnitLowerTriangular(view(randn(3,3), 1:3, 1:3))
                end
                @test @inferred(T + J) == Array(T) + J
                @test @inferred(J + T) == J + Array(T)
                @test @inferred(T - J) == Array(T) - J
                @test @inferred(J - T) == J - Array(T)
                @test @inferred(T\I) == inv(T)

                if isa(A, Array)
                    T = UpperTriangular(randn(3,3))
                else
                    T = UpperTriangular(view(randn(3,3), 1:3, 1:3))
                end
                @test @inferred(T + J) == Array(T) + J
                @test @inferred(J + T) == J + Array(T)
                @test @inferred(T - J) == Array(T) - J
                @test @inferred(J - T) == J - Array(T)
                @test @inferred(T\I) == inv(T)

                if isa(A, Array)
                    T = LinearAlgebra.UnitUpperTriangular(randn(3,3))
                else
                    T = LinearAlgebra.UnitUpperTriangular(view(randn(3,3), 1:3, 1:3))
                end
                @test @inferred(T + J) == Array(T) + J
                @test @inferred(J + T) == J + Array(T)
                @test @inferred(T - J) == Array(T) - J
                @test @inferred(J - T) == J - Array(T)
                @test @inferred(T\I) == inv(T)

                if isa(A, Array)
                    T = Hermitian(randn(3,3))
                else
                    T = Hermitian(view(randn(3,3), 1:3, 1:3))
                end
                @test @inferred(T + J) == Array(T) + J
                @test @inferred(J + T) == J + Array(T)
                @test @inferred(T - J) == Array(T) - J
                @test @inferred(J - T) == J - Array(T)

                @test @inferred(I\A) == A
                @test @inferred(A\I) == inv(A)
                @test @inferred(λ\I) === UniformScaling(1/λ)
            end
        end
    end
end

@testset "hcat and vcat" begin
    @test_throws ArgumentError hcat(I)
    @test_throws ArgumentError [I I]
    @test_throws ArgumentError vcat(I)
    @test_throws ArgumentError [I; I]
    @test_throws ArgumentError [I I; I]
    for T in (Matrix, SparseMatrixCSC)
        A = T(rand(3,4))
        B = T(rand(3,3))
        C = T(rand(0,3))
        D = T(rand(2,0))
        @test (hcat(A, 2I))::T == hcat(A, Matrix(2I, 3, 3))
        @test (vcat(A, 2I))::T == vcat(A, Matrix(2I, 4, 4))
        @test (hcat(C, 2I))::T == C
        @test (vcat(D, 2I))::T == D
        @test (hcat(I, 3I, A, 2I))::T == hcat(Matrix(I, 3, 3), Matrix(3I, 3, 3), A, Matrix(2I, 3, 3))
        @test (vcat(I, 3I, A, 2I))::T == vcat(Matrix(I, 4, 4), Matrix(3I, 4, 4), A, Matrix(2I, 4, 4))
        @test (hvcat((2,1,2), B, 2I, I, 3I, 4I))::T ==
            hvcat((2,1,2), B, Matrix(2I, 3, 3), Matrix(I, 6, 6), Matrix(3I, 3, 3), Matrix(4I, 3, 3))
        @test hvcat((3,1), C, C, I, 3I)::T == hvcat((2,1), C, C, Matrix(3I, 6,6))
        @test hvcat((2,2,2), I, 2I, 3I, 4I, C, C)::T ==
            hvcat((2,2,2), Matrix(I, 3, 3), Matrix(2I, 3,3 ), Matrix(3I, 3,3), Matrix(4I, 3,3), C, C)
        @test hvcat((2,2,4), C, C, I, 2I, 3I, 4I, 5I, D)::T ==
            hvcat((2,2,4), C, C, Matrix(I, 3, 3), Matrix(2I,3,3),
                Matrix(3I, 2, 2), Matrix(4I, 2, 2), Matrix(5I,2,2), D)
        @test (hvcat((2,3,2), B, 2I, C, C, I, 3I, 4I))::T ==
            hvcat((2,2,2), B, Matrix(2I, 3, 3), C, C, Matrix(3I, 3, 3), Matrix(4I, 3, 3))
        @test hvcat((3,2,1), C, C, I, B ,3I, 2I)::T ==
            hvcat((2,2,1), C, C, B, Matrix(3I,3,3), Matrix(2I,6,6))
    end
end

@testset "Matrix/Array construction from UniformScaling" begin
    I2_33 = [2 0 0; 0 2 0; 0 0 2]
    I2_34 = [2 0 0 0; 0 2 0 0; 0 0 2 0]
    I2_43 = [2 0 0; 0 2 0; 0 0 2; 0 0 0]
    for ArrType in (Matrix, Array)
        @test ArrType(2I, 3, 3)::Matrix{Int} == I2_33
        @test ArrType(2I, 3, 4)::Matrix{Int} == I2_34
        @test ArrType(2I, 4, 3)::Matrix{Int} == I2_43
        @test ArrType(2.0I, 3, 3)::Matrix{Float64} == I2_33
        @test ArrType{Real}(2I, 3, 3)::Matrix{Real} == I2_33
        @test ArrType{Float64}(2I, 3, 3)::Matrix{Float64} == I2_33
    end
end

@testset "Diagonal construction from UniformScaling" begin
    @test Diagonal(2I, 3)::Diagonal{Int} == Matrix(2I, 3, 3)
    @test Diagonal(2.0I, 3)::Diagonal{Float64} == Matrix(2I, 3, 3)
    @test Diagonal{Real}(2I, 3)::Diagonal{Real} == Matrix(2I, 3, 3)
    @test Diagonal{Float64}(2I, 3)::Diagonal{Float64} == Matrix(2I, 3, 3)
end

@testset "equality comparison of matrices with UniformScaling" begin
    # AbstractMatrix methods
    diagI = Diagonal(fill(1, 3))
    rdiagI = view(diagI, 1:2, 1:3)
    bidiag = Bidiagonal(fill(2, 3), fill(2, 2), :U)
    @test diagI  ==  I == diagI  # test isone(I) path / equality
    @test 2diagI !=  I != 2diagI # test isone(I) path / inequality
    @test 0diagI == 0I == 0diagI # test iszero(I) path / equality
    @test 2diagI != 0I != 2diagI # test iszero(I) path / inequality
    @test 2diagI == 2I == 2diagI # test generic path / equality
    @test 0diagI != 2I != 0diagI # test generic path / inequality on diag
    @test bidiag != 2I != bidiag # test generic path / inequality off diag
    @test rdiagI !=  I != rdiagI # test square matrix check
    # StridedMatrix specialization
    denseI = [1 0 0; 0 1 0; 0 0 1]
    rdenseI = [1 0 0 0; 0 1 0 0; 0 0 1 0]
    alltwos = fill(2, (3, 3))
    @test denseI  ==  I == denseI  # test isone(I) path / equality
    @test 2denseI !=  I != 2denseI # test isone(I) path / inequality
    @test 0denseI == 0I == 0denseI # test iszero(I) path / equality
    @test 2denseI != 0I != 2denseI # test iszero(I) path / inequality
    @test 2denseI == 2I == 2denseI # test generic path / equality
    @test 0denseI != 2I != 0denseI # test generic path / inequality on diag
    @test alltwos != 2I != alltwos # test generic path / inequality off diag
    @test rdenseI !=  I != rdenseI # test square matrix check
end

@testset "operations involving I should preserve eltype" begin
    @test isa(Int8(1) + I, Int8)
    @test isa(Float16(1) + I, Float16)
    @test eltype(Int8(1)I) == Int8
    @test eltype(Float16(1)I) == Float16
    @test eltype(fill(Int8(1), 2, 2)I) == Int8
    @test eltype(fill(Float16(1), 2, 2)I) == Float16
    @test eltype(fill(Int8(1), 2, 2) + I) == Int8
    @test eltype(fill(Float16(1), 2, 2) + I) == Float16
end

@testset "test that UniformScaling is applied correctly for matrices of matrices" begin
    LL = Bidiagonal(fill(0*I, 3), fill(1*I, 2), :L)
    @test (I - LL')\[[0], [0], [1]] == (I - LL)'\[[0], [0], [1]] == fill([1], 3)
end

# Ensure broadcasting of I is an error (could be made to work in the future)
@testset "broadcasting of I (#23197)" begin
    @test_throws MethodError I .+ 1
    @test_throws MethodError I .+ [1 1; 1 1]
end

@testset "in-place mul! and div! methods" begin
    J = randn()*I
    A = randn(4, 3)
    C = similar(A)
    target_mul = J * A
    target_div = A / J
    @test mul!(C, J, A) == target_mul
    @test mul!(C, A, J) == target_mul
    @test lmul!(J, copyto!(C, A)) == target_mul
    @test rmul!(copyto!(C, A), J) == target_mul
    @test ldiv!(J, copyto!(C, A)) == target_div
    @test rdiv!(copyto!(C, A), J) == target_div
end

@testset "Construct Diagonal from UniformScaling" begin
    @test size(I(3)) === (3,3)
    @test I(3) isa Diagonal
    @test I(3) == [1 0 0; 0 1 0; 0 0 1]
end

end # module TestUniformscaling<|MERGE_RESOLUTION|>--- conflicted
+++ resolved
@@ -77,32 +77,22 @@
     @test conj(UniformScaling(1.0+1.0im))::UniformScaling{Complex{Float64}} == UniformScaling(1.0-1.0im)
 end
 
-<<<<<<< HEAD
-@testset "istriu, istril, issymmetric, ishermitian, isposdef" begin
-=======
 @testset "isdiag, istriu, istril, issymmetric, ishermitian, isposdef, isapprox" begin
     @test isdiag(I)
->>>>>>> d60503a0
     @test istriu(I)
     @test istril(I)
     @test issymmetric(I)
     @test issymmetric(UniformScaling(complex(1.0,1.0)))
     @test ishermitian(I)
     @test !ishermitian(UniformScaling(complex(1.0,1.0)))
-<<<<<<< HEAD
     @test isposdef(UniformScaling(rand()))
     @test !isposdef(UniformScaling(-rand()))
     @test !isposdef(UniformScaling(randn(ComplexF64)))
     @test !isposdef(UniformScaling(NaN))
-end
-
-@testset "isapprox" begin
-=======
     @test isposdef(I)
     @test !isposdef(-I)
     @test isposdef(UniformScaling(complex(1.0, 0.0)))
     @test !isposdef(UniformScaling(complex(1.0, 1.0)))
->>>>>>> d60503a0
     @test UniformScaling(4.00000000000001) ≈ UniformScaling(4.0)
     @test UniformScaling(4.32) ≈ UniformScaling(4.3) rtol=0.1 atol=0.01
     @test UniformScaling(4.32) ≈ 4.3 * [1 0; 0 1] rtol=0.1 atol=0.01
