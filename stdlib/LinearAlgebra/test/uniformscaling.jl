# This file is a part of Julia. License is MIT: https://julialang.org/license

module TestUniformscaling

using Test, LinearAlgebra, Random, SparseArrays

const BASE_TEST_PATH = joinpath(Sys.BINDIR, "..", "share", "julia", "test")
isdefined(Main, :Quaternions) || @eval Main include(joinpath($(BASE_TEST_PATH), "testhelpers", "Quaternions.jl"))
using .Main.Quaternions

Random.seed!(123)

@testset "basic functions" begin
    @test I[1,1] == 1 # getindex
    @test I[1,2] == 0 # getindex
    @test I === I' # transpose
    @test ndims(I) == 2
    @test one(UniformScaling{Float32}) == UniformScaling(one(Float32))
    @test zero(UniformScaling{Float32}) == UniformScaling(zero(Float32))
    @test eltype(one(UniformScaling{Float32})) == Float32
    @test zero(UniformScaling(rand(ComplexF64))) == zero(UniformScaling{ComplexF64})
    @test one(UniformScaling(rand(ComplexF64))) == one(UniformScaling{ComplexF64})
    @test eltype(one(UniformScaling(rand(ComplexF64)))) == ComplexF64
    @test -one(UniformScaling(2)) == UniformScaling(-1)
    @test sparse(3I,4,5) == sparse(1:4, 1:4, 3, 4, 5)
    @test sparse(3I,5,4) == sparse(1:4, 1:4, 3, 5, 4)
    @test opnorm(UniformScaling(1+im)) ≈ sqrt(2)
end

@testset "sqrt, exp, log, and trigonometric functions" begin
    # convert to a dense matrix with random size
    M(J) = (N = rand(1:10); Matrix(J, N, N))

    # on complex plane
    J = UniformScaling(randn(ComplexF64))
    for f in ( exp,   log,
               sqrt,
               sin,   cos,   tan,
               asin,  acos,  atan,
               csc,   sec,   cot,
               acsc,  asec,  acot,
               sinh,  cosh,  tanh,
               asinh, acosh, atanh,
               csch,  sech,  coth,
               acsch, asech, acoth )
        @test f(J) ≈ f(M(J))
    end

    # on real axis
    for (λ, fs) in (
        # functions defined for x ∈ ℝ
        (()->randn(),           (exp,
                                 sin,   cos,   tan,
                                 csc,   sec,   cot,
                                 atan,  acot,
                                 sinh,  cosh,  tanh,
                                 csch,  sech,  coth,
                                 asinh, acsch)),
        # functions defined for x ≥ 0
        (()->abs(randn()),      (log,   sqrt)),
        # functions defined for -1 ≤ x ≤ 1
        (()->2rand()-1,         (asin,  acos,  atanh)),
        # functions defined for x ≤ -1 or x ≥ 1
        (()->1/(2rand()-1),     (acsc,  asec,  acoth)),
        # functions defined for 0 ≤ x ≤ 1
        (()->rand(),            (asech,)),
        # functions defined for x ≥ 1
        (()->1/rand(),          (acosh,))
    )
        for f in fs
            J = UniformScaling(λ())
            @test f(J) ≈ f(M(J))
        end
    end
end

@testset "conjugation of UniformScaling" begin
    @test conj(UniformScaling(1))::UniformScaling{Int} == UniformScaling(1)
    @test conj(UniformScaling(1.0))::UniformScaling{Float64} == UniformScaling(1.0)
    @test conj(UniformScaling(1+1im))::UniformScaling{Complex{Int}} == UniformScaling(1-1im)
    @test conj(UniformScaling(1.0+1.0im))::UniformScaling{Complex{Float64}} == UniformScaling(1.0-1.0im)
end

@testset "isdiag, istriu, istril, issymmetric, ishermitian, isposdef, isapprox" begin
    @test isdiag(I)
    @test istriu(I)
    @test istril(I)
    @test issymmetric(I)
    @test issymmetric(UniformScaling(complex(1.0,1.0)))
    @test ishermitian(I)
    @test !ishermitian(UniformScaling(complex(1.0,1.0)))
    @test isposdef(UniformScaling(rand()))
    @test !isposdef(UniformScaling(-rand()))
    @test !isposdef(UniformScaling(randn(ComplexF64)))
    @test !isposdef(UniformScaling(NaN))
    @test isposdef(I)
    @test !isposdef(-I)
    @test isposdef(UniformScaling(complex(1.0, 0.0)))
    @test !isposdef(UniformScaling(complex(1.0, 1.0)))
    @test UniformScaling(4.00000000000001) ≈ UniformScaling(4.0)
    @test UniformScaling(4.32) ≈ UniformScaling(4.3) rtol=0.1 atol=0.01
    @test UniformScaling(4.32) ≈ 4.3 * [1 0; 0 1] rtol=0.1 atol=0.01
    @test UniformScaling(4.32) ≈ 4.3 * [1 0; 0 1] rtol=0.1 atol=0.01 norm=norm
    @test 4.3 * [1 0; 0 1] ≈ UniformScaling(4.32) rtol=0.1 atol=0.01
    @test [4.3201 0.002;0.001 4.32009] ≈ UniformScaling(4.32) rtol=0.1 atol=0.
    @test UniformScaling(4.32) ≉ fill(4.3,2,2) rtol=0.1 atol=0.01
    @test UniformScaling(4.32) ≈ 4.32 * [1 0; 0 1]
end

@testset "arithmetic with Number" begin
    α = randn()
    @test α + I == α + 1
    @test I + α == α + 1
    @test α - I == α - 1
    @test I - α == 1 - α
    @test α .* UniformScaling(1.0) == UniformScaling(1.0) .* α
    @test UniformScaling(α)./α == UniformScaling(1.0)
    @test α.\UniformScaling(α) == UniformScaling(1.0)
    @test α * UniformScaling(1.0) == UniformScaling(1.0) * α
    @test UniformScaling(α)/α == UniformScaling(1.0)
<<<<<<< HEAD
    @test (2I)^α == (2I).^α == (2^α)I
=======

    β = rand()
    @test (α*I)^2    == UniformScaling(α^2)
    @test (α*I)^(-2) == UniformScaling(α^(-2))
    @test (α*I)^(.5) == UniformScaling(α^(.5))
    @test (α*I)^β    == UniformScaling(α^β)

    @test (α * I) .^ 2 == UniformScaling(α^2)
    @test (α * I) .^ β == UniformScaling(α^β)
>>>>>>> b0d1c1ab
end

@testset "tr, det and logdet" begin
    for T in (Int, Float64, ComplexF64, Bool)
        @test tr(UniformScaling(zero(T))) === zero(T)
    end
    @test_throws ArgumentError tr(UniformScaling(1))
    @test det(I) === true
    @test det(1.0I) === 1.0
    @test det(0I) === 0
    @test det(0.0I) === 0.0
    @test logdet(I) == 0
    @test_throws ArgumentError det(2I)
end

@test copy(UniformScaling(one(Float64))) == UniformScaling(one(Float64))
@test sprint(show,MIME"text/plain"(),UniformScaling(one(ComplexF64))) == "LinearAlgebra.UniformScaling{Complex{Float64}}\n(1.0 + 0.0im)*I"
@test sprint(show,MIME"text/plain"(),UniformScaling(one(Float32))) == "LinearAlgebra.UniformScaling{Float32}\n1.0*I"
@test sprint(show,UniformScaling(one(ComplexF64))) == "LinearAlgebra.UniformScaling{Complex{Float64}}(1.0 + 0.0im)"
@test sprint(show,UniformScaling(one(Float32))) == "LinearAlgebra.UniformScaling{Float32}(1.0f0)"

let
    λ = complex(randn(),randn())
    J = UniformScaling(λ)
    @testset "transpose, conj, inv, pinv, cond" begin
        @test ndims(J) == 2
        @test transpose(J) == J
        @test J * [1 0; 0 1] == conj(*(adjoint(J), [1 0; 0 1])) # ctranpose (and A(c)_mul_B)
        @test I + I === UniformScaling(2) # +
        @test inv(I) == I
        @test inv(J) == UniformScaling(inv(λ))
        @test pinv(J) == UniformScaling(inv(λ))
        @test @inferred(pinv(0.0I)) == 0.0I
        @test @inferred(pinv(0I)) == 0.0I
        @test @inferred(pinv(false*I)) == 0.0I
        @test @inferred(pinv(0im*I)) == 0im*I
        @test cond(I) == 1
        @test cond(J) == (λ ≠ zero(λ) ? one(real(λ)) : oftype(real(λ), Inf))
    end

    @testset "real, imag, reim" begin
        @test real(J) == UniformScaling(real(λ))
        @test imag(J) == UniformScaling(imag(λ))
        @test reim(J) == (UniformScaling(real(λ)), UniformScaling(imag(λ)))
    end

    @testset "copyto!" begin
        A = Matrix{Int}(undef, (3,3))
        @test copyto!(A, I) == one(A)
        B = Matrix{ComplexF64}(undef, (1,2))
        @test copyto!(B, J) == [λ zero(λ)]
    end

    @testset "binary ops with vectors" begin
        v = complex.(randn(3), randn(3))
        # As shown in #20423@GitHub, vector acts like x1 matrix when participating in linear algebra
        @test all(v  * J .== v  * λ)
        @test all(v' * J .== v' * λ)
        @test all(J * v  .== λ * v )
        @test all(J * v' .== λ * v')
        @test all(v  / J .== v  / λ)
        @test all(v' / J .== v' / λ)
        @test all(J \ v  .== λ \ v )
        @test all(J \ v' .== λ \ v')
    end

    @testset "binary ops with matrices" begin
        B = bitrand(2, 2)
        @test B + I == B + Matrix(I, size(B))
        @test I + B == B + Matrix(I, size(B))
        AA = randn(2, 2)
        for SS in (sprandn(3,3, 0.5), sparse(Int(1)I, 3, 3))
            for (A, S) in ((AA, SS), (view(AA, 1:2, 1:2), view(SS, 1:3, 1:3)))
                I22 = Matrix(I, size(A))
                @test @inferred(A + I) == A + I22
                @test @inferred(I + A) == A + I22
                @test @inferred(I - I) === UniformScaling(0)
                @test @inferred(B - I) == B - I22
                @test @inferred(I - B) == I22 - B
                @test @inferred(A - I) == A - I22
                @test @inferred(I - A) == I22 - A
                @test @inferred(I*J) === UniformScaling(λ)
                @test @inferred(B*J) == B*λ
                @test @inferred(J*B) == B*λ
                @test @inferred(I*A) !== A # Don't alias
                @test @inferred(I*S) !== S # Don't alias
                @test @inferred(A*I) !== A # Don't alias
                @test @inferred(S*I) !== S # Don't alias

                @test @inferred(S*J) == S*λ
                @test @inferred(J*S) == S*λ
                @test @inferred(A*J) == A*λ
                @test @inferred(J*A) == A*λ
                @test @inferred(J*fill(1, 3)) == fill(λ, 3)
                @test @inferred(λ*J) === UniformScaling(λ*J.λ)
                @test @inferred(J*λ) === UniformScaling(λ*J.λ)
                @test @inferred(J/I) === J
                @test @inferred(I/A) == inv(A)
                @test @inferred(A/I) == A
                @test @inferred(I/λ) === UniformScaling(1/λ)
                @test @inferred(I\J) === J

                if isa(A, Array)
                    T = LowerTriangular(randn(3,3))
                else
                    T = LowerTriangular(view(randn(3,3), 1:3, 1:3))
                end
                @test @inferred(T + J) == Array(T) + J
                @test @inferred(J + T) == J + Array(T)
                @test @inferred(T - J) == Array(T) - J
                @test @inferred(J - T) == J - Array(T)
                @test @inferred(T\I) == inv(T)

                if isa(A, Array)
                    T = LinearAlgebra.UnitLowerTriangular(randn(3,3))
                else
                    T = LinearAlgebra.UnitLowerTriangular(view(randn(3,3), 1:3, 1:3))
                end
                @test @inferred(T + J) == Array(T) + J
                @test @inferred(J + T) == J + Array(T)
                @test @inferred(T - J) == Array(T) - J
                @test @inferred(J - T) == J - Array(T)
                @test @inferred(T\I) == inv(T)

                if isa(A, Array)
                    T = UpperTriangular(randn(3,3))
                else
                    T = UpperTriangular(view(randn(3,3), 1:3, 1:3))
                end
                @test @inferred(T + J) == Array(T) + J
                @test @inferred(J + T) == J + Array(T)
                @test @inferred(T - J) == Array(T) - J
                @test @inferred(J - T) == J - Array(T)
                @test @inferred(T\I) == inv(T)

                if isa(A, Array)
                    T = LinearAlgebra.UnitUpperTriangular(randn(3,3))
                else
                    T = LinearAlgebra.UnitUpperTriangular(view(randn(3,3), 1:3, 1:3))
                end
                @test @inferred(T + J) == Array(T) + J
                @test @inferred(J + T) == J + Array(T)
                @test @inferred(T - J) == Array(T) - J
                @test @inferred(J - T) == J - Array(T)
                @test @inferred(T\I) == inv(T)

                for elty in (Float64, ComplexF64)
                    if isa(A, Array)
                        T = Hermitian(randn(elty, 3,3))
                    else
                        T = Hermitian(view(randn(elty, 3,3), 1:3, 1:3))
                    end
                    @test @inferred(T + J) == Array(T) + J
                    @test @inferred(J + T) == J + Array(T)
                    @test @inferred(T - J) == Array(T) - J
                    @test @inferred(J - T) == J - Array(T)
                end

                @test @inferred(I\A) == A
                @test @inferred(A\I) == inv(A)
                @test @inferred(λ\I) === UniformScaling(1/λ)
            end
        end
    end
end

@testset "hcat and vcat" begin
    @test_throws ArgumentError hcat(I)
    @test_throws ArgumentError [I I]
    @test_throws ArgumentError vcat(I)
    @test_throws ArgumentError [I; I]
    @test_throws ArgumentError [I I; I]
    for T in (Matrix, SparseMatrixCSC)
        A = T(rand(3,4))
        B = T(rand(3,3))
        C = T(rand(0,3))
        D = T(rand(2,0))
        @test (hcat(A, 2I))::T == hcat(A, Matrix(2I, 3, 3))
        @test (vcat(A, 2I))::T == vcat(A, Matrix(2I, 4, 4))
        @test (hcat(C, 2I))::T == C
        @test (vcat(D, 2I))::T == D
        @test (hcat(I, 3I, A, 2I))::T == hcat(Matrix(I, 3, 3), Matrix(3I, 3, 3), A, Matrix(2I, 3, 3))
        @test (vcat(I, 3I, A, 2I))::T == vcat(Matrix(I, 4, 4), Matrix(3I, 4, 4), A, Matrix(2I, 4, 4))
        @test (hvcat((2,1,2), B, 2I, I, 3I, 4I))::T ==
            hvcat((2,1,2), B, Matrix(2I, 3, 3), Matrix(I, 6, 6), Matrix(3I, 3, 3), Matrix(4I, 3, 3))
        @test hvcat((3,1), C, C, I, 3I)::T == hvcat((2,1), C, C, Matrix(3I, 6,6))
        @test hvcat((2,2,2), I, 2I, 3I, 4I, C, C)::T ==
            hvcat((2,2,2), Matrix(I, 3, 3), Matrix(2I, 3,3 ), Matrix(3I, 3,3), Matrix(4I, 3,3), C, C)
        @test hvcat((2,2,4), C, C, I, 2I, 3I, 4I, 5I, D)::T ==
            hvcat((2,2,4), C, C, Matrix(I, 3, 3), Matrix(2I,3,3),
                Matrix(3I, 2, 2), Matrix(4I, 2, 2), Matrix(5I,2,2), D)
        @test (hvcat((2,3,2), B, 2I, C, C, I, 3I, 4I))::T ==
            hvcat((2,2,2), B, Matrix(2I, 3, 3), C, C, Matrix(3I, 3, 3), Matrix(4I, 3, 3))
        @test hvcat((3,2,1), C, C, I, B ,3I, 2I)::T ==
            hvcat((2,2,1), C, C, B, Matrix(3I,3,3), Matrix(2I,6,6))
    end
end

@testset "Matrix/Array construction from UniformScaling" begin
    I2_33 = [2 0 0; 0 2 0; 0 0 2]
    I2_34 = [2 0 0 0; 0 2 0 0; 0 0 2 0]
    I2_43 = [2 0 0; 0 2 0; 0 0 2; 0 0 0]
    for ArrType in (Matrix, Array)
        @test ArrType(2I, 3, 3)::Matrix{Int} == I2_33
        @test ArrType(2I, 3, 4)::Matrix{Int} == I2_34
        @test ArrType(2I, 4, 3)::Matrix{Int} == I2_43
        @test ArrType(2.0I, 3, 3)::Matrix{Float64} == I2_33
        @test ArrType{Real}(2I, 3, 3)::Matrix{Real} == I2_33
        @test ArrType{Float64}(2I, 3, 3)::Matrix{Float64} == I2_33
    end
end

@testset "Diagonal construction from UniformScaling" begin
    @test Diagonal(2I, 3)::Diagonal{Int} == Matrix(2I, 3, 3)
    @test Diagonal(2.0I, 3)::Diagonal{Float64} == Matrix(2I, 3, 3)
    @test Diagonal{Real}(2I, 3)::Diagonal{Real} == Matrix(2I, 3, 3)
    @test Diagonal{Float64}(2I, 3)::Diagonal{Float64} == Matrix(2I, 3, 3)
end

@testset "equality comparison of matrices with UniformScaling" begin
    # AbstractMatrix methods
    diagI = Diagonal(fill(1, 3))
    rdiagI = view(diagI, 1:2, 1:3)
    bidiag = Bidiagonal(fill(2, 3), fill(2, 2), :U)
    @test diagI  ==  I == diagI  # test isone(I) path / equality
    @test 2diagI !=  I != 2diagI # test isone(I) path / inequality
    @test 0diagI == 0I == 0diagI # test iszero(I) path / equality
    @test 2diagI != 0I != 2diagI # test iszero(I) path / inequality
    @test 2diagI == 2I == 2diagI # test generic path / equality
    @test 0diagI != 2I != 0diagI # test generic path / inequality on diag
    @test bidiag != 2I != bidiag # test generic path / inequality off diag
    @test rdiagI !=  I != rdiagI # test square matrix check
    # StridedMatrix specialization
    denseI = [1 0 0; 0 1 0; 0 0 1]
    rdenseI = [1 0 0 0; 0 1 0 0; 0 0 1 0]
    alltwos = fill(2, (3, 3))
    @test denseI  ==  I == denseI  # test isone(I) path / equality
    @test 2denseI !=  I != 2denseI # test isone(I) path / inequality
    @test 0denseI == 0I == 0denseI # test iszero(I) path / equality
    @test 2denseI != 0I != 2denseI # test iszero(I) path / inequality
    @test 2denseI == 2I == 2denseI # test generic path / equality
    @test 0denseI != 2I != 0denseI # test generic path / inequality on diag
    @test alltwos != 2I != alltwos # test generic path / inequality off diag
    @test rdenseI !=  I != rdenseI # test square matrix check
end

@testset "operations involving I should preserve eltype" begin
    @test isa(Int8(1) + I, Int8)
    @test isa(Float16(1) + I, Float16)
    @test eltype(Int8(1)I) == Int8
    @test eltype(Float16(1)I) == Float16
    @test eltype(fill(Int8(1), 2, 2)I) == Int8
    @test eltype(fill(Float16(1), 2, 2)I) == Float16
    @test eltype(fill(Int8(1), 2, 2) + I) == Int8
    @test eltype(fill(Float16(1), 2, 2) + I) == Float16
end

@testset "test that UniformScaling is applied correctly for matrices of matrices" begin
    LL = Bidiagonal(fill(0*I, 3), fill(1*I, 2), :L)
    @test (I - LL')\[[0], [0], [1]] == (I - LL)'\[[0], [0], [1]] == fill([1], 3)
end

# Ensure broadcasting of I is an error (could be made to work in the future)
@testset "broadcasting of I (#23197)" begin
    @test_throws MethodError I .+ 1
    @test_throws MethodError I .+ [1 1; 1 1]
end

@testset "in-place mul! and div! methods" begin
    J = randn()*I
    A = randn(4, 3)
    C = similar(A)
    target_mul = J * A
    target_div = A / J
    @test mul!(C, J, A) == target_mul
    @test mul!(C, A, J) == target_mul
    @test lmul!(J, copyto!(C, A)) == target_mul
    @test rmul!(copyto!(C, A), J) == target_mul
    @test ldiv!(J, copyto!(C, A)) == target_div
    @test ldiv!(C, J, A) == target_div
    @test rdiv!(copyto!(C, A), J) == target_div

    A = randn(4, 3)
    C = randn!(similar(A))
    alpha = randn()
    beta = randn()
    target = J * A * alpha + C * beta
    @test mul!(copy(C), J, A, alpha, beta) ≈ target
    @test mul!(copy(C), A, J, alpha, beta) ≈ target
end

@testset "Construct Diagonal from UniformScaling" begin
    @test size(I(3)) === (3,3)
    @test I(3) isa Diagonal
    @test I(3) == [1 0 0; 0 1 0; 0 0 1]
end

@testset "generalized dot" begin
    x = rand(-10:10, 3)
    y = rand(-10:10, 3)
    λ = rand(-10:10)
    J = UniformScaling(λ)
    @test dot(x, J, y) == λ*dot(x, y)
    λ = Quaternion(0.44567, 0.755871, 0.882548, 0.423612)
    x, y = Quaternion(rand(4)...), Quaternion(rand(4)...)
    @test dot([x], λ*I, [y]) ≈ dot(x, λ, y) ≈ dot(x, λ*y)
end

@testset "Factorization solutions" begin
    J = complex(randn(),randn()) * I
    qrp = A -> qr(A, Val(true))

    # thin matrices
    X = randn(3,2)
    Z = pinv(X)
    for fac in (qr,qrp,svd)
        F = fac(X)
        @test @inferred(F \ I) ≈ Z
        @test @inferred(F \ J) ≈ Z * J
    end

    # square matrices
    X = randn(3,3)
    X = X'X + rand()I # make positive definite for cholesky
    Z = pinv(X)
    for fac in (bunchkaufman,cholesky,lu,qr,qrp,svd)
        F = fac(X)
        @test @inferred(F \ I) ≈ Z
        @test @inferred(F \ J) ≈ Z * J
    end

    # fat matrices - only rank-revealing variants
    X = randn(2,3)
    Z = pinv(X)
    for fac in (qrp,svd)
        F = fac(X)
        @test @inferred(F \ I) ≈ Z
        @test @inferred(F \ J) ≈ Z * J
    end
end

end # module TestUniformscaling<|MERGE_RESOLUTION|>--- conflicted
+++ resolved
@@ -118,9 +118,7 @@
     @test α.\UniformScaling(α) == UniformScaling(1.0)
     @test α * UniformScaling(1.0) == UniformScaling(1.0) * α
     @test UniformScaling(α)/α == UniformScaling(1.0)
-<<<<<<< HEAD
     @test (2I)^α == (2I).^α == (2^α)I
-=======
 
     β = rand()
     @test (α*I)^2    == UniformScaling(α^2)
@@ -130,7 +128,6 @@
 
     @test (α * I) .^ 2 == UniformScaling(α^2)
     @test (α * I) .^ β == UniformScaling(α^β)
->>>>>>> b0d1c1ab
 end
 
 @testset "tr, det and logdet" begin
@@ -187,14 +184,14 @@
     @testset "binary ops with vectors" begin
         v = complex.(randn(3), randn(3))
         # As shown in #20423@GitHub, vector acts like x1 matrix when participating in linear algebra
-        @test all(v  * J .== v  * λ)
-        @test all(v' * J .== v' * λ)
-        @test all(J * v  .== λ * v )
-        @test all(J * v' .== λ * v')
-        @test all(v  / J .== v  / λ)
-        @test all(v' / J .== v' / λ)
-        @test all(J \ v  .== λ \ v )
-        @test all(J \ v' .== λ \ v')
+        @test v  * J == v  * λ
+        @test v' * J == v' * λ
+        @test J * v  == λ * v
+        @test J * v' == λ * v'
+        @test v  / J == v  / λ
+        @test v' / J == v' / λ
+        @test J \ v  == λ \ v
+        @test J \ v' == λ \ v'
     end
 
     @testset "binary ops with matrices" begin
