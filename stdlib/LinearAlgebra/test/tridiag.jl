--- conflicted
+++ resolved
@@ -890,8 +890,6 @@
         @test_throws "invalid index" S[3, true]
         @test S[1,2] == S[Int8(1),UInt16(2)] == S[big(1), Int16(2)]
     end
-<<<<<<< HEAD
-=======
 end
 
 @testset "rmul!/lmul! with banded matrices" begin
@@ -911,7 +909,6 @@
         D = Diagonal(fill(S33, size(T,1)))
         @test lmul!(D, copy(T)) ≈ D * T
     end
->>>>>>> 59074fa7
 end
 
 end # module TestTridiagonal