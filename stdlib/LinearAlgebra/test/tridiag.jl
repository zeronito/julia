# This file is a part of Julia. License is MIT: https://julialang.org/license

module TestTridiagonal

using Test, LinearAlgebra, Random

const BASE_TEST_PATH = joinpath(Sys.BINDIR, "..", "share", "julia", "test")

isdefined(Main, :Quaternions) || @eval Main include(joinpath($(BASE_TEST_PATH), "testhelpers", "Quaternions.jl"))
using .Main.Quaternions

isdefined(Main, :InfiniteArrays) || @eval Main include(joinpath($(BASE_TEST_PATH), "testhelpers", "InfiniteArrays.jl"))
using .Main.InfiniteArrays

isdefined(Main, :FillArrays) || @eval Main include(joinpath($(BASE_TEST_PATH), "testhelpers", "FillArrays.jl"))
using .Main.FillArrays

isdefined(Main, :OffsetArrays) || @eval Main include(joinpath($(BASE_TEST_PATH), "testhelpers", "OffsetArrays.jl"))
using .Main.OffsetArrays

isdefined(Main, :SizedArrays) || @eval Main include(joinpath($(BASE_TEST_PATH), "testhelpers", "SizedArrays.jl"))
using .Main.SizedArrays

include("testutils.jl") # test_approx_eq_modphase

#Test equivalence of eigenvectors/singular vectors taking into account possible phase (sign) differences
function test_approx_eq_vecs(a::StridedVecOrMat{S}, b::StridedVecOrMat{T}, error=nothing) where {S<:Real,T<:Real}
    n = size(a, 1)
    @test n==size(b,1) && size(a,2)==size(b,2)
    error===nothing && (error=n^3*(eps(S)+eps(T)))
    for i=1:n
        ev1, ev2 = a[:,i], b[:,i]
        deviation = min(abs(norm(ev1-ev2)),abs(norm(ev1+ev2)))
        if !isnan(deviation)
            @test deviation ≈ 0.0 atol=error
        end
    end
end

@testset for elty in (Float32, Float64, ComplexF32, ComplexF64, Int)
    n = 12 #Size of matrix problem to test
    Random.seed!(123)
    if elty == Int
        Random.seed!(61516384)
        d = rand(1:100, n)
        dl = -rand(0:10, n-1)
        du = -rand(0:10, n-1)
        v = rand(1:100, n)
        B = rand(1:100, n, 2)
        a = rand(1:100, n-1)
        b = rand(1:100, n)
        c = rand(1:100, n-1)
    else
        d = convert(Vector{elty}, 1 .+ randn(n))
        dl = convert(Vector{elty}, randn(n - 1))
        du = convert(Vector{elty}, randn(n - 1))
        v = convert(Vector{elty}, randn(n))
        B = convert(Matrix{elty}, randn(n, 2))
        a = convert(Vector{elty}, randn(n - 1))
        b = convert(Vector{elty}, randn(n))
        c = convert(Vector{elty}, randn(n - 1))
        if elty <: Complex
            a += im*convert(Vector{elty}, randn(n - 1))
            b += im*convert(Vector{elty}, randn(n))
            c += im*convert(Vector{elty}, randn(n - 1))
        end
    end
    @test_throws DimensionMismatch SymTridiagonal(dl, fill(elty(1), n+1))
    @test_throws ArgumentError SymTridiagonal(rand(n, n))
    @test_throws ArgumentError Tridiagonal(dl, dl, dl)
    @test_throws ArgumentError convert(SymTridiagonal{elty}, Tridiagonal(dl, d, du))

    if elty != Int
        @testset "issue #1490" begin
            @test det(fill(elty(1),3,3)) ≈ zero(elty) atol=3*eps(real(one(elty)))
            @test det(SymTridiagonal(elty[],elty[])) == one(elty)
        end
    end

    @testset "constructor" begin
        for (x, y) in ((d, dl), (GenericArray(d), GenericArray(dl)))
            ST = (SymTridiagonal(x, y))::SymTridiagonal{elty, typeof(x)}
            @test ST == Matrix(ST)
            @test ST.dv === x
            @test ST.ev === y
            @test typeof(ST)(ST) === ST
            TT = (Tridiagonal(y, x, y))::Tridiagonal{elty, typeof(x)}
            @test TT == Matrix(TT)
            @test TT.dl === y
            @test TT.d  === x
            @test TT.du == y
            @test typeof(TT)(TT) === TT
        end
        ST = SymTridiagonal{elty}([1,2,3,4], [1,2,3])
        @test eltype(ST) == elty
        @test SymTridiagonal{elty, Vector{elty}}(ST) === ST
        @test SymTridiagonal{Int64, Vector{Int64}}(ST) isa SymTridiagonal{Int64, Vector{Int64}}
        TT = Tridiagonal{elty}([1,2,3], [1,2,3,4], [1,2,3])
        @test eltype(TT) == elty
        ST = SymTridiagonal{elty,Vector{elty}}(d, GenericArray(dl))
        @test isa(ST, SymTridiagonal{elty,Vector{elty}})
        TT = Tridiagonal{elty,Vector{elty}}(GenericArray(dl), d, GenericArray(dl))
        @test isa(TT, Tridiagonal{elty,Vector{elty}})
        @test_throws ArgumentError SymTridiagonal(d, GenericArray(dl))
        @test_throws ArgumentError SymTridiagonal(GenericArray(d), dl)
        @test_throws ArgumentError Tridiagonal(GenericArray(dl), d, GenericArray(dl))
        @test_throws ArgumentError Tridiagonal(dl, GenericArray(d), dl)
        @test_throws ArgumentError SymTridiagonal{elty}(d, GenericArray(dl))
        @test_throws ArgumentError Tridiagonal{elty}(GenericArray(dl), d,GenericArray(dl))
        STI = SymTridiagonal([1,2,3,4], [1,2,3])
        TTI = Tridiagonal([1,2,3], [1,2,3,4], [1,2,3])
        TTI2 = Tridiagonal([1,2,3], [1,2,3,4], [1,2,3], [1,2])
        @test SymTridiagonal(STI) === STI
        @test Tridiagonal(TTI)    === TTI
        @test Tridiagonal(TTI2)   === TTI2
        @test isa(SymTridiagonal{elty}(STI), SymTridiagonal{elty})
        @test isa(Tridiagonal{elty}(TTI), Tridiagonal{elty})
        TTI2y = Tridiagonal{elty}(TTI2)
        @test isa(TTI2y, Tridiagonal{elty})
        @test TTI2y.du2 == convert(Vector{elty}, [1,2])
    end
    @testset "interconversion of Tridiagonal and SymTridiagonal" begin
        @test Tridiagonal(dl, d, dl) == SymTridiagonal(d, dl)
        @test SymTridiagonal(d, dl) == Tridiagonal(dl, d, dl)
        @test Tridiagonal(dl, d, du) + Tridiagonal(du, d, dl) == SymTridiagonal(2d, dl+du)
        @test SymTridiagonal(d, dl) + Tridiagonal(dl, d, du) == Tridiagonal(dl + dl, d+d, dl+du)
        @test convert(SymTridiagonal,Tridiagonal(SymTridiagonal(d, dl))) == SymTridiagonal(d, dl)
        @test Array(convert(SymTridiagonal{ComplexF32},Tridiagonal(SymTridiagonal(d, dl)))) == convert(Matrix{ComplexF32}, SymTridiagonal(d, dl))
    end
    @testset "tril/triu" begin
        zerosd = fill!(similar(d), 0)
        zerosdl = fill!(similar(dl), 0)
        zerosdu = fill!(similar(du), 0)
        @test_throws ArgumentError tril!(SymTridiagonal(d, dl), -n - 2)
        @test_throws ArgumentError tril!(SymTridiagonal(d, dl), n)
        @test_throws ArgumentError tril!(Tridiagonal(dl, d, du), -n - 2)
        @test_throws ArgumentError tril!(Tridiagonal(dl, d, du), n)
        @test tril(SymTridiagonal(d,dl))    == Tridiagonal(dl,d,zerosdl)
        @test tril(SymTridiagonal(d,dl),1)  == Tridiagonal(dl,d,dl)
        @test tril(SymTridiagonal(d,dl),-1) == Tridiagonal(dl,zerosd,zerosdl)
        @test tril(SymTridiagonal(d,dl),-2) == Tridiagonal(zerosdl,zerosd,zerosdl)
        @test tril(Tridiagonal(dl,d,du))    == Tridiagonal(dl,d,zerosdu)
        @test tril(Tridiagonal(dl,d,du),1)  == Tridiagonal(dl,d,du)
        @test tril(Tridiagonal(dl,d,du),-1) == Tridiagonal(dl,zerosd,zerosdu)
        @test tril(Tridiagonal(dl,d,du),-2) == Tridiagonal(zerosdl,zerosd,zerosdu)

        @test_throws ArgumentError triu!(SymTridiagonal(d, dl), -n)
        @test_throws ArgumentError triu!(SymTridiagonal(d, dl), n + 2)
        @test_throws ArgumentError triu!(Tridiagonal(dl, d, du), -n)
        @test_throws ArgumentError triu!(Tridiagonal(dl, d, du), n + 2)
        @test triu(SymTridiagonal(d,dl))    == Tridiagonal(zerosdl,d,dl)
        @test triu(SymTridiagonal(d,dl),-1) == Tridiagonal(dl,d,dl)
        @test triu(SymTridiagonal(d,dl),1)  == Tridiagonal(zerosdl,zerosd,dl)
        @test triu(SymTridiagonal(d,dl),2)  == Tridiagonal(zerosdl,zerosd,zerosdl)
        @test triu(Tridiagonal(dl,d,du))    == Tridiagonal(zerosdl,d,du)
        @test triu(Tridiagonal(dl,d,du),-1) == Tridiagonal(dl,d,du)
        @test triu(Tridiagonal(dl,d,du),1)  == Tridiagonal(zerosdl,zerosd,du)
        @test triu(Tridiagonal(dl,d,du),2)  == Tridiagonal(zerosdl,zerosd,zerosdu)

        @test !istril(SymTridiagonal(d,dl))
        @test istril(SymTridiagonal(d,zerosdl))
        @test !istril(SymTridiagonal(d,dl),-2)
        @test !istriu(SymTridiagonal(d,dl))
        @test istriu(SymTridiagonal(d,zerosdl))
        @test !istriu(SymTridiagonal(d,dl),2)
        @test istriu(Tridiagonal(zerosdl,d,du))
        @test !istriu(Tridiagonal(dl,d,zerosdu))
        @test istriu(Tridiagonal(zerosdl,zerosd,du),1)
        @test !istriu(Tridiagonal(dl,d,zerosdu),2)
        @test istril(Tridiagonal(dl,d,zerosdu))
        @test !istril(Tridiagonal(zerosdl,d,du))
        @test istril(Tridiagonal(dl,zerosd,zerosdu),-1)
        @test !istril(Tridiagonal(dl,d,zerosdu),-2)

        @test isdiag(SymTridiagonal(d,zerosdl))
        @test !isdiag(SymTridiagonal(d,dl))
        @test isdiag(Tridiagonal(zerosdl,d,zerosdu))
        @test !isdiag(Tridiagonal(dl,d,zerosdu))
        @test !isdiag(Tridiagonal(zerosdl,d,du))
        @test !isdiag(Tridiagonal(dl,d,du))

        # Test methods that could fail due to dv and ev having the same length
        # see #41089

        badev = zero(d)
        badev[end] = 1
        S = SymTridiagonal(d, badev)

        @test istriu(S, -2)
        @test istriu(S, 0)
        @test !istriu(S, 2)

        @test isdiag(S)
    end

    @testset "iszero and isone" begin
        Tzero = Tridiagonal(zeros(elty, 9), zeros(elty, 10), zeros(elty, 9))
        Tone = Tridiagonal(zeros(elty, 9), ones(elty, 10), zeros(elty, 9))
        Tmix = Tridiagonal(zeros(elty, 9), zeros(elty, 10), zeros(elty, 9))
        Tmix[end, end] = one(elty)

        Szero = SymTridiagonal(zeros(elty, 10), zeros(elty, 9))
        Sone = SymTridiagonal(ones(elty, 10), zeros(elty, 9))
        Smix = SymTridiagonal(zeros(elty, 10), zeros(elty, 9))
        Smix[end, end] = one(elty)

        @test iszero(Tzero)
        @test !isone(Tzero)
        @test !iszero(Tone)
        @test isone(Tone)
        @test !iszero(Tmix)
        @test !isone(Tmix)

        @test iszero(Szero)
        @test !isone(Szero)
        @test !iszero(Sone)
        @test isone(Sone)
        @test !iszero(Smix)
        @test !isone(Smix)

        badev = zeros(elty, 3)
        badev[end] = 1

        @test isone(SymTridiagonal(ones(elty, 3), badev))
        @test iszero(SymTridiagonal(zeros(elty, 3), badev))
    end

    @testset for mat_type in (Tridiagonal, SymTridiagonal)
        A = mat_type == Tridiagonal ? mat_type(dl, d, du) : mat_type(d, dl)
        fA = map(elty <: Complex ? ComplexF64 : Float64, Array(A))
        @testset "similar, size, and copyto!" begin
            B = similar(A)
            @test size(B) == size(A)
            copyto!(B, A)
            @test B == A
            @test isa(similar(A), mat_type{elty})
            @test isa(similar(A, Int), mat_type{Int})
            @test isa(similar(A, (3, 2)), Matrix)
            @test isa(similar(A, Int, (3, 2)), Matrix{Int})
            @test size(A, 3) == 1
            @test size(A, 1) == n
            @test size(A) == (n, n)
            @test_throws BoundsError size(A, 0)
        end
        @testset "getindex" begin
            @test_throws BoundsError A[n + 1, 1]
            @test_throws BoundsError A[1, n + 1]
            @test A[1, n] == convert(elty, 0.0)
            @test A[1, 1] == d[1]
        end
        @testset "setindex!" begin
            @test_throws BoundsError A[n + 1, 1] = 0 # test bounds check
            @test_throws BoundsError A[1, n + 1] = 0 # test bounds check
            @test_throws ArgumentError A[1, 3]   = 1 # test assignment off the main/sub/super diagonal
            if mat_type == Tridiagonal
                @test (A[3, 3] = A[3, 3]; A == fA) # test assignment on the main diagonal
                @test (A[3, 2] = A[3, 2]; A == fA) # test assignment on the subdiagonal
                @test (A[2, 3] = A[2, 3]; A == fA) # test assignment on the superdiagonal
                @test ((A[1, 3] = 0) == 0; A == fA) # test zero assignment off the main/sub/super diagonal
            else # mat_type is SymTridiagonal
                @test ((A[3, 3] = A[3, 3]) == A[3, 3]; A == fA) # test assignment on the main diagonal
                @test_throws ArgumentError A[3, 2] = 1 # test assignment on the subdiagonal
                @test_throws ArgumentError A[2, 3] = 1 # test assignment on the superdiagonal
            end
        end
        @testset "diag" begin
            @test (@inferred diag(A))::typeof(d) == d
            @test (@inferred diag(A, 0))::typeof(d) == d
            @test (@inferred diag(A, 1))::typeof(d) == (mat_type == Tridiagonal ? du : dl)
            @test (@inferred diag(A, -1))::typeof(d) == dl
            @test (@inferred diag(A, n-1))::typeof(d) == zeros(elty, 1)
            @test_throws ArgumentError diag(A, -n - 1)
            @test_throws ArgumentError diag(A, n + 1)
            GA = mat_type == Tridiagonal ? mat_type(GenericArray.((dl, d, du))...) : mat_type(GenericArray.((d, dl))...)
            @test (@inferred diag(GA))::typeof(GenericArray(d)) == GenericArray(d)
            @test (@inferred diag(GA, -1))::typeof(GenericArray(d)) == GenericArray(dl)
        end
        @testset "trace" begin
            if real(elty) <: Integer
                @test tr(A) == tr(fA)
            else
                @test tr(A) ≈ tr(fA) rtol=2eps(real(elty))
            end
        end
        @testset "Idempotent tests" begin
            for func in (conj, transpose, adjoint)
                @test func(func(A)) == A
                if func ∈ (transpose, adjoint)
                    @test func(func(A)) === A
                end
            end
        end
        @testset "permutedims(::[Sym]Tridiagonal)" begin
            @test permutedims(permutedims(A)) === A
            @test permutedims(A) == transpose.(transpose(A))
            @test permutedims(A, [1, 2]) === A
            @test permutedims(A, (2, 1)) == permutedims(A)
        end
        if elty != Int
            @testset "Simple unary functions" begin
                for func in (det, inv)
                    @test func(A) ≈ func(fA) atol=n^2*sqrt(eps(real(one(elty))))
                end
            end
        end
        ds = mat_type == Tridiagonal ? (dl, d, du) : (d, dl)
        for f in (real, imag)
            @test f(A)::mat_type == mat_type(map(f, ds)...)
        end
        if elty <: Real
            for f in (round, trunc, floor, ceil)
                fds = [f.(d) for d in ds]
                @test f.(A)::mat_type == mat_type(fds...)
                @test f.(Int, A)::mat_type == f.(Int, fA)
            end
        end
        fds = [abs.(d) for d in ds]
        @test abs.(A)::mat_type == mat_type(fds...)
        @testset "Multiplication with strided matrix/vector" begin
            @test (x = fill(1.,n); A*x ≈ Array(A)*x)
            @test (X = fill(1.,n,2); A*X ≈ Array(A)*X)
        end
        @testset "Binary operations" begin
            B = mat_type == Tridiagonal ? mat_type(a, b, c) : mat_type(b, a)
            fB = map(elty <: Complex ? ComplexF64 : Float64, Array(B))
            for op in (+, -, *)
                @test Array(op(A, B)) ≈ op(fA, fB)
            end
            α = rand(elty)
            @test Array(α*A) ≈ α*Array(A)
            @test Array(A*α) ≈ Array(A)*α
            @test Array(A/α) ≈ Array(A)/α

            @testset "Matmul with Triangular types" begin
                @test A*LinearAlgebra.UnitUpperTriangular(Matrix(1.0I, n, n)) ≈ fA
                @test A*LinearAlgebra.UnitLowerTriangular(Matrix(1.0I, n, n)) ≈ fA
                @test A*UpperTriangular(Matrix(1.0I, n, n)) ≈ fA
                @test A*LowerTriangular(Matrix(1.0I, n, n)) ≈ fA
            end
            @testset "mul! errors" begin
                Cnn, Cnm, Cmn = Matrix{elty}.(undef, ((n,n), (n,n+1), (n+1,n)))
                @test_throws DimensionMismatch LinearAlgebra.mul!(Cnn,A,Cnm)
                @test_throws DimensionMismatch LinearAlgebra.mul!(Cnn,A,Cmn)
                @test_throws DimensionMismatch LinearAlgebra.mul!(Cnn,B,Cmn)
                @test_throws DimensionMismatch LinearAlgebra.mul!(Cmn,B,Cnn)
                @test_throws DimensionMismatch LinearAlgebra.mul!(Cnm,B,Cnn)
            end
        end
        @testset "Negation" begin
            mA = -A
            @test mA isa mat_type
            @test -mA == A
        end
        if mat_type == SymTridiagonal
            @testset "Tridiagonal/SymTridiagonal mixing ops" begin
                B = convert(Tridiagonal{elty}, A)
                @test B == A
                @test B + A == A + B
                @test B - A == A - B
            end
            if elty <: LinearAlgebra.BlasReal
                @testset "Eigensystems" begin
                    zero, infinity = convert(elty, 0), convert(elty, Inf)
                    @testset "stebz! and stein!" begin
                        w, iblock, isplit = LAPACK.stebz!('V', 'B', -infinity, infinity, 0, 0, zero, b, a)
                        evecs = LAPACK.stein!(b, a, w)

                        (e, v) = eigen(SymTridiagonal(b, a))
                        @test e ≈ w
                        test_approx_eq_vecs(v, evecs)
                    end
                    @testset "stein! call using iblock and isplit" begin
                        w, iblock, isplit = LAPACK.stebz!('V', 'B', -infinity, infinity, 0, 0, zero, b, a)
                        evecs = LAPACK.stein!(b, a, w, iblock, isplit)
                        test_approx_eq_vecs(v, evecs)
                    end
                    @testset "stegr! call with index range" begin
                        F = eigen(SymTridiagonal(b, a),1:2)
                        fF = eigen(Symmetric(Array(SymTridiagonal(b, a))),1:2)
                        test_approx_eq_modphase(F.vectors, fF.vectors)
                        @test F.values ≈ fF.values
                    end
                    @testset "stegr! call with value range" begin
                        F = eigen(SymTridiagonal(b, a),0.0,1.0)
                        fF = eigen(Symmetric(Array(SymTridiagonal(b, a))),0.0,1.0)
                        test_approx_eq_modphase(F.vectors, fF.vectors)
                        @test F.values ≈ fF.values
                    end
                    @testset "eigenvalues/eigenvectors of symmetric tridiagonal" begin
                        if elty === Float32 || elty === Float64
                            DT, VT = @inferred eigen(A)
                            @inferred eigen(A, 2:4)
                            @inferred eigen(A, 1.0, 2.0)
                            D, Vecs = eigen(fA)
                            @test DT ≈ D
                            @test abs.(VT'Vecs) ≈ Matrix(elty(1)I, n, n)
                            test_approx_eq_modphase(eigvecs(A), eigvecs(fA))
                            #call to LAPACK.stein here
                            test_approx_eq_modphase(eigvecs(A,eigvals(A)),eigvecs(A))
                        elseif elty != Int
                            # check that undef is determined accurately even if type inference
                            # bails out due to the number of try/catch blocks in this code.
                            @test_throws UndefVarError fA
                        end
                    end
                end
            end
            if elty <: Real
                Ts = SymTridiagonal(d, dl)
                Fs = Array(Ts)
                Tldlt = factorize(Ts)
                @testset "symmetric tridiagonal" begin
                    @test_throws DimensionMismatch Tldlt\rand(elty,n+1)
                    @test size(Tldlt) == size(Ts)
                    if elty <: AbstractFloat
                        @test LinearAlgebra.LDLt{elty,SymTridiagonal{elty,Vector{elty}}}(Tldlt) === Tldlt
                        @test LinearAlgebra.LDLt{elty}(Tldlt) === Tldlt
                        @test typeof(convert(LinearAlgebra.LDLt{Float32,Matrix{Float32}},Tldlt)) ==
                            LinearAlgebra.LDLt{Float32,Matrix{Float32}}
                        @test typeof(convert(LinearAlgebra.LDLt{Float32},Tldlt)) ==
                            LinearAlgebra.LDLt{Float32,SymTridiagonal{Float32,Vector{Float32}}}
                    end
                    for vv in (copy(v), view(v, 1:n))
                        invFsv = Fs\vv
                        x = Ts\vv
                        @test x ≈ invFsv
                        @test Array(Tldlt) ≈ Fs
                    end

                    @testset "similar" begin
                        @test isa(similar(Ts), SymTridiagonal{elty})
                        @test isa(similar(Ts, Int), SymTridiagonal{Int})
                        @test isa(similar(Ts, (3, 2)), Matrix)
                        @test isa(similar(Ts, Int, (3, 2)), Matrix{Int})
                    end

                    @test first(logabsdet(Tldlt)) ≈ first(logabsdet(Fs))
                    @test last(logabsdet(Tldlt))  ≈ last(logabsdet(Fs))
                    # just test that the det method exists. The numerical value of the
                    # determinant is unreliable
                    det(Tldlt)
                end
            end
        else # mat_type is Tridiagonal
            @testset "tridiagonal linear algebra" begin
                for vv in (copy(v), view(copy(v), 1:n))
                    @test A*vv ≈ fA*vv
                    invFv = fA\vv
                    @test A\vv ≈ invFv
                    Tlu = factorize(A)
                    x = Tlu\vv
                    @test x ≈ invFv
                end
                elty != Int && @test A \ v ≈ ldiv!(copy(A), copy(v))
            end
            F = lu(A)
            L1, U1, p1 = F
            G = lu!(F, 2A)
            L2, U2, p2 = F
            @test L1 ≈ L2
            @test 2U1 ≈ U2
            @test p1 == p2
        end
        @testset "generalized dot" begin
            x = fill(convert(elty, 1), n)
            y = fill(convert(elty, 1), n)
            @test dot(x, A, y) ≈ dot(A'x, y) ≈ dot(x, A*y)
            @test dot([1], SymTridiagonal([1], Int[]), [1]) == 1
            @test dot([1], Tridiagonal(Int[], [1], Int[]), [1]) == 1
            @test dot(Int[], SymTridiagonal(Int[], Int[]), Int[]) === 0
            @test dot(Int[], Tridiagonal(Int[], Int[], Int[]), Int[]) === 0
        end
    end
end

@testset "SymTridiagonal/Tridiagonal block matrix" begin
    M = [1 2; 3 4]
    n = 5
    A = SymTridiagonal(fill(M, n), fill(M, n-1))
    @test @inferred A[1,1] == Symmetric(M)
    @test @inferred A[1,2] == M
    @test @inferred A[2,1] == transpose(M)
    @test @inferred diag(A, 1) == fill(M, n-1)
    @test @inferred diag(A, 0) == fill(Symmetric(M), n)
    @test @inferred diag(A, -1) == fill(transpose(M), n-1)
    @test_throws ArgumentError diag(A, -2)
    @test_throws ArgumentError diag(A, 2)
    @test_throws ArgumentError diag(A, n+1)
    @test_throws ArgumentError diag(A, -n-1)

    @test tr(A) == sum(diag(A))
    @test issymmetric(tr(A))

    A = Tridiagonal(fill(M, n-1), fill(M, n), fill(M, n-1))
    @test @inferred A[1,1] == M
    @test @inferred A[1,2] == M
    @test @inferred A[2,1] == M
    @test @inferred diag(A, 1) == fill(M, n-1)
    @test @inferred diag(A, 0) == fill(M, n)
    @test @inferred diag(A, -1) == fill(M, n-1)
    @test_throws MethodError diag(A, -2)
    @test_throws MethodError diag(A, 2)
    @test_throws ArgumentError diag(A, n+1)
    @test_throws ArgumentError diag(A, -n-1)

    for n in 0:2
        dv, ev = fill(M, n), fill(M, max(n-1,0))
        A = SymTridiagonal(dv, ev)
        @test A == Matrix{eltype(A)}(A)

        A = Tridiagonal(ev, dv, ev)
        @test A == Matrix{eltype(A)}(A)
    end
end

@testset "Issue 12068" begin
    @test SymTridiagonal([1, 2], [0])^3 == [1 0; 0 8]
end

@testset "Issue #48505" begin
    @test SymTridiagonal([1,2,3],[4,5.0]) == [1.0 4.0 0.0; 4.0 2.0 5.0; 0.0 5.0 3.0]
    @test Tridiagonal([1, 2], [4, 5, 1], [6.0, 7]) == [4.0 6.0 0.0; 1.0 5.0 7.0; 0.0 2.0 1.0]
end

@testset "convert for SymTridiagonal" begin
    STF32 = SymTridiagonal{Float32}(fill(1f0, 5), fill(1f0, 4))
    @test convert(SymTridiagonal{Float64}, STF32)::SymTridiagonal{Float64} == STF32
    @test convert(AbstractMatrix{Float64}, STF32)::SymTridiagonal{Float64} == STF32
end

@testset "constructors from matrix" begin
    @test SymTridiagonal([1 2 3; 2 5 6; 0 6 9]) == [1 2 0; 2 5 6; 0 6 9]
    @test Tridiagonal([1 2 3; 4 5 6; 7 8 9]) == [1 2 0; 4 5 6; 0 8 9]
end

@testset "constructors with range and other abstract vectors" begin
    @test SymTridiagonal(1:3, 1:2) == [1 1 0; 1 2 2; 0 2 3]
    @test Tridiagonal(4:5, 1:3, 1:2) == [1 1 0; 4 2 2; 0 5 3]
end

@testset "Prevent off-diagonal aliasing in Tridiagonal" begin
    e = ones(4)
    f = e[1:end-1]
    T = Tridiagonal(f, 2e, f)
    T ./= 10
    @test all(==(0.1), f)
end

@testset "Issue #26994 (and the empty case)" begin
    T = SymTridiagonal([1.0],[3.0])
    x = ones(1)
    @test T*x == ones(1)
    @test SymTridiagonal(ones(0), ones(0)) * ones(0, 2) == ones(0, 2)
end

@testset "Issue 29630" begin
    function central_difference_discretization(N; dfunc = x -> 12x^2 - 2N^2,
                                               dufunc = x -> N^2 + 4N*x,
                                               dlfunc = x -> N^2 - 4N*x,
                                               bfunc = x -> 114ℯ^-x * (1 + 3x),
                                               b0 = 0, bf = 57/ℯ,
                                               x0 = 0, xf = 1)
        h = 1/N
        d, du, dl, b = map(dfunc, (x0+h):h:(xf-h)), map(dufunc, (x0+h):h:(xf-2h)),
                       map(dlfunc, (x0+2h):h:(xf-h)), map(bfunc, (x0+h):h:(xf-h))
        b[1] -= dlfunc(x0)*b0     # subtract the boundary term
        b[end] -= dufunc(xf)*bf   # subtract the boundary term
        Tridiagonal(dl, d, du), b
    end

    A90, b90 = central_difference_discretization(90)

    @test A90\b90 ≈ inv(A90)*b90
end

@testset "singular values of SymTridiag" begin
    @test svdvals(SymTridiagonal([-4,2,3], [0,0])) ≈ [4,3,2]
    @test svdvals(SymTridiagonal(collect(0.:10.), zeros(10))) ≈ reverse(0:10)
    @test svdvals(SymTridiagonal([1,2,1], [1,1])) ≈ [3,1,0]
    # test that dependent methods such as `cond` also work
    @test cond(SymTridiagonal([1,2,3], [0,0])) ≈ 3
end

@testset "sum, mapreduce" begin
    T = Tridiagonal([1,2], [1,2,3], [7,8])
    Tdense = Matrix(T)
    S = SymTridiagonal([1,2,3], [1,2])
    Sdense = Matrix(S)
    @test sum(T) == 24
    @test sum(S) == 12
    @test_throws ArgumentError sum(T, dims=0)
    @test sum(T, dims=1) == sum(Tdense, dims=1)
    @test sum(T, dims=2) == sum(Tdense, dims=2)
    @test sum(T, dims=3) == sum(Tdense, dims=3)
    @test typeof(sum(T, dims=1)) == typeof(sum(Tdense, dims=1))
    @test mapreduce(one, min, T, dims=1) == mapreduce(one, min, Tdense, dims=1)
    @test mapreduce(one, min, T, dims=2) == mapreduce(one, min, Tdense, dims=2)
    @test mapreduce(one, min, T, dims=3) == mapreduce(one, min, Tdense, dims=3)
    @test typeof(mapreduce(one, min, T, dims=1)) == typeof(mapreduce(one, min, Tdense, dims=1))
    @test mapreduce(zero, max, T, dims=1) == mapreduce(zero, max, Tdense, dims=1)
    @test mapreduce(zero, max, T, dims=2) == mapreduce(zero, max, Tdense, dims=2)
    @test mapreduce(zero, max, T, dims=3) == mapreduce(zero, max, Tdense, dims=3)
    @test typeof(mapreduce(zero, max, T, dims=1)) == typeof(mapreduce(zero, max, Tdense, dims=1))
    @test_throws ArgumentError sum(S, dims=0)
    @test sum(S, dims=1) == sum(Sdense, dims=1)
    @test sum(S, dims=2) == sum(Sdense, dims=2)
    @test sum(S, dims=3) == sum(Sdense, dims=3)
    @test typeof(sum(S, dims=1)) == typeof(sum(Sdense, dims=1))
    @test mapreduce(one, min, S, dims=1) == mapreduce(one, min, Sdense, dims=1)
    @test mapreduce(one, min, S, dims=2) == mapreduce(one, min, Sdense, dims=2)
    @test mapreduce(one, min, S, dims=3) == mapreduce(one, min, Sdense, dims=3)
    @test typeof(mapreduce(one, min, S, dims=1)) == typeof(mapreduce(one, min, Sdense, dims=1))
    @test mapreduce(zero, max, S, dims=1) == mapreduce(zero, max, Sdense, dims=1)
    @test mapreduce(zero, max, S, dims=2) == mapreduce(zero, max, Sdense, dims=2)
    @test mapreduce(zero, max, S, dims=3) == mapreduce(zero, max, Sdense, dims=3)
    @test typeof(mapreduce(zero, max, S, dims=1)) == typeof(mapreduce(zero, max, Sdense, dims=1))

    T = Tridiagonal(Int[], Int[], Int[])
    Tdense = Matrix(T)
    S = SymTridiagonal(Int[], Int[])
    Sdense = Matrix(S)
    @test sum(T) == 0
    @test sum(S) == 0
    @test_throws ArgumentError sum(T, dims=0)
    @test sum(T, dims=1) == sum(Tdense, dims=1)
    @test sum(T, dims=2) == sum(Tdense, dims=2)
    @test sum(T, dims=3) == sum(Tdense, dims=3)
    @test typeof(sum(T, dims=1)) == typeof(sum(Tdense, dims=1))
    @test_throws ArgumentError sum(S, dims=0)
    @test sum(S, dims=1) == sum(Sdense, dims=1)
    @test sum(S, dims=2) == sum(Sdense, dims=2)
    @test sum(S, dims=3) == sum(Sdense, dims=3)
    @test typeof(sum(S, dims=1)) == typeof(sum(Sdense, dims=1))

    T = Tridiagonal(Int[], Int[2], Int[])
    Tdense = Matrix(T)
    S = SymTridiagonal(Int[2], Int[])
    Sdense = Matrix(S)
    @test sum(T) == 2
    @test sum(S) == 2
    @test_throws ArgumentError sum(T, dims=0)
    @test sum(T, dims=1) == sum(Tdense, dims=1)
    @test sum(T, dims=2) == sum(Tdense, dims=2)
    @test sum(T, dims=3) == sum(Tdense, dims=3)
    @test typeof(sum(T, dims=1)) == typeof(sum(Tdense, dims=1))
    @test_throws ArgumentError sum(S, dims=0)
    @test sum(S, dims=1) == sum(Sdense, dims=1)
    @test sum(S, dims=2) == sum(Sdense, dims=2)
    @test sum(S, dims=3) == sum(Sdense, dims=3)
    @test typeof(sum(S, dims=1)) == typeof(sum(Sdense, dims=1))
end

@testset "Issue #28994 (sum of Tridigonal and UniformScaling)" begin
    dl = [1., 1.]
    d = [-2., -2., -2.]
    T = Tridiagonal(dl, d, dl)
    S = SymTridiagonal(T)

    @test diag(T + 2I) == zero(d)
    @test diag(S + 2I) == zero(d)
end

@testset "convert Tridiagonal to SymTridiagonal error" begin
    du = rand(Float64, 4)
    d  = rand(Float64, 5)
    dl = rand(Float64, 4)
    T = Tridiagonal(dl, d, du)
    @test_throws ArgumentError SymTridiagonal{Float32}(T)
end

# Issue #38765
@testset "Eigendecomposition with different lengths" begin
    # length(A.ev) can be either length(A.dv) or length(A.dv) - 1
    A = SymTridiagonal(fill(1.0, 3), fill(-1.0, 3))
    F = eigen(A)
    A2 = SymTridiagonal(fill(1.0, 3), fill(-1.0, 2))
    F2 = eigen(A2)
    test_approx_eq_modphase(F.vectors, F2.vectors)
    @test F.values ≈ F2.values ≈ eigvals(A) ≈ eigvals(A2)
    @test eigvecs(A) ≈ eigvecs(A2)
    @test eigvecs(A, eigvals(A)[1:1]) ≈ eigvecs(A2, eigvals(A2)[1:1])
end

@testset "non-commutative algebra (#39701)" begin
    for A in (SymTridiagonal(Quaternion.(randn(5), randn(5), randn(5), randn(5)), Quaternion.(randn(4), randn(4), randn(4), randn(4))),
              Tridiagonal(Quaternion.(randn(4), randn(4), randn(4), randn(4)), Quaternion.(randn(5), randn(5), randn(5), randn(5)), Quaternion.(randn(4), randn(4), randn(4), randn(4))))
        c = Quaternion(1,2,3,4)
        @test A * c ≈ Matrix(A) * c
        @test A / c ≈ Matrix(A) / c
        @test c * A ≈ c * Matrix(A)
        @test c \ A ≈ c \ Matrix(A)
    end
end

@testset "adjoint of LDLt" begin
    Sr = SymTridiagonal(randn(5), randn(4))
    Sc = SymTridiagonal(complex.(randn(5)) .+ 1im, complex.(randn(4), randn(4)))
    b = ones(size(Sr, 1))

    F = ldlt(Sr)
    @test F\b == F'\b

    F = ldlt(Sc)
    @test copy(Sc')\b == F'\b
end

@testset "symmetric and hermitian tridiagonals" begin
    A = [im 0; 0 -im]
    @test issymmetric(A)
    @test !ishermitian(A)

    # real
    A = SymTridiagonal(randn(5), randn(4))
    @test issymmetric(A)
    @test ishermitian(A)

    A = Tridiagonal(A.ev, A.dv, A.ev .+ 1)
    @test !issymmetric(A)
    @test !ishermitian(A)

    # complex
    # https://github.com/JuliaLang/julia/pull/41037#discussion_r645524081
    S = SymTridiagonal(randn(5) .+ 0im, randn(5) .+ 0im)
    S.ev[end] = im
    @test issymmetric(S)
    @test ishermitian(S)

    S = SymTridiagonal(randn(5) .+ 1im, randn(4) .+ 1im)
    @test issymmetric(S)
    @test !ishermitian(S)

    S = Tridiagonal(S.ev, S.dv, adjoint.(S.ev))
    @test !issymmetric(S)
    @test !ishermitian(S)

    S = Tridiagonal(S.dl, real.(S.d) .+ 0im, S.du)
    @test !issymmetric(S)
    @test ishermitian(S)
end

isdefined(Main, :ImmutableArrays) || @eval Main include(joinpath($(BASE_TEST_PATH), "testhelpers", "ImmutableArrays.jl"))
using .Main.ImmutableArrays

@testset "Conversion to AbstractArray" begin
    # tests corresponding to #34995
    v1 = ImmutableArray([1, 2])
    v2 = ImmutableArray([3, 4, 5])
    v3 = ImmutableArray([6, 7])
    T = Tridiagonal(v1, v2, v3)
    Tsym = SymTridiagonal(v2, v1)

    @test convert(AbstractArray{Float64}, T)::Tridiagonal{Float64,ImmutableArray{Float64,1,Array{Float64,1}}} == T
    @test convert(AbstractMatrix{Float64}, T)::Tridiagonal{Float64,ImmutableArray{Float64,1,Array{Float64,1}}} == T
    @test convert(AbstractArray{Float64}, Tsym)::SymTridiagonal{Float64,ImmutableArray{Float64,1,Array{Float64,1}}} == Tsym
    @test convert(AbstractMatrix{Float64}, Tsym)::SymTridiagonal{Float64,ImmutableArray{Float64,1,Array{Float64,1}}} == Tsym
end

@testset "dot(x,A,y) for A::Tridiagonal or SymTridiagonal" begin
    for elty in (Float32, Float64, ComplexF32, ComplexF64, Int)
        x = fill(convert(elty, 1), 0)
        T = Tridiagonal(x, x, x)
        Tsym = SymTridiagonal(x, x)
        @test dot(x, T, x) == 0.0
        @test dot(x, Tsym, x) == 0.0
    end
end

isdefined(Main, :SizedArrays) || @eval Main include(joinpath($(BASE_TEST_PATH), "testhelpers", "SizedArrays.jl"))
using .Main.SizedArrays
@testset "non-number eltype" begin
    @testset "sum for SymTridiagonal" begin
        dv = [SizedArray{(2,2)}(rand(1:2048,2,2)) for i in 1:10]
        ev = [SizedArray{(2,2)}(rand(1:2048,2,2)) for i in 1:10]
        S = SymTridiagonal(dv, ev)
        Sdense = Matrix(S)
        @test Sdense == collect(S)
        @test sum(S) == sum(Sdense)
        @test sum(S, dims = 1) == sum(Sdense, dims = 1)
        @test sum(S, dims = 2) == sum(Sdense, dims = 2)
    end
    @testset "issymmetric/ishermitian for Tridiagonal" begin
        @test !issymmetric(Tridiagonal([[1 2;3 4]], [[1 2;2 3], [1 2;2 3]], [[1 2;3 4]]))
        @test !issymmetric(Tridiagonal([[1 3;2 4]], [[1 2;3 4], [1 2;3 4]], [[1 2;3 4]]))
        @test issymmetric(Tridiagonal([[1 3;2 4]], [[1 2;2 3], [1 2;2 3]], [[1 2;3 4]]))

        @test ishermitian(Tridiagonal([[1 3;2 4].+im], [[1 2;2 3].+0im, [1 2;2 3].+0im], [[1 2;3 4].-im]))
        @test !ishermitian(Tridiagonal([[1 3;2 4].+im], [[1 2;2 3].+0im, [1 2;2 3].+0im], [[1 2;3 4].+im]))
        @test !ishermitian(Tridiagonal([[1 3;2 4].+im], [[1 2;2 3].+im, [1 2;2 3].+0im], [[1 2;3 4].-im]))
    end
    @testset "== between Tridiagonal and SymTridiagonal" begin
        dv = [SizedArray{(2,2)}([1 2;3 4]) for i in 1:4]
        ev = [SizedArray{(2,2)}([3 4;1 2]) for i in 1:4]
        S = SymTridiagonal(dv, ev)
        Sdense = Matrix(S)
        @test S == Tridiagonal(diag(Sdense, -1), diag(Sdense),  diag(Sdense, 1)) == S
        @test S !== Tridiagonal(diag(Sdense, 1), diag(Sdense),  diag(Sdense, 1)) !== S
    end
end

@testset "copyto! between SymTridiagonal and Tridiagonal" begin
    ev, dv = [1:4;], [1:5;]
    S = SymTridiagonal(dv, ev)
    T = Tridiagonal(zero(ev), zero(dv), zero(ev))
    @test copyto!(T, S) == S
    @test copyto!(zero(S), T) == T

    ev2 = [1:5;]
    S = SymTridiagonal(dv, ev2)
    T = Tridiagonal(zeros(length(ev2)-1), zero(dv), zeros(length(ev2)-1))
    @test copyto!(T, S) == S
    @test copyto!(zero(S), T) == T

    T2 = Tridiagonal(ones(length(ev)), zero(dv), zero(ev))
    @test_throws "cannot copy an asymmetric Tridiagonal matrix to a SymTridiagonal" copyto!(zero(S), T2)

    @testset "mismatched sizes" begin
        dv2 = [4; @view dv[2:end]]
        @test copyto!(S, SymTridiagonal([4], Int[])) == SymTridiagonal(dv2, ev)
        @test copyto!(T, SymTridiagonal([4], Int[])) == Tridiagonal(ev, dv2, ev)
        @test copyto!(S, Tridiagonal(Int[], [4], Int[])) == SymTridiagonal(dv2, ev)
        @test copyto!(T, Tridiagonal(Int[], [4], Int[])) == Tridiagonal(ev, dv2, ev)
        @test copyto!(S, SymTridiagonal(Int[], Int[])) == SymTridiagonal(dv, ev)
        @test copyto!(T, SymTridiagonal(Int[], Int[])) == Tridiagonal(ev, dv, ev)
        @test copyto!(S, Tridiagonal(Int[], Int[], Int[])) == SymTridiagonal(dv, ev)
        @test copyto!(T, Tridiagonal(Int[], Int[], Int[])) == Tridiagonal(ev, dv, ev)
    end
end

@testset "copyto! with UniformScaling" begin
    @testset "Tridiagonal" begin
        @testset "Fill" begin
            for len in (4, InfiniteArrays.Infinity())
                d = FillArrays.Fill(1, len)
                ud = FillArrays.Fill(0, len-1)
                T = Tridiagonal(ud, d, ud)
                @test copyto!(T, I) === T
            end
        end
        T = Tridiagonal(fill(3, 3), fill(2, 4), fill(3, 3))
        copyto!(T, I)
        @test all(isone, diag(T))
        @test all(iszero, diag(T, 1))
        @test all(iszero, diag(T, -1))
    end
    @testset "SymTridiagonal" begin
        @testset "Fill" begin
            for len in (4, InfiniteArrays.Infinity())
                d = FillArrays.Fill(1, len)
                ud = FillArrays.Fill(0, len-1)
                ST = SymTridiagonal(d, ud)
                @test copyto!(ST, I) === ST
            end
        end
        ST = SymTridiagonal(fill(2, 4), fill(3, 3))
        copyto!(ST, I)
        @test all(isone, diag(ST))
        @test all(iszero, diag(ST, 1))
        @test all(iszero, diag(ST, -1))
    end
end

@testset "custom axes" begin
    dv, uv = OffsetArray(1:4), OffsetArray(1:3)
    B = Tridiagonal(uv, dv, uv)
    ax = axes(dv, 1)
    @test axes(B) === (ax, ax)
    B = SymTridiagonal(dv, uv)
    @test axes(B) === (ax, ax)
end

@testset "Reverse operation on Tridiagonal" begin
    for n in 5:6
        d = randn(n)
        dl = randn(n - 1)
        du = randn(n - 1)
        T = Tridiagonal(dl, d, du)
        @test reverse(T, dims=1) == reverse(Matrix(T), dims=1)
        @test reverse(T, dims=2) == reverse(Matrix(T), dims=2)
        @test reverse(T)::Tridiagonal == reverse(Matrix(T)) == reverse!(copy(T))
    end
end

@testset "Reverse operation on SymTridiagonal" begin
    n = 5
    d = randn(n)
    dl = randn(n - 1)
    ST = SymTridiagonal(d, dl)
    @test reverse(ST, dims=1) == reverse(Matrix(ST), dims=1)
    @test reverse(ST, dims=2) == reverse(Matrix(ST), dims=2)
    @test reverse(ST)::SymTridiagonal == reverse(Matrix(ST))
end

@testset "getindex with Integers" begin
    dv, ev = 1:4, 1:3
    for S in (Tridiagonal(ev, dv, ev), SymTridiagonal(dv, ev))
        @test_throws "invalid index" S[3, true]
        @test S[1,2] == S[Int8(1),UInt16(2)] == S[big(1), Int16(2)]
    end
end

@testset "rmul!/lmul! with banded matrices" begin
    dl, d, du = rand(3), rand(4), rand(3)
    A = Tridiagonal(dl, d, du)
    D = Diagonal(d)
    @test rmul!(copy(A), D) ≈ A * D
    @test lmul!(D, copy(A)) ≈ D * A

    @testset "non-commutative" begin
        S32 = SizedArrays.SizedArray{(3,2)}(rand(3,2))
        S33 = SizedArrays.SizedArray{(3,3)}(rand(3,3))
        S22 = SizedArrays.SizedArray{(2,2)}(rand(2,2))
        T = Tridiagonal(fill(S32,3), fill(S32, 4), fill(S32, 3))
        D = Diagonal(fill(S22, size(T,2)))
        @test rmul!(copy(T), D) ≈ T * D
        D = Diagonal(fill(S33, size(T,1)))
        @test lmul!(D, copy(T)) ≈ D * T
    end
end

<<<<<<< HEAD
@testset "mul with empty arrays" begin
    A = zeros(5,0)
    T = Tridiagonal(zeros(0), zeros(0), zeros(0))
    TL = Tridiagonal(zeros(4), zeros(5), zeros(4))
    @test size(A * T) == size(A)
    @test size(TL * A) == size(A)
    @test size(T * T) == size(T)
    C = similar(A)
    @test mul!(C, A, T) == A * T
    @test mul!(C, TL, A) == TL * A
    @test mul!(similar(T), T, T) == T * T
    @test mul!(similar(T, size(T)), T, T) == T * T

    v = zeros(size(T,2))
    @test size(T * v) == size(v)
    @test mul!(similar(v), T, v) == T * v

    D = Diagonal(zeros(size(T,2)))
    @test size(T * D) == size(D * T) == size(D)
    @test mul!(similar(D), T, D) == mul!(similar(D), D, T) == T * D
=======
@testset "show" begin
    T = Tridiagonal(1:3, 1:4, 1:3)
    @test sprint(show, T) == "Tridiagonal(1:3, 1:4, 1:3)"
    S = SymTridiagonal(1:4, 1:3)
    @test sprint(show, S) == "SymTridiagonal(1:4, 1:3)"

    m = SizedArrays.SizedArray{(2,2)}(reshape([1:4;],2,2))
    T = Tridiagonal(fill(m,2), fill(m,3), fill(m,2))
    @test sprint(show, T) == "Tridiagonal($(repr(diag(T,-1))), $(repr(diag(T))), $(repr(diag(T,1))))"
    S = SymTridiagonal(fill(m,3), fill(m,2))
    @test sprint(show, S) == "SymTridiagonal($(repr(diag(S))), $(repr(diag(S,1))))"
>>>>>>> 7e809b09
end

end # module TestTridiagonal<|MERGE_RESOLUTION|>--- conflicted
+++ resolved
@@ -917,7 +917,6 @@
     end
 end
 
-<<<<<<< HEAD
 @testset "mul with empty arrays" begin
     A = zeros(5,0)
     T = Tridiagonal(zeros(0), zeros(0), zeros(0))
@@ -938,7 +937,8 @@
     D = Diagonal(zeros(size(T,2)))
     @test size(T * D) == size(D * T) == size(D)
     @test mul!(similar(D), T, D) == mul!(similar(D), D, T) == T * D
-=======
+end
+
 @testset "show" begin
     T = Tridiagonal(1:3, 1:4, 1:3)
     @test sprint(show, T) == "Tridiagonal(1:3, 1:4, 1:3)"
@@ -950,7 +950,6 @@
     @test sprint(show, T) == "Tridiagonal($(repr(diag(T,-1))), $(repr(diag(T))), $(repr(diag(T,1))))"
     S = SymTridiagonal(fill(m,3), fill(m,2))
     @test sprint(show, S) == "SymTridiagonal($(repr(diag(S))), $(repr(diag(S,1))))"
->>>>>>> 7e809b09
 end
 
 end # module TestTridiagonal