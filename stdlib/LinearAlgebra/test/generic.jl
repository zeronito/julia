--- conflicted
+++ resolved
@@ -3,44 +3,10 @@
 module TestGeneric
 
 using Test, LinearAlgebra, Random
-<<<<<<< HEAD
-import Base: +, -, *, /, \
-
-# A custom Quaternion type with minimal defined interface and methods.
-# Used to test mul and mul! methods to show non-commutativity.
-struct Quaternion{T<:Real} <: Number
-    s::T
-    v1::T
-    v2::T
-    v3::T
-end
-Quaternion(s::Real, v1::Real, v2::Real, v3::Real) = Quaternion(promote(s, v1, v2, v3)...)
-Base.convert(::Type{Quaternion{T}}, s::Real) where {T <: Real} =
-    Quaternion{T}(convert(T, s), zero(T), zero(T), zero(T))
-Base.abs2(q::Quaternion) = q.s*q.s + q.v1*q.v1 + q.v2*q.v2 + q.v3*q.v3
-Base.abs(q::Quaternion) = sqrt(abs2(q))
-Base.real(::Type{Quaternion{T}}) where {T} = T
-Base.conj(q::Quaternion) = Quaternion(q.s, -q.v1, -q.v2, -q.v3)
-Base.isfinite(q::Quaternion) = isfinite(q.s) & isfinite(q.v1) & isfinite(q.v2) & isfinite(q.v3)
-
-(+)(ql::Quaternion, qr::Quaternion) =
-    Quaternion(ql.s + qr.s, ql.v1 + qr.v1, ql.v2 + qr.v2, ql.v3 + qr.v3)
-(-)(ql::Quaternion, qr::Quaternion) =
-    Quaternion(ql.s - qr.s, ql.v1 - qr.v1, ql.v2 - qr.v2, ql.v3 - qr.v3)
-(*)(q::Quaternion, w::Quaternion) = Quaternion(q.s*w.s - q.v1*w.v1 - q.v2*w.v2 - q.v3*w.v3,
-                                               q.s*w.v1 + q.v1*w.s + q.v2*w.v3 - q.v3*w.v2,
-                                               q.s*w.v2 - q.v1*w.v3 + q.v2*w.s + q.v3*w.v1,
-                                               q.s*w.v3 + q.v1*w.v2 - q.v2*w.v1 + q.v3*w.s)
-(*)(q::Quaternion, r::Real) = Quaternion(q.s*r, q.v1*r, q.v2*r, q.v3*r)
-(*)(q::Quaternion, b::Bool) = b * q # remove method ambiguity
-(/)(q::Quaternion, w::Quaternion) = q * conj(w) * (1.0 / abs2(w))
-(\)(q::Quaternion, w::Quaternion) = conj(q) * w * (1.0 / abs2(q))
-=======
 
 const BASE_TEST_PATH = joinpath(Sys.BINDIR, "..", "share", "julia", "test")
 isdefined(Main, :Quaternions) || @eval Main include(joinpath($(BASE_TEST_PATH), "testhelpers", "Quaternions.jl"))
 using .Main.Quaternions
->>>>>>> 6527de0c
 
 Random.seed!(123)
 
