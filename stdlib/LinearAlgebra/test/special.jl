--- conflicted
+++ resolved
@@ -790,7 +790,6 @@
     end
 end
 
-<<<<<<< HEAD
 @testset "Partly filled Hermitian and Diagonal algebra" begin
     D = Diagonal([1,2])
     for S in (Symmetric, Hermitian), uplo in (:U, :L)
@@ -801,7 +800,9 @@
         @test H + D == D + H == HM + D
         @test H - D == HM - D
         @test D - H == D - HM
-=======
+    end
+end
+
 @testset "block SymTridiagonal" begin
     m = SizedArrays.SizedArray{(2,2)}(reshape([1:4;;],2,2))
     S = SymTridiagonal(fill(m,4), fill(m,3))
@@ -855,7 +856,6 @@
             @test SD == BL == SD
             @test SD == T == SD
         end
->>>>>>> fdc10908
     end
 end
 
