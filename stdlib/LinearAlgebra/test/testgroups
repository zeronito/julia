addmul
triangular
matmul
dense
symmetric
diagonal
special
bidiag
qr
cholesky
blas
lu
uniformscaling
structuredbroadcast
hessenberg
svd
eigen
tridiag
lapack
lq
adjtrans
generic
schur
bunchkaufman
givens
<<<<<<< HEAD
structuredbroadcast
ldlt
factorization
=======
pinv
factorization
ldlt
>>>>>>> df063754
<|MERGE_RESOLUTION|>--- conflicted
+++ resolved
@@ -23,12 +23,6 @@
 schur
 bunchkaufman
 givens
-<<<<<<< HEAD
-structuredbroadcast
-ldlt
-factorization
-=======
 pinv
 factorization
-ldlt
->>>>>>> df063754
+ldlt