# This file is a part of Julia. License is MIT: https://julialang.org/license

module TestDense

using Test, LinearAlgebra, Random
using LinearAlgebra: BlasComplex, BlasFloat, BlasReal

@testset "Check that non-floats are correctly promoted" begin
    @test [1 0 0; 0 1 0]\[1,1] ≈ [1;1;0]
end

n = 10

# Split n into 2 parts for tests needing two matrices
n1 = div(n, 2)
n2 = 2*n1

Random.seed!(1234321)

@testset "Matrix condition number" begin
    ainit = rand(n,n)
    @testset "for $elty" for elty in (Float32, Float64, ComplexF32, ComplexF64)
        ainit = convert(Matrix{elty}, ainit)
        for a in (copy(ainit), view(ainit, 1:n, 1:n))
            @test cond(a,1) ≈ 4.837320054554436e+02 atol=0.01
            @test cond(a,2) ≈ 1.960057871514615e+02 atol=0.01
            @test cond(a,Inf) ≈ 3.757017682707787e+02 atol=0.01
            @test cond(a[:,1:5]) ≈ 10.233059337453463 atol=0.01
            @test_throws ArgumentError cond(a,3)
        end
    end
    @testset "Singular matrices" for p in (1, 2, Inf)
        @test cond(zeros(Int, 2, 2), p) == Inf
        @test cond(zeros(2, 2), p) == Inf
        @test cond([0 0; 1 1], p) == Inf
        @test cond([0. 0.; 1. 1.], p) == Inf
    end
    @testset "Issue #33547, condition number of 2x2 matrix" begin
        M = [1.0 -2.0; -2.0 -1.5]
        @test cond(M, 1) ≈ 2.227272727272727
    end
end

areal = randn(n,n)/2
aimg  = randn(n,n)/2
a2real = randn(n,n)/2
a2img  = randn(n,n)/2
breal = randn(n,2)/2
bimg  = randn(n,2)/2

@testset "For A containing $eltya" for eltya in (Float32, Float64, ComplexF32, ComplexF64, Int)
    ainit = eltya == Int ? rand(1:7, n, n) : convert(Matrix{eltya}, eltya <: Complex ? complex.(areal, aimg) : areal)
    ainit2 = eltya == Int ? rand(1:7, n, n) : convert(Matrix{eltya}, eltya <: Complex ? complex.(a2real, a2img) : a2real)
    ε = εa = eps(abs(float(one(eltya))))

    apd  = ainit'*ainit # symmetric positive-definite
    @testset "Positive definiteness" begin
        @test !isposdef(ainit)
        @test isposdef(apd)
        if eltya != Int # cannot perform cholesky! for Matrix{Int}
            @test !isposdef!(copy(ainit))
            @test isposdef!(copy(apd))
        end
    end
    @testset "For b containing $eltyb" for eltyb in (Float32, Float64, ComplexF32, ComplexF64, Int)
        binit = eltyb == Int ? rand(1:5, n, 2) : convert(Matrix{eltyb}, eltyb <: Complex ? complex.(breal, bimg) : breal)
        εb = eps(abs(float(one(eltyb))))
        ε = max(εa,εb)
        for (a, b) in ((copy(ainit), copy(binit)), (view(ainit, 1:n, 1:n), view(binit, 1:n, 1:2)))
            @testset "Solve square general system of equations" begin
                κ = cond(a,1)
                x = a \ b
                @test_throws DimensionMismatch b'\b
                @test_throws DimensionMismatch b\b'
                @test norm(a*x - b, 1)/norm(b) < ε*κ*n*2 # Ad hoc, revisit!
                @test zeros(eltya,n)\fill(eltya(1),n) ≈ (zeros(eltya,n,1)\fill(eltya(1),n,1))[1,1]
            end

            @testset "Test nullspace" begin
                a15null = nullspace(a[:,1:n1]')
                @test rank([a[:,1:n1] a15null]) == 10
                @test norm(a[:,1:n1]'a15null,Inf) ≈ zero(eltya) atol=300ε
                @test norm(a15null'a[:,1:n1],Inf) ≈ zero(eltya) atol=400ε
                @test size(nullspace(b), 2) == 0
                @test size(nullspace(b, rtol=0.001), 2) == 0
                @test size(nullspace(b, atol=100*εb), 2) == 0
                @test size(nullspace(b, 100*εb), 2) == 0
                @test nullspace(zeros(eltya,n)) == Matrix(I, 1, 1)
                @test nullspace(zeros(eltya,n), 0.1) == Matrix(I, 1, 1)
                # test empty cases
                @test nullspace(zeros(n, 0)) == Matrix(I, 0, 0)
                @test nullspace(zeros(0, n)) == Matrix(I, n, n)
            end
        end
    end # for eltyb

@testset "Test diagm for vectors" begin
    @test diagm(zeros(50)) == diagm(0 => zeros(50))
    @test diagm(ones(50)) == diagm(0 => ones(50))
    v = randn(500)
    @test diagm(v) == diagm(0 => v)
    @test diagm(500, 501, v) == diagm(500, 501, 0 => v)
end

@testset "Non-square diagm" begin
    x = [7, 8]
    for m=1:4, n=2:4
        if m < 2 || n < 3
            @test_throws DimensionMismatch diagm(m,n, 0 => x,  1 => x)
            @test_throws DimensionMismatch diagm(n,m, 0 => x,  -1 => x)
        else
            M = zeros(m,n)
            M[1:2,1:3] = [7 7 0; 0 8 8]
            @test diagm(m,n, 0 => x,  1 => x) == M
            @test diagm(n,m, 0 => x,  -1 => x) == M'
        end
    end
end

@testset "Test pinv (rtol, atol)" begin
    M = [1 0 0; 0 1 0; 0 0 0]
    @test pinv(M,atol=1)== zeros(3,3)
    @test pinv(M,rtol=0.5)== M
end

    for (a, a2) in ((copy(ainit), copy(ainit2)), (view(ainit, 1:n, 1:n), view(ainit2, 1:n, 1:n)))
        @testset "Test pinv" begin
            pinva15 = pinv(a[:,1:n1])
            @test a[:,1:n1]*pinva15*a[:,1:n1] ≈ a[:,1:n1]
            @test pinva15*a[:,1:n1]*pinva15 ≈ pinva15
            pinva15 = pinv(a[:,1:n1]') # the Adjoint case
            @test a[:,1:n1]'*pinva15*a[:,1:n1]' ≈ a[:,1:n1]'
            @test pinva15*a[:,1:n1]'*pinva15 ≈ pinva15

            @test size(pinv(Matrix{eltya}(undef,0,0))) == (0,0)
        end

        @testset "Lyapunov/Sylvester" begin
            x = lyap(a, a2)
            @test -a2 ≈ a*x + x*a'
            x2 = sylvester(a[1:3, 1:3], a[4:n, 4:n], a2[1:3,4:n])
            @test -a2[1:3, 4:n] ≈ a[1:3, 1:3]*x2 + x2*a[4:n, 4:n]
        end

        @testset "Matrix square root" begin
            asq = sqrt(a)
            @test asq*asq ≈ a
            @test sqrt(transpose(a))*sqrt(transpose(a)) ≈ transpose(a)
            @test sqrt(adjoint(a))*sqrt(adjoint(a)) ≈ adjoint(a)
            asym = a + a' # symmetric indefinite
            asymsq = sqrt(asym)
            @test asymsq*asymsq ≈ asym
<<<<<<< HEAD
            @test sqrt(transpose(asym))*sqrt(transpose(asym)) ≈ transpose(asym)
            @test sqrt(adjoint(asym))*sqrt(adjoint(asym)) ≈ adjoint(asym)
=======
            if eltype(a) <: Real  # real square root
                apos = a * a
                @test sqrt(apos)^2 ≈ apos
                @test eltype(sqrt(apos)) <: Real
                # test that real but Complex input produces Complex output
                @test sqrt(complex(apos)) ≈ sqrt(apos)
                @test eltype(sqrt(complex(apos))) <: Complex
            end
>>>>>>> 3d08f826
        end

        @testset "Powers" begin
            if eltya <: AbstractFloat
                z = zero(eltya)
                t = convert(eltya,2)
                r = convert(eltya,2.5)
                @test a^z ≈ Matrix(I, size(a))
                @test a^t ≈ a^2
                @test Matrix{eltya}(I, n, n)^r ≈ Matrix(I, size(a))
            end
        end
    end # end for loop over arraytype

    @testset "Factorize" begin
        d = rand(eltya,n)
        e = rand(eltya,n-1)
        e2 = rand(eltya,n-1)
        f = rand(eltya,n-2)
        A = diagm(0 => d)
        @test factorize(A) == Diagonal(d)
        A += diagm(-1 => e)
        @test factorize(A) == Bidiagonal(d,e,:L)
        A += diagm(-2 => f)
        @test factorize(A) == LowerTriangular(A)
        A = diagm(0 => d, 1 => e)
        @test factorize(A) == Bidiagonal(d,e,:U)
        if eltya <: Real
            A = diagm(0 => d, 1 => e, -1 => e)
            @test Matrix(factorize(A)) ≈ Matrix(factorize(SymTridiagonal(d,e)))
            A = diagm(0 => d, 1 => e, -1 => e, 2 => f, -2 => f)
            @test inv(factorize(A)) ≈ inv(factorize(Symmetric(A)))
        end
        A = diagm(0 => d, 1 => e, -1 => e2)
        @test Matrix(factorize(A)) ≈ Matrix(factorize(Tridiagonal(e2,d,e)))
        A = diagm(0 => d, 1 => e, 2 => f)
        @test factorize(A) == UpperTriangular(A)
    end
end # for eltya

@testset "test out of bounds triu/tril" begin
    local m, n = 5, 7
    ainit = rand(m, n)
    for a in (copy(ainit), view(ainit, 1:m, 1:n))
        @test triu(a, -m) == a
        @test triu(a, n + 2) == zero(a)
        @test tril(a, -m - 2) == zero(a)
        @test tril(a, n) == a
    end
end

@testset "triu M > N case bug fix" begin
    mat=[1 2;
         3 4;
         5 6;
         7 8]
    res=[1 2;
         3 4;
         0 6;
         0 0]
    @test triu(mat, -1) == res
end

@testset "Tests norms" begin
    nnorm = 10
    mmat = 10
    nmat = 8
    @testset "For $elty" for elty in (Float32, Float64, BigFloat, ComplexF32, ComplexF64, Complex{BigFloat}, Int32, Int64, BigInt)
        x = fill(elty(1),10)
        @testset "Vector" begin
            xs = view(x,1:2:10)
            @test norm(x, -Inf) ≈ 1
            @test norm(x, -1) ≈ 1/10
            @test norm(x, 0) ≈ 10
            @test norm(x, 1) ≈ 10
            @test norm(x, 2) ≈ sqrt(10)
            @test norm(x, 3) ≈ cbrt(10)
            @test norm(x, Inf) ≈ 1
            if elty <: LinearAlgebra.BlasFloat
                @test norm(x, 1:4) ≈ 2
                @test_throws BoundsError norm(x,-1:4)
                @test_throws BoundsError norm(x,1:11)
            end
            @test norm(xs, -Inf) ≈ 1
            @test norm(xs, -1) ≈ 1/5
            @test norm(xs, 0) ≈ 5
            @test norm(xs, 1) ≈ 5
            @test norm(xs, 2) ≈ sqrt(5)
            @test norm(xs, 3) ≈ cbrt(5)
            @test norm(xs, Inf) ≈ 1
        end

        @testset "Issue #12552:" begin
            if real(elty) <: AbstractFloat
                for p in [-Inf,-1,1,2,3,Inf]
                    @test isnan(norm(elty[0,NaN],p))
                    @test isnan(norm(elty[NaN,0],p))
                end
            end
        end

        @testset "Number" begin
            norm(x[1:1]) === norm(x[1], -Inf)
            norm(x[1:1]) === norm(x[1], 0)
            norm(x[1:1]) === norm(x[1], 1)
            norm(x[1:1]) === norm(x[1], 2)
            norm(x[1:1]) === norm(x[1], Inf)
        end

        @testset "Absolute homogeneity, triangle inequality, & vectorized versions" begin
            for i = 1:10
                xinit = elty <: Integer ? convert(Vector{elty}, rand(1:10, nnorm)) :
                        elty <: Complex ? convert(Vector{elty}, complex.(randn(nnorm), randn(nnorm))) :
                        convert(Vector{elty}, randn(nnorm))
                yinit = elty <: Integer ? convert(Vector{elty}, rand(1:10, nnorm)) :
                        elty <: Complex ? convert(Vector{elty}, complex.(randn(nnorm), randn(nnorm))) :
                        convert(Vector{elty}, randn(nnorm))
                α = elty <: Integer ? randn() :
                    elty <: Complex ? convert(elty, complex(randn(),randn())) :
                    convert(elty, randn())
                for (x, y) in ((copy(xinit), copy(yinit)), (view(xinit,1:2:nnorm), view(yinit,1:2:nnorm)))
                    # Absolute homogeneity
                    @test norm(α*x,-Inf) ≈ abs(α)*norm(x,-Inf)
                    @test norm(α*x,-1) ≈ abs(α)*norm(x,-1)
                    @test norm(α*x,1) ≈ abs(α)*norm(x,1)
                    @test norm(α*x) ≈ abs(α)*norm(x) # two is default
                    @test norm(α*x,3) ≈ abs(α)*norm(x,3)
                    @test norm(α*x,Inf) ≈ abs(α)*norm(x,Inf)

                    # Triangle inequality
                    @test norm(x + y,1) <= norm(x,1) + norm(y,1)
                    @test norm(x + y) <= norm(x) + norm(y) # two is default
                    @test norm(x + y,3) <= norm(x,3) + norm(y,3)
                    @test norm(x + y,Inf) <= norm(x,Inf) + norm(y,Inf)

                    # Against vectorized versions
                    @test norm(x,-Inf) ≈ minimum(abs.(x))
                    @test norm(x,-1) ≈ inv(sum(1 ./ abs.(x)))
                    @test norm(x,0) ≈ sum(x .!= 0)
                    @test norm(x,1) ≈ sum(abs.(x))
                    @test norm(x) ≈ sqrt(sum(abs2.(x)))
                    @test norm(x,3) ≈ cbrt(sum(abs.(x).^3.))
                    @test norm(x,Inf) ≈ maximum(abs.(x))
                end
            end
        end

        @testset "Matrix (Operator) opnorm" begin
            A = fill(elty(1),10,10)
            As = view(A,1:5,1:5)
            @test opnorm(A, 1) ≈ 10
            elty <: Union{BigFloat,Complex{BigFloat},BigInt} || @test opnorm(A, 2) ≈ 10
            @test opnorm(A, Inf) ≈ 10
            @test opnorm(As, 1) ≈ 5
            elty <: Union{BigFloat,Complex{BigFloat},BigInt} || @test opnorm(As, 2) ≈ 5
            @test opnorm(As, Inf) ≈ 5
        end

        @testset "Absolute homogeneity, triangle inequality, & norm" begin
            for i = 1:10
                Ainit = elty <: Integer ? convert(Matrix{elty}, rand(1:10, mmat, nmat)) :
                        elty <: Complex ? convert(Matrix{elty}, complex.(randn(mmat, nmat), randn(mmat, nmat))) :
                        convert(Matrix{elty}, randn(mmat, nmat))
                Binit = elty <: Integer ? convert(Matrix{elty}, rand(1:10, mmat, nmat)) :
                        elty <: Complex ? convert(Matrix{elty}, complex.(randn(mmat, nmat), randn(mmat, nmat))) :
                        convert(Matrix{elty}, randn(mmat, nmat))
                α = elty <: Integer ? randn() :
                    elty <: Complex ? convert(elty, complex(randn(),randn())) :
                    convert(elty, randn())
                for (A, B) in ((copy(Ainit), copy(Binit)), (view(Ainit,1:nmat,1:nmat), view(Binit,1:nmat,1:nmat)))
                    # Absolute homogeneity
                    @test norm(α*A,1) ≈ abs(α)*norm(A,1)
                    elty <: Union{BigFloat,Complex{BigFloat},BigInt} || @test norm(α*A) ≈ abs(α)*norm(A) # two is default
                    @test norm(α*A,Inf) ≈ abs(α)*norm(A,Inf)

                    # Triangle inequality
                    @test norm(A + B,1) <= norm(A,1) + norm(B,1)
                    elty <: Union{BigFloat,Complex{BigFloat},BigInt} || @test norm(A + B) <= norm(A) + norm(B) # two is default
                    @test norm(A + B,Inf) <= norm(A,Inf) + norm(B,Inf)

                    # norm
                    for p in (-Inf, Inf, (-2:3)...)
                        @test norm(A, p) == norm(vec(A), p)
                    end
                end
            end

            @testset "issue #10234" begin
                if elty <: AbstractFloat || elty <: Complex
                    z = zeros(elty, 100)
                    z[1] = -Inf
                    for p in [-2,-1.5,-1,-0.5,0.5,1,1.5,2,Inf]
                        @test norm(z, p) == (p < 0 ? 0 : Inf)
                        @test norm(elty[Inf],p) == Inf
                    end
                end
            end
        end
    end

    @testset "issue #10234" begin
        @test norm(Any[Inf],-2) == norm(Any[Inf],-1) == norm(Any[Inf],1) == norm(Any[Inf],1.5) == norm(Any[Inf],2) == norm(Any[Inf],Inf) == Inf
    end

    @testset "overflow/underflow in norms" begin
        @test norm(Float64[1e-300, 1], -3)*1e300 ≈ 1
        @test norm(Float64[1e300, 1], 3)*1e-300 ≈ 1
    end
end

## Issue related tests
@testset "issue #1447" begin
    A = [1.0+0.0im 0; 0 1]
    B = pinv(A)
    for i = 1:4
        @test A[i] ≈ B[i]
    end
end

@testset "issue #2246" begin
    A = [1 2 0 0; 0 1 0 0; 0 0 0 0; 0 0 0 0]
    Asq = sqrt(A)
    @test Asq*Asq ≈ A
    A2 = view(A, 1:2, 1:2)
    A2sq = sqrt(A2)
    @test A2sq*A2sq ≈ A2

    N = 3
    @test log(det(Matrix(1.0I, N, N))) ≈ logdet(Matrix(1.0I, N, N))
end

@testset "issue #2637" begin
    a = [1, 2, 3]
    b = [4, 5, 6]
    @test kron(Matrix(I, 2, 2), Matrix(I, 2, 2)) == Matrix(I, 4, 4)
    @test kron(a,b) == [4,5,6,8,10,12,12,15,18]
    @test kron(a',b') == [4 5 6 8 10 12 12 15 18]
    @test kron(a,b')  == [4 5 6; 8 10 12; 12 15 18]
    @test kron(a',b)  == [4 8 12; 5 10 15; 6 12 18]
    @test kron(a, Matrix(1I, 2, 2)) == [1 0; 0 1; 2 0; 0 2; 3 0; 0 3]
    @test kron(Matrix(1I, 2, 2), a) == [ 1 0; 2 0; 3 0; 0 1; 0 2; 0 3]
    @test kron(Matrix(1I, 2, 2), 2) == Matrix(2I, 2, 2)
    @test kron(3, Matrix(1I, 3, 3)) == Matrix(3I, 3, 3)
    @test kron(a,2) == [2, 4, 6]
    @test kron(b',2) == [8 10 12]
end

@testset "kron!" begin
    a = [1.0, 0.0]
    b = [0.0, 1.0]
    @test kron!([1.0, 0.0], b, 0.5) == [0.0; 0.5]
    @test kron!([1.0, 0.0], 0.5, b) == [0.0; 0.5]
    c = Vector{Float64}(undef, 4)
    kron!(c, a, b)
    @test c == [0.0; 1.0; 0.0; 0.0]
    c = Matrix{Float64}(undef, 2, 2)
    kron!(c, a, b')
    @test c == [0.0 1.0; 0.0 0.0]
end

@testset "kron adjoint" begin
    a = [1+im, 2, 3]
    b = [4, 5, 6+7im]
    @test kron(a', b') isa Adjoint
    @test kron(a', b') == kron(a, b)'
    @test kron(transpose(a), b') isa Transpose
    @test kron(transpose(a), b') == kron(permutedims(a), collect(b'))
    @test kron(transpose(a), transpose(b)) isa Transpose
    @test kron(transpose(a), transpose(b)) == transpose(kron(a, b))
end

@testset "issue #4796" begin
    dim=2
    S=zeros(Complex,dim,dim)
    T=zeros(Complex,dim,dim)
    fill!(T, 1)
    z = 2.5 + 1.5im
    S[1] = z
    @test S*T == [z z; 0 0]

    # similar issue for Array{Real}
    @test Real[1 2] * Real[1.5; 2.0] == Real[5.5]
end

@testset "Matrix exponential" begin
    @testset "Tests for $elty" for elty in (Float32, Float64, ComplexF32, ComplexF64)
        A1  = convert(Matrix{elty}, [4 2 0; 1 4 1; 1 1 4])
        eA1 = convert(Matrix{elty}, [147.866622446369 127.781085523181  127.781085523182;
                                     183.765138646367 183.765138646366  163.679601723179;
                                      71.797032399996  91.8825693231832 111.968106246371]')
        @test exp(A1) ≈ eA1
        @test exp(adjoint(A1)) ≈ adjoint(eA1)
        @test exp(transpose(A1)) ≈ transpose(eA1)

        A2  = convert(Matrix{elty},
                      [29.87942128909879    0.7815750847907159 -2.289519314033932;
                       0.7815750847907159 25.72656945571064    8.680737820540137;
                       -2.289519314033932   8.680737820540137  34.39400925519054])
        eA2 = convert(Matrix{elty},
                      [  5496313853692458.0 -18231880972009236.0 -30475770808580460.0;
                       -18231880972009252.0  60605228702221920.0 101291842930249760.0;
                       -30475770808580480.0 101291842930249728.0 169294411240851968.0])
        @test exp(A2) ≈ eA2
        @test exp(adjoint(A2)) ≈ adjoint(eA2)
        @test exp(transpose(A2)) ≈ transpose(eA2)

        A3  = convert(Matrix{elty}, [-131 19 18;-390 56 54;-387 57 52])
        eA3 = convert(Matrix{elty}, [-1.50964415879218 -5.6325707998812  -4.934938326092;
                                      0.367879439109187 1.47151775849686  1.10363831732856;
                                      0.135335281175235 0.406005843524598 0.541341126763207]')
        @test exp(A3) ≈ eA3
        @test exp(adjoint(A3)) ≈ adjoint(eA3)
        @test exp(transpose(A3)) ≈ transpose(eA3)

        A4 = convert(Matrix{elty}, [0.25 0.25; 0 0])
        eA4 = convert(Matrix{elty}, [1.2840254166877416 0.2840254166877415; 0 1])
        @test exp(A4) ≈ eA4
        @test exp(adjoint(A4)) ≈ adjoint(eA4)
        @test exp(transpose(A4)) ≈ transpose(eA4)

        A5 = convert(Matrix{elty}, [0 0.02; 0 0])
        eA5 = convert(Matrix{elty}, [1 0.02; 0 1])
        @test exp(A5) ≈ eA5
        @test exp(adjoint(A5)) ≈ adjoint(eA5)
        @test exp(transpose(A5)) ≈ transpose(eA5)

        # Hessenberg
        @test hessenberg(A1).H ≈ convert(Matrix{elty},
                                                 [4.000000000000000  -1.414213562373094  -1.414213562373095
                                                  -1.414213562373095   4.999999999999996  -0.000000000000000
                                                  0  -0.000000000000002   3.000000000000000])

        # cis always returns a complex matrix
        if elty <: Real
            eltyim = Complex{elty}
        else
            eltyim = elty
        end

        @test cis(A1) ≈ convert(Matrix{eltyim}, [-0.339938 + 0.000941506im   0.772659  - 0.8469im     0.52745  + 0.566543im;
                                                  0.650054 - 0.140179im     -0.0762135 + 0.284213im   0.38633  - 0.42345im ;
                                                  0.650054 - 0.140179im      0.913779  + 0.143093im  -0.603663 - 0.28233im ]) rtol=7e-7
    end

    @testset "Additional tests for $elty" for elty in (Float64, ComplexF64)
        A4  = convert(Matrix{elty}, [1/2 1/3 1/4 1/5+eps();
                                     1/3 1/4 1/5 1/6;
                                     1/4 1/5 1/6 1/7;
                                     1/5 1/6 1/7 1/8])
        @test exp(log(A4)) ≈ A4
        @test exp(log(transpose(A4))) ≈ transpose(A4)
        @test exp(log(adjoint(A4))) ≈ adjoint(A4)

        A5  = convert(Matrix{elty}, [1 1 0 1; 0 1 1 0; 0 0 1 1; 1 0 0 1])
        @test exp(log(A5)) ≈ A5
        @test exp(log(transpose(A5))) ≈ transpose(A5)
        @test exp(log(adjoint(A5))) ≈ adjoint(A5)

        A6  = convert(Matrix{elty}, [-5 2 0 0 ; 1/2 -7 3 0; 0 1/3 -9 4; 0 0 1/4 -11])
        @test exp(log(A6)) ≈ A6
        @test exp(log(transpose(A6))) ≈ transpose(A6)
        @test exp(log(adjoint(A6))) ≈ adjoint(A6)

        A7  = convert(Matrix{elty}, [1 0 0 1e-8; 0 1 0 0; 0 0 1 0; 0 0 0 1])
        @test exp(log(A7)) ≈ A7
        @test exp(log(transpose(A7))) ≈ transpose(A7)
        @test exp(log(adjoint(A7))) ≈ adjoint(A7)
    end

    @testset "Integer promotion tests" begin
        for (elty1, elty2) in ((Int64, Float64), (Complex{Int64}, ComplexF64))
            A4int  = convert(Matrix{elty1}, [1 2; 3 4])
            A4float  = convert(Matrix{elty2}, A4int)
            @test exp(A4int) == exp(A4float)
        end
    end

    @testset "^ tests" for elty in (Float32, Float64, ComplexF32, ComplexF64, Int32, Int64)
        # should all be exact as the lhs functions are simple aliases
        @test ℯ^(fill(elty(2), (4,4))) == exp(fill(elty(2), (4,4)))
        @test 2^(fill(elty(2), (4,4))) == exp(log(2)*fill(elty(2), (4,4)))
        @test 2.0^(fill(elty(2), (4,4))) == exp(log(2.0)*fill(elty(2), (4,4)))
    end

    A8 = 100 * [-1+1im 0 0 1e-8; 0 1 0 0; 0 0 1 0; 0 0 0 1]
    @test exp(log(A8)) ≈ A8
end

@testset "Matrix trigonometry" begin
    @testset "Tests for $elty" for elty in (Float32, Float64, ComplexF32, ComplexF64)
        A1  = convert(Matrix{elty}, [3 2 0; 1 3 1; 1 1 3])
        A2  = convert(Matrix{elty},
                      [3.975884257819758 0.15631501695814318 -0.4579038628067864;
                       0.15631501695814318 4.545313891142127 1.7361475641080275;
                       -0.4579038628067864 1.7361475641080275 6.478801851038108])
        A3 = convert(Matrix{elty}, [0.25 0.25; 0 0])
        A4 = convert(Matrix{elty}, [0 0.02; 0 0])

        cosA1 = convert(Matrix{elty},[-0.18287716254368605 -0.29517205254584633 0.761711400552759;
                                      0.23326967400345625 0.19797853773269333 -0.14758602627292305;
                                      0.23326967400345636 0.6141253742798355 -0.5637328628200653])
        sinA1 = convert(Matrix{elty}, [0.2865568596627417 -1.107751980582015 -0.13772915374386513;
                                       -0.6227405671629401 0.2176922827908092 -0.5538759902910078;
                                       -0.6227405671629398 -0.6916051440348725 0.3554214365346742])
        @test cos(A1) ≈ cosA1
        @test sin(A1) ≈ sinA1

        cosA2 = convert(Matrix{elty}, [-0.6331745163802187 0.12878366262380136 -0.17304181968301532;
                                       0.12878366262380136 -0.5596234510748788 0.5210483146041339;
                                       -0.17304181968301532 0.5210483146041339 0.002263776356015268])
        sinA2 = convert(Matrix{elty},[-0.6677253518411841 -0.32599318928375437 0.020799609079003523;
                                      -0.32599318928375437 -0.04568726058081066 0.5388748740270427;
                                      0.020799609079003523 0.5388748740270427 0.6385462428126032])
        @test cos(A2) ≈ cosA2
        @test sin(A2) ≈ sinA2

        cosA3 = convert(Matrix{elty}, [0.9689124217106446 -0.031087578289355197; 0.0 1.0])
        sinA3 = convert(Matrix{elty}, [0.24740395925452285 0.24740395925452285; 0.0 0.0])
        @test cos(A3) ≈ cosA3
        @test sin(A3) ≈ sinA3

        cosA4 = convert(Matrix{elty}, [1.0 0.0; 0.0 1.0])
        sinA4 = convert(Matrix{elty}, [0.0 0.02; 0.0 0.0])
        @test cos(A4) ≈ cosA4
        @test sin(A4) ≈ sinA4

        # Identities
        for (i, A) in enumerate((A1, A2, A3, A4))
            @test sincos(A) == (sin(A), cos(A))
            @test cos(A)^2 + sin(A)^2 ≈ Matrix(I, size(A))
            @test cos(A) ≈ cos(-A)
            @test sin(A) ≈ -sin(-A)
            @test tan(A) ≈ sin(A) / cos(A)

            @test cos(A) ≈ real(exp(im*A))
            @test sin(A) ≈ imag(exp(im*A))
            @test cos(A) ≈ real(cis(A))
            @test sin(A) ≈ imag(cis(A))
            @test cis(A) ≈ cos(A) + im * sin(A)

            @test cosh(A) ≈ 0.5 * (exp(A) + exp(-A))
            @test sinh(A) ≈ 0.5 * (exp(A) - exp(-A))
            @test cosh(A) ≈ cosh(-A)
            @test sinh(A) ≈ -sinh(-A)

            # Some of the following identities fail for A3, A4 because the matrices are singular
            if i in (1, 2)
                @test sec(A) ≈ inv(cos(A))
                @test csc(A) ≈ inv(sin(A))
                @test cot(A) ≈ inv(tan(A))
                @test sech(A) ≈ inv(cosh(A))
                @test csch(A) ≈ inv(sinh(A))
                @test coth(A) ≈ inv(tanh(A))
            end
            # The following identities fail for A1, A2 due to rounding errors;
            # probably needs better algorithm for the general case
            if i in (3, 4)
                @test cosh(A)^2 - sinh(A)^2 ≈ Matrix(I, size(A))
                @test tanh(A) ≈ sinh(A) / cosh(A)
            end
        end
    end

    @testset "Additional tests for $elty" for elty in (ComplexF32, ComplexF64)
        A5 = convert(Matrix{elty}, [1im 2; 0.02+0.5im 3])

        @test sincos(A5) == (sin(A5), cos(A5))

        @test cos(A5)^2 + sin(A5)^2 ≈ Matrix(I, size(A5))
        @test cosh(A5)^2 - sinh(A5)^2 ≈ Matrix(I, size(A5))
        @test cos(A5)^2 + sin(A5)^2 ≈ Matrix(I, size(A5))
        @test tan(A5) ≈ sin(A5) / cos(A5)
        @test tanh(A5) ≈ sinh(A5) / cosh(A5)

        @test sec(A5) ≈ inv(cos(A5))
        @test csc(A5) ≈ inv(sin(A5))
        @test cot(A5) ≈ inv(tan(A5))
        @test sech(A5) ≈ inv(cosh(A5))
        @test csch(A5) ≈ inv(sinh(A5))
        @test coth(A5) ≈ inv(tanh(A5))

        @test cos(A5) ≈ 0.5 * (exp(im*A5) + exp(-im*A5))
        @test sin(A5) ≈ -0.5im * (exp(im*A5) - exp(-im*A5))
        @test cos(A5) ≈ 0.5 * (cis(A5) + cis(-A5))
        @test sin(A5) ≈ -0.5im * (cis(A5) - cis(-A5))

        @test cosh(A5) ≈ 0.5 * (exp(A5) + exp(-A5))
        @test sinh(A5) ≈ 0.5 * (exp(A5) - exp(-A5))
    end

    @testset "Additional tests for $elty" for elty in (Int32, Int64, Complex{Int32}, Complex{Int64})
        A1 = convert(Matrix{elty}, [1 2; 3 4])
        A2 = convert(Matrix{elty}, [1 2; 2 1])

        cosA1 = convert(Matrix{float(elty)}, [0.855423165077998 -0.11087638101074865;
                                              -0.16631457151612294 0.689108593561875])
        cosA2 = convert(Matrix{float(elty)}, [-0.22484509536615283 -0.7651474012342925;
                                              -0.7651474012342925 -0.22484509536615283])

        @test cos(A1) ≈ cosA1
        @test cos(A2) ≈ cosA2

        sinA1 = convert(Matrix{float(elty)}, [-0.46558148631373036 -0.14842445991317652;
                                              -0.22263668986976476 -0.6882181761834951])
        sinA2 = convert(Matrix{float(elty)}, [-0.3501754883740146 0.4912954964338818;
                                              0.4912954964338818 -0.3501754883740146])

        @test sin(A1) ≈ sinA1
        @test sin(A2) ≈ sinA2
    end

    @testset "Inverse functions for $elty" for elty in (Float32, Float64)
        A1 = convert(Matrix{elty}, [0.244637  -0.63578;
                                    0.22002    0.189026])
        A2 = convert(Matrix{elty}, [1.11656   -0.098672   0.158485;
                                    -0.098672   0.100933  -0.107107;
                                    0.158485  -0.107107   0.612404])

        for A in (A1, A2)
            @test cos(acos(cos(A))) ≈ cos(A)
            @test sin(asin(sin(A))) ≈ sin(A)
            @test tan(atan(tan(A))) ≈ tan(A)
            @test cosh(acosh(cosh(A))) ≈ cosh(A)
            @test sinh(asinh(sinh(A))) ≈ sinh(A)
            @test tanh(atanh(tanh(A))) ≈ tanh(A)
            @test sec(asec(sec(A))) ≈ sec(A)
            @test csc(acsc(csc(A))) ≈ csc(A)
            @test cot(acot(cot(A))) ≈ cot(A)
            @test sech(asech(sech(A))) ≈ sech(A)
            @test csch(acsch(csch(A))) ≈ csch(A)
            @test coth(acoth(coth(A))) ≈ coth(A)
        end
    end

    @testset "Inverse functions for $elty" for elty in (ComplexF32, ComplexF64)
        A1 = convert(Matrix{elty}, [ 0.143721-0.0im       -0.138386-0.106905im;
                                     -0.138386+0.106905im   0.306224-0.0im])
        A2 = convert(Matrix{elty}, [1im 2; 0.02+0.5im 3])
        A3 = convert(Matrix{elty}, [0.138721-0.266836im 0.0971722-0.13715im 0.205046-0.137136im;
                                    -0.0154974-0.00358254im 0.152163-0.445452im 0.0314575-0.536521im;
                                    -0.387488+0.0294059im -0.0448773+0.114305im 0.230684-0.275894im])
        for A in (A1, A2, A3)
            @test cos(acos(cos(A))) ≈ cos(A)
            @test sin(asin(sin(A))) ≈ sin(A)
            @test tan(atan(tan(A))) ≈ tan(A)
            @test cosh(acosh(cosh(A))) ≈ cosh(A)
            @test sinh(asinh(sinh(A))) ≈ sinh(A)
            @test tanh(atanh(tanh(A))) ≈ tanh(A)
            @test sec(asec(sec(A))) ≈ sec(A)
            @test csc(acsc(csc(A))) ≈ csc(A)
            @test cot(acot(cot(A))) ≈ cot(A)
            @test sech(asech(sech(A))) ≈ sech(A)
            @test csch(acsch(csch(A))) ≈ csch(A)
            @test coth(acoth(coth(A))) ≈ coth(A)

            # Definition of principal values (Aprahamian & Higham, 2016, pp. 4-5)
            abstol = sqrt(eps(real(elty))) * norm(acosh(A))
            @test all(z -> (0 < real(z) < π ||
                            abs(real(z)) < abstol && imag(z) >= 0 ||
                            abs(real(z) - π) < abstol && imag(z) <= 0),
                      eigen(acos(A)).values)
            @test all(z -> (-π/2 < real(z) < π/2 ||
                            abs(real(z) + π/2) < abstol && imag(z) >= 0 ||
                            abs(real(z) - π/2) < abstol && imag(z) <= 0),
                      eigen(asin(A)).values)
            @test all(z -> (-π < imag(z) < π && real(z) > 0 ||
                            0 <= imag(z) < π && abs(real(z)) < abstol ||
                            abs(imag(z) - π) < abstol && real(z) >= 0),
                      eigen(acosh(A)).values)
            @test all(z -> (-π/2 < imag(z) < π/2 ||
                            abs(imag(z) + π/2) < abstol && real(z) <= 0 ||
                            abs(imag(z) - π/2) < abstol && real(z) <= 0),
                      eigen(asinh(A)).values)
        end
    end
end

@testset "issue 5116" begin
    A9  = [0 10 0 0; -1 0 0 0; 0 0 0 0; -2 0 0 0]
    eA9 = [-0.999786072879326  -0.065407069689389   0.0   0.0
           0.006540706968939  -0.999786072879326   0.0   0.0
           0.0                 0.0                 1.0   0.0
           0.013081413937878  -3.999572145758650   0.0   1.0]
    @test exp(A9) ≈ eA9

    A10  = [ 0. 0. 0. 0. ; 0. 0. -im 0.; 0. im 0. 0.; 0. 0. 0. 0.]
    eA10 = [ 1.0+0.0im   0.0+0.0im                 0.0+0.0im                0.0+0.0im
            0.0+0.0im   1.543080634815244+0.0im   0.0-1.175201193643801im  0.0+0.0im
            0.0+0.0im   0.0+1.175201193643801im   1.543080634815243+0.0im  0.0+0.0im
            0.0+0.0im   0.0+0.0im                 0.0+0.0im                1.0+0.0im]
    @test exp(A10) ≈ eA10
end

@testset "Additional matrix logarithm tests" for elty in (Float64, ComplexF64)
    A11 = convert(Matrix{elty}, [3 2; -5 -3])
    @test exp(log(A11)) ≈ A11

    A13 = convert(Matrix{elty}, [2 0; 0 2])
    @test typeof(log(A13)) == Array{elty, 2}

    T = elty == Float64 ? Symmetric : Hermitian
    @test typeof(log(T(A13))) == T{elty, Array{elty, 2}}

    A1  = convert(Matrix{elty}, [4 2 0; 1 4 1; 1 1 4])
    logA1 = convert(Matrix{elty}, [1.329661349 0.5302876358 -0.06818951543;
                                    0.2310490602 1.295566591 0.2651438179;
                                    0.2310490602 0.1969543025 1.363756107])
    @test log(A1) ≈ logA1
    @test exp(log(A1)) ≈ A1
    @test typeof(log(A1)) == Matrix{elty}

    A4  = convert(Matrix{elty}, [1/2 1/3 1/4 1/5+eps();
                                 1/3 1/4 1/5 1/6;
                                 1/4 1/5 1/6 1/7;
                                 1/5 1/6 1/7 1/8])
    logA4 = convert(Matrix{elty}, [-1.73297159 1.857349738 0.4462766564 0.2414170219;
                                    1.857349738 -5.335033737 2.994142974 0.5865285289;
                                    0.4462766564 2.994142974 -7.351095988 3.318413247;
                                    0.2414170219 0.5865285289 3.318413247 -5.444632124])
    @test log(A4) ≈ logA4
    @test exp(log(A4)) ≈ A4
    @test typeof(log(A4)) == Matrix{elty}

    # real triu matrix
    A5  = convert(Matrix{elty}, [1 2 3; 0 4 5; 0 0 6])  # triu
    logA5 = convert(Matrix{elty}, [0.0 0.9241962407465937 0.5563245488984037;
                                   0.0 1.3862943611198906 1.0136627702704109;
                                   0.0 0.0 1.791759469228055])
    @test log(A5) ≈ logA5
    @test exp(log(A5)) ≈ A5
    @test typeof(log(A5)) == Matrix{elty}

    # real quasitriangular schur form with 2 2x2 blocks, 2 1x1 blocks, and all positive eigenvalues
    A6 = convert(Matrix{elty}, [2 3 2 2 3 1;
                                1 3 3 2 3 1;
                                3 3 3 1 1 2;
                                2 1 2 2 2 2;
                                1 1 2 2 3 1;
                                2 2 2 2 1 3])
    @test exp(log(A6)) ≈ A6
    @test typeof(log(A6)) == Matrix{elty}

    # real quasitriangular schur form with a negative eigenvalue
    A7 = convert(Matrix{elty}, [1 3 3 2 2 2;
                                1 2 1 3 1 2;
                                3 1 2 3 2 1;
                                3 1 2 2 2 1;
                                3 1 3 1 2 1;
                                1 1 3 1 1 3])
    @test exp(log(A7)) ≈ A7
    @test typeof(log(A7)) == Matrix{complex(elty)}

    if elty <: Complex
        A8 = convert(Matrix{elty}, [1 + 1im 1 + 1im 1 - 1im;
                                    1 + 1im -1 + 1im 1 + 1im;
                                    1 - 1im 1 + 1im -1 - 1im])
        logA8 = convert(
            Matrix{elty},
            [0.9478628953131517 + 1.3725201223387407im -0.2547157147532057 + 0.06352318334299434im 0.8560050197863862 - 1.0471975511965979im;
             -0.2547157147532066 + 0.06352318334299467im -0.16285783922644065 + 0.2617993877991496im 0.2547157147532063 + 2.1579182857361894im;
             0.8560050197863851 - 1.0471975511965974im 0.25471571475320665 + 2.1579182857361903im 0.9478628953131519 - 0.8489213467404436im],
        )
        @test log(A8) ≈ logA8
        @test exp(log(A8)) ≈ A8
        @test typeof(log(A8)) == Matrix{elty}
    end
end

@testset "matrix logarithm is type-inferrable" for elty in (Float32,Float64,ComplexF32,ComplexF64)
    A1 = randn(elty, 4, 4)
    @inferred Union{Matrix{elty},Matrix{complex(elty)}} log(A1)
end

@testset "Additional matrix square root tests" for elty in (Float64, ComplexF64)
    A11 = convert(Matrix{elty}, [3 2; -5 -3])
    @test sqrt(A11)^2 ≈ A11

    A13 = convert(Matrix{elty}, [2 0; 0 2])
    @test typeof(sqrt(A13)) == Array{elty, 2}

    T = elty == Float64 ? Symmetric : Hermitian
    @test typeof(sqrt(T(A13))) == T{elty, Array{elty, 2}}

    A1  = convert(Matrix{elty}, [4 2 0; 1 4 1; 1 1 4])
    sqrtA1 = convert(Matrix{elty}, [1.971197119306979 0.5113118387140085 -0.03301921523780871;
                                   0.23914631173809942 1.9546875116880718 0.2556559193570036;
                                   0.23914631173810008 0.22263670411919556 1.9877067269258815])
    @test sqrt(A1) ≈ sqrtA1
    @test sqrt(A1)^2 ≈ A1
    @test typeof(sqrt(A1)) == Matrix{elty}

    A4  = convert(Matrix{elty}, [1/2 1/3 1/4 1/5+eps();
                                 1/3 1/4 1/5 1/6;
                                 1/4 1/5 1/6 1/7;
                                 1/5 1/6 1/7 1/8])
                                 sqrtA4 = convert(
        Matrix{elty},
        [0.590697761556362 0.3055006800405779 0.19525404749300546 0.14007621469988107;
         0.30550068004057784 0.2825388389385975 0.21857572599211642 0.17048692323164674;
         0.19525404749300565 0.21857572599211622 0.21155429252242863 0.18976816626246887;
         0.14007621469988046 0.17048692323164724 0.1897681662624689 0.20075085592778794],
    )
    @test sqrt(A4) ≈ sqrtA4
    @test sqrt(A4)^2 ≈ A4
    @test typeof(sqrt(A4)) == Matrix{elty}

    # real triu matrix
    A5  = convert(Matrix{elty}, [1 2 3; 0 4 5; 0 0 6])  # triu
    sqrtA5 = convert(Matrix{elty}, [1.0 0.6666666666666666 0.6525169217864183;
                                   0.0 2.0 1.1237243569579454;
                                   0.0 0.0 2.449489742783178])
    @test sqrt(A5) ≈ sqrtA5
    @test sqrt(A5)^2 ≈ A5
    @test typeof(sqrt(A5)) == Matrix{elty}

    # real quasitriangular schur form with 2 2x2 blocks, 2 1x1 blocks, and all positive eigenvalues
    A6 = convert(Matrix{elty}, [2 3 2 2 3 1;
                                1 3 3 2 3 1;
                                3 3 3 1 1 2;
                                2 1 2 2 2 2;
                                1 1 2 2 3 1;
                                2 2 2 2 1 3])
    @test sqrt(A6)^2 ≈ A6
    @test typeof(sqrt(A6)) == Matrix{elty}

    # real quasitriangular schur form with a negative eigenvalue
    A7 = convert(Matrix{elty}, [1 3 3 2 2 2;
                                1 2 1 3 1 2;
                                3 1 2 3 2 1;
                                3 1 2 2 2 1;
                                3 1 3 1 2 1;
                                1 1 3 1 1 3])
    @test sqrt(A7)^2 ≈ A7
    @test typeof(sqrt(A7)) == Matrix{complex(elty)}

    if elty <: Complex
        A8 = convert(Matrix{elty}, [1 + 1im 1 + 1im 1 - 1im;
                                    1 + 1im -1 + 1im 1 + 1im;
                                    1 - 1im 1 + 1im -1 - 1im])
        sqrtA8 = convert(
            Matrix{elty},
            [1.2559748527474284 + 0.6741878819930323im 0.20910077991005582 + 0.24969165051825476im 0.591784212275146 - 0.6741878819930327im;
             0.2091007799100553 + 0.24969165051825515im 0.3320953202361413 + 0.2915044496279425im 0.33209532023614136 + 1.0568713143581219im;
             0.5917842122751455 - 0.674187881993032im 0.33209532023614147 + 1.0568713143581223im 0.7147787526012315 - 0.6323750828833452im],
        )
        @test sqrt(A8) ≈ sqrtA8
        @test sqrt(A8)^2 ≈ A8
        @test typeof(sqrt(A8)) == Matrix{elty}
    end
end

@testset "issue #40141" begin
    x = [-1 -eps() 0 0; eps() -1 0 0; 0 0 -1 -eps(); 0 0 eps() -1]
    @test sqrt(x)^2 ≈ x

    x2 =  [-1 -eps() 0 0; 3eps() -1 0 0; 0 0 -1 -3eps(); 0 0 eps() -1]
    @test sqrt(x2)^2 ≈ x2

    x3 = [-1 -eps() 0 0; eps() -1 0 0; 0 0 -1 -eps(); 0 0 eps() Inf]
    @test all(isnan, sqrt(x3))

    # test overflow/underflow handled
    x4 = [0 -1e200; 1e200 0]
    @test sqrt(x4)^2 ≈ x4

    x5 = [0 -1e-200; 1e-200 0]
    @test sqrt(x5)^2 ≈ x5

    x6 = [1.0 1e200; -1e-200 1.0]
    @test sqrt(x6)^2 ≈ x6
end

@testset "matrix logarithm block diagonal underflow/overflow" begin
    x1 = [0 -1e200; 1e200 0]
    @test exp(log(x1)) ≈ x1

    x2 = [0 -1e-200; 1e-200 0]
    @test exp(log(x2)) ≈ x2

    x3 = [1.0 1e200; -1e-200 1.0]
    @test exp(log(x3)) ≈ x3
end

@testset "issue #7181" begin
    A = [ 1  5  9
          2  6 10
          3  7 11
          4  8 12 ]
    @test diag(A,-5) == []
    @test diag(A,-4) == []
    @test diag(A,-3) == [4]
    @test diag(A,-2) == [3,8]
    @test diag(A,-1) == [2,7,12]
    @test diag(A, 0) == [1,6,11]
    @test diag(A, 1) == [5,10]
    @test diag(A, 2) == [9]
    @test diag(A, 3) == []
    @test diag(A, 4) == []

    @test diag(zeros(0,0)) == []
    @test diag(zeros(0,0),1) == []
    @test diag(zeros(0,0),-1) == []

    @test diag(zeros(1,0)) == []
    @test diag(zeros(1,0),-1) == []
    @test diag(zeros(1,0),1) == []
    @test diag(zeros(1,0),-2) == []

    @test diag(zeros(0,1)) == []
    @test diag(zeros(0,1),1) == []
    @test diag(zeros(0,1),-1) == []
    @test diag(zeros(0,1),2) == []
end

@testset "issue #39857" begin
    @test lyap(1.0+2.0im, 3.0+4.0im) == -1.5 - 2.0im
end

@testset "Matrix to real power" for elty in (Float64, ComplexF64)
# Tests proposed at Higham, Deadman: Testing Matrix Function Algorithms Using Identities, March 2014
    #Aa : only positive real eigenvalues
    Aa = convert(Matrix{elty}, [5 4 2 1; 0 1 -1 -1; -1 -1 3 0; 1 1 -1 2])

    #Ab : both positive and negative real eigenvalues
    Ab = convert(Matrix{elty}, [1 2 3; 4 7 1; 2 1 4])

    #Ac : complex eigenvalues
    Ac = convert(Matrix{elty}, [5 4 2 1;0 1 -1 -1;-1 -1 3 6;1 1 -1 5])

    #Ad : defective Matrix
    Ad = convert(Matrix{elty}, [3 1; 0 3])

    #Ah : Hermitian Matrix
    Ah = convert(Matrix{elty}, [3 1; 1 3])
    if elty <: LinearAlgebra.BlasComplex
        Ah += [0 im; -im 0]
    end

    #ADi : Diagonal Matrix
    ADi = convert(Matrix{elty}, [3 0; 0 3])
    if elty <: LinearAlgebra.BlasComplex
        ADi += [im 0; 0 im]
    end

    for A in (Aa, Ab, Ac, Ad, Ah, ADi)
        @test A^(1/2) ≈ sqrt(A)
        @test A^(-1/2) ≈ inv(sqrt(A))
        @test A^(3/4) ≈ sqrt(A) * sqrt(sqrt(A))
        @test A^(-3/4) ≈ inv(A) * sqrt(sqrt(A))
        @test A^(17/8) ≈ A^2 * sqrt(sqrt(sqrt(A)))
        @test A^(-17/8) ≈ inv(A^2 * sqrt(sqrt(sqrt(A))))
        @test (A^0.2)^5 ≈ A
        @test (A^(2/3))*(A^(1/3)) ≈ A
        @test (A^im)^(-im) ≈ A
    end
end

@testset "diagonal integer matrix to real power" begin
    A = Matrix(Diagonal([1, 2, 3]))
    @test A^2.3 ≈ float(A)^2.3
end

@testset "issue #23366 (Int Matrix to Int power)" begin
    @testset "Tests for $elty" for elty in (Int128, Int16, Int32, Int64, Int8,
                                            UInt128, UInt16, UInt32, UInt64, UInt8,
                                            BigInt)
        #@info "Testing $elty"
        @test elty[1 1;1 0]^-1 == [0  1;  1 -1]
        @test elty[1 1;1 0]^-2 == [1 -1; -1  2]
        @test (@inferred elty[1 1;1 0]^2) == elty[2 1;1 1]
        I_ = elty[1 0;0 1]
        @test I_^-1 == I_
        if !(elty<:Unsigned)
            @test (@inferred (-I_)^-1) == -I_
            @test (@inferred (-I_)^-2) == I_
        end
        # make sure that type promotion for ^(::Matrix{<:Integer}, ::Integer)
        # is analogous to type promotion for ^(::Integer, ::Integer)
        # e.g. [1 1;1 0]^big(10000) should return Matrix{BigInt}, the same
        # way as 2^big(10000) returns BigInt
        for elty2 = (Int64, BigInt)
            TT = Base.promote_op(^, elty, elty2)
            @test (@inferred elty[1 1;1 0]^elty2(1))::Matrix{TT} == [1 1;1 0]
        end
    end
end

@testset "Least squares solutions" begin
    a = [fill(1, 20) 1:20 1:20]
    b = reshape(Matrix(1.0I, 8, 5), 20, 2)
    @testset "Tests for type $elty" for elty in (Float32, Float64, ComplexF32, ComplexF64)
        a = convert(Matrix{elty}, a)
        b = convert(Matrix{elty}, b)

        # Vector rhs
        x = a[:,1:2]\b[:,1]
        @test ((a[:,1:2]*x-b[:,1])'*(a[:,1:2]*x-b[:,1]))[1] ≈ convert(elty, 2.546616541353384)

        # Matrix rhs
        x = a[:,1:2]\b
        @test det((a[:,1:2]*x-b)'*(a[:,1:2]*x-b)) ≈ convert(elty, 4.437969924812031)

        # Rank deficient
        x = a\b
        @test det((a*x-b)'*(a*x-b)) ≈ convert(elty, 4.437969924812031)

        # Underdetermined minimum norm
        x = convert(Matrix{elty}, [1 0 0; 0 1 -1]) \ convert(Vector{elty}, [1,1])
        @test x ≈ convert(Vector{elty}, [1, 0.5, -0.5])

        # symmetric, positive definite
        @test inv(convert(Matrix{elty}, [6. 2; 2 1])) ≈ convert(Matrix{elty}, [0.5 -1; -1 3])

        # symmetric, indefinite
        @test inv(convert(Matrix{elty}, [1. 2; 2 1])) ≈ convert(Matrix{elty}, [-1. 2; 2 -1]/3)
    end
end

function test_rdiv_pinv_consistency(a, b)
    @test (a*b)/b ≈ a*(b/b) ≈ (a*b)*pinv(b) ≈ a*(b*pinv(b))
    @test typeof((a*b)/b) == typeof(a*(b/b)) == typeof((a*b)*pinv(b)) == typeof(a*(b*pinv(b)))
end
function test_ldiv_pinv_consistency(a, b)
    @test a\(a*b) ≈ (a\a)*b ≈ (pinv(a)*a)*b ≈ pinv(a)*(a*b)
    @test typeof(a\(a*b)) == typeof((a\a)*b) == typeof((pinv(a)*a)*b) == typeof(pinv(a)*(a*b))
end
function test_div_pinv_consistency(a, b)
    test_rdiv_pinv_consistency(a, b)
    test_ldiv_pinv_consistency(a, b)
end

@testset "/ and \\ consistency with pinv for vectors" begin
    @testset "Tests for type $elty" for elty in (Float32, Float64, ComplexF32, ComplexF64)
        c = rand(elty, 5)
        r = (elty <: Complex ? adjoint : transpose)(rand(elty, 5))
        cm = rand(elty, 5, 1)
        rm = rand(elty, 1, 5)
        @testset "dot products" begin
            test_div_pinv_consistency(r, c)
            test_div_pinv_consistency(rm, c)
            test_div_pinv_consistency(r, cm)
            test_div_pinv_consistency(rm, cm)
        end
        @testset "outer products" begin
            test_div_pinv_consistency(c, r)
            test_div_pinv_consistency(cm, rm)
        end
        @testset "matrix/vector" begin
            m = rand(5, 5)
            test_ldiv_pinv_consistency(m, c)
            test_rdiv_pinv_consistency(r, m)
        end
    end
end

@testset "test ops on Numbers for $elty" for elty in [Float32,Float64,ComplexF32,ComplexF64]
    a = rand(elty)
    @test isposdef(one(elty))
    @test lyap(one(elty),a) == -a/2
end

@testset "strides" begin
    a = rand(10)
    b = view(a,2:2:10)
    @test LinearAlgebra.stride1(a) == 1
    @test LinearAlgebra.stride1(b) == 2
end

@testset "inverse of Adjoint" begin
    A = randn(n, n)

    @test @inferred(inv(A'))*A'                     ≈ I
    @test @inferred(inv(transpose(A)))*transpose(A) ≈ I

    B = complex.(A, randn(n, n))

    @test @inferred(inv(B'))*B'                     ≈ I
    @test @inferred(inv(transpose(B)))*transpose(B) ≈ I
end

@testset "Factorize fallback for Adjoint/Transpose" begin
    a = rand(Complex{Int8}, n, n)
    @test Array(transpose(factorize(Transpose(a)))) ≈ Array(factorize(a))
    @test transpose(factorize(transpose(a))) == factorize(a)
    @test Array(adjoint(factorize(Adjoint(a)))) ≈ Array(factorize(a))
    @test adjoint(factorize(adjoint(a))) == factorize(a)
end

@testset "Matrix log issue #32313" begin
    for A in ([30 20; -50 -30], [10.0im 0; 0 -10.0im], randn(6,6))
        @test exp(log(A)) ≈ A
    end
end

@testset "Matrix log PR #33245" begin
    # edge case for divided difference
    A1 = triu(ones(3,3),1) + diagm([1.0, -2eps()-1im, -eps()+0.75im])
    @test exp(log(A1)) ≈ A1
    # case where no sqrt is needed (s=0)
    A2 = [1.01 0.01 0.01; 0 1.01 0.01; 0 0 1.01]
    @test exp(log(A2)) ≈ A2
end

struct TypeWithoutZero end
Base.zero(::Type{TypeWithoutZero}) = TypeWithZero()
struct TypeWithZero end
Base.promote_rule(::Type{TypeWithoutZero}, ::Type{TypeWithZero}) = TypeWithZero
Base.zero(::Type{<:Union{TypeWithoutZero, TypeWithZero}}) = TypeWithZero()
Base.:+(x::TypeWithZero, ::TypeWithoutZero) = x

@testset "diagm for type with no zero" begin
    @test diagm(0 => [TypeWithoutZero()]) isa Matrix{TypeWithZero}
end

end # module TestDense<|MERGE_RESOLUTION|>--- conflicted
+++ resolved
@@ -150,10 +150,8 @@
             asym = a + a' # symmetric indefinite
             asymsq = sqrt(asym)
             @test asymsq*asymsq ≈ asym
-<<<<<<< HEAD
             @test sqrt(transpose(asym))*sqrt(transpose(asym)) ≈ transpose(asym)
             @test sqrt(adjoint(asym))*sqrt(adjoint(asym)) ≈ adjoint(asym)
-=======
             if eltype(a) <: Real  # real square root
                 apos = a * a
                 @test sqrt(apos)^2 ≈ apos
@@ -162,7 +160,6 @@
                 @test sqrt(complex(apos)) ≈ sqrt(apos)
                 @test eltype(sqrt(complex(apos))) <: Complex
             end
->>>>>>> 3d08f826
         end
 
         @testset "Powers" begin
