--- conflicted
+++ resolved
@@ -1235,17 +1235,16 @@
     end
 end
 
-<<<<<<< HEAD
 @testset "avoid matmul ambiguities with ::MyMatrix * ::AbstractMatrix" begin
     A = [i+j for i in 1:2, j in 1:2]
     S = SizedArrays.SizedArray{(2,2)}(A)
     D = Diagonal([1:2;])
     @test S * D == A * D
     @test D * S == D * A
-=======
+end
+
 @testset "copy" begin
     @test copy(Diagonal(1:5)) === Diagonal(1:5)
->>>>>>> d53fc50c
 end
 
 end # module TestDiagonal