# This file is a part of Julia. License is MIT: https://julialang.org/license

# Singular Value Decomposition
"""
    SVD <: Factorization

Matrix factorization type of the singular value decomposition (SVD) of a matrix `A`.
This is the return type of [`svd(_)`](@ref), the corresponding matrix factorization function.

If `F::SVD` is the factorization object, `U`, `S`, `V` and `Vt` can be obtained
via `F.U`, `F.S`, `F.V` and `F.Vt`, such that `A = U * Diagonal(S) * Vt`.
The singular values in `S` are sorted in descending order.

Iterating the decomposition produces the components `U`, `S`, and `V`.

# Examples
```jldoctest
julia> A = [1. 0. 0. 0. 2.; 0. 0. 3. 0. 0.; 0. 0. 0. 0. 0.; 0. 2. 0. 0. 0.]
4×5 Array{Float64,2}:
 1.0  0.0  0.0  0.0  2.0
 0.0  0.0  3.0  0.0  0.0
 0.0  0.0  0.0  0.0  0.0
 0.0  2.0  0.0  0.0  0.0

julia> F = svd(A)
SVD{Float64,Float64,Array{Float64,2}}([0.0 1.0 0.0 0.0; 1.0 0.0 0.0 0.0; 0.0 0.0 0.0 -1.0; 0.0 0.0 1.0 0.0], [3.0, 2.23606797749979, 2.0, 0.0], [-0.0 0.0 … -0.0 0.0; 0.44721359549995787 0.0 … 0.0 0.8944271909999157; -0.0 1.0 … -0.0 0.0; 0.0 0.0 … 1.0 0.0])

julia> F.U * Diagonal(F.S) * F.Vt
4×5 Array{Float64,2}:
 1.0  0.0  0.0  0.0  2.0
 0.0  0.0  3.0  0.0  0.0
 0.0  0.0  0.0  0.0  0.0
 0.0  2.0  0.0  0.0  0.0

julia> u, s, v = F; # destructuring via iteration

julia> u == F.U && s == F.S && v == F.V
true
```
"""
struct SVD{T,Tr,M<:AbstractArray{T}} <: Factorization{T}
    U::M
    S::Vector{Tr}
    Vt::M
    function SVD{T,Tr,M}(U, S, Vt) where {T,Tr,M<:AbstractArray{T}}
        require_one_based_indexing(U, S, Vt)
        new{T,Tr,M}(U, S, Vt)
    end
end
SVD(U::AbstractArray{T}, S::Vector{Tr}, Vt::AbstractArray{T}) where {T,Tr} = SVD{T,Tr,typeof(U)}(U, S, Vt)
function SVD{T}(U::AbstractArray, S::AbstractVector{Tr}, Vt::AbstractArray) where {T,Tr}
    SVD(convert(AbstractArray{T}, U),
        convert(Vector{Tr}, S),
        convert(AbstractArray{T}, Vt))
end


# iteration for destructuring into components
Base.iterate(S::SVD) = (S.U, Val(:S))
Base.iterate(S::SVD, ::Val{:S}) = (S.S, Val(:V))
Base.iterate(S::SVD, ::Val{:V}) = (S.V, Val(:done))
Base.iterate(S::SVD, ::Val{:done}) = nothing


default_svd_alg(A) = DivideAndConquer()


"""
    svd!(A; full::Bool = false, alg::Algorithm = default_svd_alg(A)) -> SVD

`svd!` is the same as [`svd`](@ref), but saves space by
overwriting the input `A`, instead of creating a copy.

# Examples
```jldoctest
julia> A = [1. 0. 0. 0. 2.; 0. 0. 3. 0. 0.; 0. 0. 0. 0. 0.; 0. 2. 0. 0. 0.]
4×5 Array{Float64,2}:
 1.0  0.0  0.0  0.0  2.0
 0.0  0.0  3.0  0.0  0.0
 0.0  0.0  0.0  0.0  0.0
 0.0  2.0  0.0  0.0  0.0

julia> F = svd!(A);

julia> F.U * Diagonal(F.S) * F.Vt
4×5 Array{Float64,2}:
 1.0  0.0  0.0  0.0  2.0
 0.0  0.0  3.0  0.0  0.0
 0.0  0.0  0.0  0.0  0.0
 0.0  2.0  0.0  0.0  0.0

julia> A
4×5 Array{Float64,2}:
 -2.23607   0.0   0.0  0.0  0.618034
  0.0      -3.0   1.0  0.0  0.0
  0.0       0.0   0.0  0.0  0.0
  0.0       0.0  -2.0  0.0  0.0
```
"""
function svd!(A::StridedMatrix{T}; full::Bool = false, alg::Algorithm = default_svd_alg(A)) where T<:BlasFloat
    m,n = size(A)
    if m == 0 || n == 0
        u,s,vt = (Matrix{T}(I, m, full ? m : n), real(zeros(T,0)), Matrix{T}(I, n, n))
    else
        u,s,vt = _svd!(A,full,alg)
    end
    SVD(u,s,vt)
end


_svd!(A::StridedMatrix{T}, full::Bool, alg::Algorithm) where T<:BlasFloat = throw(ArgumentError("Unsupported value for `alg` keyword."))
_svd!(A::StridedMatrix{T}, full::Bool, alg::DivideAndConquer) where T<:BlasFloat = LAPACK.gesdd!(full ? 'A' : 'S', A)
function _svd!(A::StridedMatrix{T}, full::Bool, alg::QRIteration) where T<:BlasFloat
    c = full ? 'A' : 'S'
    u,s,vt = LAPACK.gesvd!(c, c, A)
end



"""
    svd(A; full::Bool = false, alg::Algorithm = default_svd_alg(A)) -> SVD

Compute the singular value decomposition (SVD) of `A` and return an `SVD` object.

`U`, `S`, `V` and `Vt` can be obtained from the factorization `F` with `F.U`,
`F.S`, `F.V` and `F.Vt`, such that `A = U * Diagonal(S) * Vt`.
The algorithm produces `Vt` and hence `Vt` is more efficient to extract than `V`.
The singular values in `S` are sorted in descending order.

Iterating the decomposition produces the components `U`, `S`, and `V`.

If `full = false` (default), a "thin" SVD is returned. For a ``M
\\times N`` matrix `A`, in the full factorization `U` is `M \\times M`
and `V` is `N \\times N`, while in the thin factorization `U` is `M
\\times K` and `V` is `N \\times K`, where `K = \\min(M,N)` is the
number of singular values.

If `alg = DivideAndConquer()` a divide-and-conquer algorithm is used to calculate the SVD.
<<<<<<< HEAD
Another (typically slower) option is `alg = QRIteration()`.
=======
Another (typically slower but more accurate) option is `alg = GolubReinsch()`.
>>>>>>> 44694c0a

# Examples
```jldoctest
julia> A = [1. 0. 0. 0. 2.; 0. 0. 3. 0. 0.; 0. 0. 0. 0. 0.; 0. 2. 0. 0. 0.]
4×5 Array{Float64,2}:
 1.0  0.0  0.0  0.0  2.0
 0.0  0.0  3.0  0.0  0.0
 0.0  0.0  0.0  0.0  0.0
 0.0  2.0  0.0  0.0  0.0

julia> F = svd(A);

julia> F.U * Diagonal(F.S) * F.Vt
4×5 Array{Float64,2}:
 1.0  0.0  0.0  0.0  2.0
 0.0  0.0  3.0  0.0  0.0
 0.0  0.0  0.0  0.0  0.0
 0.0  2.0  0.0  0.0  0.0

julia> u, s, v = F; # destructuring via iteration

julia> u == F.U && s == F.S && v == F.V
true
```
"""
function svd(A::StridedVecOrMat{T}; full::Bool = false, alg::Algorithm = default_svd_alg(A)) where T
    svd!(copy_oftype(A, eigtype(T)), full = full, alg = alg)
end
function svd(x::Number; full::Bool = false, alg::Algorithm = default_svd_alg(x))
    SVD(x == 0 ? fill(one(x), 1, 1) : fill(x/abs(x), 1, 1), [abs(x)], fill(one(x), 1, 1))
end
function svd(x::Integer; full::Bool = false, alg::Algorithm = default_svd_alg(x))
    svd(float(x), full = full, alg = alg)
end
function svd(A::Adjoint; full::Bool = false, alg::Algorithm = default_svd_alg(A))
    s = svd(A.parent, full = full, alg = alg)
    return SVD(s.Vt', s.S, s.U')
end
function svd(A::Transpose; full::Bool = false, alg::Algorithm = default_svd_alg(A))
    s = svd(A.parent, full = full, alg = alg)
    return SVD(transpose(s.Vt), s.S, transpose(s.U))
end

function getproperty(F::SVD, d::Symbol)
    if d == :V
        return getfield(F, :Vt)'
    else
        return getfield(F, d)
    end
end

Base.propertynames(F::SVD, private::Bool=false) =
    private ? (:V, fieldnames(typeof(F))...) : (:U, :S, :V, :Vt)

"""
    svdvals!(A)

Return the singular values of `A`, saving space by overwriting the input.
See also [`svdvals`](@ref) and [`svd`](@ref).

# Examples
```jldoctest
julia> A = [1. 0. 0. 0. 2.; 0. 0. 3. 0. 0.; 0. 0. 0. 0. 0.; 0. 2. 0. 0. 0.]
4×5 Array{Float64,2}:
 1.0  0.0  0.0  0.0  2.0
 0.0  0.0  3.0  0.0  0.0
 0.0  0.0  0.0  0.0  0.0
 0.0  2.0  0.0  0.0  0.0

julia> svdvals!(A)
4-element Array{Float64,1}:
 3.0
 2.23606797749979
 2.0
 0.0

julia> A
4×5 Array{Float64,2}:
 -2.23607   0.0   0.0  0.0  0.618034
  0.0      -3.0   1.0  0.0  0.0
  0.0       0.0   0.0  0.0  0.0
  0.0       0.0  -2.0  0.0  0.0
```
"""
svdvals!(A::StridedMatrix{T}) where {T<:BlasFloat} = isempty(A) ? zeros(real(T), 0) : LAPACK.gesdd!('N', A)[2]
svdvals(A::AbstractMatrix{<:BlasFloat}) = svdvals!(copy(A))

"""
    svdvals(A)

Return the singular values of `A` in descending order.

# Examples
```jldoctest
julia> A = [1. 0. 0. 0. 2.; 0. 0. 3. 0. 0.; 0. 0. 0. 0. 0.; 0. 2. 0. 0. 0.]
4×5 Array{Float64,2}:
 1.0  0.0  0.0  0.0  2.0
 0.0  0.0  3.0  0.0  0.0
 0.0  0.0  0.0  0.0  0.0
 0.0  2.0  0.0  0.0  0.0

julia> svdvals(A)
4-element Array{Float64,1}:
 3.0
 2.23606797749979
 2.0
 0.0
```
"""
svdvals(A::AbstractMatrix{T}) where T = svdvals!(copy_oftype(A, eigtype(T)))
svdvals(x::Number) = abs(x)
svdvals(S::SVD{<:Any,T}) where {T} = (S.S)::Vector{T}

# SVD least squares
function ldiv!(A::SVD{T}, B::StridedVecOrMat) where T
    k = searchsortedlast(A.S, eps(real(T))*A.S[1], rev=true)
    view(A.Vt,1:k,:)' * (view(A.S,1:k) .\ (view(A.U,:,1:k)' * B))
end

size(A::SVD, dim::Integer) = dim == 1 ? size(A.U, dim) : size(A.Vt, dim)
size(A::SVD) = (size(A, 1), size(A, 2))

# Generalized svd
"""
    GeneralizedSVD <: Factorization

Matrix factorization type of the generalized singular value decomposition (SVD)
of two matrices `A` and `B`, such that `A = F.U*F.D1*F.R0*F.Q'` and
`B = F.V*F.D2*F.R0*F.Q'`. This is the return type of [`svd(_, _)`](@ref), the
corresponding matrix factorization function.

For an M-by-N matrix `A` and P-by-N matrix `B`,

- `U` is a M-by-M orthogonal matrix,
- `V` is a P-by-P orthogonal matrix,
- `Q` is a N-by-N orthogonal matrix,
- `D1` is a M-by-(K+L) diagonal matrix with 1s in the first K entries,
- `D2` is a P-by-(K+L) matrix whose top right L-by-L block is diagonal,
- `R0` is a (K+L)-by-N matrix whose rightmost (K+L)-by-(K+L) block is
           nonsingular upper block triangular,

`K+L` is the effective numerical rank of the matrix `[A; B]`.

Iterating the decomposition produces the components `U`, `V`, `Q`, `D1`, `D2`, and `R0`.

The entries of `F.D1` and `F.D2` are related, as explained in the LAPACK
documentation for the
[generalized SVD](http://www.netlib.org/lapack/lug/node36.html) and the
[xGGSVD3](http://www.netlib.org/lapack/explore-html/d6/db3/dggsvd3_8f.html)
routine which is called underneath (in LAPACK 3.6.0 and newer).

# Examples
```jldoctest
julia> A = [1. 0.; 0. -1.]
2×2 Array{Float64,2}:
 1.0   0.0
 0.0  -1.0

julia> B = [0. 1.; 1. 0.]
2×2 Array{Float64,2}:
 0.0  1.0
 1.0  0.0

julia> F = svd(A, B);

julia> F.U*F.D1*F.R0*F.Q'
2×2 Array{Float64,2}:
 1.0   0.0
 0.0  -1.0

julia> F.V*F.D2*F.R0*F.Q'
2×2 Array{Float64,2}:
 0.0  1.0
 1.0  0.0
```
"""
struct GeneralizedSVD{T,S} <: Factorization{T}
    U::S
    V::S
    Q::S
    a::Vector
    b::Vector
    k::Int
    l::Int
    R::S
    function GeneralizedSVD{T,S}(U::AbstractMatrix{T}, V::AbstractMatrix{T}, Q::AbstractMatrix{T},
                                 a::Vector, b::Vector, k::Int, l::Int, R::AbstractMatrix{T}) where {T,S}
        new(U, V, Q, a, b, k, l, R)
    end
end
function GeneralizedSVD(U::AbstractMatrix{T}, V::AbstractMatrix{T}, Q::AbstractMatrix{T},
                        a::Vector, b::Vector, k::Int, l::Int, R::AbstractMatrix{T}) where T
    GeneralizedSVD{T,typeof(U)}(U, V, Q, a, b, k, l, R)
end

# iteration for destructuring into components
Base.iterate(S::GeneralizedSVD) = (S.U, Val(:V))
Base.iterate(S::GeneralizedSVD, ::Val{:V}) = (S.V, Val(:Q))
Base.iterate(S::GeneralizedSVD, ::Val{:Q}) = (S.Q, Val(:D1))
Base.iterate(S::GeneralizedSVD, ::Val{:D1}) = (S.D1, Val(:D2))
Base.iterate(S::GeneralizedSVD, ::Val{:D2}) = (S.D2, Val(:R0))
Base.iterate(S::GeneralizedSVD, ::Val{:R0}) = (S.R0, Val(:done))
Base.iterate(S::GeneralizedSVD, ::Val{:done}) = nothing

"""
    svd!(A, B) -> GeneralizedSVD

`svd!` is the same as [`svd`](@ref), but modifies the arguments
`A` and `B` in-place, instead of making copies.

# Examples
```jldoctest
julia> A = [1. 0.; 0. -1.]
2×2 Array{Float64,2}:
 1.0   0.0
 0.0  -1.0

julia> B = [0. 1.; 1. 0.]
2×2 Array{Float64,2}:
 0.0  1.0
 1.0  0.0

julia> F = svd!(A, B);

julia> F.U*F.D1*F.R0*F.Q'
2×2 Array{Float64,2}:
 1.0   0.0
 0.0  -1.0

julia> F.V*F.D2*F.R0*F.Q'
2×2 Array{Float64,2}:
 0.0  1.0
 1.0  0.0

julia> A
2×2 Array{Float64,2}:
 1.41421   0.0
 0.0      -1.41421

julia> B
2×2 Array{Float64,2}:
 1.0  -0.0
 0.0  -1.0
```
"""
function svd!(A::StridedMatrix{T}, B::StridedMatrix{T}) where T<:BlasFloat
    # xggsvd3 replaced xggsvd in LAPACK 3.6.0
    if LAPACK.version() < v"3.6.0"
        U, V, Q, a, b, k, l, R = LAPACK.ggsvd!('U', 'V', 'Q', A, B)
    else
        U, V, Q, a, b, k, l, R = LAPACK.ggsvd3!('U', 'V', 'Q', A, B)
    end
    GeneralizedSVD(U, V, Q, a, b, Int(k), Int(l), R)
end
svd(A::StridedMatrix{T}, B::StridedMatrix{T}) where {T<:BlasFloat} = svd!(copy(A),copy(B))

"""
    svd(A, B) -> GeneralizedSVD

Compute the generalized SVD of `A` and `B`, returning a `GeneralizedSVD` factorization
object `F`, such that `A = F.U*F.D1*F.R0*F.Q'` and `B = F.V*F.D2*F.R0*F.Q'`.

For an M-by-N matrix `A` and P-by-N matrix `B`,

- `U` is a M-by-M orthogonal matrix,
- `V` is a P-by-P orthogonal matrix,
- `Q` is a N-by-N orthogonal matrix,
- `D1` is a M-by-(K+L) diagonal matrix with 1s in the first K entries,
- `D2` is a P-by-(K+L) matrix whose top right L-by-L block is diagonal,
- `R0` is a (K+L)-by-N matrix whose rightmost (K+L)-by-(K+L) block is
           nonsingular upper block triangular,

`K+L` is the effective numerical rank of the matrix `[A; B]`.

Iterating the decomposition produces the components `U`, `V`, `Q`, `D1`, `D2`, and `R0`.

The entries of `F.D1` and `F.D2` are related, as explained in the LAPACK
documentation for the
[generalized SVD](http://www.netlib.org/lapack/lug/node36.html) and the
[xGGSVD3](http://www.netlib.org/lapack/explore-html/d6/db3/dggsvd3_8f.html)
routine which is called underneath (in LAPACK 3.6.0 and newer).

# Examples
```jldoctest
julia> A = [1. 0.; 0. -1.]
2×2 Array{Float64,2}:
 1.0   0.0
 0.0  -1.0

julia> B = [0. 1.; 1. 0.]
2×2 Array{Float64,2}:
 0.0  1.0
 1.0  0.0

julia> F = svd(A, B);

julia> F.U*F.D1*F.R0*F.Q'
2×2 Array{Float64,2}:
 1.0   0.0
 0.0  -1.0

julia> F.V*F.D2*F.R0*F.Q'
2×2 Array{Float64,2}:
 0.0  1.0
 1.0  0.0
```
"""
function svd(A::StridedMatrix{TA}, B::StridedMatrix{TB}) where {TA,TB}
    S = promote_type(eigtype(TA),TB)
    return svd!(copy_oftype(A, S), copy_oftype(B, S))
end
# This method can be heavily optimized but it is probably not critical
# and might introduce bugs or inconsistencies relative to the 1x1 matrix
# version
svd(x::Number, y::Number) = svd(fill(x, 1, 1), fill(y, 1, 1))

@inline function getproperty(F::GeneralizedSVD{T}, d::Symbol) where T
    Fa = getfield(F, :a)
    Fb = getfield(F, :b)
    Fk = getfield(F, :k)
    Fl = getfield(F, :l)
    FU = getfield(F, :U)
    FV = getfield(F, :V)
    FQ = getfield(F, :Q)
    FR = getfield(F, :R)
    if d == :alpha
        return Fa
    elseif d == :beta
        return Fb
    elseif d == :vals || d == :S
        return Fa[1:Fk + Fl] ./ Fb[1:Fk + Fl]
    elseif d == :D1
        m = size(FU, 1)
        if m - Fk - Fl >= 0
            return [Matrix{T}(I, Fk, Fk)  zeros(T, Fk, Fl)            ;
                    zeros(T, Fl, Fk)      Diagonal(Fa[Fk + 1:Fk + Fl]);
                    zeros(T, m - Fk - Fl, Fk + Fl)                    ]
        else
            return [Matrix{T}(I, m, Fk) [zeros(T, Fk, m - Fk); Diagonal(Fa[Fk + 1:m])] zeros(T, m, Fk + Fl - m)]
        end
    elseif d == :D2
        m = size(FU, 1)
        p = size(FV, 1)
        if m - Fk - Fl >= 0
            return [zeros(T, Fl, Fk) Diagonal(Fb[Fk + 1:Fk + Fl]); zeros(T, p - Fl, Fk + Fl)]
        else
            return [zeros(T, p, Fk) [Diagonal(Fb[Fk + 1:m]); zeros(T, Fk + p - m, m - Fk)] [zeros(T, m - Fk, Fk + Fl - m); Matrix{T}(I, Fk + p - m, Fk + Fl - m)]]
        end
    elseif d == :R0
        n = size(FQ, 1)
        return [zeros(T, Fk + Fl, n - Fk - Fl) FR]
    else
        getfield(F, d)
    end
end

Base.propertynames(F::GeneralizedSVD) =
    (:alpha, :beta, :vals, :S, :D1, :D2, :R0, fieldnames(typeof(F))...)

"""
    svdvals!(A, B)

Return the generalized singular values from the generalized singular value
decomposition of `A` and `B`, saving space by overwriting `A` and `B`.
See also [`svd`](@ref) and [`svdvals`](@ref).

# Examples
```jldoctest
julia> A = [1. 0.; 0. -1.]
2×2 Array{Float64,2}:
 1.0   0.0
 0.0  -1.0

julia> B = [0. 1.; 1. 0.]
2×2 Array{Float64,2}:
 0.0  1.0
 1.0  0.0

julia> svdvals!(A, B)
2-element Array{Float64,1}:
 1.0
 1.0

julia> A
2×2 Array{Float64,2}:
 1.41421   0.0
 0.0      -1.41421

julia> B
2×2 Array{Float64,2}:
 1.0  -0.0
 0.0  -1.0
```
"""
function svdvals!(A::StridedMatrix{T}, B::StridedMatrix{T}) where T<:BlasFloat
    # xggsvd3 replaced xggsvd in LAPACK 3.6.0
    if LAPACK.version() < v"3.6.0"
        _, _, _, a, b, k, l, _ = LAPACK.ggsvd!('N', 'N', 'N', A, B)
    else
        _, _, _, a, b, k, l, _ = LAPACK.ggsvd3!('N', 'N', 'N', A, B)
    end
    a[1:k + l] ./ b[1:k + l]
end
svdvals(A::StridedMatrix{T},B::StridedMatrix{T}) where {T<:BlasFloat} = svdvals!(copy(A),copy(B))

"""
    svdvals(A, B)

Return the generalized singular values from the generalized singular value
decomposition of `A` and `B`. See also [`svd`](@ref).

# Examples
```jldoctest
julia> A = [1. 0.; 0. -1.]
2×2 Array{Float64,2}:
 1.0   0.0
 0.0  -1.0

julia> B = [0. 1.; 1. 0.]
2×2 Array{Float64,2}:
 0.0  1.0
 1.0  0.0

julia> svdvals(A, B)
2-element Array{Float64,1}:
 1.0
 1.0
```
"""
function svdvals(A::StridedMatrix{TA}, B::StridedMatrix{TB}) where {TA,TB}
    S = promote_type(eigtype(TA), TB)
    return svdvals!(copy_oftype(A, S), copy_oftype(B, S))
end
svdvals(x::Number, y::Number) = abs(x/y)

# Conversion
AbstractMatrix(F::SVD) = (F.U * Diagonal(F.S)) * F.Vt
AbstractArray(F::SVD) = AbstractMatrix(F)
Matrix(F::SVD) = Array(AbstractArray(F))
Array(F::SVD) = Matrix(F)<|MERGE_RESOLUTION|>--- conflicted
+++ resolved
@@ -136,11 +136,7 @@
 number of singular values.
 
 If `alg = DivideAndConquer()` a divide-and-conquer algorithm is used to calculate the SVD.
-<<<<<<< HEAD
-Another (typically slower) option is `alg = QRIteration()`.
-=======
-Another (typically slower but more accurate) option is `alg = GolubReinsch()`.
->>>>>>> 44694c0a
+Another (typically slower but more accurate) option is `alg = QRIteration()`.
 
 # Examples
 ```jldoctest
