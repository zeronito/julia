# This file is a part of Julia. License is MIT: https://julialang.org/license

## Triangular

# could be renamed to Triangular when that name has been fully deprecated
"""
    AbstractTriangular

Supertype of triangular matrix types such as [`LowerTriangular`](@ref), [`UpperTriangular`](@ref),
[`UnitLowerTriangular`](@ref) and [`UnitUpperTriangular`](@ref).
"""
abstract type AbstractTriangular{T} <: AbstractMatrix{T} end

# First loop through all methods that don't need special care for upper/lower and unit diagonal
for t in (:LowerTriangular, :UnitLowerTriangular, :UpperTriangular, :UnitUpperTriangular)
    @eval begin
        struct $t{T,S<:AbstractMatrix{T}} <: AbstractTriangular{T}
            data::S

            function $t{T,S}(data) where {T,S<:AbstractMatrix{T}}
                require_one_based_indexing(data)
                checksquare(data)
                new{T,S}(data)
            end
        end
        $t(A::$t) = A
        $t{T}(A::$t{T}) where {T} = A
        $t(A::AbstractMatrix) = $t{eltype(A), typeof(A)}(A)
        $t{T}(A::AbstractMatrix) where {T} = $t(convert(AbstractMatrix{T}, A))
        $t{T}(A::$t) where {T} = $t(convert(AbstractMatrix{T}, A.data))

        AbstractMatrix{T}(A::$t) where {T} = $t{T}(A)
        AbstractMatrix{T}(A::$t{T}) where {T} = copy(A)

        size(A::$t) = size(A.data)
        axes(A::$t) = axes(A.data)

        # For A<:AbstractTriangular, similar(A[, neweltype]) should yield a matrix with the same
        # triangular type and underlying storage type as A. The following method covers these cases.
        similar(A::$t, ::Type{T}) where {T} = $t(similar(parent(A), T))
        # On the other hand, similar(A, [neweltype,] shape...) should yield a matrix of the underlying
        # storage type of A (not wrapped in a triangular type). The following method covers these cases.
        similar(A::$t, ::Type{T}, dims::Dims{N}) where {T,N} = similar(parent(A), T, dims)

        copy(A::$t) = $t(copy(A.data))

        real(A::$t{<:Real}) = A
        real(A::$t{<:Complex}) = (B = real(A.data); $t(B))
        real(A::$t{<:Complex, <:StridedMaybeAdjOrTransMat}) = $t(real.(A))
    end
end

similar(A::UpperTriangular{<:Any,<:Union{Adjoint{Ti}, Transpose{Ti}}}, ::Type{T}) where {T,Ti} =
    UpperTriangular(similar(parent(parent(A)), T))
similar(A::UnitUpperTriangular{<:Any,<:Union{Adjoint{Ti}, Transpose{Ti}}}, ::Type{T}) where {T,Ti} =
    UnitUpperTriangular(similar(parent(parent(A)), T))
similar(A::LowerTriangular{<:Any,<:Union{Adjoint{Ti}, Transpose{Ti}}}, ::Type{T}) where {T,Ti} =
    LowerTriangular(similar(parent(parent(A)), T))
similar(A::UnitLowerTriangular{<:Any,<:Union{Adjoint{Ti}, Transpose{Ti}}}, ::Type{T}) where {T,Ti} =
    UnitLowerTriangular(similar(parent(parent(A)), T))


"""
    LowerTriangular(A::AbstractMatrix)

Construct a `LowerTriangular` view of the matrix `A`.

# Examples
```jldoctest
julia> A = [1.0 2.0 3.0; 4.0 5.0 6.0; 7.0 8.0 9.0]
3×3 Matrix{Float64}:
 1.0  2.0  3.0
 4.0  5.0  6.0
 7.0  8.0  9.0

julia> LowerTriangular(A)
3×3 LowerTriangular{Float64, Matrix{Float64}}:
 1.0   ⋅    ⋅
 4.0  5.0   ⋅
 7.0  8.0  9.0
```
"""
LowerTriangular
"""
    UpperTriangular(A::AbstractMatrix)

Construct an `UpperTriangular` view of the matrix `A`.

# Examples
```jldoctest
julia> A = [1.0 2.0 3.0; 4.0 5.0 6.0; 7.0 8.0 9.0]
3×3 Matrix{Float64}:
 1.0  2.0  3.0
 4.0  5.0  6.0
 7.0  8.0  9.0

julia> UpperTriangular(A)
3×3 UpperTriangular{Float64, Matrix{Float64}}:
 1.0  2.0  3.0
  ⋅   5.0  6.0
  ⋅    ⋅   9.0
```
"""
UpperTriangular
"""
    UnitLowerTriangular(A::AbstractMatrix)

Construct a `UnitLowerTriangular` view of the matrix `A`.
Such a view has the [`oneunit`](@ref) of the [`eltype`](@ref)
of `A` on its diagonal.

# Examples
```jldoctest
julia> A = [1.0 2.0 3.0; 4.0 5.0 6.0; 7.0 8.0 9.0]
3×3 Matrix{Float64}:
 1.0  2.0  3.0
 4.0  5.0  6.0
 7.0  8.0  9.0

julia> UnitLowerTriangular(A)
3×3 UnitLowerTriangular{Float64, Matrix{Float64}}:
 1.0   ⋅    ⋅
 4.0  1.0   ⋅
 7.0  8.0  1.0
```
"""
UnitLowerTriangular
"""
    UnitUpperTriangular(A::AbstractMatrix)

Construct an `UnitUpperTriangular` view of the matrix `A`.
Such a view has the [`oneunit`](@ref) of the [`eltype`](@ref)
of `A` on its diagonal.

# Examples
```jldoctest
julia> A = [1.0 2.0 3.0; 4.0 5.0 6.0; 7.0 8.0 9.0]
3×3 Matrix{Float64}:
 1.0  2.0  3.0
 4.0  5.0  6.0
 7.0  8.0  9.0

julia> UnitUpperTriangular(A)
3×3 UnitUpperTriangular{Float64, Matrix{Float64}}:
 1.0  2.0  3.0
  ⋅   1.0  6.0
  ⋅    ⋅   1.0
```
"""
UnitUpperTriangular

const UpperOrUnitUpperTriangular{T,S} = Union{UpperTriangular{T,S}, UnitUpperTriangular{T,S}}
const LowerOrUnitLowerTriangular{T,S} = Union{LowerTriangular{T,S}, UnitLowerTriangular{T,S}}
const UpperOrLowerTriangular{T,S} = Union{UpperOrUnitUpperTriangular{T,S}, LowerOrUnitLowerTriangular{T,S}}

imag(A::UpperTriangular) = UpperTriangular(imag(A.data))
imag(A::LowerTriangular) = LowerTriangular(imag(A.data))
imag(A::UpperTriangular{<:Any,<:StridedMaybeAdjOrTransMat}) = imag.(A)
imag(A::LowerTriangular{<:Any,<:StridedMaybeAdjOrTransMat}) = imag.(A)
function imag(A::UnitLowerTriangular)
    L = LowerTriangular(A.data)
    Lim = similar(L) # must be mutable to set diagonals to zero
    Lim .= imag.(L)
    for i in 1:size(Lim,1)
        Lim[i,i] = zero(Lim[i,i])
    end
    return Lim
end
function imag(A::UnitUpperTriangular)
    U = UpperTriangular(A.data)
    Uim = similar(U) # must be mutable to set diagonals to zero
    Uim .= imag.(U)
    for i in 1:size(Uim,1)
        Uim[i,i] = zero(Uim[i,i])
    end
    return Uim
end

Array(A::AbstractTriangular) = Matrix(A)
parent(A::UpperOrLowerTriangular) = A.data

# For strided matrices, we may only loop over the filled triangle
copy(A::UpperOrLowerTriangular{<:Any, <:StridedMaybeAdjOrTransMat}) = copyto!(similar(A), A)

# then handle all methods that requires specific handling of upper/lower and unit diagonal

function Matrix{T}(A::LowerTriangular) where T
    B = Matrix{T}(undef, size(A, 1), size(A, 1))
    copyto!(B, A.data)
    tril!(B)
    B
end
function Matrix{T}(A::UnitLowerTriangular) where T
    B = Matrix{T}(undef, size(A, 1), size(A, 1))
    copyto!(B, A.data)
    tril!(B)
    for i = 1:size(B,1)
        B[i,i] = oneunit(T)
    end
    B
end
function Matrix{T}(A::UpperTriangular) where T
    B = Matrix{T}(undef, size(A, 1), size(A, 1))
    copyto!(B, A.data)
    triu!(B)
    B
end
function Matrix{T}(A::UnitUpperTriangular) where T
    B = Matrix{T}(undef, size(A, 1), size(A, 1))
    copyto!(B, A.data)
    triu!(B)
    for i = 1:size(B,1)
        B[i,i] = oneunit(T)
    end
    B
end

function full!(A::LowerTriangular)
    B = A.data
    tril!(B)
    B
end
function full!(A::UnitLowerTriangular)
    B = A.data
    tril!(B)
    for i = 1:size(A,1)
        B[i,i] = oneunit(eltype(B))
    end
    B
end
function full!(A::UpperTriangular)
    B = A.data
    triu!(B)
    B
end
function full!(A::UnitUpperTriangular)
    B = A.data
    triu!(B)
    for i = 1:size(A,1)
        B[i,i] = oneunit(eltype(B))
    end
    B
end

Base.isassigned(A::UnitLowerTriangular, i::Int, j::Int) =
    i > j ? isassigned(A.data, i, j) : true
Base.isassigned(A::LowerTriangular, i::Int, j::Int) =
    i >= j ? isassigned(A.data, i, j) : true
Base.isassigned(A::UnitUpperTriangular, i::Int, j::Int) =
    i < j ? isassigned(A.data, i, j) : true
Base.isassigned(A::UpperTriangular, i::Int, j::Int) =
    i <= j ? isassigned(A.data, i, j) : true

Base.isstored(A::UnitLowerTriangular, i::Int, j::Int) =
    i > j ? Base.isstored(A.data, i, j) : false
Base.isstored(A::LowerTriangular, i::Int, j::Int) =
    i >= j ? Base.isstored(A.data, i, j) : false
Base.isstored(A::UnitUpperTriangular, i::Int, j::Int) =
    i < j ? Base.isstored(A.data, i, j) : false
Base.isstored(A::UpperTriangular, i::Int, j::Int) =
    i <= j ? Base.isstored(A.data, i, j) : false

@propagate_inbounds getindex(A::UnitLowerTriangular{T}, i::Integer, j::Integer) where {T} =
    i > j ? A.data[i,j] : ifelse(i == j, oneunit(T), zero(T))
@propagate_inbounds getindex(A::LowerTriangular, i::Integer, j::Integer) =
    i >= j ? A.data[i,j] : _zero(A.data,j,i)
@propagate_inbounds getindex(A::UnitUpperTriangular{T}, i::Integer, j::Integer) where {T} =
    i < j ? A.data[i,j] : ifelse(i == j, oneunit(T), zero(T))
@propagate_inbounds getindex(A::UpperTriangular, i::Integer, j::Integer) =
    i <= j ? A.data[i,j] : _zero(A.data,j,i)

@propagate_inbounds function setindex!(A::UpperTriangular, x, i::Integer, j::Integer)
    if i > j
        iszero(x) || throw(ArgumentError("cannot set index in the lower triangular part " *
            "($i, $j) of an UpperTriangular matrix to a nonzero value ($x)"))
    else
        A.data[i,j] = x
    end
    return A
end

@propagate_inbounds function setindex!(A::UnitUpperTriangular, x, i::Integer, j::Integer)
    if i > j
        iszero(x) || throw(ArgumentError("cannot set index in the lower triangular part " *
            "($i, $j) of a UnitUpperTriangular matrix to a nonzero value ($x)"))
    elseif i == j
        x == oneunit(x) || throw(ArgumentError("cannot set index on the diagonal ($i, $j) " *
            "of a UnitUpperTriangular matrix to a non-unit value ($x)"))
    else
        A.data[i,j] = x
    end
    return A
end

@propagate_inbounds function setindex!(A::LowerTriangular, x, i::Integer, j::Integer)
    if i < j
        iszero(x) || throw(ArgumentError("cannot set index in the upper triangular part " *
            "($i, $j) of a LowerTriangular matrix to a nonzero value ($x)"))
    else
        A.data[i,j] = x
    end
    return A
end

@propagate_inbounds function setindex!(A::UnitLowerTriangular, x, i::Integer, j::Integer)
    if i < j
        iszero(x) || throw(ArgumentError("cannot set index in the upper triangular part " *
            "($i, $j) of a UnitLowerTriangular matrix to a nonzero value ($x)"))
    elseif i == j
        x == oneunit(x) || throw(ArgumentError("cannot set index on the diagonal ($i, $j) " *
            "of a UnitLowerTriangular matrix to a non-unit value ($x)"))
    else
        A.data[i,j] = x
    end
    return A
end

@inline function fill!(A::UpperTriangular, x)
    iszero(x) || throw(ArgumentError("cannot set indices in the lower triangular part " *
            "of an UpperTriangular matrix to a nonzero value ($x)"))
    for col in axes(A,2), row in firstindex(A,1):col
        @inbounds A.data[row, col] = x
    end
    A
end
@inline function fill!(A::LowerTriangular, x)
    iszero(x) || throw(ArgumentError("cannot set indices in the upper triangular part " *
            "of a LowerTriangular matrix to a nonzero value ($x)"))
    for col in axes(A,2), row in col:lastindex(A,1)
        @inbounds A.data[row, col] = x
    end
    A
end

## structured matrix methods ##
function Base.replace_in_print_matrix(A::Union{UpperTriangular,UnitUpperTriangular},
                                      i::Integer, j::Integer, s::AbstractString)
    return i <= j ? s : Base.replace_with_centered_mark(s)
end
function Base.replace_in_print_matrix(A::Union{LowerTriangular,UnitLowerTriangular},
                                      i::Integer, j::Integer, s::AbstractString)
    return i >= j ? s : Base.replace_with_centered_mark(s)
end

function istril(A::Union{LowerTriangular,UnitLowerTriangular}, k::Integer=0)
    k >= 0 && return true
    return _istril(A, k)
end
function istriu(A::Union{UpperTriangular,UnitUpperTriangular}, k::Integer=0)
    k <= 0 && return true
    return _istriu(A, k)
end
istril(A::Adjoint, k::Integer=0) = istriu(A.parent, -k)
istril(A::Transpose, k::Integer=0) = istriu(A.parent, -k)
istriu(A::Adjoint, k::Integer=0) = istril(A.parent, -k)
istriu(A::Transpose, k::Integer=0) = istril(A.parent, -k)

function tril!(A::UpperTriangular{T}, k::Integer=0) where {T}
    n = size(A,1)
    if k < 0
        fill!(A.data, zero(T))
        return A
    elseif k == 0
        for j in 1:n, i in 1:j-1
            A.data[i,j] = zero(T)
        end
        return A
    else
        return UpperTriangular(tril!(A.data,k))
    end
end
function triu!(A::UpperTriangular, k::Integer=0)
    n = size(A,1)
    if k > 0
        for j in 1:n, i in max(1,j-k+1):j
            A.data[i,j] = zero(eltype(A))
        end
    end
    return A
end

function tril!(A::UnitUpperTriangular{T}, k::Integer=0) where {T}
    n = size(A,1)
    if k < 0
        fill!(A.data, zero(T))
        return UpperTriangular(A.data)
    elseif k == 0
        fill!(A.data, zero(T))
        for i in diagind(A)
            A.data[i] = oneunit(T)
        end
        return UpperTriangular(A.data)
    else
        for i in diagind(A)
            A.data[i] = oneunit(T)
        end
        return UpperTriangular(tril!(A.data,k))
    end
end

function triu!(A::UnitUpperTriangular, k::Integer=0)
    for i in diagind(A)
        A.data[i] = oneunit(eltype(A))
    end
    return triu!(UpperTriangular(A.data), k)
end

function triu!(A::LowerTriangular{T}, k::Integer=0) where {T}
    n = size(A,1)
    if k > 0
        fill!(A.data, zero(T))
        return A
    elseif k == 0
        for j in 1:n, i in j+1:n
            A.data[i,j] = zero(T)
        end
        return A
    else
        return LowerTriangular(triu!(A.data, k))
    end
end

function tril!(A::LowerTriangular, k::Integer=0)
    n = size(A,1)
    if k < 0
        for j in 1:n, i in j:min(j-k-1,n)
            A.data[i, j] = zero(eltype(A))
        end
    end
    A
end

function triu!(A::UnitLowerTriangular{T}, k::Integer=0) where T
    n = size(A,1)
    if k > 0
        fill!(A.data, zero(T))
        return LowerTriangular(A.data)
    elseif k == 0
        fill!(A.data, zero(T))
        for i in diagind(A)
            A.data[i] = oneunit(T)
        end
        return LowerTriangular(A.data)
    else
        for i in diagind(A)
            A.data[i] = oneunit(T)
        end
        return LowerTriangular(triu!(A.data, k))
    end
end

function tril!(A::UnitLowerTriangular, k::Integer=0)
    for i in diagind(A)
        A.data[i] = oneunit(eltype(A))
    end
    return tril!(LowerTriangular(A.data), k)
end

adjoint(A::LowerTriangular) = UpperTriangular(adjoint(A.data))
adjoint(A::UpperTriangular) = LowerTriangular(adjoint(A.data))
adjoint(A::UnitLowerTriangular) = UnitUpperTriangular(adjoint(A.data))
adjoint(A::UnitUpperTriangular) = UnitLowerTriangular(adjoint(A.data))
transpose(A::LowerTriangular) = UpperTriangular(transpose(A.data))
transpose(A::UpperTriangular) = LowerTriangular(transpose(A.data))
transpose(A::UnitLowerTriangular) = UnitUpperTriangular(transpose(A.data))
transpose(A::UnitUpperTriangular) = UnitLowerTriangular(transpose(A.data))

transpose!(A::LowerTriangular) = UpperTriangular(copytri!(A.data, 'L', false, true))
transpose!(A::UnitLowerTriangular) = UnitUpperTriangular(copytri!(A.data, 'L', false, false))
transpose!(A::UpperTriangular) = LowerTriangular(copytri!(A.data, 'U', false, true))
transpose!(A::UnitUpperTriangular) = UnitLowerTriangular(copytri!(A.data, 'U', false, false))
adjoint!(A::LowerTriangular) = UpperTriangular(copytri!(A.data, 'L' , true, true))
adjoint!(A::UnitLowerTriangular) = UnitUpperTriangular(copytri!(A.data, 'L' , true, false))
adjoint!(A::UpperTriangular) = LowerTriangular(copytri!(A.data, 'U' , true, true))
adjoint!(A::UnitUpperTriangular) = UnitLowerTriangular(copytri!(A.data, 'U' , true, false))

diag(A::LowerTriangular) = diag(A.data)
diag(A::UnitLowerTriangular) = fill(oneunit(eltype(A)), size(A,1))
diag(A::UpperTriangular) = diag(A.data)
diag(A::UnitUpperTriangular) = fill(oneunit(eltype(A)), size(A,1))

# Unary operations
-(A::LowerTriangular) = LowerTriangular(-A.data)
-(A::UpperTriangular) = UpperTriangular(-A.data)
function -(A::UnitLowerTriangular)
    Adata = A.data
    Anew = similar(Adata) # must be mutable, even if Adata is not
    @. Anew = -Adata
    for i = 1:size(A, 1)
        Anew[i, i] = -A[i, i]
    end
    LowerTriangular(Anew)
end
function -(A::UnitUpperTriangular)
    Adata = A.data
    Anew = similar(Adata) # must be mutable, even if Adata is not
    @. Anew = -Adata
    for i = 1:size(A, 1)
        Anew[i, i] = -A[i, i]
    end
    UpperTriangular(Anew)
end

# use broadcasting if the parents are strided, where we loop only over the triangular part
for TM in (:LowerTriangular, :UpperTriangular)
    @eval -(A::$TM{<:Any, <:StridedMaybeAdjOrTransMat}) = broadcast(-, A)
end

tr(A::LowerTriangular) = tr(A.data)
tr(A::UnitLowerTriangular) = size(A, 1) * oneunit(eltype(A))
tr(A::UpperTriangular) = tr(A.data)
tr(A::UnitUpperTriangular) = size(A, 1) * oneunit(eltype(A))

# copy and scale
function copyto!(A::T, B::T) where {T<:Union{UpperTriangular,UnitUpperTriangular}}
    checkbounds(A, axes(B)...)
    n = size(B,1)
    for j = 1:n
        for i = 1:(isa(B, UnitUpperTriangular) ? j-1 : j)
            @inbounds A[i,j] = B[i,j]
        end
    end
    return A
end
function copyto!(A::T, B::T) where {T<:Union{LowerTriangular,UnitLowerTriangular}}
    checkbounds(A, axes(B)...)
    n = size(B,1)
    for j = 1:n
        for i = (isa(B, UnitLowerTriangular) ? j+1 : j):n
            @inbounds A[i,j] = B[i,j]
        end
    end
    return A
end

@inline _rscale_add!(A::AbstractTriangular, B::AbstractTriangular, C::Number, alpha::Number, beta::Number) =
    _triscale!(A, B, C, MulAddMul(alpha, beta))
@inline _lscale_add!(A::AbstractTriangular, B::Number, C::AbstractTriangular, alpha::Number, beta::Number) =
    _triscale!(A, B, C, MulAddMul(alpha, beta))

function checksize1(A, B)
    szA, szB = size(A), size(B)
    szA == szB || throw(DimensionMismatch("size of A, $szA, does not match size of B, $szB"))
    checksquare(B)
end

function _triscale!(A::UpperTriangular, B::UpperTriangular, c::Number, _add)
    n = checksize1(A, B)
    iszero(_add.alpha) && return _rmul_or_fill!(A, _add.beta)
    for j = 1:n
        for i = 1:j
            @inbounds _modify!(_add, B.data[i,j] * c, A.data, (i,j))
        end
    end
    return A
end
function _triscale!(A::UpperTriangular, c::Number, B::UpperTriangular, _add)
    n = checksize1(A, B)
    iszero(_add.alpha) && return _rmul_or_fill!(A, _add.beta)
    for j = 1:n
        for i = 1:j
            @inbounds _modify!(_add, c * B.data[i,j], A.data, (i,j))
        end
    end
    return A
end
function _triscale!(A::UpperOrUnitUpperTriangular, B::UnitUpperTriangular, c::Number, _add)
    n = checksize1(A, B)
    iszero(_add.alpha) && return _rmul_or_fill!(A, _add.beta)
    for j = 1:n
        @inbounds _modify!(_add, c, A, (j,j))
        for i = 1:(j - 1)
            @inbounds _modify!(_add, B.data[i,j] * c, A.data, (i,j))
        end
    end
    return A
end
function _triscale!(A::UpperOrUnitUpperTriangular, c::Number, B::UnitUpperTriangular, _add)
    n = checksize1(A, B)
    iszero(_add.alpha) && return _rmul_or_fill!(A, _add.beta)
    for j = 1:n
        @inbounds _modify!(_add, c, A, (j,j))
        for i = 1:(j - 1)
            @inbounds _modify!(_add, c * B.data[i,j], A.data, (i,j))
        end
    end
    return A
end
function _triscale!(A::LowerTriangular, B::LowerTriangular, c::Number, _add)
    n = checksize1(A, B)
    iszero(_add.alpha) && return _rmul_or_fill!(A, _add.beta)
    for j = 1:n
        for i = j:n
            @inbounds _modify!(_add, B.data[i,j] * c, A.data, (i,j))
        end
    end
    return A
end
function _triscale!(A::LowerTriangular, c::Number, B::LowerTriangular, _add)
    n = checksize1(A, B)
    iszero(_add.alpha) && return _rmul_or_fill!(A, _add.beta)
    for j = 1:n
        for i = j:n
            @inbounds _modify!(_add, c * B.data[i,j], A.data, (i,j))
        end
    end
    return A
end
function _triscale!(A::LowerOrUnitLowerTriangular, B::UnitLowerTriangular, c::Number, _add)
    n = checksize1(A, B)
    iszero(_add.alpha) && return _rmul_or_fill!(A, _add.beta)
    for j = 1:n
        @inbounds _modify!(_add, c, A, (j,j))
        for i = (j + 1):n
            @inbounds _modify!(_add, B.data[i,j] * c, A.data, (i,j))
        end
    end
    return A
end
function _triscale!(A::LowerOrUnitLowerTriangular, c::Number, B::UnitLowerTriangular, _add)
    n = checksize1(A, B)
    iszero(_add.alpha) && return _rmul_or_fill!(A, _add.beta)
    for j = 1:n
        @inbounds _modify!(_add, c, A, (j,j))
        for i = (j + 1):n
            @inbounds _modify!(_add, c * B.data[i,j], A.data, (i,j))
        end
    end
    return A
end

rmul!(A::UpperOrLowerTriangular, c::Number) = @inline _triscale!(A, A, c, MulAddMul())
lmul!(c::Number, A::UpperOrLowerTriangular) = @inline _triscale!(A, c, A, MulAddMul())

function dot(x::AbstractVector, A::UpperTriangular, y::AbstractVector)
    require_one_based_indexing(x, y)
    m = size(A, 1)
    (length(x) == m == length(y)) || throw(DimensionMismatch())
    if iszero(m)
        return dot(zero(eltype(x)), zero(eltype(A)), zero(eltype(y)))
    end
    x₁ = x[1]
    r = dot(x₁, A[1,1], y[1])
    @inbounds for j in 2:m
        yj = y[j]
        if !iszero(yj)
            temp = adjoint(A[1,j]) * x₁
            @simd for i in 2:j
                temp += adjoint(A[i,j]) * x[i]
            end
            r += dot(temp, yj)
        end
    end
    return r
end
function dot(x::AbstractVector, A::UnitUpperTriangular, y::AbstractVector)
    require_one_based_indexing(x, y)
    m = size(A, 1)
    (length(x) == m == length(y)) || throw(DimensionMismatch())
    if iszero(m)
        return dot(zero(eltype(x)), zero(eltype(A)), zero(eltype(y)))
    end
    x₁ = first(x)
    r = dot(x₁, y[1])
    @inbounds for j in 2:m
        yj = y[j]
        if !iszero(yj)
            temp = adjoint(A[1,j]) * x₁
            @simd for i in 2:j-1
                temp += adjoint(A[i,j]) * x[i]
            end
            r += dot(temp, yj)
            r += dot(x[j], yj)
        end
    end
    return r
end
function dot(x::AbstractVector, A::LowerTriangular, y::AbstractVector)
    require_one_based_indexing(x, y)
    m = size(A, 1)
    (length(x) == m == length(y)) || throw(DimensionMismatch())
    if iszero(m)
        return dot(zero(eltype(x)), zero(eltype(A)), zero(eltype(y)))
    end
    r = zero(typeof(dot(first(x), first(A), first(y))))
    @inbounds for j in 1:m
        yj = y[j]
        if !iszero(yj)
            temp = adjoint(A[j,j]) * x[j]
            @simd for i in j+1:m
                temp += adjoint(A[i,j]) * x[i]
            end
            r += dot(temp, yj)
        end
    end
    return r
end
function dot(x::AbstractVector, A::UnitLowerTriangular, y::AbstractVector)
    require_one_based_indexing(x, y)
    m = size(A, 1)
    (length(x) == m == length(y)) || throw(DimensionMismatch())
    if iszero(m)
        return dot(zero(eltype(x)), zero(eltype(A)), zero(eltype(y)))
    end
    r = zero(typeof(dot(first(x), first(y))))
    @inbounds for j in 1:m
        yj = y[j]
        if !iszero(yj)
            temp = x[j]
            @simd for i in j+1:m
                temp += adjoint(A[i,j]) * x[i]
            end
            r += dot(temp, yj)
        end
    end
    return r
end

fillstored!(A::LowerTriangular, x)     = (fillband!(A.data, x, 1-size(A,1), 0); A)
fillstored!(A::UnitLowerTriangular, x) = (fillband!(A.data, x, 1-size(A,1), -1); A)
fillstored!(A::UpperTriangular, x)     = (fillband!(A.data, x, 0, size(A,2)-1); A)
fillstored!(A::UnitUpperTriangular, x) = (fillband!(A.data, x, 1, size(A,2)-1); A)

# Binary operations
+(A::UpperTriangular, B::UpperTriangular) = UpperTriangular(A.data + B.data)
+(A::LowerTriangular, B::LowerTriangular) = LowerTriangular(A.data + B.data)
+(A::UpperTriangular, B::UnitUpperTriangular) = UpperTriangular(A.data + triu(B.data, 1) + I)
+(A::LowerTriangular, B::UnitLowerTriangular) = LowerTriangular(A.data + tril(B.data, -1) + I)
+(A::UnitUpperTriangular, B::UpperTriangular) = UpperTriangular(triu(A.data, 1) + B.data + I)
+(A::UnitLowerTriangular, B::LowerTriangular) = LowerTriangular(tril(A.data, -1) + B.data + I)
+(A::UnitUpperTriangular, B::UnitUpperTriangular) = UpperTriangular(triu(A.data, 1) + triu(B.data, 1) + 2I)
+(A::UnitLowerTriangular, B::UnitLowerTriangular) = LowerTriangular(tril(A.data, -1) + tril(B.data, -1) + 2I)
+(A::AbstractTriangular, B::AbstractTriangular) = copyto!(similar(parent(A)), A) + copyto!(similar(parent(B)), B)

-(A::UpperTriangular, B::UpperTriangular) = UpperTriangular(A.data - B.data)
-(A::LowerTriangular, B::LowerTriangular) = LowerTriangular(A.data - B.data)
-(A::UpperTriangular, B::UnitUpperTriangular) = UpperTriangular(A.data - triu(B.data, 1) - I)
-(A::LowerTriangular, B::UnitLowerTriangular) = LowerTriangular(A.data - tril(B.data, -1) - I)
-(A::UnitUpperTriangular, B::UpperTriangular) = UpperTriangular(triu(A.data, 1) - B.data + I)
-(A::UnitLowerTriangular, B::LowerTriangular) = LowerTriangular(tril(A.data, -1) - B.data + I)
-(A::UnitUpperTriangular, B::UnitUpperTriangular) = UpperTriangular(triu(A.data, 1) - triu(B.data, 1))
-(A::UnitLowerTriangular, B::UnitLowerTriangular) = LowerTriangular(tril(A.data, -1) - tril(B.data, -1))
-(A::AbstractTriangular, B::AbstractTriangular) = copyto!(similar(parent(A)), A) - copyto!(similar(parent(B)), B)

# use broadcasting if the parents are strided, where we loop only over the triangular part
for op in (:+, :-)
    for TM1 in (:LowerTriangular, :UnitLowerTriangular), TM2 in (:LowerTriangular, :UnitLowerTriangular)
        @eval $op(A::$TM1{<:Any, <:StridedMaybeAdjOrTransMat}, B::$TM2{<:Any, <:StridedMaybeAdjOrTransMat}) = broadcast($op, A, B)
    end
    for TM1 in (:UpperTriangular, :UnitUpperTriangular), TM2 in (:UpperTriangular, :UnitUpperTriangular)
        @eval $op(A::$TM1{<:Any, <:StridedMaybeAdjOrTransMat}, B::$TM2{<:Any, <:StridedMaybeAdjOrTransMat}) = broadcast($op, A, B)
    end
end

######################
# BlasFloat routines #
######################

# which triangle to use of the underlying data
uplo_char(::UpperOrUnitUpperTriangular) = 'U'
uplo_char(::LowerOrUnitLowerTriangular) = 'L'
uplo_char(::UpperOrUnitUpperTriangular{<:Any,<:AdjOrTrans}) = 'L'
uplo_char(::LowerOrUnitLowerTriangular{<:Any,<:AdjOrTrans}) = 'U'
uplo_char(::UpperOrUnitUpperTriangular{<:Any,<:Adjoint{<:Any,<:Transpose}}) = 'U'
uplo_char(::LowerOrUnitLowerTriangular{<:Any,<:Adjoint{<:Any,<:Transpose}}) = 'L'
uplo_char(::UpperOrUnitUpperTriangular{<:Any,<:Transpose{<:Any,<:Adjoint}}) = 'U'
uplo_char(::LowerOrUnitLowerTriangular{<:Any,<:Transpose{<:Any,<:Adjoint}}) = 'L'

isunit_char(::UpperTriangular) = 'N'
isunit_char(::UnitUpperTriangular) = 'U'
isunit_char(::LowerTriangular) = 'N'
isunit_char(::UnitLowerTriangular) = 'U'

lmul!(A::Tridiagonal, B::AbstractTriangular) = A*full!(B)

# generic fallback for AbstractTriangular matrices outside of the four subtypes provided here
_trimul!(C::AbstractVecOrMat, A::AbstractTriangular, B::AbstractVector) =
    lmul!(A, copyto!(C, B))
_trimul!(C::AbstractMatrix, A::AbstractTriangular, B::AbstractMatrix) =
    lmul!(A, copyto!(C, B))
_trimul!(C::AbstractMatrix, A::AbstractMatrix, B::AbstractTriangular) =
    rmul!(copyto!(C, A), B)
_trimul!(C::AbstractMatrix, A::AbstractTriangular, B::AbstractTriangular) =
    lmul!(A, copyto!(C, B))
# redirect for UpperOrLowerTriangular
_trimul!(C::AbstractVecOrMat, A::UpperOrLowerTriangular, B::AbstractVector) =
    generic_trimatmul!(C, uplo_char(A), isunit_char(A), wrapperop(parent(A)), _unwrap_at(parent(A)), B)
_trimul!(C::AbstractMatrix, A::UpperOrLowerTriangular, B::AbstractMatrix) =
    generic_trimatmul!(C, uplo_char(A), isunit_char(A), wrapperop(parent(A)), _unwrap_at(parent(A)), B)
_trimul!(C::AbstractMatrix, A::AbstractMatrix, B::UpperOrLowerTriangular) =
    generic_mattrimul!(C, uplo_char(B), isunit_char(B), wrapperop(parent(B)), A, _unwrap_at(parent(B)))
_trimul!(C::AbstractMatrix, A::UpperOrLowerTriangular, B::UpperOrLowerTriangular) =
    generic_trimatmul!(C, uplo_char(A), isunit_char(A), wrapperop(parent(A)), _unwrap_at(parent(A)), B)
# disambiguation with AbstractTriangular
_trimul!(C::AbstractMatrix, A::UpperOrLowerTriangular, B::AbstractTriangular) =
    generic_trimatmul!(C, uplo_char(A), isunit_char(A), wrapperop(parent(A)), _unwrap_at(parent(A)), B)
_trimul!(C::AbstractMatrix, A::AbstractTriangular, B::UpperOrLowerTriangular) =
    generic_mattrimul!(C, uplo_char(B), isunit_char(B), wrapperop(parent(B)), A, _unwrap_at(parent(B)))

lmul!(A::AbstractTriangular, B::AbstractVecOrMat) = @inline _trimul!(B, A, B)
rmul!(A::AbstractMatrix, B::AbstractTriangular)   = @inline _trimul!(A, A, B)


for TC in (:AbstractVector, :AbstractMatrix)
    @eval @inline function _mul!(C::$TC, A::AbstractTriangular, B::AbstractVector, alpha::Number, beta::Number)
        if isone(alpha) && iszero(beta)
            return _trimul!(C, A, B)
        else
            return generic_matvecmul!(C, 'N', A, B, MulAddMul(alpha, beta))
        end
    end
end
for (TA, TB) in ((:AbstractTriangular, :AbstractMatrix),
                    (:AbstractMatrix, :AbstractTriangular),
                    (:AbstractTriangular, :AbstractTriangular)
                )
    @eval @inline function _mul!(C::AbstractMatrix, A::$TA, B::$TB, alpha::Number, beta::Number)
        if isone(alpha) && iszero(beta)
            return _trimul!(C, A, B)
        else
            return generic_matmatmul!(C, 'N', 'N', A, B, MulAddMul(alpha, beta))
        end
    end
end

ldiv!(C::AbstractVecOrMat, A::AbstractTriangular, B::AbstractVecOrMat) = _ldiv!(C, A, B)
# generic fallback for AbstractTriangular, directs to 2-arg [l/r]div!
_ldiv!(C::AbstractVecOrMat, A::AbstractTriangular, B::AbstractVecOrMat) =
    ldiv!(A, copyto!(C, B))
_rdiv!(C::AbstractMatrix, A::AbstractMatrix, B::AbstractTriangular) =
    rdiv!(copyto!(C, A), B)
# redirect for UpperOrLowerTriangular to generic_*div!
_ldiv!(C::AbstractVecOrMat, A::UpperOrLowerTriangular, B::AbstractVecOrMat) =
    generic_trimatdiv!(C, uplo_char(A), isunit_char(A), wrapperop(parent(A)), _unwrap_at(parent(A)), B)
_rdiv!(C::AbstractMatrix, A::AbstractMatrix, B::UpperOrLowerTriangular) =
    generic_mattridiv!(C, uplo_char(B), isunit_char(B), wrapperop(parent(B)), A, _unwrap_at(parent(B)))

ldiv!(A::AbstractTriangular, B::AbstractVecOrMat) = @inline _ldiv!(B, A, B)
rdiv!(A::AbstractMatrix, B::AbstractTriangular)   = @inline _rdiv!(A, A, B)

# preserve triangular structure in in-place multiplication/division
for (cty, aty, bty) in ((:UpperTriangular, :UpperTriangular, :UpperTriangular),
                        (:UpperTriangular, :UpperTriangular, :UnitUpperTriangular),
                        (:UpperTriangular, :UnitUpperTriangular, :UpperTriangular),
                        (:UnitUpperTriangular, :UnitUpperTriangular, :UnitUpperTriangular),
                        (:LowerTriangular, :LowerTriangular, :LowerTriangular),
                        (:LowerTriangular, :LowerTriangular, :UnitLowerTriangular),
                        (:LowerTriangular, :UnitLowerTriangular, :LowerTriangular),
                        (:UnitLowerTriangular, :UnitLowerTriangular, :UnitLowerTriangular))
    @eval begin
        function _trimul!(C::$cty, A::$aty, B::$bty)
            _trimul!(parent(C), A, B)
            return C
        end
        function _ldiv!(C::$cty, A::$aty, B::$bty)
            _ldiv!(parent(C), A, B)
            return C
        end
        function _rdiv!(C::$cty, A::$aty, B::$bty)
            _rdiv!(parent(C), A, B)
            return C
        end
    end
end

for (t, uploc, isunitc) in ((:LowerTriangular, 'L', 'N'),
                            (:UnitLowerTriangular, 'L', 'U'),
                            (:UpperTriangular, 'U', 'N'),
                            (:UnitUpperTriangular, 'U', 'U'))
    @eval begin
        # Matrix inverse
        inv!(A::$t{T,S}) where {T<:BlasFloat,S<:StridedMatrix} =
            $t{T,S}(LAPACK.trtri!($uploc, $isunitc, A.data))

        function inv(A::$t{T}) where {T}
            S = typeof(inv(oneunit(T)))
            if S <: BlasFloat || S === T # i.e. A is unitless
                $t(ldiv!(convert(AbstractArray{S}, A), Matrix{S}(I, size(A))))
            else
                J = (one(T)*I)(size(A, 1))
                $t(ldiv!(similar(A, S, size(A)), A, J))
            end
        end

        # Error bounds for triangular solve
        errorbounds(A::$t{T,<:StridedMatrix}, X::StridedVecOrMat{T}, B::StridedVecOrMat{T}) where {T<:BlasFloat} =
            LAPACK.trrfs!($uploc, 'N', $isunitc, A.data, B, X)

<<<<<<< HEAD

        # Reciprocal condition numbers
        function rcond(A::$t{<:BlasFloat}, p::Real=2)
=======
        # Condition numbers
        function cond(A::$t{<:BlasFloat,<:StridedMatrix}, p::Real=2)
>>>>>>> 138aba73
            checksquare(A)
            if p == 1
                return LAPACK.trcon!('O', $uploc, $isunitc, A.data)
            elseif p == Inf
                return LAPACK.trcon!('I', $uploc, $isunitc, A.data)
            else # use fallback
                return inv(cond(copy_oftype(A, eltype(A)), p))
            end
        end
    
        # Condition numbers
        function cond(A::$t{<:BlasFloat}, p::Real=2)
            checksquare(A)
            if p == 1 || p == Inf
                return inv(rcond(A, p))
            else # use fallback
                return cond(copyto!(similar(parent(A)), A), p)
            end
        end
    end
end

# multiplication
generic_trimatmul!(c::StridedVector{T}, uploc, isunitc, tfun::Function, A::StridedMatrix{T}, b::AbstractVector{T}) where {T<:BlasFloat} =
    BLAS.trmv!(uploc, tfun === identity ? 'N' : tfun === transpose ? 'T' : 'C', isunitc, A, c === b ? c : copyto!(c, b))
generic_trimatmul!(C::StridedMatrix{T}, uploc, isunitc, tfun::Function, A::StridedMatrix{T}, B::AbstractMatrix{T}) where {T<:BlasFloat} =
    BLAS.trmm!('L', uploc, tfun === identity ? 'N' : tfun === transpose ? 'T' : 'C', isunitc, one(T), A, C === B ? C : copyto!(C, B))
generic_mattrimul!(C::StridedMatrix{T}, uploc, isunitc, tfun::Function, A::AbstractMatrix{T}, B::StridedMatrix{T}) where {T<:BlasFloat} =
    BLAS.trmm!('R', uploc, tfun === identity ? 'N' : tfun === transpose ? 'T' : 'C', isunitc, one(T), B, C === A ? C : copyto!(C, A))
# division
generic_trimatdiv!(C::StridedVecOrMat{T}, uploc, isunitc, tfun::Function, A::StridedMatrix{T}, B::AbstractVecOrMat{T}) where {T<:BlasFloat} =
    LAPACK.trtrs!(uploc, tfun === identity ? 'N' : tfun === transpose ? 'T' : 'C', isunitc, A, C === B ? C : copyto!(C, B))
generic_mattridiv!(C::StridedMatrix{T}, uploc, isunitc, tfun::Function, A::AbstractMatrix{T}, B::StridedMatrix{T}) where {T<:BlasFloat} =
    BLAS.trsm!('R', uploc, tfun === identity ? 'N' : tfun === transpose ? 'T' : 'C', isunitc, one(T), B, C === A ? C : copyto!(C, A))

errorbounds(A::AbstractTriangular{T}, X::AbstractVecOrMat{T}, B::AbstractVecOrMat{T}) where {T<:Union{BigFloat,Complex{BigFloat}}} =
    error("not implemented yet! Please submit a pull request.")
function errorbounds(A::AbstractTriangular{TA}, X::AbstractVecOrMat{TX}, B::AbstractVecOrMat{TB}) where {TA<:Number,TX<:Number,TB<:Number}
    TAXB = promote_type(TA, TB, TX, Float32)
    errorbounds(convert(AbstractMatrix{TAXB}, A), convert(AbstractArray{TAXB}, X), convert(AbstractArray{TAXB}, B))
end

# Eigensystems
## Notice that trecv works for quasi-triangular matrices and therefore the lower sub diagonal must be zeroed before calling the subroutine
function eigvecs(A::UpperTriangular{<:BlasFloat,<:StridedMatrix})
    LAPACK.trevc!('R', 'A', BlasInt[], triu!(A.data))
end
function eigvecs(A::UnitUpperTriangular{<:BlasFloat,<:StridedMatrix})
    for i = 1:size(A, 1)
        A.data[i,i] = 1
    end
    LAPACK.trevc!('R', 'A', BlasInt[], triu!(A.data))
end
function eigvecs(A::LowerTriangular{<:BlasFloat,<:StridedMatrix})
    LAPACK.trevc!('L', 'A', BlasInt[], copy(tril!(A.data)'))
end
function eigvecs(A::UnitLowerTriangular{<:BlasFloat,<:StridedMatrix})
    for i = 1:size(A, 1)
        A.data[i,i] = 1
    end
    LAPACK.trevc!('L', 'A', BlasInt[], copy(tril!(A.data)'))
end

####################
# Generic routines #
####################

for (t, unitt) in ((UpperTriangular, UnitUpperTriangular),
                   (LowerTriangular, UnitLowerTriangular))
    tstrided = t{<:Any, <:StridedMaybeAdjOrTransMat}
    @eval begin
        (*)(A::$t, x::Number) = $t(A.data*x)
        (*)(A::$tstrided, x::Number) = A .* x

        function (*)(A::$unitt, x::Number)
            B = $t(A.data)*x
            for i = 1:size(A, 1)
                B.data[i,i] = x
            end
            return B
        end

        (*)(x::Number, A::$t) = $t(x*A.data)
        (*)(x::Number, A::$tstrided) = x .* A

        function (*)(x::Number, A::$unitt)
            B = x*$t(A.data)
            for i = 1:size(A, 1)
                B.data[i,i] = x
            end
            return B
        end

        (/)(A::$t, x::Number) = $t(A.data/x)
        (/)(A::$tstrided, x::Number) = A ./ x

        function (/)(A::$unitt, x::Number)
            B = $t(A.data)/x
            invx = inv(x)
            for i = 1:size(A, 1)
                B.data[i,i] = invx
            end
            return B
        end

        (\)(x::Number, A::$t) = $t(x\A.data)
        (\)(x::Number, A::$tstrided) = x .\ A

        function (\)(x::Number, A::$unitt)
            B = x\$t(A.data)
            invx = inv(x)
            for i = 1:size(A, 1)
                B.data[i,i] = invx
            end
            return B
        end
    end
end

## Generic triangular multiplication
function generic_trimatmul!(C::AbstractVecOrMat, uploc, isunitc, tfun::Function, A::AbstractMatrix, B::AbstractVecOrMat)
    require_one_based_indexing(C, A, B)
    m, n = size(B, 1), size(B, 2)
    N = size(A, 1)
    if m != N
        throw(DimensionMismatch("right hand side B needs first dimension of size $(size(A,1)), has size $m"))
    end
    mc, nc = size(C, 1), size(C, 2)
    if mc != N || nc != n
        throw(DimensionMismatch("output has dimensions ($mc,$nc), should have ($N,$n)"))
    end
    oA = oneunit(eltype(A))
    unit = isunitc == 'U'
    @inbounds if uploc == 'U'
        if tfun === identity
            for j in 1:n
                for i in 1:m
                    Cij = (unit ? oA : A[i,i]) * B[i,j]
                    for k in i + 1:m
                        Cij += A[i,k] * B[k,j]
                    end
                    C[i,j] = Cij
                end
            end
        else # tfun in (transpose, adjoint)
            for j in 1:n
                for i in m:-1:1
                    Cij = (unit ? oA : tfun(A[i,i])) * B[i,j]
                    for k in 1:i - 1
                        Cij += tfun(A[k,i]) * B[k,j]
                    end
                    C[i,j] = Cij
                end
            end
        end
    else # uploc == 'L'
        if tfun === identity
            for j in 1:n
                for i in m:-1:1
                    Cij = (unit ? oA : A[i,i]) * B[i,j]
                    for k in 1:i - 1
                        Cij += A[i,k] * B[k,j]
                    end
                    C[i,j] = Cij
                end
            end
        else # tfun in (transpose, adjoint)
            for j in 1:n
                for i in 1:m
                    Cij = (unit ? oA : tfun(A[i,i])) * B[i,j]
                    for k in i + 1:m
                        Cij += tfun(A[k,i]) * B[k,j]
                    end
                    C[i,j] = Cij
                end
            end
        end
    end
    return C
end
# conjugate cases
function generic_trimatmul!(C::AbstractVecOrMat, uploc, isunitc, ::Function, xA::AdjOrTrans, B::AbstractVecOrMat)
    A = parent(xA)
    require_one_based_indexing(C, A, B)
    m, n = size(B, 1), size(B, 2)
    N = size(A, 1)
    if m != N
        throw(DimensionMismatch("right hand side B needs first dimension of size $(size(A,1)), has size $m"))
    end
    mc, nc = size(C, 1), size(C, 2)
    if mc != N || nc != n
        throw(DimensionMismatch("output has dimensions ($mc,$nc), should have ($N,$n)"))
    end
    oA = oneunit(eltype(A))
    unit = isunitc == 'U'
    @inbounds if uploc == 'U'
        for j in 1:n
            for i in 1:m
                Cij = (unit ? oA : conj(A[i,i])) * B[i,j]
                for k in i + 1:m
                    Cij += conj(A[i,k]) * B[k,j]
                end
                C[i,j] = Cij
            end
        end
    else # uploc == 'L'
        for j in 1:n
            for i in m:-1:1
                Cij = (unit ? oA : conj(A[i,i])) * B[i,j]
                for k in 1:i - 1
                    Cij += conj(A[i,k]) * B[k,j]
                end
                C[i,j] = Cij
            end
        end
    end
    return C
end

function generic_mattrimul!(C::AbstractMatrix, uploc, isunitc, tfun::Function, A::AbstractMatrix, B::AbstractMatrix)
    require_one_based_indexing(C, A, B)
    m, n = size(A, 1), size(A, 2)
    N = size(B, 1)
    if n != N
        throw(DimensionMismatch("right hand side B needs first dimension of size $n, has size $N"))
    end
    mc, nc = size(C, 1), size(C, 2)
    if mc != m || nc != N
        throw(DimensionMismatch("output has dimensions ($mc,$nc), should have ($m,$N)"))
    end
    oB = oneunit(eltype(B))
    unit = isunitc == 'U'
    @inbounds if uploc == 'U'
        if tfun === identity
            for i in 1:m
                for j in n:-1:1
                    Cij = A[i,j] * (unit ? oB : B[j,j])
                    for k in 1:j - 1
                        Cij += A[i,k] * B[k,j]
                    end
                    C[i,j] = Cij
                end
            end
        else # tfun in (transpose, adjoint)
            for i in 1:m
                for j in 1:n
                    Cij = A[i,j] * (unit ? oB : tfun(B[j,j]))
                    for k in j + 1:n
                        Cij += A[i,k] * tfun(B[j,k])
                    end
                    C[i,j] = Cij
                end
            end
        end
    else # uploc == 'L'
        if tfun === identity
            for i in 1:m
                for j in 1:n
                    Cij = A[i,j] * (unit ? oB : B[j,j])
                    for k in j + 1:n
                        Cij += A[i,k] * B[k,j]
                    end
                    C[i,j] = Cij
                end
            end
        else # tfun in (transpose, adjoint)
            for i in 1:m
                for j in n:-1:1
                    Cij = A[i,j] * (unit ? oB : tfun(B[j,j]))
                    for k in 1:j - 1
                        Cij += A[i,k] * tfun(B[j,k])
                    end
                    C[i,j] = Cij
                end
            end
        end
    end
    return C
end
# conjugate cases
function generic_mattrimul!(C::AbstractMatrix, uploc, isunitc, ::Function, A::AbstractMatrix, xB::AdjOrTrans)
    B = parent(xB)
    require_one_based_indexing(C, A, B)
    m, n = size(A, 1), size(A, 2)
    N = size(B, 1)
    if n != N
        throw(DimensionMismatch("right hand side B needs first dimension of size $n, has size $N"))
    end
    mc, nc = size(C, 1), size(C, 2)
    if mc != m || nc != N
        throw(DimensionMismatch("output has dimensions ($mc,$nc), should have ($m,$N)"))
    end
    oB = oneunit(eltype(B))
    unit = isunitc == 'U'
    @inbounds if uploc == 'U'
        for i in 1:m
            for j in n:-1:1
                Cij = A[i,j] * (unit ? oB : conj(B[j,j]))
                for k in 1:j - 1
                    Cij += A[i,k] * conj(B[k,j])
                end
                C[i,j] = Cij
            end
        end
    else # uploc == 'L'
        for i in 1:m
            for j in 1:n
                Cij = A[i,j] * (unit ? oB : conj(B[j,j]))
                for k in j + 1:n
                    Cij += A[i,k] * conj(B[k,j])
                end
                C[i,j] = Cij
            end
        end
    end
    return C
end

#Generic solver using naive substitution

@inline _ustrip(a) = oneunit(a) \ a
@inline _ustrip(a::Union{AbstractFloat,Integer,Complex,Rational}) = a

# manually hoisting b[j] significantly improves performance as of Dec 2015
# manually eliding bounds checking significantly improves performance as of Dec 2015
# replacing repeated references to A.data[j,j] with [Ajj = A.data[j,j] and references to Ajj]
# does not significantly impact performance as of Dec 2015
# in the transpose and conjugate transpose naive substitution variants,
# accumulating in z rather than b[j,k] significantly improves performance as of Dec 2015
function generic_trimatdiv!(C::AbstractVecOrMat, uploc, isunitc, tfun::Function, A::AbstractMatrix, B::AbstractVecOrMat)
    require_one_based_indexing(C, A, B)
    mA, nA = size(A)
    m, n = size(B, 1), size(B,2)
    if nA != m
        throw(DimensionMismatch("second dimension of left hand side A, $nA, and first dimension of right hand side B, $m, must be equal"))
    end
    if size(C) != size(B)
        throw(DimensionMismatch("size of output, $(size(C)), does not match size of right hand side, $(size(B))"))
    end
    oA = oneunit(eltype(A))
    @inbounds if uploc == 'U'
        if isunitc == 'N'
            if tfun === identity
                for k in 1:n
                    amm = A[m,m]
                    iszero(amm) && throw(SingularException(m))
                    Cm = C[m,k] = amm \ B[m,k]
                    # fill C-column
                    for i in m-1:-1:1
                        C[i,k] = oA \ B[i,k] - _ustrip(A[i,m]) * Cm
                    end
                    for j in m-1:-1:1
                        ajj = A[j,j]
                        iszero(ajj) && throw(SingularException(j))
                        Cj = C[j,k] = _ustrip(ajj) \ C[j,k]
                        for i in j-1:-1:1
                            C[i,k] -= _ustrip(A[i,j]) * Cj
                        end
                    end
                end
            else # tfun in (adjoint, transpose)
                for k in 1:n
                    for j in 1:m
                        ajj = A[j,j]
                        iszero(ajj) && throw(SingularException(j))
                        Bj = B[j,k]
                        for i in 1:j-1
                            Bj -= tfun(A[i,j]) * C[i,k]
                        end
                        C[j,k] = tfun(ajj) \ Bj
                    end
                end
            end
        else # isunitc == 'U'
            if tfun === identity
                for k in 1:n
                    Cm = C[m,k] = oA \ B[m,k]
                    # fill C-column
                    for i in m-1:-1:1
                        C[i,k] = oA \ B[i,k] - _ustrip(A[i,m]) * Cm
                    end
                    for j in m-1:-1:1
                        Cj = C[j,k]
                        for i in 1:j-1
                            C[i,k] -= _ustrip(A[i,j]) * Cj
                        end
                    end
                end
            else # tfun in (adjoint, transpose)
                for k in 1:n
                    for j in 1:m
                        Bj = B[j,k]
                        for i in 1:j-1
                            Bj -= tfun(A[i,j]) * C[i,k]
                        end
                        C[j,k] = oA \ Bj
                    end
                end
            end
        end
    else # uploc == 'L'
        if isunitc == 'N'
            if tfun === identity
                for k in 1:n
                    a11 = A[1,1]
                    iszero(a11) && throw(SingularException(1))
                    C1 = C[1,k] = a11 \ B[1,k]
                    # fill C-column
                    for i in 2:m
                        C[i,k] = oA \ B[i,k] - _ustrip(A[i,1]) * C1
                    end
                    for j in 2:m
                        ajj = A[j,j]
                        iszero(ajj) && throw(SingularException(j))
                        Cj = C[j,k] = _ustrip(ajj) \ C[j,k]
                        for i in j+1:m
                            C[i,k] -= _ustrip(A[i,j]) * Cj
                        end
                    end
                end
            else # tfun in (adjoint, transpose)
                for k in 1:n
                    for j in m:-1:1
                        ajj = A[j,j]
                        iszero(ajj) && throw(SingularException(j))
                        Bj = B[j,k]
                        for i in j+1:m
                            Bj -= tfun(A[i,j]) * C[i,k]
                        end
                        C[j,k] = tfun(ajj) \ Bj
                    end
                end
            end
        else # isunitc == 'U'
            if tfun === identity
                for k in 1:n
                    C1 = C[1,k] = oA \ B[1,k]
                    # fill C-column
                    for i in 2:m
                        C[i,k] = oA \ B[i,k] - _ustrip(A[i,1]) * C1
                    end
                    for j in 2:m
                        Cj = C[j,k]
                        for i in j+1:m
                            C[i,k] -= _ustrip(A[i,j]) * Cj
                        end
                    end
                end
            else # tfun in (adjoint, transpose)
                for k in 1:n
                    for j in m:-1:1
                        Bj = B[j,k]
                        for i in j+1:m
                            Bj -= tfun(A[i,j]) * C[i,k]
                        end
                        C[j,k] = oA \ Bj
                    end
                end
            end
        end
    end
    return C
end
# conjugate cases
function generic_trimatdiv!(C::AbstractVecOrMat, uploc, isunitc, ::Function, xA::AdjOrTrans, B::AbstractVecOrMat)
    A = parent(xA)
    require_one_based_indexing(C, A, B)
    mA, nA = size(A)
    m, n = size(B, 1), size(B,2)
    if nA != m
        throw(DimensionMismatch("second dimension of left hand side A, $nA, and first dimension of right hand side B, $m, must be equal"))
    end
    if size(C) != size(B)
        throw(DimensionMismatch("size of output, $(size(C)), does not match size of right hand side, $(size(B))"))
    end
    oA = oneunit(eltype(A))
    @inbounds if uploc == 'U'
        if isunitc == 'N'
            for k in 1:n
                amm = conj(A[m,m])
                iszero(amm) && throw(SingularException(m))
                Cm = C[m,k] = amm \ B[m,k]
                # fill C-column
                for i in m-1:-1:1
                    C[i,k] = oA \ B[i,k] - _ustrip(conj(A[i,m])) * Cm
                end
                for j in m-1:-1:1
                    ajj = conj(A[j,j])
                    iszero(ajj) && throw(SingularException(j))
                    Cj = C[j,k] = _ustrip(ajj) \ C[j,k]
                    for i in j-1:-1:1
                        C[i,k] -= _ustrip(conj(A[i,j])) * Cj
                    end
                end
            end
        else # isunitc == 'U'
            for k in 1:n
                Cm = C[m,k] = oA \ B[m,k]
                # fill C-column
                for i in m-1:-1:1
                    C[i,k] = oA \ B[i,k] - _ustrip(conj(A[i,m])) * Cm
                end
                for j in m-1:-1:1
                    Cj = C[j,k]
                    for i in 1:j-1
                        C[i,k] -= _ustrip(conj(A[i,j])) * Cj
                    end
                end
            end
        end
    else # uploc == 'L'
        if isunitc == 'N'
            for k in 1:n
                a11 = conj(A[1,1])
                iszero(a11) && throw(SingularException(1))
                C1 = C[1,k] = a11 \ B[1,k]
                # fill C-column
                for i in 2:m
                    C[i,k] = oA \ B[i,k] - _ustrip(conj(A[i,1])) * C1
                end
                for j in 2:m
                    ajj = conj(A[j,j])
                    iszero(ajj) && throw(SingularException(j))
                    Cj = C[j,k] = _ustrip(ajj) \ C[j,k]
                    for i in j+1:m
                        C[i,k] -= _ustrip(conj(A[i,j])) * Cj
                    end
                end
            end
        else # isunitc == 'U'
            for k in 1:n
                C1 = C[1,k] = oA \ B[1,k]
                # fill C-column
                for i in 2:m
                    C[i,k] = oA \ B[i,k] - _ustrip(conj(A[i,1])) * C1
                end
                for j in 1:m
                    Cj = C[j,k]
                    for i in j+1:m
                        C[i,k] -= _ustrip(conj(A[i,j])) * Cj
                    end
                end
            end
        end
    end
    return C
end

function generic_mattridiv!(C::AbstractMatrix, uploc, isunitc, tfun::Function, A::AbstractMatrix, B::AbstractMatrix)
    require_one_based_indexing(C, A, B)
    m, n = size(A)
    if size(B, 1) != n
        throw(DimensionMismatch("right hand side B needs first dimension of size $n, has size $(size(B,1))"))
    end
    if size(C) != size(A)
        throw(DimensionMismatch("size of output, $(size(C)), does not match size of left hand side, $(size(A))"))
    end
    oB = oneunit(eltype(B))
    unit = isunitc == 'U'
    @inbounds if uploc == 'U'
        if tfun === identity
            for i in 1:m
                for j in 1:n
                    Aij = A[i,j]
                    for k in 1:j - 1
                        Aij -= C[i,k]*B[k,j]
                    end
                    unit || (iszero(B[j,j]) && throw(SingularException(j)))
                    C[i,j] = Aij / (unit ? oB : B[j,j])
                end
            end
        else # tfun in (adjoint, transpose)
            for i in 1:m
                for j in n:-1:1
                    Aij = A[i,j]
                    for k in j + 1:n
                        Aij -= C[i,k]*tfun(B[j,k])
                    end
                    unit || (iszero(B[j,j]) && throw(SingularException(j)))
                    C[i,j] = Aij / (unit ? oB : tfun(B[j,j]))
                end
            end
        end
    else # uploc == 'L'
        if tfun === identity
            for i in 1:m
                for j in n:-1:1
                    Aij = A[i,j]
                    for k in j + 1:n
                        Aij -= C[i,k]*B[k,j]
                    end
                    unit || (iszero(B[j,j]) && throw(SingularException(j)))
                    C[i,j] = Aij / (unit ? oB : B[j,j])
                end
            end
        else # tfun in (adjoint, transpose)
            for i in 1:m
                for j in 1:n
                    Aij = A[i,j]
                    for k in 1:j - 1
                        Aij -= C[i,k]*tfun(B[j,k])
                    end
                    unit || (iszero(B[j,j]) && throw(SingularException(j)))
                    C[i,j] = Aij / (unit ? oB : tfun(B[j,j]))
                end
            end
        end
    end
    return C
end
function generic_mattridiv!(C::AbstractMatrix, uploc, isunitc, ::Function, A::AbstractMatrix, xB::AdjOrTrans)
    B = parent(xB)
    require_one_based_indexing(C, A, B)
    m, n = size(A)
    if size(B, 1) != n
        throw(DimensionMismatch("right hand side B needs first dimension of size $n, has size $(size(B,1))"))
    end
    if size(C) != size(A)
        throw(DimensionMismatch("size of output, $(size(C)), does not match size of left hand side, $(size(A))"))
    end
    oB = oneunit(eltype(B))
    unit = isunitc == 'U'
    if uploc == 'U'
        @inbounds for i in 1:m
            for j in 1:n
                Aij = A[i,j]
                for k in 1:j - 1
                    Aij -= C[i,k]*conj(B[k,j])
                end
                unit || (iszero(B[j,j]) && throw(SingularException(j)))
                C[i,j] = Aij / (unit ? oB : conj(B[j,j]))
            end
        end
    else # uploc == 'L'
        @inbounds for i in 1:m
            for j in n:-1:1
                Aij = A[i,j]
                for k in j + 1:n
                    Aij -= C[i,k]*conj(B[k,j])
                end
                unit || (iszero(B[j,j]) && throw(SingularException(j)))
                C[i,j] = Aij / (unit ? oB : conj(B[j,j]))
            end
        end
    end
    return C
end

# these are needed because we don't keep track of left- and right-multiplication in tritrimul!
rmul!(A::UpperTriangular, B::UpperTriangular)     = UpperTriangular(rmul!(triu!(A.data), B))
rmul!(A::UpperTriangular, B::UnitUpperTriangular) = UpperTriangular(rmul!(triu!(A.data), B))
rmul!(A::LowerTriangular, B::LowerTriangular)     = LowerTriangular(rmul!(tril!(A.data), B))
rmul!(A::LowerTriangular, B::UnitLowerTriangular) = LowerTriangular(rmul!(tril!(A.data), B))

# Promotion
## Promotion methods in matmul don't apply to triangular multiplication since
## it is inplace. Hence we have to make very similar definitions, but without
## allocation of a result array. For multiplication and unit diagonal division
## the element type doesn't have to be stable under division whereas that is
## necessary in the general triangular solve problem.

_inner_type_promotion(op, ::Type{TA}, ::Type{TB}) where {TA<:Integer,TB<:Integer} =
    promote_op(matprod, TA, TB)
_inner_type_promotion(op, ::Type{TA}, ::Type{TB}) where {TA,TB} =
    promote_op(op, TA, TB)
## The general promotion methods
for mat in (:AbstractVector, :AbstractMatrix)
    ### Left division with triangle to the left hence rhs cannot be transposed. No quotients.
    @eval function \(A::Union{UnitUpperTriangular,UnitLowerTriangular}, B::$mat)
        require_one_based_indexing(B)
        TAB = _inner_type_promotion(\, eltype(A), eltype(B))
        ldiv!(similar(B, TAB, size(B)), A, B)
    end
    ### Left division with triangle to the left hence rhs cannot be transposed. Quotients.
    @eval function \(A::Union{UpperTriangular,LowerTriangular}, B::$mat)
        require_one_based_indexing(B)
        TAB = promote_op(\, eltype(A), eltype(B))
        ldiv!(similar(B, TAB, size(B)), A, B)
    end
    ### Right division with triangle to the right hence lhs cannot be transposed. No quotients.
    @eval function /(A::$mat, B::Union{UnitUpperTriangular, UnitLowerTriangular})
        require_one_based_indexing(A)
        TAB = _inner_type_promotion(/, eltype(A), eltype(B))
        _rdiv!(similar(A, TAB, size(A)), A, B)
    end
    ### Right division with triangle to the right hence lhs cannot be transposed. Quotients.
    @eval function /(A::$mat, B::Union{UpperTriangular,LowerTriangular})
        require_one_based_indexing(A)
        TAB = promote_op(/, eltype(A), eltype(B))
        _rdiv!(similar(A, TAB, size(A)), A, B)
    end
end

## Some Triangular-Triangular cases. We might want to write tailored methods
## for these cases, but I'm not sure it is worth it.
for f in (:*, :\)
    @eval begin
        ($f)(A::LowerTriangular, B::LowerTriangular) =
            LowerTriangular(@invoke $f(A::LowerTriangular, B::AbstractMatrix))
        ($f)(A::LowerTriangular, B::UnitLowerTriangular) =
            LowerTriangular(@invoke $f(A::LowerTriangular, B::AbstractMatrix))
        ($f)(A::UnitLowerTriangular, B::LowerTriangular) =
            LowerTriangular(@invoke $f(A::UnitLowerTriangular, B::AbstractMatrix))
        ($f)(A::UnitLowerTriangular, B::UnitLowerTriangular) =
            UnitLowerTriangular(@invoke $f(A::UnitLowerTriangular, B::AbstractMatrix))
        ($f)(A::UpperTriangular, B::UpperTriangular) =
            UpperTriangular(@invoke $f(A::UpperTriangular, B::AbstractMatrix))
        ($f)(A::UpperTriangular, B::UnitUpperTriangular) =
            UpperTriangular(@invoke $f(A::UpperTriangular, B::AbstractMatrix))
        ($f)(A::UnitUpperTriangular, B::UpperTriangular) =
            UpperTriangular(@invoke $f(A::UnitUpperTriangular, B::AbstractMatrix))
        ($f)(A::UnitUpperTriangular, B::UnitUpperTriangular) =
            UnitUpperTriangular(@invoke $f(A::UnitUpperTriangular, B::AbstractMatrix))
    end
end
(/)(A::LowerTriangular, B::LowerTriangular) =
    LowerTriangular(@invoke /(A::AbstractMatrix, B::LowerTriangular))
(/)(A::LowerTriangular, B::UnitLowerTriangular) =
    LowerTriangular(@invoke /(A::AbstractMatrix, B::UnitLowerTriangular))
(/)(A::UnitLowerTriangular, B::LowerTriangular) =
    LowerTriangular(@invoke /(A::AbstractMatrix, B::LowerTriangular))
(/)(A::UnitLowerTriangular, B::UnitLowerTriangular) =
    UnitLowerTriangular(@invoke /(A::AbstractMatrix, B::UnitLowerTriangular))
(/)(A::UpperTriangular, B::UpperTriangular) =
    UpperTriangular(@invoke /(A::AbstractMatrix, B::UpperTriangular))
(/)(A::UpperTriangular, B::UnitUpperTriangular) =
    UpperTriangular(@invoke /(A::AbstractMatrix, B::UnitUpperTriangular))
(/)(A::UnitUpperTriangular, B::UpperTriangular) =
    UpperTriangular(@invoke /(A::AbstractMatrix, B::UpperTriangular))
(/)(A::UnitUpperTriangular, B::UnitUpperTriangular) =
    UnitUpperTriangular(@invoke /(A::AbstractMatrix, B::UnitUpperTriangular))

# Complex matrix power for upper triangular factor, see:
#   Higham and Lin, "A Schur-Padé algorithm for fractional powers of a Matrix",
#     SIAM J. Matrix Anal. & Appl., 32 (3), (2011) 1056–1078.
#   Higham and Lin, "An improved Schur-Padé algorithm for fractional powers of
#     a matrix and their Fréchet derivatives", SIAM. J. Matrix Anal. & Appl.,
#     34(3), (2013) 1341–1360.
function powm!(A0::UpperTriangular, p::Real)
    if abs(p) >= 1
        throw(ArgumentError("p must be a real number in (-1,1), got $p"))
    end

    normA0 = opnorm(A0, 1)
    rmul!(A0, 1/normA0)

    theta = [1.53e-5, 2.25e-3, 1.92e-2, 6.08e-2, 1.25e-1, 2.03e-1, 2.84e-1]
    n = checksquare(A0)

    A, m, s = invsquaring(A0, theta)
    A = I - A

    # Compute accurate diagonal of I - T
    sqrt_diag!(A0, A, s)
    for i = 1:n
        A[i, i] = -A[i, i]
    end
    # Compute the Padé approximant
    c = 0.5 * (p - m) / (2 * m - 1)
    triu!(A)
    S = c * A
    Stmp = similar(S)
    for j = m-1:-1:1
        j4 = 4 * j
        c = (-p - j) / (j4 + 2)
        for i = 1:n
            @inbounds S[i, i] = S[i, i] + 1
        end
        copyto!(Stmp, S)
        mul!(S, A, c)
        ldiv!(Stmp, S)

        c = (p - j) / (j4 - 2)
        for i = 1:n
            @inbounds S[i, i] = S[i, i] + 1
        end
        copyto!(Stmp, S)
        mul!(S, A, c)
        ldiv!(Stmp, S)
    end
    for i = 1:n
        S[i, i] = S[i, i] + 1
    end
    copyto!(Stmp, S)
    mul!(S, A, -p)
    ldiv!(Stmp, S)
    for i = 1:n
        @inbounds S[i, i] = S[i, i] + 1
    end

    blockpower!(A0, S, p/(2^s))
    for m = 1:s
        mul!(Stmp.data, S, S)
        copyto!(S, Stmp)
        blockpower!(A0, S, p/(2^(s-m)))
    end
    rmul!(S, normA0^p)
    return S
end
powm(A::LowerTriangular, p::Real) = copy(transpose(powm!(copy(transpose(A)), p::Real)))

# Complex matrix logarithm for the upper triangular factor, see:
#   Al-Mohy and Higham, "Improved inverse scaling and squaring algorithms for
#     the matrix logarithm", SIAM J. Sci. Comput., 34(4), (2012), pp. C153–C169.
#   Al-Mohy, Higham and Relton, "Computing the Frechet derivative of the matrix
#     logarithm and estimating the condition number", SIAM J. Sci. Comput.,
#     35(4), (2013), C394–C410.
#
# Based on the code available at http://eprints.ma.man.ac.uk/1851/02/logm.zip,
# Copyright (c) 2011, Awad H. Al-Mohy and Nicholas J. Higham
# Julia version relicensed with permission from original authors
log(A::UpperTriangular{T}) where {T<:BlasFloat} = log_quasitriu(A)
log(A::UnitUpperTriangular{T}) where {T<:BlasFloat} = log_quasitriu(A)
log(A::LowerTriangular) = copy(transpose(log(copy(transpose(A)))))
log(A::UnitLowerTriangular) = copy(transpose(log(copy(transpose(A)))))

function log_quasitriu(A0::AbstractMatrix{T}) where T<:BlasFloat
    # allocate real A if log(A) will be real and complex A otherwise
    n = checksquare(A0)
    if isreal(A0) && (!istriu(A0) || !any(x -> real(x) < zero(real(T)), diag(A0)))
        A = T <: Complex ? real(A0) : copy(A0)
    else
        A = T <: Complex ? copy(A0) : complex(A0)
    end
    if A0 isa UnitUpperTriangular
        A = UpperTriangular(parent(A))
        @inbounds for i in 1:n
            A[i,i] = 1
        end
    end
    Y0 = _log_quasitriu!(A0, A)
    # return complex result for complex input
    Y = T <: Complex ? complex(Y0) : Y0

    if A0 isa UpperTriangular || A0 isa UnitUpperTriangular
        return UpperTriangular(Y)
    else
        return Y
    end
end
# type-stable implementation of log_quasitriu
# A is a copy of A0 that is overwritten while computing the result. It has the same eltype
# as the result.
function _log_quasitriu!(A0, A)
    # Find Padé degree m and s while replacing A with A^(1/2^s)
    m, s = _find_params_log_quasitriu!(A)

    # Compute accurate superdiagonal of A
    _pow_superdiag_quasitriu!(A, A0, 0.5^s)

    # Compute accurate block diagonal of A
    _sqrt_pow_diag_quasitriu!(A, A0, s)

    # Get the Gauss-Legendre quadrature points and weights
    R = zeros(Float64, m, m)
    for i = 1:m - 1
        R[i,i+1] = i / sqrt((2 * i)^2 - 1)
        R[i+1,i] = R[i,i+1]
    end
    x,V = eigen(R)
    w = Vector{Float64}(undef, m)
    for i = 1:m
        x[i] = (x[i] + 1) / 2
        w[i] = V[1,i]^2
    end

    # Compute the Padé approximation
    t = eltype(A)
    n = size(A, 1)
    Y = zeros(t, n, n)
    B = similar(A)
    for k = 1:m
        B .= t(x[k]) .* A
        @inbounds for i in 1:n
            B[i,i] += 1
        end
        Y .+= t(w[k]) .* rdiv_quasitriu!(A, B)
    end

    # Scale back
    lmul!(2.0^s, Y)

    # Compute accurate diagonal and superdiagonal of log(A)
    _log_diag_quasitriu!(Y, A0)

    return Y
end

# Auxiliary functions for matrix logarithm and matrix power

# Find Padé degree m and s while replacing A with A^(1/2^s)
#   Al-Mohy and Higham, "Improved inverse scaling and squaring algorithms for
#     the matrix logarithm", SIAM J. Sci. Comput., 34(4), (2012), pp. C153–C169.
#   from Algorithm 4.1
function _find_params_log_quasitriu!(A)
    maxsqrt = 100
    theta = [1.586970738772063e-005,
         2.313807884242979e-003,
         1.938179313533253e-002,
         6.209171588994762e-002,
         1.276404810806775e-001,
         2.060962623452836e-001,
         2.879093714241194e-001]
    tmax = size(theta, 1)
    n = size(A, 1)
    p = 0
    m = 0

    # Find s0, the smallest s such that the ρ(triu(A)^(1/2^s) - I) ≤ theta[tmax], where ρ(X)
    # is the spectral radius of X
    d = complex.(@view(A[diagind(A)]))
    dm1 = d .- 1
    s = 0
    while norm(dm1, Inf) > theta[tmax] && s < maxsqrt
        d .= sqrt.(d)
        dm1 .= d .- 1
        s = s + 1
    end
    s0 = s

    # Compute repeated roots
    for k = 1:min(s, maxsqrt)
        _sqrt_quasitriu!(A isa UpperTriangular ? parent(A) : A, A)
    end

    # these three never needed at the same time, so reuse the same temporary
    AmI = AmI4 = AmI5 = A - I
    AmI2 = AmI * AmI
    AmI3 = AmI2 * AmI
    d2 = sqrt(opnorm(AmI2, 1))
    d3 = cbrt(opnorm(AmI3, 1))
    alpha2 = max(d2, d3)
    foundm = false
    if alpha2 <= theta[2]
        m = alpha2 <= theta[1] ? 1 : 2
        foundm = true
    end

    while !foundm
        more_sqrt = false
        mul!(AmI4, AmI2, AmI2)
        d4 = opnorm(AmI4, 1)^(1/4)
        alpha3 = max(d3, d4)
        if alpha3 <= theta[tmax]
            local j
            for outer j = 3:tmax
                if alpha3 <= theta[j]
                    break
                end
            end
            if j <= 6
                m = j
                break
            elseif alpha3 / 2 <= theta[5] && p < 2
                more_sqrt = true
                p = p + 1
           end
        end

        if !more_sqrt
            mul!(AmI5, AmI3, AmI2)
            d5 = opnorm(AmI5, 1)^(1/5)
            alpha4 = max(d4, d5)
            eta = min(alpha3, alpha4)
            if eta <= theta[tmax]
                j = 0
                for outer j = 6:tmax
                    if eta <= theta[j]
                        m = j
                        break
                    end
                end
                break
            end
        end

        if s == maxsqrt
            m = tmax
            break
        end
        _sqrt_quasitriu!(A isa UpperTriangular ? parent(A) : A, A)
        copyto!(AmI, A)
        for i in 1:n
            @inbounds AmI[i,i] -= 1
        end
        mul!(AmI2, AmI, AmI)
        mul!(AmI3, AmI2, AmI)
        d3 = cbrt(opnorm(AmI3, 1))
        s = s + 1
    end
    return m, s
end

# Compute accurate diagonal of A = A0^s - I
function sqrt_diag!(A0::UpperTriangular, A::UpperTriangular, s)
    n = checksquare(A0)
    T = eltype(A)
    @inbounds for i = 1:n
        a = complex(A0[i,i])
        A[i,i] = _sqrt_pow(a, s)
    end
end
# Compute accurate block diagonal of A = A0^s - I for upper quasi-triangular A0 produced
# by the Schur decomposition. Diagonal is made of 1x1 and 2x2 blocks.
# 2x2 blocks are real with non-negative conjugate pair eigenvalues
function _sqrt_pow_diag_quasitriu!(A, A0, s)
    n = checksquare(A0)
    t = typeof(sqrt(zero(eltype(A))))
    i = 1
    @inbounds while i < n
        if iszero(A0[i+1,i])  # 1x1 block
            A[i,i] = _sqrt_pow(t(A0[i,i]), s)
            i += 1
        else  # real 2x2 block
            @views _sqrt_pow_diag_block_2x2!(A[i:i+1,i:i+1], A0[i:i+1,i:i+1], s)
            i += 2
        end
    end
    if i == n  # last block is 1x1
        @inbounds A[n,n] = _sqrt_pow(t(A0[n,n]), s)
    end
    return A
end
# compute a^(1/2^s)-1
#   Al-Mohy, "A more accurate Briggs method for the logarithm",
#      Numer. Algorithms, 59, (2012), 393–402.
#   Algorithm 2
function _sqrt_pow(a::Number, s)
    T = typeof(sqrt(zero(a)))
    s == 0 && return T(a) - 1
    s0 = s
    if imag(a) >= 0 && real(a) <= 0 && !iszero(a)  # angle(a) ≥ π / 2
        a = sqrt(a)
        s0 = s - 1
    end
    z0 = a - 1
    a = sqrt(a)
    r = 1 + a
    for j = 1:s0-1
        a = sqrt(a)
        r = r * (1 + a)
    end
    return z0 / r
end
# compute A0 = A^(1/2^s)-I for 2x2 real matrices A and A0
# A has non-negative conjugate pair eigenvalues
# "Improved Inverse Scaling and Squaring Algorithms for the Matrix Logarithm"
# SIAM J. Sci. Comput., 34(4), (2012) C153–C169. doi: 10.1137/110852553
# Algorithm 5.1
Base.@propagate_inbounds function _sqrt_pow_diag_block_2x2!(A, A0, s)
    _sqrt_real_2x2!(A, A0)
    if isone(s)
        A[1,1] -= 1
        A[2,2] -= 1
    else
        # Z = A - I
        z11, z21, z12, z22 = A[1,1] - 1, A[2,1], A[1,2], A[2,2] - 1
        # A = sqrt(A)
        _sqrt_real_2x2!(A, A)
        # P = A + I
        p11, p21, p12, p22 = A[1,1] + 1, A[2,1], A[1,2], A[2,2] + 1
        for i in 1:(s - 2)
            # A = sqrt(A)
            _sqrt_real_2x2!(A, A)
            a11, a21, a12, a22 = A[1,1], A[2,1], A[1,2], A[2,2]
            # P += P * A
            r11 = p11*(1 + a11) + p12*a21
            r22 = p21*a12 + p22*(1 + a22)
            p21 = p21*(1 + a11) + p22*a21
            p12 = p11*a12 + p12*(1 + a22)
            p11 = r11
            p22 = r22
        end
        # A = Z / P
        c = inv(p11*p22 - p21*p12)
        A[1,1] = (p22*z11 - p21*z12) * c
        A[2,1] = (p22*z21 - p21*z22) * c
        A[1,2] = (p11*z12 - p12*z11) * c
        A[2,2] = (p11*z22 - p12*z21) * c
    end
    return A
end
# Compute accurate superdiagonal of A = A0^s - I for upper quasi-triangular A0 produced
# by a Schur decomposition.
# Higham and Lin, "A Schur–Padé Algorithm for Fractional Powers of a Matrix"
# SIAM J. Matrix Anal. Appl., 32(3), (2011), 1056–1078.
# Equation 5.6
# see also blockpower for when A0 is upper triangular
function _pow_superdiag_quasitriu!(A, A0, p)
    n = checksquare(A0)
    t = eltype(A)
    k = 1
    @inbounds while k < n
        if !iszero(A[k+1,k])
            k += 2
            continue
        end
        if !(k == n - 1 || iszero(A[k+2,k+1]))
            k += 3
            continue
        end
        Ak = t(A0[k,k])
        Akp1 = t(A0[k+1,k+1])

        Akp = Ak^p
        Akp1p = Akp1^p

        if Ak == Akp1
            A[k,k+1] = p * A0[k,k+1] * Ak^(p-1)
        elseif 2 * abs(Ak) < abs(Akp1) || 2 * abs(Akp1) < abs(Ak) || iszero(Akp1 + Ak)
            A[k,k+1] = A0[k,k+1] * (Akp1p - Akp) / (Akp1 - Ak)
        else
            logAk = log(Ak)
            logAkp1 = log(Akp1)
            z = (Akp1 - Ak)/(Akp1 + Ak)
            if abs(z) > 1
                A[k,k+1] = A0[k,k+1] * (Akp1p - Akp) / (Akp1 - Ak)
            else
                w = atanh(z) + im * pi * (unw(logAkp1-logAk) - unw(log1p(z)-log1p(-z)))
                dd = 2 * exp(p*(logAk+logAkp1)/2) * sinh(p*w) / (Akp1 - Ak);
                A[k,k+1] = A0[k,k+1] * dd
            end
        end
        k += 1
    end
end

# Compute accurate block diagonal and superdiagonal of A = log(A0) for upper
# quasi-triangular A0 produced by the Schur decomposition.
function _log_diag_quasitriu!(A, A0)
    n = checksquare(A0)
    t = eltype(A)
    k = 1
    @inbounds while k < n
        if iszero(A0[k+1,k])  # 1x1 block
            Ak = t(A0[k,k])
            logAk = log(Ak)
            A[k,k] = logAk
            if k < n - 2 && iszero(A0[k+2,k+1])
                Akp1 = t(A0[k+1,k+1])
                logAkp1 = log(Akp1)
                A[k+1,k+1] = logAkp1
                if Ak == Akp1
                    A[k,k+1] = A0[k,k+1] / Ak
                elseif 2 * abs(Ak) < abs(Akp1) || 2 * abs(Akp1) < abs(Ak) || iszero(Akp1 + Ak)
                    A[k,k+1] = A0[k,k+1] * (logAkp1 - logAk) / (Akp1 - Ak)
                else
                    z = (Akp1 - Ak)/(Akp1 + Ak)
                    if abs(z) > 1
                        A[k,k+1] = A0[k,k+1] * (logAkp1 - logAk) / (Akp1 - Ak)
                    else
                        w = atanh(z) + im * pi * (unw(logAkp1-logAk) - unw(log1p(z)-log1p(-z)))
                        A[k,k+1] = 2 * A0[k,k+1] * w / (Akp1 - Ak)
                    end
                end
                k += 2
            else
                k += 1
            end
        else  # real 2x2 block
            @views _log_diag_block_2x2!(A[k:k+1,k:k+1], A0[k:k+1,k:k+1])
            k += 2
        end
    end
    if k == n  # last 1x1 block
        @inbounds A[n,n] = log(t(A0[n,n]))
    end
    return A
end
# compute A0 = log(A) for 2x2 real matrices A and A0, where A0 is a diagonal 2x2 block
# produced by real Schur decomposition.
# Al-Mohy, Higham and Relton, "Computing the Frechet derivative of the matrix
# logarithm and estimating the condition number", SIAM J. Sci. Comput.,
# 35(4), (2013), C394–C410.
# Eq. 6.1
Base.@propagate_inbounds function _log_diag_block_2x2!(A, A0)
    a, b, c = A0[1,1], A0[1,2], A0[2,1]
    # avoid underflow/overflow for large/small b and c
    s = sqrt(abs(b)) * sqrt(abs(c))
    θ = atan(s, a)
    t = θ / s
    au = abs(a)
    if au > s
        a1 = log1p((s / au)^2) / 2 + log(au)
    else
        a1 = log1p((au / s)^2) / 2 + log(s)
    end
    A[1,1] = a1
    A[2,1] = c*t
    A[1,2] = b*t
    A[2,2] = a1
    return A
end

# Used only by powm at the moment
# Repeatedly compute the square roots of A so that in the end its
# eigenvalues are close enough to the positive real line
function invsquaring(A0::UpperTriangular, theta)
    require_one_based_indexing(theta)
    # assumes theta is in ascending order
    maxsqrt = 100
    tmax = size(theta, 1)
    n = checksquare(A0)
    A = complex(copy(A0))
    p = 0
    m = 0

    # Compute repeated roots
    d = complex(diag(A))
    dm1 = d .- 1
    s = 0
    while norm(dm1, Inf) > theta[tmax] && s < maxsqrt
        d .= sqrt.(d)
        dm1 .= d .- 1
        s = s + 1
    end
    s0 = s
    for k = 1:min(s, maxsqrt)
        A = sqrt(A)
    end

    AmI = A - I
    d2 = sqrt(opnorm(AmI^2, 1))
    d3 = cbrt(opnorm(AmI^3, 1))
    alpha2 = max(d2, d3)
    foundm = false
    if alpha2 <= theta[2]
        m = alpha2 <= theta[1] ? 1 : 2
        foundm = true
    end

    while !foundm
        more = false
        if s > s0
            d3 = cbrt(opnorm(AmI^3, 1))
        end
        d4 = opnorm(AmI^4, 1)^(1/4)
        alpha3 = max(d3, d4)
        if alpha3 <= theta[tmax]
            local j
            for outer j = 3:tmax
                if alpha3 <= theta[j]
                    break
                elseif alpha3 / 2 <= theta[5] && p < 2
                    more = true
                    p = p + 1
                end
            end
            if j <= 6
                m = j
                foundm = true
                break
            elseif alpha3 / 2 <= theta[5] && p < 2
                more = true
                p = p + 1
           end
        end

        if !more
            d5 = opnorm(AmI^5, 1)^(1/5)
            alpha4 = max(d4, d5)
            eta = min(alpha3, alpha4)
            if eta <= theta[tmax]
                j = 0
                for outer j = 6:tmax
                    if eta <= theta[j]
                        m = j
                        break
                    end
                    break
                end
            end
            if s == maxsqrt
                m = tmax
                break
            end
            A = sqrt(A)
            AmI = A - I
            s = s + 1
        end
    end

    # Compute accurate superdiagonal of T
    p = 1 / 2^s
    A = complex(A)
    blockpower!(A, A0, p)
    return A,m,s
end

# Compute accurate diagonal and superdiagonal of A = A0^p
function blockpower!(A::UpperTriangular, A0::UpperTriangular, p)
    n = checksquare(A0)
    @inbounds for k = 1:n-1
        Ak = complex(A0[k,k])
        Akp1 = complex(A0[k+1,k+1])

        Akp = Ak^p
        Akp1p = Akp1^p

        A[k,k] = Akp
        A[k+1,k+1] = Akp1p

        if Ak == Akp1
            A[k,k+1] = p * A0[k,k+1] * Ak^(p-1)
        elseif 2 * abs(Ak) < abs(Akp1) || 2 * abs(Akp1) < abs(Ak) || iszero(Akp1 + Ak)
            A[k,k+1] = A0[k,k+1] * (Akp1p - Akp) / (Akp1 - Ak)
        else
            logAk = log(Ak)
            logAkp1 = log(Akp1)
            z = (Akp1 - Ak)/(Akp1 + Ak)
            if abs(z) > 1
                A[k,k+1] = A0[k,k+1] * (Akp1p - Akp) / (Akp1 - Ak)
            else
                w = atanh(z) + im * pi * (unw(logAkp1-logAk) - unw(log1p(z)-log1p(-z)))
                dd = 2 * exp(p*(logAk+logAkp1)/2) * sinh(p*w) / (Akp1 - Ak);
                A[k,k+1] = A0[k,k+1] * dd
            end
        end
    end
end

# Unwinding number
unw(x::Real) = 0
unw(x::Number) = ceil((imag(x) - pi) / (2 * pi))

# compute A / B for upper quasi-triangular B, possibly overwriting B
function rdiv_quasitriu!(A, B)
    n = checksquare(A)
    AG = copy(A)
    # use Givens rotations to annihilate 2x2 blocks
    @inbounds for k in 1:(n-1)
        s = B[k+1,k]
        iszero(s) && continue  # 1x1 block
        G = first(givens(B[k+1,k+1], s, k, k+1))
        rmul!(B, G)
        rmul!(AG, G)
    end
    return rdiv!(AG, UpperTriangular(B))
end

# End of auxiliary functions for matrix logarithm and matrix power

sqrt(A::UpperTriangular) = sqrt_quasitriu(A)
function sqrt(A::UnitUpperTriangular{T}) where T
    B = A.data
    n = checksquare(B)
    t = typeof(sqrt(zero(T)))
    R = Matrix{t}(I, n, n)
    tt = typeof(oneunit(t)*oneunit(t))
    half = inv(R[1,1]+R[1,1]) # for general, algebraic cases. PR#20214
    @inbounds for j = 1:n
        for i = j-1:-1:1
            r::tt = B[i,j]
            @simd for k = i+1:j-1
                r -= R[i,k]*R[k,j]
            end
            iszero(r) || (R[i,j] = half*r)
        end
    end
    return UnitUpperTriangular(R)
end
sqrt(A::LowerTriangular) = copy(transpose(sqrt(copy(transpose(A)))))
sqrt(A::UnitLowerTriangular) = copy(transpose(sqrt(copy(transpose(A)))))

# Auxiliary functions for matrix square root

# square root of upper triangular or real upper quasitriangular matrix
function sqrt_quasitriu(A0; blockwidth = eltype(A0) <: Complex ? 512 : 256)
    n = checksquare(A0)
    T = eltype(A0)
    Tr = typeof(sqrt(real(zero(T))))
    Tc = typeof(sqrt(complex(zero(T))))
    if isreal(A0)
        is_sqrt_real = true
        if istriu(A0)
            for i in 1:n
                Aii = real(A0[i,i])
                if Aii < zero(Aii)
                    is_sqrt_real = false
                    break
                end
            end
        end
        if is_sqrt_real
            R = zeros(Tr, n, n)
            A = real(A0)
        else
            R = zeros(Tc, n, n)
            A = A0
        end
    else
        A = A0
        R = zeros(Tc, n, n)
    end
    _sqrt_quasitriu!(R, A; blockwidth=blockwidth, n=n)
    Rc = eltype(A0) <: Real ? R : complex(R)
    if A0 isa UpperTriangular
        return UpperTriangular(Rc)
    elseif A0 isa UnitUpperTriangular
        return UnitUpperTriangular(Rc)
    else
        return Rc
    end
end

# in-place recursive sqrt of upper quasi-triangular matrix A from
# Deadman E., Higham N.J., Ralha R. (2013) Blocked Schur Algorithms for Computing the Matrix
# Square Root. Applied Parallel and Scientific Computing. PARA 2012. Lecture Notes in
# Computer Science, vol 7782. https://doi.org/10.1007/978-3-642-36803-5_12
function _sqrt_quasitriu!(R, A; blockwidth=64, n=checksquare(A))
    if n ≤ blockwidth || !(eltype(R) <: BlasFloat) # base case, perform "point" algorithm
        _sqrt_quasitriu_block!(R, A)
    else  # compute blockwise recursion
        split = div(n, 2)
        iszero(A[split+1, split]) || (split += 1) # don't split 2x2 diagonal block
        r1 = 1:split
        r2 = (split + 1):n
        n1, n2 = split, n - split
        A11, A12, A22 = @views A[r1,r1], A[r1,r2], A[r2,r2]
        R11, R12, R22 = @views R[r1,r1], R[r1,r2], R[r2,r2]
        # solve diagonal blocks recursively
        _sqrt_quasitriu!(R11, A11; blockwidth=blockwidth, n=n1)
        _sqrt_quasitriu!(R22, A22; blockwidth=blockwidth, n=n2)
        # solve off-diagonal block
        R12 .= .- A12
        _sylvester_quasitriu!(R11, R22, R12; blockwidth=blockwidth, nA=n1, nB=n2, raise=false)
    end
    return R
end

function _sqrt_quasitriu_block!(R, A)
    _sqrt_quasitriu_diag_block!(R, A)
    _sqrt_quasitriu_offdiag_block!(R, A)
    return R
end

function _sqrt_quasitriu_diag_block!(R, A)
    n = size(R, 1)
    ta = eltype(R) <: Complex ? complex(eltype(A)) : eltype(A)
    i = 1
    @inbounds while i < n
        if iszero(A[i + 1, i])
            R[i, i] = sqrt(ta(A[i, i]))
            i += 1
        else
            # This branch is never reached when A is complex triangular
            @assert eltype(A) <: Real
            @views _sqrt_real_2x2!(R[i:(i + 1), i:(i + 1)], A[i:(i + 1), i:(i + 1)])
            i += 2
        end
    end
    if i == n
        R[n, n] = sqrt(ta(A[n, n]))
    end
    return R
end

function _sqrt_quasitriu_offdiag_block!(R, A)
    n = size(R, 1)
    j = 1
    @inbounds while j ≤ n
        jsize_is_2 = j < n && !iszero(A[j + 1, j])
        i = j - 1
        while i > 0
            isize_is_2 = i > 1 && !iszero(A[i, i - 1])
            if isize_is_2
                if jsize_is_2
                    _sqrt_quasitriu_offdiag_block_2x2!(R, A, i - 1, j)
                else
                    _sqrt_quasitriu_offdiag_block_2x1!(R, A, i - 1, j)
                end
                i -= 2
            else
                if jsize_is_2
                    _sqrt_quasitriu_offdiag_block_1x2!(R, A, i, j)
                else
                    _sqrt_quasitriu_offdiag_block_1x1!(R, A, i, j)
                end
                i -= 1
            end
        end
        j += 2 - !jsize_is_2
    end
    return R
end

# real square root of 2x2 diagonal block of quasi-triangular matrix from real Schur
# decomposition. Eqs 6.8-6.9 and Algorithm 6.5 of
# Higham, 2008, "Functions of Matrices: Theory and Computation", SIAM.
Base.@propagate_inbounds function _sqrt_real_2x2!(R, A)
    # in the real Schur form, A[1, 1] == A[2, 2], and A[2, 1] * A[1, 2] < 0
    θ, a21, a12 = A[1, 1], A[2, 1], A[1, 2]
    # avoid overflow/underflow of μ
    # for real sqrt, |d| ≤ 2 max(|a12|,|a21|)
    μ = sqrt(abs(a12)) * sqrt(abs(a21))
    α = _real_sqrt(θ, μ)
    c = 2α
    R[1, 1] = α
    R[2, 1] = a21 / c
    R[1, 2] = a12 / c
    R[2, 2] = α
    return R
end

# real part of square root of θ+im*μ
@inline function _real_sqrt(θ, μ)
    t = sqrt((abs(θ) + hypot(θ, μ)) / 2)
    return θ ≥ 0 ? t : μ / 2t
end

Base.@propagate_inbounds function _sqrt_quasitriu_offdiag_block_1x1!(R, A, i, j)
    Rii = R[i, i]
    Rjj = R[j, j]
    iszero(Rii) && iszero(Rjj) && return R
    t = eltype(R)
    tt = typeof(zero(t)*zero(t))
    r = tt(-A[i, j])
    @simd for k in (i + 1):(j - 1)
        r += R[i, k] * R[k, j]
    end
    iszero(r) && return R
    R[i, j] = sylvester(Rii, Rjj, r)
    return R
end

Base.@propagate_inbounds function _sqrt_quasitriu_offdiag_block_1x2!(R, A, i, j)
    jrange = j:(j + 1)
    t = eltype(R)
    tt = typeof(zero(t)*zero(t))
    r1 = tt(-A[i, j])
    r2 = tt(-A[i, j + 1])
    @simd for k in (i + 1):(j - 1)
        rik = R[i, k]
        r1 += rik * R[k, j]
        r2 += rik * R[k, j + 1]
    end
    Rjj = @view R[jrange, jrange]
    Rij = @view R[i, jrange]
    Rij[1] = r1
    Rij[2] = r2
    _sylvester_1x2!(R[i, i], Rjj, Rij)
    return R
end

Base.@propagate_inbounds function _sqrt_quasitriu_offdiag_block_2x1!(R, A, i, j)
    irange = i:(i + 1)
    t = eltype(R)
    tt = typeof(zero(t)*zero(t))
    r1 = tt(-A[i, j])
    r2 = tt(-A[i + 1, j])
    @simd for k in (i + 2):(j - 1)
        rkj = R[k, j]
        r1 += R[i, k] * rkj
        r2 += R[i + 1, k] * rkj
    end
    Rii = @view R[irange, irange]
    Rij = @view R[irange, j]
    Rij[1] = r1
    Rij[2] = r2
    @views _sylvester_2x1!(Rii, R[j, j], Rij)
    return R
end

Base.@propagate_inbounds function _sqrt_quasitriu_offdiag_block_2x2!(R, A, i, j)
    irange = i:(i + 1)
    jrange = j:(j + 1)
    t = eltype(R)
    tt = typeof(zero(t)*zero(t))
    for i′ in irange, j′ in jrange
        Cij = tt(-A[i′, j′])
        @simd for k in (i + 2):(j - 1)
            Cij += R[i′, k] * R[k, j′]
        end
        R[i′, j′] = Cij
    end
    Rii = @view R[irange, irange]
    Rjj = @view R[jrange, jrange]
    Rij = @view R[irange, jrange]
    if !iszero(Rij) && !all(isnan, Rij)
        _sylvester_2x2!(Rii, Rjj, Rij)
    end
    return R
end

# solve Sylvester's equation AX + XB = -C using blockwise recursion until the dimension of
# A and B are no greater than blockwidth, based on Algorithm 1 from
# Jonsson I, Kågström B. Recursive blocked algorithms for solving triangular systems—
# Part I: one-sided and coupled Sylvester-type matrix equations. (2002) ACM Trans Math Softw.
# 28(4), https://doi.org/10.1145/592843.592845.
# specify raise=false to avoid breaking the recursion if a LAPACKException is thrown when
# computing one of the blocks.
function _sylvester_quasitriu!(A, B, C; blockwidth=64, nA=checksquare(A), nB=checksquare(B), raise=true)
    if 1 ≤ nA ≤ blockwidth && 1 ≤ nB ≤ blockwidth
        _sylvester_quasitriu_base!(A, B, C; raise=raise)
    elseif nA ≥ 2nB ≥ 2
        _sylvester_quasitriu_split1!(A, B, C; blockwidth=blockwidth, nA=nA, nB=nB, raise=raise)
    elseif nB ≥ 2nA ≥ 2
        _sylvester_quasitriu_split2!(A, B, C; blockwidth=blockwidth, nA=nA, nB=nB, raise=raise)
    else
        _sylvester_quasitriu_splitall!(A, B, C; blockwidth=blockwidth, nA=nA, nB=nB, raise=raise)
    end
    return C
end
function _sylvester_quasitriu_base!(A, B, C; raise=true)
    try
        _, scale = LAPACK.trsyl!('N', 'N', A, B, C)
        rmul!(C, -inv(scale))
    catch e
        if !(e isa LAPACKException) || raise
            throw(e)
        end
    end
    return C
end
function _sylvester_quasitriu_split1!(A, B, C; nA=checksquare(A), kwargs...)
    iA = div(nA, 2)
    iszero(A[iA + 1, iA]) || (iA += 1)  # don't split 2x2 diagonal block
    rA1, rA2 = 1:iA, (iA + 1):nA
    nA1, nA2 = iA, nA-iA
    A11, A12, A22 = @views A[rA1,rA1], A[rA1,rA2], A[rA2,rA2]
    C1, C2 = @views C[rA1,:], C[rA2,:]
    _sylvester_quasitriu!(A22, B, C2; nA=nA2, kwargs...)
    mul!(C1, A12, C2, true, true)
    _sylvester_quasitriu!(A11, B, C1; nA=nA1, kwargs...)
    return C
end
function _sylvester_quasitriu_split2!(A, B, C; nB=checksquare(B), kwargs...)
    iB = div(nB, 2)
    iszero(B[iB + 1, iB]) || (iB += 1)  # don't split 2x2 diagonal block
    rB1, rB2 = 1:iB, (iB + 1):nB
    nB1, nB2 = iB, nB-iB
    B11, B12, B22 = @views B[rB1,rB1], B[rB1,rB2], B[rB2,rB2]
    C1, C2 = @views C[:,rB1], C[:,rB2]
    _sylvester_quasitriu!(A, B11, C1; nB=nB1, kwargs...)
    mul!(C2, C1, B12, true, true)
    _sylvester_quasitriu!(A, B22, C2; nB=nB2, kwargs...)
    return C
end
function _sylvester_quasitriu_splitall!(A, B, C; nA=checksquare(A), nB=checksquare(B), kwargs...)
    iA = div(nA, 2)
    iszero(A[iA + 1, iA]) || (iA += 1)  # don't split 2x2 diagonal block
    iB = div(nB, 2)
    iszero(B[iB + 1, iB]) || (iB += 1)  # don't split 2x2 diagonal block
    rA1, rA2 = 1:iA, (iA + 1):nA
    nA1, nA2 = iA, nA-iA
    rB1, rB2 = 1:iB, (iB + 1):nB
    nB1, nB2 = iB, nB-iB
    A11, A12, A22 = @views A[rA1,rA1], A[rA1,rA2], A[rA2,rA2]
    B11, B12, B22 = @views B[rB1,rB1], B[rB1,rB2], B[rB2,rB2]
    C11, C21, C12, C22 = @views C[rA1,rB1], C[rA2,rB1], C[rA1,rB2], C[rA2,rB2]
    _sylvester_quasitriu!(A22, B11, C21; nA=nA2, nB=nB1, kwargs...)
    mul!(C11, A12, C21, true, true)
    _sylvester_quasitriu!(A11, B11, C11; nA=nA1, nB=nB1, kwargs...)
    mul!(C22, C21, B12, true, true)
    _sylvester_quasitriu!(A22, B22, C22; nA=nA2, nB=nB2, kwargs...)
    mul!(C12, A12, C22, true, true)
    mul!(C12, C11, B12, true, true)
    _sylvester_quasitriu!(A11, B22, C12; nA=nA1, nB=nB2, kwargs...)
    return C
end

# End of auxiliary functions for matrix square root

# Generic eigensystems
eigvals(A::AbstractTriangular) = diag(A)
function eigvecs(A::AbstractTriangular{T}) where T
    TT = promote_type(T, Float32)
    if TT <: BlasFloat
        return eigvecs(convert(AbstractMatrix{TT}, A))
    else
        throw(ArgumentError("eigvecs type $(typeof(A)) not supported. Please submit a pull request."))
    end
end
det(A::UnitUpperTriangular{T}) where {T} = one(T)
det(A::UnitLowerTriangular{T}) where {T} = one(T)
logdet(A::UnitUpperTriangular{T}) where {T} = zero(T)
logdet(A::UnitLowerTriangular{T}) where {T} = zero(T)
logabsdet(A::UnitUpperTriangular{T}) where {T} = zero(T), one(T)
logabsdet(A::UnitLowerTriangular{T}) where {T} = zero(T), one(T)
det(A::UpperTriangular) = prod(diag(A.data))
det(A::LowerTriangular) = prod(diag(A.data))
function logabsdet(A::Union{UpperTriangular{T},LowerTriangular{T}}) where T
    sgn = one(T)
    abs_det = zero(real(T))
    @inbounds for i in 1:size(A,1)
        diag_i = A.data[i,i]
        sgn *= sign(diag_i)
        abs_det += log(abs(diag_i))
    end
    return abs_det, sgn
end

eigen(A::AbstractTriangular) = Eigen(eigvals(A), eigvecs(A))

# Generic singular systems
for func in (:svd, :svd!, :svdvals)
    @eval begin
        ($func)(A::AbstractTriangular; kwargs...) = ($func)(copyto!(similar(parent(A)), A); kwargs...)
    end
end

factorize(A::AbstractTriangular) = A

# disambiguation methods: /(Adjoint of AbsVec, <:AbstractTriangular)
/(u::AdjointAbsVec, A::Union{LowerTriangular,UpperTriangular}) = adjoint(adjoint(A) \ u.parent)
/(u::AdjointAbsVec, A::Union{UnitLowerTriangular,UnitUpperTriangular}) = adjoint(adjoint(A) \ u.parent)
# disambiguation methods: /(Transpose of AbsVec, <:AbstractTriangular)
/(u::TransposeAbsVec, A::Union{LowerTriangular,UpperTriangular}) = transpose(transpose(A) \ u.parent)
/(u::TransposeAbsVec, A::Union{UnitLowerTriangular,UnitUpperTriangular}) = transpose(transpose(A) \ u.parent)
# disambiguation methods: /(Transpose of AbsVec, Adj/Trans of <:AbstractTriangular)
for (tritype, comptritype) in ((:LowerTriangular, :UpperTriangular),
                               (:UnitLowerTriangular, :UnitUpperTriangular),
                               (:UpperTriangular, :LowerTriangular),
                               (:UnitUpperTriangular, :UnitLowerTriangular))
    @eval /(u::TransposeAbsVec, A::$tritype{<:Any,<:Adjoint}) = transpose($comptritype(conj(parent(parent(A)))) \ u.parent)
    @eval /(u::TransposeAbsVec, A::$tritype{<:Any,<:Transpose}) = transpose(transpose(A) \ u.parent)
end

# Cube root of a 2x2 real-valued matrix with complex conjugate eigenvalues and equal diagonal values.
# Reference [1]: Smith, M. I. (2003). A Schur Algorithm for Computing Matrix pth Roots.
#   SIAM Journal on Matrix Analysis and Applications (Vol. 24, Issue 4, pp. 971–989).
#   https://doi.org/10.1137/s0895479801392697
function _cbrt_2x2!(A::AbstractMatrix{T}) where {T<:Real}
    @assert checksquare(A) == 2
    @inbounds begin
        (A[1,1] == A[2,2]) || throw(ArgumentError("_cbrt_2x2!: Matrix A must have equal diagonal values."))
        (A[1,2]*A[2,1] < 0) || throw(ArgumentError("_cbrt_2x2!: Matrix A must have complex conjugate eigenvalues."))
        μ = sqrt(-A[1,2]*A[2,1])
        r = cbrt(hypot(A[1,1], μ))
        θ = atan(μ, A[1,1])
        s, c = sincos(θ/3)
        α, β′ = r*c, r*s/µ
        A[1,1] = α
        A[2,2] = α
        A[1,2] = β′*A[1,2]
        A[2,1] = β′*A[2,1]
    end
    return A
end

# Cube root of a quasi upper triangular matrix (output of Schur decomposition)
# Reference [1]: Smith, M. I. (2003). A Schur Algorithm for Computing Matrix pth Roots.
#   SIAM Journal on Matrix Analysis and Applications (Vol. 24, Issue 4, pp. 971–989).
#   https://doi.org/10.1137/s0895479801392697
@views function _cbrt_quasi_triu!(A::AbstractMatrix{T}) where {T<:Real}
    m, n = size(A)
    (m == n) || throw(ArgumentError("_cbrt_quasi_triu!: Matrix A must be square."))
    # Cube roots of 1x1 and 2x2 diagonal blocks
    i = 1
    sizes = ones(Int,n)
    S = zeros(T,2,n)
    while i < n
        if !iszero(A[i+1,i])
            _cbrt_2x2!(A[i:i+1,i:i+1])
            mul!(S[1:2,i:i+1], A[i:i+1,i:i+1], A[i:i+1,i:i+1])
            sizes[i] = 2
            sizes[i+1] = 0
            i += 2
        else
            A[i,i] = cbrt(A[i,i])
            S[1,i] = A[i,i]*A[i,i]
            i += 1
        end
    end
    if i == n
        A[n,n] = cbrt(A[n,n])
        S[1,n] = A[n,n]*A[n,n]
    end
    # Algorithm 4.3 in Reference [1]
    Δ = I(4)
    M_L₀ = zeros(T,4,4)
    M_L₁ = zeros(T,4,4)
    M_Bᵢⱼ⁽⁰⁾ = zeros(T,2,2)
    M_Bᵢⱼ⁽¹⁾ = zeros(T,2,2)
    for k = 1:n-1
        for i = 1:n-k
            if sizes[i] == 0 || sizes[i+k] == 0 continue end
            k₁, k₂ = i+1+(sizes[i+1]==0), i+k-1
            i₁, i₂, j₁, j₂, s₁, s₂ = i, i+sizes[i]-1, i+k, i+k+sizes[i+k]-1, sizes[i], sizes[i+k]
            L₀ = M_L₀[1:s₁*s₂,1:s₁*s₂]
            L₁ = M_L₁[1:s₁*s₂,1:s₁*s₂]
            Bᵢⱼ⁽⁰⁾ = M_Bᵢⱼ⁽⁰⁾[1:s₁, 1:s₂]
            Bᵢⱼ⁽¹⁾ = M_Bᵢⱼ⁽¹⁾[1:s₁, 1:s₂]
            # Compute Bᵢⱼ⁽⁰⁾ and Bᵢⱼ⁽¹⁾
            mul!(Bᵢⱼ⁽⁰⁾, A[i₁:i₂,k₁:k₂], A[k₁:k₂,j₁:j₂])
            # Retreive Rᵢ,ᵢ₊ₖ as A[i+k,i]'
            mul!(Bᵢⱼ⁽¹⁾, A[i₁:i₂,k₁:k₂], A[j₁:j₂,k₁:k₂]')
            # Solve Uᵢ,ᵢ₊ₖ using Reference [1, (4.10)]
            kron!(L₀, Δ[1:s₂,1:s₂], S[1:s₁,i₁:i₂])
            L₀ .+= kron!(L₁, A[j₁:j₂,j₁:j₂]', A[i₁:i₂,i₁:i₂])
            L₀ .+= kron!(L₁, S[1:s₂,j₁:j₂]', Δ[1:s₁,1:s₁])
            mul!(A[i₁:i₂,j₁:j₂], A[i₁:i₂,i₁:i₂], Bᵢⱼ⁽⁰⁾, -1.0, 1.0)
            A[i₁:i₂,j₁:j₂] .-= Bᵢⱼ⁽¹⁾
            ldiv!(lu!(L₀), A[i₁:i₂,j₁:j₂][:])
            # Compute and store Rᵢ,ᵢ₊ₖ' in A[i+k,i]
            mul!(Bᵢⱼ⁽⁰⁾, A[i₁:i₂,i₁:i₂], A[i₁:i₂,j₁:j₂], 1.0, 1.0)
            mul!(Bᵢⱼ⁽⁰⁾, A[i₁:i₂,j₁:j₂], A[j₁:j₂,j₁:j₂], 1.0, 1.0)
            A[j₁:j₂,i₁:i₂] .= Bᵢⱼ⁽⁰⁾'
        end
    end
    # Make quasi triangular
    for j=1:n for i=j+1+(sizes[j]==2):n A[i,j] = 0 end end
    return A
end

# Cube roots of real-valued triangular matrices
cbrt(A::UpperTriangular{T}) where {T<:Real} = UpperTriangular(_cbrt_quasi_triu!(Matrix{T}(A)))
cbrt(A::LowerTriangular{T}) where {T<:Real} = LowerTriangular(_cbrt_quasi_triu!(Matrix{T}(A'))')<|MERGE_RESOLUTION|>--- conflicted
+++ resolved
@@ -886,14 +886,9 @@
         errorbounds(A::$t{T,<:StridedMatrix}, X::StridedVecOrMat{T}, B::StridedVecOrMat{T}) where {T<:BlasFloat} =
             LAPACK.trrfs!($uploc, 'N', $isunitc, A.data, B, X)
 
-<<<<<<< HEAD
 
         # Reciprocal condition numbers
         function rcond(A::$t{<:BlasFloat}, p::Real=2)
-=======
-        # Condition numbers
-        function cond(A::$t{<:BlasFloat,<:StridedMatrix}, p::Real=2)
->>>>>>> 138aba73
             checksquare(A)
             if p == 1
                 return LAPACK.trcon!('O', $uploc, $isunitc, A.data)
@@ -905,7 +900,7 @@
         end
     
         # Condition numbers
-        function cond(A::$t{<:BlasFloat}, p::Real=2)
+        function cond(A::$t{<:BlasFloat,<:StridedMatrix}, p::Real=2)
             checksquare(A)
             if p == 1 || p == Inf
                 return inv(rcond(A, p))
