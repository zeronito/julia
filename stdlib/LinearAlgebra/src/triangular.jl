--- conflicted
+++ resolved
@@ -667,27 +667,20 @@
 # BlasFloat routines #
 ######################
 
-<<<<<<< HEAD
 lmul!(A::Tridiagonal, B::AbstractTriangular) = A*full!(B)
 mul!(C::AbstractVector, A::AbstractTriangular, B::AbstractVector) = _multrimat!(C, A, B)
 mul!(C::AbstractMatrix, A::AbstractTriangular, B::AbstractVector) = _multrimat!(C, A, B)
 mul!(C::AbstractMatrix, A::AbstractTriangular, B::AbstractMatrix) = _multrimat!(C, A, B)
-@inline mul!(C::AbstractMatrix, A::AbstractTriangular, B::Adjoint{<:Any,<:AbstractVecOrMat}, alpha::Number, beta::Number) =
+  mul!(C::AbstractMatrix, A::AbstractMatrix, B::AbstractTriangular) = _mulmattri!(C, A, B)
+mul!(C::AbstractMatrix, A::AbstractTriangular, B::AbstractTriangular) = _multrimat!(C, A, B)
+
+@inline mul!(C::AbstractMatrix, A::AbstractTriangular, B::AdjOrTrans{<:Any,<:AbstractVecOrMat}, alpha::Number, beta::Number) =
     mul!(C, A, copy(B), alpha, beta)
-@inline mul!(C::AbstractMatrix, A::AbstractTriangular, B::Transpose{<:Any,<:AbstractVecOrMat}, alpha::Number, beta::Number) =
-=======
-lmul!(A::Tridiagonal, B::AbstractTriangular) = A*full!(B) # is this necessary?
-
-mul!(C::AbstractMatrix, A::AbstractTriangular, B::AbstractVecOrMat) =
+    mul!(C, A, copy(B), alpha, beta)
+
+# generic fallback for AbstractTriangular matrices outside of the four subtypes provided here
+_multrimat!(C::AbstractVecOrMat, A::AbstractTriangular, B::AbstractVecOrMat) =
     lmul!(A, inplace_adj_or_trans(B)(C, _parent(B)))
-@inline mul!(C::AbstractMatrix, A::AbstractTriangular, B::AdjOrTrans{<:Any,<:AbstractVecOrMat}, alpha::Number, beta::Number) =
->>>>>>> 7cf01e57
-    mul!(C, A, copy(B), alpha, beta)
-mul!(C::AbstractMatrix, A::AbstractMatrix, B::AbstractTriangular) = _mulmattri!(C, A, B)
-mul!(C::AbstractMatrix, A::AbstractTriangular, B::AbstractTriangular) = _multrimat!(C, A, B)
-
-# generic fallback for AbstractTriangular matrices outside of the four subtypes provided here
-_multrimat!(C::AbstractVecOrMat, A::AbstractTriangular, B::AbstractVecOrMat) = lmul!(A, copyto!(C, B))
 _mulmattri!(C::AbstractMatrix, A::AbstractMatrix, B::AbstractTriangular) = rmul!(copyto!(C, A), B)
 
 # preserve triangular structure in in-place multiplication
@@ -1207,68 +1200,10 @@
     return c
 end
 
-<<<<<<< HEAD
-# optimized memory access pattern in the adjoint/transpose case
-for (t, tfun) in ((:Adjoint, :adjoint), (:Transpose, :transpose))
-    @eval begin
-        function _ldiv!(c::AbstractVector, xA::UpperTriangular{<:Any,<:$t}, b::AbstractVector)
-            A = parent(parent(xA))
-            n = size(A, 2)
-            @inbounds for j in n:-1:1
-                ajj = A[j,j]
-                iszero(ajj) && throw(SingularException(j))
-                bj = b[j]
-                for i in j+1:n
-                    bj -= $tfun(A[i,j]) * c[i]
-                end
-                c[j] = $tfun(ajj) \ bj
-            end
-            return c
-        end
-        function _ldiv!(c::AbstractVector, xA::UnitUpperTriangular{<:Any,<:$t}, b::AbstractVector)
-            A = parent(parent(xA))
-            oA = oneunit(eltype(A))
-            n = size(A, 2)
-            @inbounds for j in n:-1:1
-                bj = b[j]
-                for i in j+1:n
-                    bj -= $tfun(A[i,j]) * c[i]
-                end
-                c[j] = oA \ bj
-            end
-            return c
-        end
-        function _ldiv!(c::AbstractVector, xA::LowerTriangular{<:Any,<:$t}, b::AbstractVector)
-            A = parent(parent(xA))
-            n = size(A, 2)
-            @inbounds for j in 1:n
-                ajj = A[j,j]
-                iszero(ajj) && throw(SingularException(j))
-                bj = b[j]
-                for i in 1:j-1
-                    bj -= $tfun(A[i,j]) * c[i]
-                end
-                c[j] = $tfun(ajj) \ bj
-            end
-            return c
-        end
-        function _ldiv!(c::AbstractVector, xA::UnitLowerTriangular{<:Any,<:$t}, b::AbstractVector)
-            A = parent(parent(xA))
-            oA = oneunit(eltype(A))
-            n = size(A, 2)
-            @inbounds for j in 1:n
-                bj = b[j]
-                for i in 1:j-1
-                    bj -= $tfun(A[i,j]) * c[i]
-                end
-                c[j] = oA \ bj
-            end
-            return c
-=======
+
 # in the following transpose and conjugate transpose naive substitution variants,
 # accumulating in z rather than b[j,k] significantly improves performance as of Dec 2015
-function ldiv!(xA::UpperTriangular{<:Any,<:AdjOrTrans}, b::AbstractVector)
-    require_one_based_indexing(xA, b)
+function _ldiv!(c::AbstractVector, xA::UpperTriangular{<:Any,<:AdjOrTrans}, b::AbstractVector)
     tfun = adj_or_trans(parent(xA))
     A = parent(parent(xA))
     n = size(A, 1)
@@ -1281,13 +1216,12 @@
             z -= tfun(A[i,j]) * b[i]
         end
         iszero(A[j,j]) && throw(SingularException(j))
-        b[j] = tfun(A[j,j]) \ z
-    end
-    return b
-end
-
-function ldiv!(xA::UnitUpperTriangular{<:Any,<:AdjOrTrans}, b::AbstractVector)
-    require_one_based_indexing(xA, b)
+        c[j] = tfun(A[j,j]) \ z
+    end
+    return c
+end
+
+function _ldiv!(c::AbstractVector, xA::UnitUpperTriangular{<:Any,<:AdjOrTrans}, b::AbstractVector)
     tfun = adj_or_trans(parent(xA))
     A = parent(parent(xA))
     n = size(A, 1)
@@ -1299,13 +1233,12 @@
         for i in n:-1:j+1
             z -= tfun(A[i,j]) * b[i]
         end
-        b[j] = z
-    end
-    return b
-end
-
-function ldiv!(xA::LowerTriangular{<:Any,<:AdjOrTrans}, b::AbstractVector)
-    require_one_based_indexing(xA, b)
+        c[j] = z
+    end
+    return c
+end
+
+function _ldiv!(c::AbstractVector, xA::LowerTriangular{<:Any,<:AdjOrTrans}, b::AbstractVector)
     tfun = adj_or_trans(parent(xA))
     A = parent(parent(xA))
     n = size(A, 1)
@@ -1318,13 +1251,12 @@
             z -= tfun(A[i,j]) * b[i]
         end
         iszero(A[j,j]) && throw(SingularException(j))
-        b[j] = tfun(A[j,j]) \ z
-    end
-    return b
-end
-
-function ldiv!(xA::UnitLowerTriangular{<:Any,<:AdjOrTrans}, b::AbstractVector)
-    require_one_based_indexing(xA, b)
+        c[j] = tfun(A[j,j]) \ z
+    end
+    return c
+end
+
+function _ldiv!(c::AbstractVector, xA::UnitLowerTriangular{<:Any,<:AdjOrTrans}, b::AbstractVector)
     tfun = adj_or_trans(parent(xA))
     A = parent(parent(xA))
     n = size(A, 1)
@@ -1335,11 +1267,10 @@
         z = b[j]
         for i in 1:j-1
             z -= tfun(A[i,j]) * b[i]
->>>>>>> 7cf01e57
-        end
-        b[j] = z
-    end
-    return b
+        end
+        c[j] = z
+    end
+    return c
 end
 
 rdiv!(A::AbstractMatrix, B::AbstractTriangular) = @inline _rdiv!(A, A, B)
