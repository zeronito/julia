--- conflicted
+++ resolved
@@ -261,21 +261,12 @@
 
 @propagate_inbounds getindex(A::UnitLowerTriangular{T}, i::Integer, j::Integer) where {T} =
     i > j ? A.data[i,j] : ifelse(i == j, oneunit(T), zero(T))
-<<<<<<< HEAD
-getindex(A::LowerTriangular{T}, i::Integer, j::Integer) where {T} =
+@propagate_inbounds getindex(A::LowerTriangular{T}, i::Integer, j::Integer) where {T} =
     i >= j ? A.data[i,j] : (T <: Number ? zero(T) : zero(A.data[j,i]))
-getindex(A::UnitUpperTriangular{T}, i::Integer, j::Integer) where {T} =
-    i < j ? A.data[i,j] : ifelse(i == j, oneunit(T), zero(T))
-getindex(A::UpperTriangular{T}, i::Integer, j::Integer) where {T} =
-    i <= j ? A.data[i,j] : (T <: Number ? zero(T) : zero(A.data[j,i]))
-=======
-@propagate_inbounds getindex(A::LowerTriangular, i::Integer, j::Integer) =
-    i >= j ? A.data[i,j] : zero(A.data[j,i])
 @propagate_inbounds getindex(A::UnitUpperTriangular{T}, i::Integer, j::Integer) where {T} =
     i < j ? A.data[i,j] : ifelse(i == j, oneunit(T), zero(T))
-@propagate_inbounds getindex(A::UpperTriangular, i::Integer, j::Integer) =
-    i <= j ? A.data[i,j] : zero(A.data[j,i])
->>>>>>> 8f2f178c
+@propagate_inbounds getindex(A::UpperTriangular{T}, i::Integer, j::Integer) where {T} =
+    i <= j ? A.data[i,j] : (T <: Number ? zero(T) : zero(A.data[j,i]))
 
 @propagate_inbounds function setindex!(A::UpperTriangular, x, i::Integer, j::Integer)
     if i > j
