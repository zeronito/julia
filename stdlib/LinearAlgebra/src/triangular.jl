# This file is a part of Julia. License is MIT: https://julialang.org/license

## Triangular

# could be renamed to Triangular when that name has been fully deprecated
abstract type AbstractTriangular{T,S<:AbstractMatrix} <: AbstractMatrix{T} end

# First loop through all methods that don't need special care for upper/lower and unit diagonal
for t in (:LowerTriangular, :UnitLowerTriangular, :UpperTriangular,
          :UnitUpperTriangular)
    @eval begin
        struct $t{T,S<:AbstractMatrix{T}} <: AbstractTriangular{T,S}
            data::S

            function $t{T,S}(data) where {T,S<:AbstractMatrix{T}}
                require_one_based_indexing(data)
                checksquare(data)
                new{T,S}(data)
            end
        end
        $t(A::$t) = A
        $t{T}(A::$t{T}) where {T} = A
        function $t(A::AbstractMatrix)
            return $t{eltype(A), typeof(A)}(A)
        end
        function $t{T}(A::AbstractMatrix) where T
            $t(convert(AbstractMatrix{T}, A))
        end

        function $t{T}(A::$t) where T
            Anew = convert(AbstractMatrix{T}, A.data)
            $t(Anew)
        end
        Matrix(A::$t{T}) where {T} = Matrix{T}(A)

        size(A::$t, d) = size(A.data, d)
        size(A::$t) = size(A.data)

        # For A<:AbstractTriangular, similar(A[, neweltype]) should yield a matrix with the same
        # triangular type and underlying storage type as A. The following method covers these cases.
        similar(A::$t, ::Type{T}) where {T} = $t(similar(parent(A), T))
        # On the other hand, similar(A, [neweltype,] shape...) should yield a matrix of the underlying
        # storage type of A (not wrapped in a triangular type). The following method covers these cases.
        similar(A::$t, ::Type{T}, dims::Dims{N}) where {T,N} = similar(parent(A), T, dims)

        copy(A::$t) = $t(copy(A.data))

        real(A::$t{<:Real}) = A
        real(A::$t{<:Complex}) = (B = real(A.data); $t(B))
    end
end

similar(A::UpperTriangular{<:Any,<:Union{Adjoint{Ti}, Transpose{Ti}}}, ::Type{T}) where {T,Ti} =
    UpperTriangular(similar(parent(parent(A)), T))
similar(A::UnitUpperTriangular{<:Any,<:Union{Adjoint{Ti}, Transpose{Ti}}}, ::Type{T}) where {T,Ti} =
    UnitUpperTriangular(similar(parent(parent(A)), T))
similar(A::LowerTriangular{<:Any,<:Union{Adjoint{Ti}, Transpose{Ti}}}, ::Type{T}) where {T,Ti} =
    LowerTriangular(similar(parent(parent(A)), T))
similar(A::UnitLowerTriangular{<:Any,<:Union{Adjoint{Ti}, Transpose{Ti}}}, ::Type{T}) where {T,Ti} =
    UnitLowerTriangular(similar(parent(parent(A)), T))


"""
    LowerTriangular(A::AbstractMatrix)

Construct a `LowerTriangular` view of the matrix `A`.

# Examples
```jldoctest
julia> A = [1.0 2.0 3.0; 4.0 5.0 6.0; 7.0 8.0 9.0]
3×3 Matrix{Float64}:
 1.0  2.0  3.0
 4.0  5.0  6.0
 7.0  8.0  9.0

julia> LowerTriangular(A)
3×3 LowerTriangular{Float64, Matrix{Float64}}:
 1.0   ⋅    ⋅
 4.0  5.0   ⋅
 7.0  8.0  9.0
```
"""
LowerTriangular
"""
    UpperTriangular(A::AbstractMatrix)

Construct an `UpperTriangular` view of the matrix `A`.

# Examples
```jldoctest
julia> A = [1.0 2.0 3.0; 4.0 5.0 6.0; 7.0 8.0 9.0]
3×3 Matrix{Float64}:
 1.0  2.0  3.0
 4.0  5.0  6.0
 7.0  8.0  9.0

julia> UpperTriangular(A)
3×3 UpperTriangular{Float64, Matrix{Float64}}:
 1.0  2.0  3.0
  ⋅   5.0  6.0
  ⋅    ⋅   9.0
```
"""
UpperTriangular
"""
    UnitLowerTriangular(A::AbstractMatrix)

Construct a `UnitLowerTriangular` view of the matrix `A`.
Such a view has the [`oneunit`](@ref) of the [`eltype`](@ref)
of `A` on its diagonal.

# Examples
```jldoctest
julia> A = [1.0 2.0 3.0; 4.0 5.0 6.0; 7.0 8.0 9.0]
3×3 Matrix{Float64}:
 1.0  2.0  3.0
 4.0  5.0  6.0
 7.0  8.0  9.0

julia> UnitLowerTriangular(A)
3×3 UnitLowerTriangular{Float64, Matrix{Float64}}:
 1.0   ⋅    ⋅
 4.0  1.0   ⋅
 7.0  8.0  1.0
```
"""
UnitLowerTriangular
"""
    UnitUpperTriangular(A::AbstractMatrix)

Construct an `UnitUpperTriangular` view of the matrix `A`.
Such a view has the [`oneunit`](@ref) of the [`eltype`](@ref)
of `A` on its diagonal.

# Examples
```jldoctest
julia> A = [1.0 2.0 3.0; 4.0 5.0 6.0; 7.0 8.0 9.0]
3×3 Matrix{Float64}:
 1.0  2.0  3.0
 4.0  5.0  6.0
 7.0  8.0  9.0

julia> UnitUpperTriangular(A)
3×3 UnitUpperTriangular{Float64, Matrix{Float64}}:
 1.0  2.0  3.0
  ⋅   1.0  6.0
  ⋅    ⋅   1.0
```
"""
UnitUpperTriangular

imag(A::UpperTriangular) = UpperTriangular(imag(A.data))
imag(A::LowerTriangular) = LowerTriangular(imag(A.data))
imag(A::UnitLowerTriangular) = LowerTriangular(tril!(imag(A.data),-1))
imag(A::UnitUpperTriangular) = UpperTriangular(triu!(imag(A.data),1))

Array(A::AbstractTriangular) = Matrix(A)
parent(A::AbstractTriangular) = A.data

# then handle all methods that requires specific handling of upper/lower and unit diagonal

function Matrix{T}(A::LowerTriangular) where T
    B = Matrix{T}(undef, size(A, 1), size(A, 1))
    copyto!(B, A.data)
    tril!(B)
    B
end
function Matrix{T}(A::UnitLowerTriangular) where T
    B = Matrix{T}(undef, size(A, 1), size(A, 1))
    copyto!(B, A.data)
    tril!(B)
    for i = 1:size(B,1)
        B[i,i] = 1
    end
    B
end
function Matrix{T}(A::UpperTriangular) where T
    B = Matrix{T}(undef, size(A, 1), size(A, 1))
    copyto!(B, A.data)
    triu!(B)
    B
end
function Matrix{T}(A::UnitUpperTriangular) where T
    B = Matrix{T}(undef, size(A, 1), size(A, 1))
    copyto!(B, A.data)
    triu!(B)
    for i = 1:size(B,1)
        B[i,i] = 1
    end
    B
end

function full!(A::LowerTriangular)
    B = A.data
    tril!(B)
    B
end
function full!(A::UnitLowerTriangular)
    B = A.data
    tril!(B)
    for i = 1:size(A,1)
        B[i,i] = 1
    end
    B
end
function full!(A::UpperTriangular)
    B = A.data
    triu!(B)
    B
end
function full!(A::UnitUpperTriangular)
    B = A.data
    triu!(B)
    for i = 1:size(A,1)
        B[i,i] = 1
    end
    B
end

getindex(A::UnitLowerTriangular{T}, i::Integer, j::Integer) where {T} =
    i > j ? A.data[i,j] : ifelse(i == j, oneunit(T), zero(T))
getindex(A::LowerTriangular, i::Integer, j::Integer) =
    i >= j ? A.data[i,j] : zero(A.data[j,i])
getindex(A::UnitUpperTriangular{T}, i::Integer, j::Integer) where {T} =
    i < j ? A.data[i,j] : ifelse(i == j, oneunit(T), zero(T))
getindex(A::UpperTriangular, i::Integer, j::Integer) =
    i <= j ? A.data[i,j] : zero(A.data[j,i])

function setindex!(A::UpperTriangular, x, i::Integer, j::Integer)
    if i > j
        x == 0 || throw(ArgumentError("cannot set index in the lower triangular part " *
            "($i, $j) of an UpperTriangular matrix to a nonzero value ($x)"))
    else
        A.data[i,j] = x
    end
    return A
end

function setindex!(A::UnitUpperTriangular, x, i::Integer, j::Integer)
    if i > j
        x == 0 || throw(ArgumentError("cannot set index in the lower triangular part " *
            "($i, $j) of a UnitUpperTriangular matrix to a nonzero value ($x)"))
    elseif i == j
        x == 1 || throw(ArgumentError("cannot set index on the diagonal ($i, $j) " *
            "of a UnitUpperTriangular matrix to a non-unit value ($x)"))
    else
        A.data[i,j] = x
    end
    return A
end

function setindex!(A::LowerTriangular, x, i::Integer, j::Integer)
    if i < j
        x == 0 || throw(ArgumentError("cannot set index in the upper triangular part " *
            "($i, $j) of a LowerTriangular matrix to a nonzero value ($x)"))
    else
        A.data[i,j] = x
    end
    return A
end

function setindex!(A::UnitLowerTriangular, x, i::Integer, j::Integer)
    if i < j
        x == 0 || throw(ArgumentError("cannot set index in the upper triangular part " *
            "($i, $j) of a UnitLowerTriangular matrix to a nonzero value ($x)"))
    elseif i == j
        x == 1 || throw(ArgumentError("cannot set index on the diagonal ($i, $j) " *
            "of a UnitLowerTriangular matrix to a non-unit value ($x)"))
    else
        A.data[i,j] = x
    end
    return A
end


## structured matrix methods ##
function Base.replace_in_print_matrix(A::Union{UpperTriangular,UnitUpperTriangular},
                                      i::Integer, j::Integer, s::AbstractString)
    return i <= j ? s : Base.replace_with_centered_mark(s)
end
function Base.replace_in_print_matrix(A::Union{LowerTriangular,UnitLowerTriangular},
                                      i::Integer, j::Integer, s::AbstractString)
    return i >= j ? s : Base.replace_with_centered_mark(s)
end

function istril(A::Union{LowerTriangular,UnitLowerTriangular}, k::Integer=0)
    k >= 0 && return true
    m, n = size(A)
    for j in max(1, k + 2):n
        for i in 1:min(j - k - 1, m)
            iszero(A[i, j]) || return false
        end
    end
    return true
end
function istriu(A::Union{UpperTriangular,UnitUpperTriangular}, k::Integer=0)
    k <= 0 && return true
    m, n = size(A)
    for j in 1:min(n, m + k - 1)
        for i in max(1, j - k + 1):m
            iszero(A[i, j]) || return false
        end
    end
    return true
end
istril(A::Adjoint) = istriu(A.parent)
istril(A::Transpose) = istriu(A.parent)
istriu(A::Adjoint) = istril(A.parent)
istriu(A::Transpose) = istril(A.parent)

function tril!(A::UpperTriangular, k::Integer=0)
    n = size(A,1)
    if k < 0
        fill!(A.data,0)
        return A
    elseif k == 0
        for j in 1:n, i in 1:j-1
            A.data[i,j] = 0
        end
        return A
    else
        return UpperTriangular(tril!(A.data,k))
    end
end
triu!(A::UpperTriangular, k::Integer=0) = UpperTriangular(triu!(A.data,k))

function tril!(A::UnitUpperTriangular{T}, k::Integer=0) where T
    n = size(A,1)
    if k < 0
        fill!(A.data, zero(T))
        return UpperTriangular(A.data)
    elseif k == 0
        fill!(A.data, zero(T))
        for i in diagind(A)
            A.data[i] = oneunit(T)
        end
        return UpperTriangular(A.data)
    else
        for i in diagind(A)
            A.data[i] = oneunit(T)
        end
        return UpperTriangular(tril!(A.data,k))
    end
end

function triu!(A::UnitUpperTriangular, k::Integer=0)
    for i in diagind(A)
        A.data[i] = oneunit(eltype(A))
    end
    return triu!(UpperTriangular(A.data),k)
end

function triu!(A::LowerTriangular, k::Integer=0)
    n = size(A,1)
    if k > 0
        fill!(A.data,0)
        return A
    elseif k == 0
        for j in 1:n, i in j+1:n
            A.data[i,j] = 0
        end
        return A
    else
        return LowerTriangular(triu!(A.data,k))
    end
end

tril!(A::LowerTriangular, k::Integer=0) = LowerTriangular(tril!(A.data,k))

function triu!(A::UnitLowerTriangular{T}, k::Integer=0) where T
    n = size(A,1)
    if k > 0
        fill!(A.data, zero(T))
        return LowerTriangular(A.data)
    elseif k == 0
        fill!(A.data, zero(T))
        for i in diagind(A)
            A.data[i] = oneunit(T)
        end
        return LowerTriangular(A.data)
    else
        for i in diagind(A)
            A.data[i] = oneunit(T)
        end
        return LowerTriangular(triu!(A.data,k))
    end
end

function tril!(A::UnitLowerTriangular, k::Integer=0)
    for i in diagind(A)
        A.data[i] = oneunit(eltype(A))
    end
    return tril!(LowerTriangular(A.data),k)
end

adjoint(A::LowerTriangular) = UpperTriangular(adjoint(A.data))
adjoint(A::UpperTriangular) = LowerTriangular(adjoint(A.data))
adjoint(A::UnitLowerTriangular) = UnitUpperTriangular(adjoint(A.data))
adjoint(A::UnitUpperTriangular) = UnitLowerTriangular(adjoint(A.data))
transpose(A::LowerTriangular) = UpperTriangular(transpose(A.data))
transpose(A::UpperTriangular) = LowerTriangular(transpose(A.data))
transpose(A::UnitLowerTriangular) = UnitUpperTriangular(transpose(A.data))
transpose(A::UnitUpperTriangular) = UnitLowerTriangular(transpose(A.data))

# legacy copy methods (not sure if we may delete them, these are no longer required)
# Base.copy(A::Adjoint{<:Any,<:LowerTriangular}) = adjoint!(copy(A.parent))
# Base.copy(A::Adjoint{<:Any,<:UpperTriangular}) = adjoint!(copy(A.parent))
# Base.copy(A::Adjoint{<:Any,<:UnitLowerTriangular}) = adjoint!(copy(A.parent))
# Base.copy(A::Adjoint{<:Any,<:UnitUpperTriangular}) = adjoint!(copy(A.parent))
# Base.copy(A::Transpose{<:Any,<:LowerTriangular}) = transpose!(copy(A.parent))
# Base.copy(A::Transpose{<:Any,<:UpperTriangular}) = transpose!(copy(A.parent))
# Base.copy(A::Transpose{<:Any,<:UnitLowerTriangular}) = transpose!(copy(A.parent))
# Base.copy(A::Transpose{<:Any,<:UnitUpperTriangular}) = transpose!(copy(A.parent))

transpose!(A::LowerTriangular) = UpperTriangular(copytri!(A.data, 'L', false, true))
transpose!(A::UnitLowerTriangular) = UnitUpperTriangular(copytri!(A.data, 'L', false, true))
transpose!(A::UpperTriangular) = LowerTriangular(copytri!(A.data, 'U', false, true))
transpose!(A::UnitUpperTriangular) = UnitLowerTriangular(copytri!(A.data, 'U', false, true))
adjoint!(A::LowerTriangular) = UpperTriangular(copytri!(A.data, 'L' , true, true))
adjoint!(A::UnitLowerTriangular) = UnitUpperTriangular(copytri!(A.data, 'L' , true, true))
adjoint!(A::UpperTriangular) = LowerTriangular(copytri!(A.data, 'U' , true, true))
adjoint!(A::UnitUpperTriangular) = UnitLowerTriangular(copytri!(A.data, 'U' , true, true))

diag(A::LowerTriangular) = diag(A.data)
diag(A::UnitLowerTriangular) = fill(one(eltype(A)), size(A,1))
diag(A::UpperTriangular) = diag(A.data)
diag(A::UnitUpperTriangular) = fill(one(eltype(A)), size(A,1))

# Unary operations
-(A::LowerTriangular) = LowerTriangular(-A.data)
-(A::UpperTriangular) = UpperTriangular(-A.data)
function -(A::UnitLowerTriangular)
    Anew = -A.data
    for i = 1:size(A, 1)
        Anew[i, i] = -1
    end
    LowerTriangular(Anew)
end
function -(A::UnitUpperTriangular)
    Anew = -A.data
    for i = 1:size(A, 1)
        Anew[i, i] = -1
    end
    UpperTriangular(Anew)
end

# copy and scale
function copyto!(A::T, B::T) where T<:Union{UpperTriangular,UnitUpperTriangular}
    n = size(B,1)
    for j = 1:n
        for i = 1:(isa(B, UnitUpperTriangular) ? j-1 : j)
            @inbounds A[i,j] = B[i,j]
        end
    end
    return A
end
function copyto!(A::T, B::T) where T<:Union{LowerTriangular,UnitLowerTriangular}
    n = size(B,1)
    for j = 1:n
        for i = (isa(B, UnitLowerTriangular) ? j+1 : j):n
            @inbounds A[i,j] = B[i,j]
        end
    end
    return A
end

# Define `mul!` for (Unit){Upper,Lower}Triangular matrices times a
# number.
for (Trig, UnitTrig) in Any[(UpperTriangular, UnitUpperTriangular),
                            (LowerTriangular, UnitLowerTriangular)]
    for (TB, TC) in Any[(Trig, Number),
                        (Number, Trig),
                        (UnitTrig, Number),
                        (Number, UnitTrig)]
        @eval @inline mul!(A::$Trig, B::$TB, C::$TC, alpha::Number, beta::Number) =
            _mul!(A, B, C, MulAddMul(alpha, beta))
    end
end

@inline function _mul!(A::UpperTriangular, B::UpperTriangular, c::Number, _add::MulAddMul)
    n = checksquare(B)
    iszero(_add.alpha) && return _rmul_or_fill!(C, _add.beta)
    for j = 1:n
        for i = 1:j
            @inbounds _modify!(_add, B[i,j] * c, A, (i,j))
        end
    end
    return A
end
@inline function _mul!(A::UpperTriangular, c::Number, B::UpperTriangular, _add::MulAddMul)
    n = checksquare(B)
    iszero(_add.alpha) && return _rmul_or_fill!(C, _add.beta)
    for j = 1:n
        for i = 1:j
            @inbounds _modify!(_add, c * B[i,j], A, (i,j))
        end
    end
    return A
end
@inline function _mul!(A::UpperTriangular, B::UnitUpperTriangular, c::Number, _add::MulAddMul)
    n = checksquare(B)
    iszero(_add.alpha) && return _rmul_or_fill!(C, _add.beta)
    for j = 1:n
        @inbounds _modify!(_add, c, A, (j,j))
        for i = 1:(j - 1)
            @inbounds _modify!(_add, B[i,j] * c, A, (i,j))
        end
    end
    return A
end
@inline function _mul!(A::UpperTriangular, c::Number, B::UnitUpperTriangular, _add::MulAddMul)
    n = checksquare(B)
    iszero(_add.alpha) && return _rmul_or_fill!(C, _add.beta)
    for j = 1:n
        @inbounds _modify!(_add, c, A, (j,j))
        for i = 1:(j - 1)
            @inbounds _modify!(_add, c * B[i,j], A, (i,j))
        end
    end
    return A
end
@inline function _mul!(A::LowerTriangular, B::LowerTriangular, c::Number, _add::MulAddMul)
    n = checksquare(B)
    iszero(_add.alpha) && return _rmul_or_fill!(C, _add.beta)
    for j = 1:n
        for i = j:n
            @inbounds _modify!(_add, B[i,j] * c, A, (i,j))
        end
    end
    return A
end
@inline function _mul!(A::LowerTriangular, c::Number, B::LowerTriangular, _add::MulAddMul)
    n = checksquare(B)
    iszero(_add.alpha) && return _rmul_or_fill!(C, _add.beta)
    for j = 1:n
        for i = j:n
            @inbounds _modify!(_add, c * B[i,j], A, (i,j))
        end
    end
    return A
end
@inline function _mul!(A::LowerTriangular, B::UnitLowerTriangular, c::Number, _add::MulAddMul)
    n = checksquare(B)
    iszero(_add.alpha) && return _rmul_or_fill!(C, _add.beta)
    for j = 1:n
        @inbounds _modify!(_add, c, A, (j,j))
        for i = (j + 1):n
            @inbounds _modify!(_add, B[i,j] * c, A, (i,j))
        end
    end
    return A
end
@inline function _mul!(A::LowerTriangular, c::Number, B::UnitLowerTriangular, _add::MulAddMul)
    n = checksquare(B)
    iszero(_add.alpha) && return _rmul_or_fill!(C, _add.beta)
    for j = 1:n
        @inbounds _modify!(_add, c, A, (j,j))
        for i = (j + 1):n
            @inbounds _modify!(_add, c * B[i,j], A, (i,j))
        end
    end
    return A
end

rmul!(A::Union{UpperTriangular,LowerTriangular}, c::Number) = mul!(A, A, c)
lmul!(c::Number, A::Union{UpperTriangular,LowerTriangular}) = mul!(A, c, A)

function dot(x::AbstractVector, A::UpperTriangular, y::AbstractVector)
    require_one_based_indexing(x, y)
    m = size(A, 1)
    (length(x) == m == length(y)) || throw(DimensionMismatch())
    if iszero(m)
        return dot(zero(eltype(x)), zero(eltype(A)), zero(eltype(y)))
    end
    x₁ = x[1]
    r = dot(x₁, A[1,1], y[1])
    @inbounds for j in 2:m
        yj = y[j]
        if !iszero(yj)
            temp = adjoint(A[1,j]) * x₁
            @simd for i in 2:j
                temp += adjoint(A[i,j]) * x[i]
            end
            r += dot(temp, yj)
        end
    end
    return r
end
function dot(x::AbstractVector, A::UnitUpperTriangular, y::AbstractVector)
    require_one_based_indexing(x, y)
    m = size(A, 1)
    (length(x) == m == length(y)) || throw(DimensionMismatch())
    if iszero(m)
        return dot(zero(eltype(x)), zero(eltype(A)), zero(eltype(y)))
    end
    x₁ = first(x)
    r = dot(x₁, y[1])
    @inbounds for j in 2:m
        yj = y[j]
        if !iszero(yj)
            temp = adjoint(A[1,j]) * x₁
            @simd for i in 2:j-1
                temp += adjoint(A[i,j]) * x[i]
            end
            r += dot(temp, yj)
            r += dot(x[j], yj)
        end
    end
    return r
end
function dot(x::AbstractVector, A::LowerTriangular, y::AbstractVector)
    require_one_based_indexing(x, y)
    m = size(A, 1)
    (length(x) == m == length(y)) || throw(DimensionMismatch())
    if iszero(m)
        return dot(zero(eltype(x)), zero(eltype(A)), zero(eltype(y)))
    end
    r = zero(typeof(dot(first(x), first(A), first(y))))
    @inbounds for j in 1:m
        yj = y[j]
        if !iszero(yj)
            temp = adjoint(A[j,j]) * x[j]
            @simd for i in j+1:m
                temp += adjoint(A[i,j]) * x[i]
            end
            r += dot(temp, yj)
        end
    end
    return r
end
function dot(x::AbstractVector, A::UnitLowerTriangular, y::AbstractVector)
    require_one_based_indexing(x, y)
    m = size(A, 1)
    (length(x) == m == length(y)) || throw(DimensionMismatch())
    if iszero(m)
        return dot(zero(eltype(x)), zero(eltype(A)), zero(eltype(y)))
    end
    r = zero(typeof(dot(first(x), first(y))))
    @inbounds for j in 1:m
        yj = y[j]
        if !iszero(yj)
            temp = x[j]
            @simd for i in j+1:m
                temp += adjoint(A[i,j]) * x[i]
            end
            r += dot(temp, yj)
        end
    end
    return r
end

fillstored!(A::LowerTriangular, x)     = (fillband!(A.data, x, 1-size(A,1), 0); A)
fillstored!(A::UnitLowerTriangular, x) = (fillband!(A.data, x, 1-size(A,1), -1); A)
fillstored!(A::UpperTriangular, x)     = (fillband!(A.data, x, 0, size(A,2)-1); A)
fillstored!(A::UnitUpperTriangular, x) = (fillband!(A.data, x, 1, size(A,2)-1); A)

# Binary operations
+(A::UpperTriangular, B::UpperTriangular) = UpperTriangular(A.data + B.data)
+(A::LowerTriangular, B::LowerTriangular) = LowerTriangular(A.data + B.data)
+(A::UpperTriangular, B::UnitUpperTriangular) = UpperTriangular(A.data + triu(B.data, 1) + I)
+(A::LowerTriangular, B::UnitLowerTriangular) = LowerTriangular(A.data + tril(B.data, -1) + I)
+(A::UnitUpperTriangular, B::UpperTriangular) = UpperTriangular(triu(A.data, 1) + B.data + I)
+(A::UnitLowerTriangular, B::LowerTriangular) = LowerTriangular(tril(A.data, -1) + B.data + I)
+(A::UnitUpperTriangular, B::UnitUpperTriangular) = UpperTriangular(triu(A.data, 1) + triu(B.data, 1) + 2I)
+(A::UnitLowerTriangular, B::UnitLowerTriangular) = LowerTriangular(tril(A.data, -1) + tril(B.data, -1) + 2I)
+(A::AbstractTriangular, B::AbstractTriangular) = copyto!(similar(parent(A)), A) + copyto!(similar(parent(B)), B)

-(A::UpperTriangular, B::UpperTriangular) = UpperTriangular(A.data - B.data)
-(A::LowerTriangular, B::LowerTriangular) = LowerTriangular(A.data - B.data)
-(A::UpperTriangular, B::UnitUpperTriangular) = UpperTriangular(A.data - triu(B.data, 1) - I)
-(A::LowerTriangular, B::UnitLowerTriangular) = LowerTriangular(A.data - tril(B.data, -1) - I)
-(A::UnitUpperTriangular, B::UpperTriangular) = UpperTriangular(triu(A.data, 1) - B.data + I)
-(A::UnitLowerTriangular, B::LowerTriangular) = LowerTriangular(tril(A.data, -1) - B.data + I)
-(A::UnitUpperTriangular, B::UnitUpperTriangular) = UpperTriangular(triu(A.data, 1) - triu(B.data, 1))
-(A::UnitLowerTriangular, B::UnitLowerTriangular) = LowerTriangular(tril(A.data, -1) - tril(B.data, -1))
-(A::AbstractTriangular, B::AbstractTriangular) = copyto!(similar(parent(A)), A) - copyto!(similar(parent(B)), B)

######################
# BlasFloat routines #
######################

lmul!(A::Tridiagonal, B::AbstractTriangular) = A*full!(B) # is this necessary?

@inline mul!(C::AbstractMatrix, A::AbstractTriangular, B::Tridiagonal, alpha::Number, beta::Number) =
    mul!(C, copyto!(similar(parent(A)), A), B, alpha, beta)
@inline mul!(C::AbstractMatrix, A::Tridiagonal, B::AbstractTriangular, alpha::Number, beta::Number) =
    mul!(C, A, copyto!(similar(parent(B)), B), alpha, beta)
mul!(C::AbstractVector, A::AbstractTriangular, transB::Transpose{<:Any,<:AbstractVecOrMat}) =
    (B = transB.parent; lmul!(A, transpose!(C, B)))
mul!(C::AbstractMatrix, A::AbstractTriangular, transB::Transpose{<:Any,<:AbstractVecOrMat}) =
    (B = transB.parent; lmul!(A, transpose!(C, B)))
mul!(C::AbstractMatrix, A::AbstractTriangular, adjB::Adjoint{<:Any,<:AbstractVecOrMat}) =
    (B = adjB.parent; lmul!(A, adjoint!(C, B)))
mul!(C::AbstractVecOrMat, A::AbstractTriangular, adjB::Adjoint{<:Any,<:AbstractVecOrMat}) =
    (B = adjB.parent; lmul!(A, adjoint!(C, B)))

# The three methods are neceesary to avoid ambiguities with definitions in matmul.jl
mul!(C::AbstractVector  , A::AbstractTriangular, B::AbstractVector)   = lmul!(A, copyto!(C, B))
mul!(C::AbstractMatrix  , A::AbstractTriangular, B::AbstractVecOrMat) = lmul!(A, copyto!(C, B))
mul!(C::AbstractVecOrMat, A::AbstractTriangular, B::AbstractVecOrMat) = lmul!(A, copyto!(C, B))

@inline mul!(C::AbstractMatrix, A::AbstractTriangular, B::Adjoint{<:Any,<:AbstractVecOrMat}, alpha::Number, beta::Number) =
    mul!(C, A, copy(B), alpha, beta)
@inline mul!(C::AbstractMatrix, A::AbstractTriangular, B::Transpose{<:Any,<:AbstractVecOrMat}, alpha::Number, beta::Number) =
    mul!(C, A, copy(B), alpha, beta)
mul!(C::AbstractVector, A::AbstractTriangular{<:Any,<:Adjoint}, B::Transpose{<:Any,<:AbstractVecOrMat}) = throw(MethodError(mul!, (C, A, B)))
mul!(C::AbstractVector, A::AbstractTriangular{<:Any,<:Transpose}, B::Transpose{<:Any,<:AbstractVecOrMat}) = throw(MethodError(mul!, (C, A, B)))

# direct multiplication/division
for (t, uploc, isunitc) in ((:LowerTriangular, 'L', 'N'),
                            (:UnitLowerTriangular, 'L', 'U'),
                            (:UpperTriangular, 'U', 'N'),
                            (:UnitUpperTriangular, 'U', 'U'))
    @eval begin
        # Vector multiplication
        lmul!(A::$t{T,<:StridedMatrix}, b::StridedVector{T}) where {T<:BlasFloat} =
            BLAS.trmv!($uploc, 'N', $isunitc, A.data, b)

        # Matrix multiplication
        lmul!(A::$t{T,<:StridedMatrix}, B::StridedMatrix{T}) where {T<:BlasFloat} =
            BLAS.trmm!('L', $uploc, 'N', $isunitc, one(T), A.data, B)
        rmul!(A::StridedMatrix{T}, B::$t{T,<:StridedMatrix}) where {T<:BlasFloat} =
            BLAS.trmm!('R', $uploc, 'N', $isunitc, one(T), B.data, A)

        # Left division
        ldiv!(A::$t{T,<:StridedMatrix}, B::StridedVecOrMat{T}) where {T<:BlasFloat} =
            LAPACK.trtrs!($uploc, 'N', $isunitc, A.data, B)

        # Right division
        rdiv!(A::StridedMatrix{T}, B::$t{T,<:StridedMatrix}) where {T<:BlasFloat} =
            BLAS.trsm!('R', $uploc, 'N', $isunitc, one(T), B.data, A)

        # Matrix inverse
        inv!(A::$t{T,S}) where {T<:BlasFloat,S<:StridedMatrix} =
            $t{T,S}(LAPACK.trtri!($uploc, $isunitc, A.data))

        # Error bounds for triangular solve
        errorbounds(A::$t{T,<:StridedMatrix}, X::StridedVecOrMat{T}, B::StridedVecOrMat{T}) where {T<:BlasFloat} =
            LAPACK.trrfs!($uploc, 'N', $isunitc, A.data, B, X)

        # Condition numbers
        function cond(A::$t{<:BlasFloat}, p::Real=2)
            checksquare(A)
            if p == 1
                return inv(LAPACK.trcon!('O', $uploc, $isunitc, A.data))
            elseif p == Inf
                return inv(LAPACK.trcon!('I', $uploc, $isunitc, A.data))
            else # use fallback
                return cond(copyto!(similar(parent(A)), A), p)
            end
        end
    end
end

# adjoint/transpose multiplication ('uploc' reversed)
for (t, uploc, isunitc) in ((:LowerTriangular, 'U', 'N'),
                            (:UnitLowerTriangular, 'U', 'U'),
                            (:UpperTriangular, 'L', 'N'),
                            (:UnitUpperTriangular, 'L', 'U'))
    @eval begin
        # Vector multiplication
        lmul!(A::$t{<:Any,<:Transpose{T,<:StridedMatrix}}, b::StridedVector{T}) where {T<:BlasFloat} =
            BLAS.trmv!($uploc, 'T', $isunitc, parent(parent(A)), b)
        lmul!(A::$t{<:Any,<:Adjoint{T,<:StridedMatrix}}, b::StridedVector{T}) where {T<:BlasReal} =
            BLAS.trmv!($uploc, 'T', $isunitc, parent(parent(A)), b)
        lmul!(A::$t{<:Any,<:Adjoint{T,<:StridedMatrix}}, b::StridedVector{T}) where {T<:BlasComplex} =
            BLAS.trmv!($uploc, 'C', $isunitc, parent(parent(A)), b)

        # Matrix multiplication
        lmul!(A::$t{<:Any,<:Transpose{T,<:StridedMatrix}}, B::StridedMatrix{T}) where {T<:BlasFloat} =
            BLAS.trmm!('L', $uploc, 'T', $isunitc, one(T), parent(parent(A)), B)
        lmul!(A::$t{<:Any,<:Adjoint{T,<:StridedMatrix}}, B::StridedMatrix{T}) where {T<:BlasComplex} =
            BLAS.trmm!('L', $uploc, 'C', $isunitc, one(T), parent(parent(A)), B)
        lmul!(A::$t{<:Any,<:Adjoint{T,<:StridedMatrix}}, B::StridedMatrix{T}) where {T<:BlasReal} =
            BLAS.trmm!('L', $uploc, 'T', $isunitc, one(T), parent(parent(A)), B)

        rmul!(A::StridedMatrix{T}, B::$t{<:Any,<:Transpose{T,<:StridedMatrix}}) where {T<:BlasFloat} =
            BLAS.trmm!('R', $uploc, 'T', $isunitc, one(T), parent(parent(B)), A)
        rmul!(A::StridedMatrix{T}, B::$t{<:Any,<:Adjoint{T,<:StridedMatrix}}) where {T<:BlasComplex} =
            BLAS.trmm!('R', $uploc, 'C', $isunitc, one(T), parent(parent(B)), A)
        rmul!(A::StridedMatrix{T}, B::$t{<:Any,<:Adjoint{T,<:StridedMatrix}}) where {T<:BlasReal} =
            BLAS.trmm!('R', $uploc, 'T', $isunitc, one(T), parent(parent(B)), A)

        # Left division
        ldiv!(A::$t{<:Any,<:Transpose{T,<:StridedMatrix}}, B::StridedVecOrMat{T}) where {T<:BlasFloat} =
            LAPACK.trtrs!($uploc, 'T', $isunitc, parent(parent(A)), B)
        ldiv!(A::$t{<:Any,<:Adjoint{T,<:StridedMatrix}}, B::StridedVecOrMat{T}) where {T<:BlasReal} =
            LAPACK.trtrs!($uploc, 'T', $isunitc, parent(parent(A)), B)
        ldiv!(A::$t{<:Any,<:Adjoint{T,<:StridedMatrix}}, B::StridedVecOrMat{T}) where {T<:BlasComplex} =
            LAPACK.trtrs!($uploc, 'C', $isunitc, parent(parent(A)), B)

        # Right division
        rdiv!(A::StridedMatrix{T}, B::$t{<:Any,<:Transpose{T,<:StridedMatrix}}) where {T<:BlasFloat} =
            BLAS.trsm!('R', $uploc, 'T', $isunitc, one(T), parent(parent(B)), A)
        rdiv!(A::StridedMatrix{T}, B::$t{<:Any,<:Adjoint{T,<:StridedMatrix}}) where {T<:BlasReal} =
            BLAS.trsm!('R', $uploc, 'T', $isunitc, one(T), parent(parent(B)), A)
        rdiv!(A::StridedMatrix{T}, B::$t{<:Any,<:Adjoint{T,<:StridedMatrix}}) where {T<:BlasComplex} =
            BLAS.trsm!('R', $uploc, 'C', $isunitc, one(T), parent(parent(B)), A)
    end
end

function inv(A::LowerTriangular{T}) where T
    S = typeof((zero(T)*one(T) + zero(T))/one(T))
    LowerTriangular(ldiv!(convert(AbstractArray{S}, A), Matrix{S}(I, size(A, 1), size(A, 1))))
end
function inv(A::UpperTriangular{T}) where T
    S = typeof((zero(T)*one(T) + zero(T))/one(T))
    UpperTriangular(ldiv!(convert(AbstractArray{S}, A), Matrix{S}(I, size(A, 1), size(A, 1))))
end
inv(A::UnitUpperTriangular{T}) where {T} = UnitUpperTriangular(ldiv!(A, Matrix{T}(I, size(A, 1), size(A, 1))))
inv(A::UnitLowerTriangular{T}) where {T} = UnitLowerTriangular(ldiv!(A, Matrix{T}(I, size(A, 1), size(A, 1))))

errorbounds(A::AbstractTriangular{T,<:StridedMatrix}, X::StridedVecOrMat{T}, B::StridedVecOrMat{T}) where {T<:Union{BigFloat,Complex{BigFloat}}} =
    error("not implemented yet! Please submit a pull request.")
function errorbounds(A::AbstractTriangular{TA,<:StridedMatrix}, X::StridedVecOrMat{TX}, B::StridedVecOrMat{TB}) where {TA<:Number,TX<:Number,TB<:Number}
    TAXB = promote_type(TA, TB, TX, Float32)
    errorbounds(convert(AbstractMatrix{TAXB}, A), convert(AbstractArray{TAXB}, X), convert(AbstractArray{TAXB}, B))
end

# Eigensystems
## Notice that trecv works for quasi-triangular matrices and therefore the lower sub diagonal must be zeroed before calling the subroutine
function eigvecs(A::UpperTriangular{<:BlasFloat,<:StridedMatrix})
    LAPACK.trevc!('R', 'A', BlasInt[], triu!(A.data))
end
function eigvecs(A::UnitUpperTriangular{<:BlasFloat,<:StridedMatrix})
    for i = 1:size(A, 1)
        A.data[i,i] = 1
    end
    LAPACK.trevc!('R', 'A', BlasInt[], triu!(A.data))
end
function eigvecs(A::LowerTriangular{<:BlasFloat,<:StridedMatrix})
    LAPACK.trevc!('L', 'A', BlasInt[], copy(tril!(A.data)'))
end
function eigvecs(A::UnitLowerTriangular{<:BlasFloat,<:StridedMatrix})
    for i = 1:size(A, 1)
        A.data[i,i] = 1
    end
    LAPACK.trevc!('L', 'A', BlasInt[], copy(tril!(A.data)'))
end

####################
# Generic routines #
####################

for (t, unitt) in ((UpperTriangular, UnitUpperTriangular),
                   (LowerTriangular, UnitLowerTriangular))
    @eval begin
        (*)(A::$t, x::Number) = $t(A.data*x)

        function (*)(A::$unitt, x::Number)
            B = A.data*x
            for i = 1:size(A, 1)
                B[i,i] = x
            end
            $t(B)
        end

        (*)(x::Number, A::$t) = $t(x*A.data)

        function (*)(x::Number, A::$unitt)
            B = x*A.data
            for i = 1:size(A, 1)
                B[i,i] = x
            end
            $t(B)
        end

        (/)(A::$t, x::Number) = $t(A.data/x)

        function (/)(A::$unitt, x::Number)
            B = A.data/x
            invx = inv(x)
            for i = 1:size(A, 1)
                B[i,i] = invx
            end
            $t(B)
        end

        (\)(x::Number, A::$t) = $t(x\A.data)

        function (\)(x::Number, A::$unitt)
            B = x\A.data
            invx = inv(x)
            for i = 1:size(A, 1)
                B[i,i] = invx
            end
            $t(B)
        end
    end
end

## Generic triangular multiplication
function lmul!(A::UpperTriangular, B::StridedVecOrMat)
    m, n = size(B, 1), size(B, 2)
    if m != size(A, 1)
        throw(DimensionMismatch("right hand side B needs first dimension of size $(size(A,1)), has size $m"))
    end
    for j = 1:n
        for i = 1:m
            Bij = A.data[i,i]*B[i,j]
            for k = i + 1:m
                Bij += A.data[i,k]*B[k,j]
            end
            B[i,j] = Bij
        end
    end
    B
end

function lmul!(A::UnitUpperTriangular, B::StridedVecOrMat)
    m, n = size(B, 1), size(B, 2)
    if m != size(A, 1)
        throw(DimensionMismatch("right hand side B needs first dimension of size $(size(A,1)), has size $m"))
    end
    for j = 1:n
        for i = 1:m
            Bij = B[i,j]
            for k = i + 1:m
                Bij += A.data[i,k]*B[k,j]
            end
            B[i,j] = Bij
        end
    end
    B
end

function lmul!(A::LowerTriangular, B::StridedVecOrMat)
    m, n = size(B, 1), size(B, 2)
    if m != size(A, 1)
        throw(DimensionMismatch("right hand side B needs first dimension of size $(size(A,1)), has size $m"))
    end
    for j = 1:n
        for i = m:-1:1
            Bij = A.data[i,i]*B[i,j]
            for k = 1:i - 1
                Bij += A.data[i,k]*B[k,j]
            end
            B[i,j] = Bij
        end
    end
    B
end
function lmul!(A::UnitLowerTriangular, B::StridedVecOrMat)
    m, n = size(B, 1), size(B, 2)
    if m != size(A, 1)
        throw(DimensionMismatch("right hand side B needs first dimension of size $(size(A,1)), has size $m"))
    end
    for j = 1:n
        for i = m:-1:1
            Bij = B[i,j]
            for k = 1:i - 1
                Bij += A.data[i,k]*B[k,j]
            end
            B[i,j] = Bij
        end
    end
    B
end

for (t, tfun) in ((:Adjoint, :adjoint), (:Transpose, :transpose))
    @eval begin
        function lmul!(xA::UpperTriangular{<:Any,<:$t}, B::StridedVecOrMat)
            A = xA.data
            m, n = size(B, 1), size(B, 2)
            if m != size(A, 1)
                throw(DimensionMismatch("right hand side B needs first dimension of size $(size(A,1)), has size $m"))
            end
            pA = parent(A)
            for j = 1:n
                for i = 1:m
                    Bij = $tfun(pA[i,i])*B[i,j]
                    for k = i + 1:m
                        Bij += $tfun(pA[k,i])*B[k,j]
                    end
                    B[i,j] = Bij
                end
            end
            B
        end

        function lmul!(xA::UnitUpperTriangular{<:Any,<:$t}, B::StridedVecOrMat)
            A = xA.data
            m, n = size(B, 1), size(B, 2)
            if m != size(A, 1)
                throw(DimensionMismatch("right hand side B needs first dimension of size $(size(A,1)), has size $m"))
            end
            pA = parent(A)
            for j = 1:n
                for i = 1:m
                    Bij = B[i,j]
                    for k = i + 1:m
                        Bij += $tfun(pA[k,i])*B[k,j]
                    end
                    B[i,j] = Bij
                end
            end
            B
        end

        function lmul!(xA::LowerTriangular{<:Any,<:$t}, B::StridedVecOrMat)
            A = xA.data
            m, n = size(B, 1), size(B, 2)
            if m != size(A, 1)
                throw(DimensionMismatch("right hand side B needs first dimension of size $(size(A,1)), has size $m"))
            end
            pA = parent(A)
            for j = 1:n
                for i = m:-1:1
                    Bij = $tfun(pA[i,i])*B[i,j]
                    for k = 1:i - 1
                        Bij += $tfun(pA[k,i])*B[k,j]
                    end
                    B[i,j] = Bij
                end
            end
            B
        end
        function lmul!(xA::UnitLowerTriangular{<:Any,<:$t}, B::StridedVecOrMat)
            A = xA.data
            m, n = size(B, 1), size(B, 2)
            if m != size(A, 1)
                throw(DimensionMismatch("right hand side B needs first dimension of size $(size(A,1)), has size $m"))
            end
            pA = parent(A)
            for j = 1:n
                for i = m:-1:1
                    Bij = B[i,j]
                    for k = 1:i - 1
                        Bij += $tfun(pA[k,i])*B[k,j]
                    end
                    B[i,j] = Bij
                end
            end
            B
        end
    end
end

function rmul!(A::StridedMatrix, B::UpperTriangular)
    m, n = size(A)
    if size(B, 1) != n
        throw(DimensionMismatch("right hand side B needs first dimension of size $n, has size $(size(B,1))"))
    end
    for i = 1:m
        for j = n:-1:1
            Aij = A[i,j]*B[j,j]
            for k = 1:j - 1
                Aij += A[i,k]*B.data[k,j]
            end
            A[i,j] = Aij
        end
    end
    A
end
function rmul!(A::StridedMatrix, B::UnitUpperTriangular)
    m, n = size(A)
    if size(B, 1) != n
        throw(DimensionMismatch("right hand side B needs first dimension of size $n, has size $(size(B,1))"))
    end
    for i = 1:m
        for j = n:-1:1
            Aij = A[i,j]
            for k = 1:j - 1
                Aij += A[i,k]*B.data[k,j]
            end
            A[i,j] = Aij
        end
    end
    A
end

function rmul!(A::StridedMatrix, B::LowerTriangular)
    m, n = size(A)
    if size(B, 1) != n
        throw(DimensionMismatch("right hand side B needs first dimension of size $n, has size $(size(B,1))"))
    end
    for i = 1:m
        for j = 1:n
            Aij = A[i,j]*B[j,j]
            for k = j + 1:n
                Aij += A[i,k]*B.data[k,j]
            end
            A[i,j] = Aij
        end
    end
    A
end
function rmul!(A::StridedMatrix, B::UnitLowerTriangular)
    m, n = size(A)
    if size(B, 1) != n
        throw(DimensionMismatch("right hand side B needs first dimension of size $n, has size $(size(B,1))"))
    end
    for i = 1:m
        for j = 1:n
            Aij = A[i,j]
            for k = j + 1:n
                Aij += A[i,k]*B.data[k,j]
            end
            A[i,j] = Aij
        end
    end
    A
end

for (t, tfun) in ((:Adjoint, :adjoint), (:Transpose, :transpose))
    @eval begin
        function rmul!(A::StridedMatrix, B::UpperTriangular{<:Any,<:$t})
            m, n = size(A)
            if size(B, 1) != n
                throw(DimensionMismatch("right hand side B needs first dimension of size $n, has size $(size(B,1))"))
            end
            pB = parent(parent(B))
            for i = 1:m
                for j = n:-1:1
                    Aij = A[i,j]*$tfun(pB[j,j])
                    for k = 1:j - 1
                        Aij += A[i,k]*$tfun(pB[j,k])
                    end
                    A[i,j] = Aij
                end
            end
            A
        end

        function rmul!(A::StridedMatrix, B::UnitUpperTriangular{<:Any,<:$t})
            m, n = size(A)
            if size(B, 1) != n
                throw(DimensionMismatch("right hand side B needs first dimension of size $n, has size $(size(B,1))"))
            end
            pB = parent(parent(B))
            for i = 1:m
                for j = n:-1:1
                    Aij = A[i,j]
                    for k = 1:j - 1
                        Aij += A[i,k]*$tfun(pB[j,k])
                    end
                    A[i,j] = Aij
                end
            end
            A
        end

        function rmul!(A::StridedMatrix, B::LowerTriangular{<:Any,<:$t})
            m, n = size(A)
            if size(B, 1) != n
                throw(DimensionMismatch("right hand side B needs first dimension of size $n, has size $(size(B,1))"))
            end
            pB = parent(parent(B))
            for i = 1:m
                for j = 1:n
                    Aij = A[i,j]*$tfun(pB[j,j])
                    for k = j + 1:n
                        Aij += A[i,k]*$tfun(pB[j,k])
                    end
                    A[i,j] = Aij
                end
            end
            A
        end

        function rmul!(A::StridedMatrix, B::UnitLowerTriangular{<:Any,<:$t})
            m, n = size(A)
            if size(B, 1) != n
                throw(DimensionMismatch("right hand side B needs first dimension of size $n, has size $(size(B,1))"))
            end
            pB = parent(parent(B))
            for i = 1:m
                for j = 1:n
                    Aij = A[i,j]
                    for k = j + 1:n
                        Aij += A[i,k]*$tfun(pB[j,k])
                    end
                    A[i,j] = Aij
                end
            end
            A
        end
    end
end

#Generic solver using naive substitution
# manually hoisting x[j] significantly improves performance as of Dec 2015
# manually eliding bounds checking significantly improves performance as of Dec 2015
# directly indexing A.data rather than A significantly improves performance as of Dec 2015
# replacing repeated references to A.data with [Adata = A.data and references to Adata]
# does not significantly impact performance as of Dec 2015
# replacing repeated references to A.data[j,j] with [Ajj = A.data[j,j] and references to Ajj]
# does not significantly impact performance as of Dec 2015
function naivesub!(A::UpperTriangular, b::AbstractVector, x::AbstractVector = b)
    require_one_based_indexing(A, b, x)
    n = size(A, 2)
    if !(n == length(b) == length(x))
        throw(DimensionMismatch("second dimension of left hand side A, $n, length of output x, $(length(x)), and length of right hand side b, $(length(b)), must be equal"))
    end
    @inbounds for j in n:-1:1
        iszero(A.data[j,j]) && throw(SingularException(j))
        xj = x[j] = A.data[j,j] \ b[j]
        for i in j-1:-1:1 # counterintuitively 1:j-1 performs slightly better
            b[i] -= A.data[i,j] * xj
        end
    end
    x
end
function naivesub!(A::UnitUpperTriangular, b::AbstractVector, x::AbstractVector = b)
    require_one_based_indexing(A, b, x)
    n = size(A, 2)
    if !(n == length(b) == length(x))
        throw(DimensionMismatch("second dimension of left hand side A, $n, length of output x, $(length(x)), and length of right hand side b, $(length(b)), must be equal"))
    end
    @inbounds for j in n:-1:1
        xj = x[j] = b[j]
        for i in j-1:-1:1 # counterintuitively 1:j-1 performs slightly better
            b[i] -= A.data[i,j] * xj
        end
    end
    x
end
function naivesub!(A::LowerTriangular, b::AbstractVector, x::AbstractVector = b)
    require_one_based_indexing(A, b, x)
    n = size(A, 2)
    if !(n == length(b) == length(x))
        throw(DimensionMismatch("second dimension of left hand side A, $n, length of output x, $(length(x)), and length of right hand side b, $(length(b)), must be equal"))
    end
    @inbounds for j in 1:n
        iszero(A.data[j,j]) && throw(SingularException(j))
        xj = x[j] = A.data[j,j] \ b[j]
        for i in j+1:n
            b[i] -= A.data[i,j] * xj
        end
    end
    x
end
function naivesub!(A::UnitLowerTriangular, b::AbstractVector, x::AbstractVector = b)
    require_one_based_indexing(A, b, x)
    n = size(A, 2)
    if !(n == length(b) == length(x))
        throw(DimensionMismatch("second dimension of left hand side A, $n, length of output x, $(length(x)), and length of right hand side b, $(length(b)), must be equal"))
    end
    @inbounds for j in 1:n
        xj = x[j] = b[j]
        for i in j+1:n
            b[i] -= A.data[i,j] * xj
        end
    end
    x
end
# in the following transpose and conjugate transpose naive substitution variants,
# accumulating in z rather than b[j] significantly improves performance as of Dec 2015
for (t, tfun) in ((:Adjoint, :adjoint), (:Transpose, :transpose))
    @eval begin
        function ldiv!(xA::UpperTriangular{<:Any,<:$t}, b::AbstractVector, x::AbstractVector)
            require_one_based_indexing(xA, b, x)
            A = parent(parent(xA))
            n = size(A, 1)
            if !(n == length(b) == length(x))
                throw(DimensionMismatch("first dimension of left hand side A, $n, length of output x, $(length(x)), and length of right hand side b, $(length(b)), must be equal"))
            end
            @inbounds for j in n:-1:1
                z = b[j]
                for i in n:-1:j+1
                    z -= $tfun(A[i,j]) * x[i]
                end
                iszero(A[j,j]) && throw(SingularException(j))
                x[j] = $tfun(A[j,j]) \ z
            end
            x
        end
        ldiv!(xA::UpperTriangular{<:Any,<:$t}, b::AbstractVector) = ldiv!(xA, b, b)

        function ldiv!(xA::UnitUpperTriangular{<:Any,<:$t}, b::AbstractVector, x::AbstractVector)
            require_one_based_indexing(xA, b, x)
            A = parent(parent(xA))
            n = size(A, 1)
            if !(n == length(b) == length(x))
                throw(DimensionMismatch("first dimension of left hand side A, $n, length of output x, $(length(x)), and length of right hand side b, $(length(b)), must be equal"))
            end
            @inbounds for j in n:-1:1
                z = b[j]
                for i in n:-1:j+1
                    z -= $tfun(A[i,j]) * x[i]
                end
                x[j] = z
            end
            x
        end
        ldiv!(xA::UnitUpperTriangular{<:Any,<:$t}, b::AbstractVector) = ldiv!(xA, b, b)

        function ldiv!(xA::LowerTriangular{<:Any,<:$t}, b::AbstractVector, x::AbstractVector)
            require_one_based_indexing(xA, b, x)
            A = parent(parent(xA))
            n = size(A, 1)
            if !(n == length(b) == length(x))
                throw(DimensionMismatch("first dimension of left hand side A, $n, length of output x, $(length(x)), and length of right hand side b, $(length(b)), must be equal"))
            end
            @inbounds for j in 1:n
                z = b[j]
                for i in 1:j-1
                    z -= $tfun(A[i,j]) * x[i]
                end
                iszero(A[j,j]) && throw(SingularException(j))
                x[j] = $tfun(A[j,j]) \ z
            end
            x
        end
        ldiv!(xA::LowerTriangular{<:Any,<:$t}, b::AbstractVector) = ldiv!(xA, b, b)

        function ldiv!(xA::UnitLowerTriangular{<:Any,<:$t}, b::AbstractVector, x::AbstractVector)
            require_one_based_indexing(xA, b, x)
            A = parent(parent(xA))
            n = size(A, 1)
            if !(n == length(b) == length(x))
                throw(DimensionMismatch("first dimension of left hand side A, $n, length of output x, $(length(x)), and length of right hand side b, $(length(b)), must be equal"))
            end
            @inbounds for j in 1:n
                z = b[j]
                for i in 1:j-1
                    z -= $tfun(A[i,j]) * x[i]
                end
                x[j] = z
            end
            x
        end
        ldiv!(xA::UnitLowerTriangular{<:Any,<:$t}, b::AbstractVector) = ldiv!(xA, b, b)
    end
end

function rdiv!(A::StridedMatrix, B::UpperTriangular)
    m, n = size(A)
    if size(B, 1) != n
        throw(DimensionMismatch("right hand side B needs first dimension of size $n, has size $(size(B,1))"))
    end
    for i = 1:m
        for j = 1:n
            Aij = A[i,j]
            for k = 1:j - 1
                Aij -= A[i,k]*B.data[k,j]
            end
            A[i,j] = Aij/B[j,j]
        end
    end
    A
end
function rdiv!(A::StridedMatrix, B::UnitUpperTriangular)
    m, n = size(A)
    if size(B, 1) != n
        throw(DimensionMismatch("right hand side B needs first dimension of size $n, has size $(size(B,1))"))
    end
    for i = 1:m
        for j = 1:n
            Aij = A[i,j]
            for k = 1:j - 1
                Aij -= A[i,k]*B.data[k,j]
            end
            A[i,j] = Aij
        end
    end
    A
end

function rdiv!(A::StridedMatrix, B::LowerTriangular)
    m, n = size(A)
    if size(B, 1) != n
        throw(DimensionMismatch("right hand side B needs first dimension of size $n, has size $(size(B,1))"))
    end
    for i = 1:m
        for j = n:-1:1
            Aij = A[i,j]
            for k = j + 1:n
                Aij -= A[i,k]*B.data[k,j]
            end
            A[i,j] = Aij/B[j,j]
        end
    end
    A
end
function rdiv!(A::StridedMatrix, B::UnitLowerTriangular)
    m, n = size(A)
    if size(B, 1) != n
        throw(DimensionMismatch("right hand side B needs first dimension of size $n, has size $(size(B,1))"))
    end
    for i = 1:m
        for j = n:-1:1
            Aij = A[i,j]
            for k = j + 1:n
                Aij -= A[i,k]*B.data[k,j]
            end
            A[i,j] = Aij
        end
    end
    A
end

for (t, tfun) in ((:Adjoint, :adjoint), (:Transpose, :transpose))
    @eval begin
        function rdiv!(A::StridedMatrix, xB::LowerTriangular{<:Any,<:$t})
            B = parent(parent(xB))
            m, n = size(A)
            if size(B, 1) != n
                throw(DimensionMismatch("right hand side B needs first dimension of size $n, has size $(size(B,1))"))
            end
            for i = 1:m
                for j = n:-1:1
                    Aij = A[i,j]
                    for k = j + 1:n
                        Aij -= A[i,k]*$tfun(B[j,k])
                    end
                    A[i,j] = Aij/$tfun(B[j,j])
                end
            end
            A
        end
        function rdiv!(A::StridedMatrix, xB::UnitLowerTriangular{<:Any,<:$t})
            B = parent(parent(xB))
            m, n = size(A)
            if size(B, 1) != n
                throw(DimensionMismatch("right hand side B needs first dimension of size $n, has size $(size(B,1))"))
            end
            for i = 1:m
                for j = n:-1:1
                    Aij = A[i,j]
                    for k = j + 1:n
                        Aij -= A[i,k]*$tfun(B[j,k])
                    end
                    A[i,j] = Aij
                end
            end
            A
        end

        function rdiv!(A::StridedMatrix, xB::UpperTriangular{<:Any,<:$t})
            B = parent(parent(xB))
            m, n = size(A)
            if size(B, 1) != n
                throw(DimensionMismatch("right hand side B needs first dimension of size $n, has size $(size(B,1))"))
            end
            for i = 1:m
                for j = 1:n
                    Aij = A[i,j]
                    for k = 1:j - 1
                        Aij -= A[i,k]*$tfun(B[j,k])
                    end
                    A[i,j] = Aij/$tfun(B[j,j])
                end
            end
            A
        end
        function rdiv!(A::StridedMatrix, xB::UnitUpperTriangular{<:Any,<:$t})
            B = parent(parent(xB))
            m, n = size(A)
            if size(B, 1) != n
                throw(DimensionMismatch("right hand side B needs first dimension of size $n, has size $(size(B,1))"))
            end
            for i = 1:m
                for j = 1:n
                    Aij = A[i,j]
                    for k = 1:j - 1
                        Aij -= A[i,k]*$tfun(B[j,k])
                    end
                    A[i,j] = Aij
                end
            end
            A
        end
    end
end

function lmul!(A::Union{UpperTriangular,UnitUpperTriangular}, B::UpperTriangular)
    UpperTriangular(lmul!(A, triu!(B.data)))
end
function lmul!(A::Union{LowerTriangular,UnitLowerTriangular}, B::LowerTriangular)
    return LowerTriangular(lmul!(A, tril!(B.data)))
end
function ldiv!(xA::Union{UpperTriangular,UnitUpperTriangular}, B::UpperTriangular)
    return UpperTriangular(ldiv!(xA, triu!(B.data)))
end
function ldiv!(xA::Union{LowerTriangular,UnitLowerTriangular}, B::UpperTriangular)
    return LowerTriangular(ldiv!(xA, tril!(B.data)))
end

function rdiv!(A::UpperTriangular, B::Union{UpperTriangular,UnitUpperTriangular})
    return UpperTriangular(rdiv!(triu!(A.data), B))
end
function rdiv!(A::LowerTriangular, B::Union{LowerTriangular,UnitLowerTriangular})
    return LowerTriangular(rdiv!(tril!(A.data), B))
end
function rmul!(A::UpperTriangular, B::Union{UpperTriangular,UnitUpperTriangular})
    return UpperTriangular(rmul!(triu!(A.data), B))
end
function rmul!(A::LowerTriangular, B::Union{LowerTriangular,UnitLowerTriangular})
    return LowerTriangular(rmul!(tril!(A.data), B))
end

# Promotion
## Promotion methods in matmul don't apply to triangular multiplication since
## it is inplace. Hence we have to make very similar definitions, but without
## allocation of a result array. For multiplication and unit diagonal division
## the element type doesn't have to be stable under division whereas that is
## necessary in the general triangular solve problem.

## Some Triangular-Triangular cases. We might want to write tailored methods
## for these cases, but I'm not sure it is worth it.

for (f, f2!) in ((:*, :lmul!), (:\, :ldiv!))
    @eval begin
        function ($f)(A::LowerTriangular, B::LowerTriangular)
            TAB = typeof(($f)(zero(eltype(A)), zero(eltype(B))) +
                         ($f)(zero(eltype(A)), zero(eltype(B))))
            BB = similar(B, TAB, size(B))
            copyto!(BB, B)
            return LowerTriangular($f2!(convert(AbstractMatrix{TAB}, A), BB))
        end

        function $(f)(A::UnitLowerTriangular, B::LowerTriangular)
            TAB = typeof((*)(zero(eltype(A)), zero(eltype(B))) +
                         (*)(zero(eltype(A)), zero(eltype(B))))
            BB = similar(B, TAB, size(B))
            copyto!(BB, B)
            return LowerTriangular($f2!(convert(AbstractMatrix{TAB}, A), BB))
        end

        function $(f)(A::LowerTriangular, B::UnitLowerTriangular)
            TAB = typeof(($f)(zero(eltype(A)), zero(eltype(B))) +
                         ($f)(zero(eltype(A)), zero(eltype(B))))
            BB = similar(B, TAB, size(B))
            copyto!(BB, B)
            return LowerTriangular($f2!(convert(AbstractMatrix{TAB}, A), BB))
        end

        function $(f)(A::UnitLowerTriangular, B::UnitLowerTriangular)
            TAB = typeof((*)(zero(eltype(A)), zero(eltype(B))) +
                         (*)(zero(eltype(A)), zero(eltype(B))))
            BB = similar(B, TAB, size(B))
            copyto!(BB, B)
            return UnitLowerTriangular($f2!(convert(AbstractMatrix{TAB}, A), BB))
        end

        function ($f)(A::UpperTriangular, B::UpperTriangular)
            TAB = typeof(($f)(zero(eltype(A)), zero(eltype(B))) +
                         ($f)(zero(eltype(A)), zero(eltype(B))))
            BB = similar(B, TAB, size(B))
            copyto!(BB, B)
            return UpperTriangular($f2!(convert(AbstractMatrix{TAB}, A), BB))
        end

        function ($f)(A::UnitUpperTriangular, B::UpperTriangular)
            TAB = typeof((*)(zero(eltype(A)), zero(eltype(B))) +
                         (*)(zero(eltype(A)), zero(eltype(B))))
            BB = similar(B, TAB, size(B))
            copyto!(BB, B)
            return UpperTriangular($f2!(convert(AbstractMatrix{TAB}, A), BB))
        end

        function ($f)(A::UpperTriangular, B::UnitUpperTriangular)
            TAB = typeof(($f)(zero(eltype(A)), zero(eltype(B))) +
                         ($f)(zero(eltype(A)), zero(eltype(B))))
            BB = similar(B, TAB, size(B))
            copyto!(BB, B)
            return UpperTriangular($f2!(convert(AbstractMatrix{TAB}, A), BB))
        end

        function ($f)(A::UnitUpperTriangular, B::UnitUpperTriangular)
            TAB = typeof((*)(zero(eltype(A)), zero(eltype(B))) +
                         (*)(zero(eltype(A)), zero(eltype(B))))
            BB = similar(B, TAB, size(B))
            copyto!(BB, B)
            return UnitUpperTriangular($f2!(convert(AbstractMatrix{TAB}, A), BB))
        end
    end
end

function (/)(A::LowerTriangular, B::LowerTriangular)
    TAB = typeof((/)(zero(eltype(A)), one(eltype(B))) +
                 (/)(zero(eltype(A)), one(eltype(B))))
<<<<<<< HEAD
    AA = similar(A, TAB, size(A))
    copyto!(AA, A)
    return LowerTriangular(rdiv!(AA, convert(AbstractMatrix{TAB}, B)))
end
function (/)(A::UnitLowerTriangular, B::LowerTriangular)
    TAB = typeof((/)(zero(eltype(A)), one(eltype(B))) +
                 (/)(zero(eltype(A)), one(eltype(B))))
=======
>>>>>>> 4704efd6
    AA = similar(A, TAB, size(A))
    copyto!(AA, A)
    return LowerTriangular(rdiv!(AA, convert(AbstractMatrix{TAB}, B)))
end
function (/)(A::LowerTriangular, B::UnitLowerTriangular)
    TAB = typeof((/)(zero(eltype(A)), one(eltype(B))) +
                 (/)(zero(eltype(A)), one(eltype(B))))
    AA = similar(A, TAB, size(A))
    copyto!(AA, A)
    return LowerTriangular(rdiv!(AA, convert(AbstractMatrix{TAB}, B)))
end
function (/)(A::UnitLowerTriangular, B::UnitLowerTriangular)
    TAB = typeof((*)(zero(eltype(A)), zero(eltype(B))) +
                 (*)(zero(eltype(A)), zero(eltype(B))))
    AA = similar(A, TAB, size(A))
    copyto!(AA, A)
    return UnitLowerTriangular(rdiv!(AA, convert(AbstractMatrix{TAB}, B)))
end
function (/)(A::UpperTriangular, B::UpperTriangular)
    TAB = typeof((/)(zero(eltype(A)), one(eltype(B))) +
                 (/)(zero(eltype(A)), one(eltype(B))))
<<<<<<< HEAD
    AA = similar(A, TAB, size(A))
    copyto!(AA, A)
    return UpperTriangular(rdiv!(AA, convert(AbstractMatrix{TAB}, B)))
end
function (/)(A::UnitUpperTriangular, B::UpperTriangular)
    TAB = typeof((/)(zero(eltype(A)), one(eltype(B))) +
                 (/)(zero(eltype(A)), one(eltype(B))))
=======
>>>>>>> 4704efd6
    AA = similar(A, TAB, size(A))
    copyto!(AA, A)
    return UpperTriangular(rdiv!(AA, convert(AbstractMatrix{TAB}, B)))
end
function (/)(A::UpperTriangular, B::UnitUpperTriangular)
    TAB = typeof((/)(zero(eltype(A)), one(eltype(B))) +
                 (/)(zero(eltype(A)), one(eltype(B))))
    AA = similar(A, TAB, size(A))
    copyto!(AA, A)
    return UpperTriangular(rdiv!(AA, convert(AbstractMatrix{TAB}, B)))
end
function (/)(A::UnitUpperTriangular, B::UnitUpperTriangular)
    TAB = typeof((*)(zero(eltype(A)), zero(eltype(B))) +
                 (*)(zero(eltype(A)), zero(eltype(B))))
    AA = similar(A, TAB, size(A))
    copyto!(AA, A)
    return UnitUpperTriangular(rdiv!(AA, convert(AbstractMatrix{TAB}, B)))
end

_inner_type_promotion(A,B) = promote_type(eltype(A), eltype(B), typeof(zero(eltype(A))*zero(eltype(B)) + zero(eltype(A))*zero(eltype(B))))
## The general promotion methods
function *(A::AbstractTriangular, B::AbstractTriangular)
    TAB = _inner_type_promotion(A,B)
    BB = similar(B, TAB, size(B))
    copyto!(BB, B)
    lmul!(convert(AbstractArray{TAB}, A), BB)
end

for mat in (:AbstractVector, :AbstractMatrix)
    ### Multiplication with triangle to the left and hence rhs cannot be transposed.
    @eval function *(A::AbstractTriangular, B::$mat)
        require_one_based_indexing(B)
        TAB = _inner_type_promotion(A,B)
        BB = similar(B, TAB, size(B))
        copyto!(BB, B)
        lmul!(convert(AbstractArray{TAB}, A), BB)
    end
    ### Left division with triangle to the left hence rhs cannot be transposed. No quotients.
    @eval function \(A::Union{UnitUpperTriangular,UnitLowerTriangular}, B::$mat)
        require_one_based_indexing(B)
        TAB = _inner_type_promotion(A,B)
        BB = similar(B, TAB, size(B))
        copyto!(BB, B)
        ldiv!(convert(AbstractArray{TAB}, A), BB)
    end
    ### Left division with triangle to the left hence rhs cannot be transposed. Quotients.
    @eval function \(A::Union{UpperTriangular,LowerTriangular}, B::$mat)
        require_one_based_indexing(B)
        TAB = typeof((zero(eltype(A))*zero(eltype(B)) + zero(eltype(A))*zero(eltype(B)))/one(eltype(A)))
        BB = similar(B, TAB, size(B))
        copyto!(BB, B)
        ldiv!(convert(AbstractArray{TAB}, A), BB)
    end
    ### Right division with triangle to the right hence lhs cannot be transposed. No quotients.
    @eval function /(A::$mat, B::Union{UnitUpperTriangular, UnitLowerTriangular})
        require_one_based_indexing(A)
        TAB = _inner_type_promotion(A,B)
        AA = similar(A, TAB, size(A))
        copyto!(AA, A)
        rdiv!(AA, convert(AbstractArray{TAB}, B))
    end
    ### Right division with triangle to the right hence lhs cannot be transposed. Quotients.
    @eval function /(A::$mat, B::Union{UpperTriangular,LowerTriangular})
        require_one_based_indexing(A)
        TAB = typeof((zero(eltype(A))*zero(eltype(B)) + zero(eltype(A))*zero(eltype(B)))/one(eltype(A)))
        AA = similar(A, TAB, size(A))
        copyto!(AA, A)
        rdiv!(AA, convert(AbstractArray{TAB}, B))
    end
end
### Multiplication with triangle to the right and hence lhs cannot be transposed.
# Only for AbstractMatrix, hence outside the above loop.
function *(A::AbstractMatrix, B::AbstractTriangular)
    require_one_based_indexing(A)
    TAB = _inner_type_promotion(A,B)
    AA = similar(A, TAB, size(A))
    copyto!(AA, A)
    rmul!(AA, convert(AbstractArray{TAB}, B))
end
# ambiguity resolution with definitions in linalg/rowvector.jl
*(v::AdjointAbsVec, A::AbstractTriangular) = adjoint(adjoint(A) * v.parent)
*(v::TransposeAbsVec, A::AbstractTriangular) = transpose(transpose(A) * v.parent)

# If these are not defined, they will fallback to the versions in matmul.jl
# and dispatch to generic_matmatmul! which is very costly to compile. The methods
# below might compute an unnecessary copy. Eliminating the copy requires adding
# all the promotion logic here once again. Since these methods are probably relatively
# rare, we chose not to bother for now.
*(A::Adjoint{<:Any,<:AbstractMatrix}, B::AbstractTriangular) = copy(A) * B
*(A::Transpose{<:Any,<:AbstractMatrix}, B::AbstractTriangular) = copy(A) * B
*(A::AbstractTriangular, B::Adjoint{<:Any,<:AbstractMatrix}) = A * copy(B)
*(A::AbstractTriangular, B::Transpose{<:Any,<:AbstractMatrix}) = A * copy(B)

# Complex matrix power for upper triangular factor, see:
#   Higham and Lin, "A Schur-Padé algorithm for fractional powers of a Matrix",
#     SIAM J. Matrix Anal. & Appl., 32 (3), (2011) 1056–1078.
#   Higham and Lin, "An improved Schur-Padé algorithm for fractional powers of
#     a matrix and their Fréchet derivatives", SIAM. J. Matrix Anal. & Appl.,
#     34(3), (2013) 1341–1360.
function powm!(A0::UpperTriangular{<:BlasFloat}, p::Real)
    if abs(p) >= 1
        throw(ArgumentError("p must be a real number in (-1,1), got $p"))
    end

    normA0 = opnorm(A0, 1)
    rmul!(A0, 1/normA0)

    theta = [1.53e-5, 2.25e-3, 1.92e-2, 6.08e-2, 1.25e-1, 2.03e-1, 2.84e-1]
    n = checksquare(A0)

    A, m, s = invsquaring(A0, theta)
    A = I - A

    # Compute accurate diagonal of I - T
    sqrt_diag!(A0, A, s)
    for i = 1:n
        A[i, i] = -A[i, i]
    end
    # Compute the Padé approximant
    c = 0.5 * (p - m) / (2 * m - 1)
    triu!(A)
    S = c * A
    Stmp = similar(S)
    for j = m-1:-1:1
        j4 = 4 * j
        c = (-p - j) / (j4 + 2)
        for i = 1:n
            @inbounds S[i, i] = S[i, i] + 1
        end
        copyto!(Stmp, S)
        mul!(S, A, c)
        ldiv!(Stmp, S.data)

        c = (p - j) / (j4 - 2)
        for i = 1:n
            @inbounds S[i, i] = S[i, i] + 1
        end
        copyto!(Stmp, S)
        mul!(S, A, c)
        ldiv!(Stmp, S.data)
    end
    for i = 1:n
        S[i, i] = S[i, i] + 1
    end
    copyto!(Stmp, S)
    mul!(S, A, -p)
    ldiv!(Stmp, S.data)
    for i = 1:n
        @inbounds S[i, i] = S[i, i] + 1
    end

    blockpower!(A0, S, p/(2^s))
    for m = 1:s
        mul!(Stmp.data, S, S)
        copyto!(S, Stmp)
        blockpower!(A0, S, p/(2^(s-m)))
    end
    rmul!(S, normA0^p)
    return S
end
powm(A::LowerTriangular, p::Real) = copy(transpose(powm!(copy(transpose(A)), p::Real)))

# Complex matrix logarithm for the upper triangular factor, see:
#   Al-Mohy and Higham, "Improved inverse scaling and squaring algorithms for
#     the matrix logarithm", SIAM J. Sci. Comput., 34(4), (2012), pp. C153–C169.
#   Al-Mohy, Higham and Relton, "Computing the Frechet derivative of the matrix
#     logarithm and estimating the condition number", SIAM J. Sci. Comput.,
#     35(4), (2013), C394–C410.
#
# Based on the code available at http://eprints.ma.man.ac.uk/1851/02/logm.zip,
# Copyright (c) 2011, Awad H. Al-Mohy and Nicholas J. Higham
# Julia version relicensed with permission from original authors
function log(A0::UpperTriangular{T}) where T<:BlasFloat
    maxsqrt = 100
    theta = [1.586970738772063e-005,
         2.313807884242979e-003,
         1.938179313533253e-002,
         6.209171588994762e-002,
         1.276404810806775e-001,
         2.060962623452836e-001,
         2.879093714241194e-001]
    tmax = size(theta, 1)
    n = size(A0, 1)
    A = copy(A0)
    p = 0
    m = 0

    # Compute repeated roots
    d = complex(diag(A))
    dm1 = d .- 1
    s = 0
    while norm(dm1, Inf) > theta[tmax] && s < maxsqrt
        d .= sqrt.(d)
        dm1 .= d .- 1
        s = s + 1
    end
    s0 = s
    for k = 1:min(s, maxsqrt)
        A = sqrt(A)
    end

    AmI = A - I
    d2 = sqrt(opnorm(AmI^2, 1))
    d3 = cbrt(opnorm(AmI^3, 1))
    alpha2 = max(d2, d3)
    foundm = false
    if alpha2 <= theta[2]
        m = alpha2 <= theta[1] ? 1 : 2
        foundm = true
    end

    while !foundm
        more = false
        if s > s0
            d3 = cbrt(opnorm(AmI^3, 1))
        end
        d4 = opnorm(AmI^4, 1)^(1/4)
        alpha3 = max(d3, d4)
        if alpha3 <= theta[tmax]
            local j
            for outer j = 3:tmax
                if alpha3 <= theta[j]
                    break
                end
            end
            if j <= 6
                m = j
                break
            elseif alpha3 / 2 <= theta[5] && p < 2
                more = true
                p = p + 1
           end
        end

        if !more
            d5 = opnorm(AmI^5, 1)^(1/5)
            alpha4 = max(d4, d5)
            eta = min(alpha3, alpha4)
            if eta <= theta[tmax]
                j = 0
                for outer j = 6:tmax
                    if eta <= theta[j]
                        m = j
                        break
                    end
                end
                break
            end
        end

        if s == maxsqrt
            m = tmax
            break
        end
        A = sqrt(A)
        AmI = A - I
        s = s + 1
    end

    # Compute accurate superdiagonal of T
    blockpower!(A, A0, 0.5^s)

    # Compute accurate diagonal of T
    for i = 1:n
        a = A0[i,i]
        if s == 0
            A[i,i] = a - 1
            continue
        end
        s0 = s
        if angle(a) >= pi / 2
            a = sqrt(a)
            s0 = s - 1
        end
        z0 = a - 1
        a = sqrt(a)
        r = 1 + a
        for j = 1:s0-1
            a = sqrt(a)
            r = r * (1 + a)
        end
        A[i,i] = z0 / r
    end

    # Get the Gauss-Legendre quadrature points and weights
    R = zeros(Float64, m, m)
    for i = 1:m - 1
        R[i,i+1] = i / sqrt((2 * i)^2 - 1)
        R[i+1,i] = R[i,i+1]
    end
    x,V = eigen(R)
    w = Vector{Float64}(undef, m)
    for i = 1:m
        x[i] = (x[i] + 1) / 2
        w[i] = V[1,i]^2
    end

    # Compute the Padé approximation
    Y = zeros(T, n, n)
    for k = 1:m
        Y = Y + w[k] * (A / (x[k] * A + I))
    end

    # Scale back
    lmul!(2.0^s, Y)

    # Compute accurate diagonal and superdiagonal of log(T)
    for k = 1:n-1
        Ak = A0[k,k]
        Akp1 = A0[k+1,k+1]
        logAk = log(Ak)
        logAkp1 = log(Akp1)
        Y[k,k] = logAk
        Y[k+1,k+1] = logAkp1
        if Ak == Akp1
            Y[k,k+1] = A0[k,k+1] / Ak
        elseif 2 * abs(Ak) < abs(Akp1) || 2 * abs(Akp1) < abs(Ak) || iszero(Akp1 + Ak)
            Y[k,k+1] = A0[k,k+1] * (logAkp1 - logAk) / (Akp1 - Ak)
        else
            z = (Akp1 - Ak)/(Akp1 + Ak)
            if abs(z) > 1
                Y[k,k+1] = A0[k,k+1] * (logAkp1 - logAk) / (Akp1 - Ak)
            else
                w = atanh(z) + im * pi * (unw(logAkp1-logAk) - unw(log1p(z)-log1p(-z)))
                Y[k,k+1] = 2 * A0[k,k+1] * w / (Akp1 - Ak)
            end
        end
    end

    return UpperTriangular(Y)
end
log(A::LowerTriangular) = copy(transpose(log(copy(transpose(A)))))

# Auxiliary functions for matrix logarithm and matrix power

# Compute accurate diagonal of A = A0^s - I
#   Al-Mohy, "A more accurate Briggs method for the logarithm",
#      Numer. Algorithms, 59, (2012), 393–402.
function sqrt_diag!(A0::UpperTriangular, A::UpperTriangular, s)
    n = checksquare(A0)
    @inbounds for i = 1:n
        a = complex(A0[i,i])
        if s == 0
            A[i,i] = a - 1
        else
            s0 = s
            if imag(a) >= 0 && real(a) <= 0 && a != 0
                a = sqrt(a)
                s0 = s - 1
            end
            z0 = a - 1
            a = sqrt(a)
            r = 1 + a
            for j = 1:s0-1
                a = sqrt(a)
                r = r * (1 + a)
            end
            A[i,i] = z0 / r
        end
    end
end

# Used only by powm at the moment
# Repeatedly compute the square roots of A so that in the end its
# eigenvalues are close enough to the positive real line
function invsquaring(A0::UpperTriangular, theta)
    require_one_based_indexing(theta)
    # assumes theta is in ascending order
    maxsqrt = 100
    tmax = size(theta, 1)
    n = checksquare(A0)
    A = complex(copy(A0))
    p = 0
    m = 0

    # Compute repeated roots
    d = complex(diag(A))
    dm1 = d .- 1
    s = 0
    while norm(dm1, Inf) > theta[tmax] && s < maxsqrt
        d .= sqrt.(d)
        dm1 .= d .- 1
        s = s + 1
    end
    s0 = s
    for k = 1:min(s, maxsqrt)
        A = sqrt(A)
    end

    AmI = A - I
    d2 = sqrt(opnorm(AmI^2, 1))
    d3 = cbrt(opnorm(AmI^3, 1))
    alpha2 = max(d2, d3)
    foundm = false
    if alpha2 <= theta[2]
        m = alpha2 <= theta[1] ? 1 : 2
        foundm = true
    end

    while !foundm
        more = false
        if s > s0
            d3 = cbrt(opnorm(AmI^3, 1))
        end
        d4 = opnorm(AmI^4, 1)^(1/4)
        alpha3 = max(d3, d4)
        if alpha3 <= theta[tmax]
            local j
            for outer j = 3:tmax
                if alpha3 <= theta[j]
                    break
                elseif alpha3 / 2 <= theta[5] && p < 2
                    more = true
                    p = p + 1
                end
            end
            if j <= 6
                m = j
                foundm = true
                break
            elseif alpha3 / 2 <= theta[5] && p < 2
                more = true
                p = p + 1
           end
        end

        if !more
            d5 = opnorm(AmI^5, 1)^(1/5)
            alpha4 = max(d4, d5)
            eta = min(alpha3, alpha4)
            if eta <= theta[tmax]
                j = 0
                for outer j = 6:tmax
                    if eta <= theta[j]
                        m = j
                        break
                    end
                    break
                end
            end
            if s == maxsqrt
                m = tmax
                break
            end
            A = sqrt(A)
            AmI = A - I
            s = s + 1
        end
    end

    # Compute accurate superdiagonal of T
    p = 1 / 2^s
    A = complex(A)
    blockpower!(A, A0, p)
    return A,m,s
end

# Compute accurate diagonal and superdiagonal of A = A0^p
function blockpower!(A::UpperTriangular, A0::UpperTriangular, p)
    n = checksquare(A0)
    @inbounds for k = 1:n-1
        Ak = complex(A0[k,k])
        Akp1 = complex(A0[k+1,k+1])

        Akp = Ak^p
        Akp1p = Akp1^p

        A[k,k] = Akp
        A[k+1,k+1] = Akp1p

        if Ak == Akp1
            A[k,k+1] = p * A0[k,k+1] * Ak^(p-1)
        elseif 2 * abs(Ak) < abs(Akp1) || 2 * abs(Akp1) < abs(Ak) || iszero(Akp1 + Ak)
            A[k,k+1] = A0[k,k+1] * (Akp1p - Akp) / (Akp1 - Ak)
        else
            logAk = log(Ak)
            logAkp1 = log(Akp1)
            z = (Akp1 - Ak)/(Akp1 + Ak)
            if abs(z) > 1
                A[k,k+1] = A0[k,k+1] * (Akp1p - Akp) / (Akp1 - Ak)
            else
                w = atanh(z) + im * pi * (unw(logAkp1-logAk) - unw(log1p(z)-log1p(-z)))
                dd = 2 * exp(p*(logAk+logAkp1)/2) * sinh(p*w) / (Akp1 - Ak);
                A[k,k+1] = A0[k,k+1] * dd
            end
        end
    end
end

# Unwinding number
unw(x::Real) = 0
unw(x::Number) = ceil((imag(x) - pi) / (2 * pi))

# End of auxiliary functions for matrix logarithm and matrix power

function sqrt(A::UpperTriangular)
    realmatrix = false
    if isreal(A)
        realmatrix = true
        for i = 1:checksquare(A)
            x = real(A[i,i])
            if x < zero(x)
                realmatrix = false
                break
            end
        end
    end
    # Writing an explicit if instead of using Val(realmatrix) below
    # makes the calls to sqrt(::UpperTriangular,::Val) type stable.
    if realmatrix
        return sqrt(A,Val(true))
    else
        return sqrt(A,Val(false))
    end
end
function sqrt(A::UpperTriangular{T},::Val{realmatrix}) where {T,realmatrix}
    B = A.data
    n = checksquare(B)
    t = realmatrix ? typeof(sqrt(zero(T))) : typeof(sqrt(complex(zero(T))))
    R = zeros(t, n, n)
    tt = typeof(zero(t)*zero(t))
    @inbounds for j = 1:n
        R[j,j] = realmatrix ? sqrt(B[j,j]) : sqrt(complex(B[j,j]))
        for i = j-1:-1:1
            r::tt = B[i,j]
            @simd for k = i+1:j-1
                r -= R[i,k]*R[k,j]
            end
            if !(iszero(r) || (iszero(R[i,i]) && iszero(R[j,j])))
                R[i,j] = sylvester(R[i,i],R[j,j],-r)
            end
        end
    end
    return UpperTriangular(R)
end
function sqrt(A::UnitUpperTriangular{T}) where T
    B = A.data
    n = checksquare(B)
    t = typeof(sqrt(zero(T)))
    R = Matrix{t}(I, n, n)
    tt = typeof(zero(t)*zero(t))
    half = inv(R[1,1]+R[1,1]) # for general, algebraic cases. PR#20214
    @inbounds for j = 1:n
        for i = j-1:-1:1
            r::tt = B[i,j]
            @simd for k = i+1:j-1
                r -= R[i,k]*R[k,j]
            end
            r==0 || (R[i,j] = half*r)
        end
    end
    return UnitUpperTriangular(R)
end
sqrt(A::LowerTriangular) = copy(transpose(sqrt(copy(transpose(A)))))
sqrt(A::UnitLowerTriangular) = copy(transpose(sqrt(copy(transpose(A)))))

# Generic eigensystems
eigvals(A::AbstractTriangular) = diag(A)
function eigvecs(A::AbstractTriangular{T}) where T
    TT = promote_type(T, Float32)
    if TT <: BlasFloat
        return eigvecs(convert(AbstractMatrix{TT}, A))
    else
        throw(ArgumentError("eigvecs type $(typeof(A)) not supported. Please submit a pull request."))
    end
end
det(A::UnitUpperTriangular{T}) where {T} = one(T)
det(A::UnitLowerTriangular{T}) where {T} = one(T)
logdet(A::UnitUpperTriangular{T}) where {T} = zero(T)
logdet(A::UnitLowerTriangular{T}) where {T} = zero(T)
logabsdet(A::UnitUpperTriangular{T}) where {T} = zero(T), one(T)
logabsdet(A::UnitLowerTriangular{T}) where {T} = zero(T), one(T)
det(A::UpperTriangular) = prod(diag(A.data))
det(A::LowerTriangular) = prod(diag(A.data))
function logabsdet(A::Union{UpperTriangular{T},LowerTriangular{T}}) where T
    sgn = one(T)
    abs_det = zero(real(T))
    @inbounds for i in 1:size(A,1)
        diag_i = A.data[i,i]
        sgn *= sign(diag_i)
        abs_det += log(abs(diag_i))
    end
    return abs_det, sgn
end

eigen(A::AbstractTriangular) = Eigen(eigvals(A), eigvecs(A))

# Generic singular systems
for func in (:svd, :svd!, :svdvals)
    @eval begin
        ($func)(A::AbstractTriangular; kwargs...) = ($func)(copyto!(similar(parent(A)), A); kwargs...)
    end
end

factorize(A::AbstractTriangular) = A

# disambiguation methods: *(AbstractTriangular, Adj/Trans of AbstractVector)
*(A::AbstractTriangular, B::AdjointAbsVec) = adjoint(adjoint(B) * adjoint(A))
*(A::AbstractTriangular, B::TransposeAbsVec) = transpose(transpose(B) * transpose(A))

# disambiguation methods: /(Adjoint of AbsVec, <:AbstractTriangular)
/(u::AdjointAbsVec, A::Union{LowerTriangular,UpperTriangular}) = adjoint(adjoint(A) \ u.parent)
/(u::AdjointAbsVec, A::Union{UnitLowerTriangular,UnitUpperTriangular}) = adjoint(adjoint(A) \ u.parent)
# disambiguation methods: /(Transpose of AbsVec, <:AbstractTriangular)
/(u::TransposeAbsVec, A::Union{LowerTriangular,UpperTriangular}) = transpose(transpose(A) \ u.parent)
/(u::TransposeAbsVec, A::Union{UnitLowerTriangular,UnitUpperTriangular}) = transpose(transpose(A) \ u.parent)
# disambiguation methods: /(Transpose of AbsVec, Adj/Trans of <:AbstractTriangular)
for (tritype, comptritype) in ((:LowerTriangular, :UpperTriangular),
                               (:UnitLowerTriangular, :UnitUpperTriangular),
                               (:UpperTriangular, :LowerTriangular),
                               (:UnitUpperTriangular, :UnitLowerTriangular))
    @eval /(u::TransposeAbsVec, A::$tritype{<:Any,<:Adjoint}) = transpose($comptritype(conj(parent(parent(A)))) \ u.parent)
    @eval /(u::TransposeAbsVec, A::$tritype{<:Any,<:Transpose}) = transpose(transpose(A) \ u.parent)
end<|MERGE_RESOLUTION|>--- conflicted
+++ resolved
@@ -1571,7 +1571,6 @@
 function (/)(A::LowerTriangular, B::LowerTriangular)
     TAB = typeof((/)(zero(eltype(A)), one(eltype(B))) +
                  (/)(zero(eltype(A)), one(eltype(B))))
-<<<<<<< HEAD
     AA = similar(A, TAB, size(A))
     copyto!(AA, A)
     return LowerTriangular(rdiv!(AA, convert(AbstractMatrix{TAB}, B)))
@@ -1579,8 +1578,6 @@
 function (/)(A::UnitLowerTriangular, B::LowerTriangular)
     TAB = typeof((/)(zero(eltype(A)), one(eltype(B))) +
                  (/)(zero(eltype(A)), one(eltype(B))))
-=======
->>>>>>> 4704efd6
     AA = similar(A, TAB, size(A))
     copyto!(AA, A)
     return LowerTriangular(rdiv!(AA, convert(AbstractMatrix{TAB}, B)))
@@ -1602,7 +1599,6 @@
 function (/)(A::UpperTriangular, B::UpperTriangular)
     TAB = typeof((/)(zero(eltype(A)), one(eltype(B))) +
                  (/)(zero(eltype(A)), one(eltype(B))))
-<<<<<<< HEAD
     AA = similar(A, TAB, size(A))
     copyto!(AA, A)
     return UpperTriangular(rdiv!(AA, convert(AbstractMatrix{TAB}, B)))
@@ -1610,8 +1606,6 @@
 function (/)(A::UnitUpperTriangular, B::UpperTriangular)
     TAB = typeof((/)(zero(eltype(A)), one(eltype(B))) +
                  (/)(zero(eltype(A)), one(eltype(B))))
-=======
->>>>>>> 4704efd6
     AA = similar(A, TAB, size(A))
     copyto!(AA, A)
     return UpperTriangular(rdiv!(AA, convert(AbstractMatrix{TAB}, B)))
