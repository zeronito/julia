--- conflicted
+++ resolved
@@ -1112,44 +1112,27 @@
 end
 
 (\)(a::AbstractVector, b::AbstractArray) = pinv(a) * b
-<<<<<<< HEAD
-=======
-
->>>>>>> e240e8d6
 """
     A / B
 
-Matrix right-division: `A / B` is equivalent to `(A' \ B')'` where [`\`](@ref) is the left-division operator.
+Matrix right-division: `A / B` is equivalent to `(B' \ A')'` where [`\`](@ref) is the left-division operator.
 For square matrices, the result `X` is such that `A == X*B`.
 
 See also: [`rdiv!`](@ref).
 
 # Examples
 ```jldoctest
-<<<<<<< HEAD
 julia> A = Float64[1 4 5; 3 9 2]; B = Float64[1 4 2; 3 4 2; 8 7 1];
 
 julia> X = A / B
-=======
-julia> X = Float64[1 4 2; 3 4 2; 8 7 1]; B = Float64[1 4 5; 3 9 2];
-
-julia> A = B/X
->>>>>>> e240e8d6
 2×3 Matrix{Float64}:
  -0.65   3.75  -1.2
   3.25  -2.75   1.0
 
-<<<<<<< HEAD
 julia> A ≈ X*B
 true
 
 julia> X ≈ A*pinv(B) 
-=======
-julia> A ≈ B*pinv(X)
-true  
-
-julia> A*X ≈ B
->>>>>>> e240e8d6
 true
 ```
 """
