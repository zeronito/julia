--- conflicted
+++ resolved
@@ -870,6 +870,7 @@
                   β,
                   y,
                   incy)
+            return y
         end
     end
 end
@@ -885,12 +886,7 @@
     if length(AP) < Int64(N*(N+1)/2)
         throw(DimensionMismatch("Packed Hermitian matrix A has size smaller than length(x) =  $(N)."))
     end
-<<<<<<< HEAD
-    hpmv!(uplo, N, convert(T, α), AP, x, stride(x, 1), convert(T, β), y, stride(y, 1))
-    y
-=======
     return hpmv!(uplo, N, convert(T, α), AP, x, stride(x, 1), convert(T, β), y, stride(y, 1))
->>>>>>> 3bcedb21
 end
 
 """
