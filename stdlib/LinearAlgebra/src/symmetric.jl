--- conflicted
+++ resolved
@@ -453,14 +453,7 @@
     end
 end
 
-<<<<<<< HEAD
-for (T, trans, real) in [
-    (:Symmetric, :transpose, :identity),
-    (:(Hermitian{<:Union{Real,Complex}}), :adjoint, :real),
-]
-=======
 for (T, trans, real) in [(:Symmetric, :transpose, :identity), (:(Hermitian{<:Union{Real,Complex}}), :adjoint, :real)]
->>>>>>> 53f1eb82
     @eval begin
         function dot(A::$T, B::$T)
             n = size(A, 2)
