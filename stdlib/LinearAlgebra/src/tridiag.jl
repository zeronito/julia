# This file is a part of Julia. License is MIT: https://julialang.org/license

#### Specialized matrix types ####

## (complex) symmetric tridiagonal matrices
struct SymTridiagonal{T,V<:AbstractVector{T}} <: AbstractMatrix{T}
    dv::V                        # diagonal
    ev::V                        # subdiagonal
    function SymTridiagonal{T,V}(dv, ev) where {T,V<:AbstractVector{T}}
        require_one_based_indexing(dv, ev)
        if !(length(dv) - 1 <= length(ev) <= length(dv))
            throw(DimensionMismatch("subdiagonal has wrong length. Has length $(length(ev)), but should be either $(length(dv) - 1) or $(length(dv))."))
        end
        new{T,V}(dv,ev)
    end
end

"""
    SymTridiagonal(dv::V, ev::V) where V <: AbstractVector

Construct a symmetric tridiagonal matrix from the diagonal (`dv`) and first
sub/super-diagonal (`ev`), respectively. The result is of type `SymTridiagonal`
and provides efficient specialized eigensolvers, but may be converted into a
regular matrix with [`convert(Array, _)`](@ref) (or `Array(_)` for short).

# Examples
```jldoctest
julia> dv = [1, 2, 3, 4]
4-element Array{Int64,1}:
 1
 2
 3
 4

julia> ev = [7, 8, 9]
3-element Array{Int64,1}:
 7
 8
 9

julia> SymTridiagonal(dv, ev)
4×4 SymTridiagonal{Int64,Array{Int64,1}}:
 1  7  ⋅  ⋅
 7  2  8  ⋅
 ⋅  8  3  9
 ⋅  ⋅  9  4
```
"""
SymTridiagonal(dv::V, ev::V) where {T,V<:AbstractVector{T}} = SymTridiagonal{T}(dv, ev)
SymTridiagonal{T}(dv::V, ev::V) where {T,V<:AbstractVector{T}} = SymTridiagonal{T,V}(dv, ev)
function SymTridiagonal{T}(dv::AbstractVector, ev::AbstractVector) where {T}
    SymTridiagonal(convert(AbstractVector{T}, dv)::AbstractVector{T},
                   convert(AbstractVector{T}, ev)::AbstractVector{T})
end

"""
    SymTridiagonal(A::AbstractMatrix)

Construct a symmetric tridiagonal matrix from the diagonal and
first sub/super-diagonal, of the symmetric matrix `A`.

# Examples
```jldoctest
julia> A = [1 2 3; 2 4 5; 3 5 6]
3×3 Array{Int64,2}:
 1  2  3
 2  4  5
 3  5  6

julia> SymTridiagonal(A)
3×3 SymTridiagonal{Int64,Array{Int64,1}}:
 1  2  ⋅
 2  4  5
 ⋅  5  6
```
"""
function SymTridiagonal(A::AbstractMatrix)
    if diag(A,1) == diag(A,-1)
        SymTridiagonal(diag(A,0), diag(A,1))
    else
        throw(ArgumentError("matrix is not symmetric; cannot convert to SymTridiagonal"))
    end
end

SymTridiagonal{T,V}(S::SymTridiagonal{T,V}) where {T,V<:AbstractVector{T}} = S
SymTridiagonal{T,V}(S::SymTridiagonal) where {T,V<:AbstractVector{T}} =
    SymTridiagonal(convert(V, S.dv)::V, convert(V, S.ev)::V)
SymTridiagonal{T}(S::SymTridiagonal{T}) where {T} = S
SymTridiagonal{T}(S::SymTridiagonal) where {T} =
    SymTridiagonal(convert(AbstractVector{T}, S.dv)::AbstractVector{T},
                   convert(AbstractVector{T}, S.ev)::AbstractVector{T})
SymTridiagonal(S::SymTridiagonal) = S

AbstractMatrix{T}(S::SymTridiagonal) where {T} =
    SymTridiagonal(convert(AbstractVector{T}, S.dv)::AbstractVector{T},
                   convert(AbstractVector{T}, S.ev)::AbstractVector{T})
function Matrix{T}(M::SymTridiagonal) where T
    n = size(M, 1)
    Mf = zeros(T, n, n)
    @inbounds begin
        @simd for i = 1:n-1
            Mf[i,i] = M.dv[i]
            Mf[i+1,i] = M.ev[i]
            Mf[i,i+1] = M.ev[i]
        end
        Mf[n,n] = M.dv[n]
    end
    return Mf
end
Matrix(M::SymTridiagonal{T}) where {T} = Matrix{T}(M)
Array(M::SymTridiagonal) = Matrix(M)

size(A::SymTridiagonal) = (length(A.dv), length(A.dv))
function size(A::SymTridiagonal, d::Integer)
    if d < 1
        throw(ArgumentError("dimension must be ≥ 1, got $d"))
    elseif d<=2
        return length(A.dv)
    else
        return 1
    end
end

# For S<:SymTridiagonal, similar(S[, neweltype]) should yield a SymTridiagonal matrix.
# On the other hand, similar(S, [neweltype,] shape...) should yield a sparse matrix.
# The first method below effects the former, and the second the latter.
similar(S::SymTridiagonal, ::Type{T}) where {T} = SymTridiagonal(similar(S.dv, T), similar(S.ev, T))
# The method below is moved to SparseArrays for now
# similar(S::SymTridiagonal, ::Type{T}, dims::Union{Dims{1},Dims{2}}) where {T} = spzeros(T, dims...)

#Elementary operations
for func in (:conj, :copy, :real, :imag)
    @eval ($func)(M::SymTridiagonal) = SymTridiagonal(($func)(M.dv), ($func)(M.ev))
end

transpose(S::SymTridiagonal) = S
adjoint(S::SymTridiagonal{<:Real}) = S
adjoint(S::SymTridiagonal) = Adjoint(S)
Base.copy(S::Adjoint{<:Any,<:SymTridiagonal}) = SymTridiagonal(map(x -> copy.(adjoint.(x)), (S.parent.dv, S.parent.ev))...)
Base.copy(S::Transpose{<:Any,<:SymTridiagonal}) = SymTridiagonal(map(x -> copy.(transpose.(x)), (S.parent.dv, S.parent.ev))...)

function diag(M::SymTridiagonal, n::Integer=0)
    # every branch call similar(..., ::Int) to make sure the
    # same vector type is returned independent of n
    absn = abs(n)
    if absn == 0
        return copyto!(similar(M.dv, length(M.dv)), M.dv)
    elseif absn==1
        return copyto!(similar(M.ev, length(M.ev)), M.ev)
    elseif absn <= size(M,1)
        return fill!(similar(M.dv, size(M,1)-absn), 0)
    else
        throw(ArgumentError(string("requested diagonal, $n, must be at least $(-size(M, 1)) ",
            "and at most $(size(M, 2)) for an $(size(M, 1))-by-$(size(M, 2)) matrix")))
    end
end

+(A::SymTridiagonal, B::SymTridiagonal) = SymTridiagonal(A.dv+B.dv, A.ev+B.ev)
-(A::SymTridiagonal, B::SymTridiagonal) = SymTridiagonal(A.dv-B.dv, A.ev-B.ev)
*(A::SymTridiagonal, B::Number) = SymTridiagonal(A.dv*B, A.ev*B)
*(B::Number, A::SymTridiagonal) = A*B
/(A::SymTridiagonal, B::Number) = SymTridiagonal(A.dv/B, A.ev/B)
==(A::SymTridiagonal, B::SymTridiagonal) = (A.dv==B.dv) && (A.ev==B.ev)

function mul!(C::StridedVecOrMat, S::SymTridiagonal, B::StridedVecOrMat)
    m, n = size(B, 1), size(B, 2)
    if !(m == size(S, 1) == size(C, 1))
        throw(DimensionMismatch("A has first dimension $(size(S,1)), B has $(size(B,1)), C has $(size(C,1)) but all must match"))
    end
    if n != size(C, 2)
        throw(DimensionMismatch("second dimension of B, $n, doesn't match second dimension of C, $(size(C,2))"))
    end

    if m == 0
        return C
    end

    α = S.dv
    β = S.ev
    @inbounds begin
        for j = 1:n
            x₊ = B[1, j]
            x₀ = zero(x₊)
            # If m == 1 then β[1] is out of bounds
            β₀ = m > 1 ? zero(β[1]) : zero(eltype(β))
            for i = 1:m - 1
                x₋, x₀, x₊ = x₀, x₊, B[i + 1, j]
                β₋, β₀ = β₀, β[i]
                C[i, j] = β₋*x₋ + α[i]*x₀ + β₀*x₊
            end
            C[m, j] = β₀*x₀ + α[m]*x₊
        end
    end

    return C
end

(\)(T::SymTridiagonal, B::StridedVecOrMat) = ldlt(T)\B

# division with optional shift for use in shifted-Hessenberg solvers (hessenberg.jl):
ldiv!(A::SymTridiagonal, B::AbstractVecOrMat; shift::Number=false) = ldiv!(ldlt(A, shift=shift), B)
rdiv!(B::AbstractVecOrMat, A::SymTridiagonal; shift::Number=false) = rdiv!(B, ldlt(A, shift=shift))

eigen!(A::SymTridiagonal{<:BlasReal}) = Eigen(LAPACK.stegr!('V', A.dv, A.ev)...)
eigen(A::SymTridiagonal{T}) where T = eigen!(copy_oftype(A, eigtype(T)))

eigen!(A::SymTridiagonal{<:BlasReal}, irange::UnitRange) =
    Eigen(LAPACK.stegr!('V', 'I', A.dv, A.ev, 0.0, 0.0, irange.start, irange.stop)...)
eigen(A::SymTridiagonal{T}, irange::UnitRange) where T =
    eigen!(copy_oftype(A, eigtype(T)), irange)

eigen!(A::SymTridiagonal{<:BlasReal}, vl::Real, vu::Real) =
    Eigen(LAPACK.stegr!('V', 'V', A.dv, A.ev, vl, vu, 0, 0)...)
eigen(A::SymTridiagonal{T}, vl::Real, vu::Real) where T =
    eigen!(copy_oftype(A, eigtype(T)), vl, vu)

eigvals!(A::SymTridiagonal{<:BlasReal}) = LAPACK.stev!('N', A.dv, A.ev)[1]
eigvals(A::SymTridiagonal{T}) where T = eigvals!(copy_oftype(A, eigtype(T)))

eigvals!(A::SymTridiagonal{<:BlasReal}, irange::UnitRange) =
    LAPACK.stegr!('N', 'I', A.dv, A.ev, 0.0, 0.0, irange.start, irange.stop)[1]
eigvals(A::SymTridiagonal{T}, irange::UnitRange) where T =
    eigvals!(copy_oftype(A, eigtype(T)), irange)

eigvals!(A::SymTridiagonal{<:BlasReal}, vl::Real, vu::Real) =
    LAPACK.stegr!('N', 'V', A.dv, A.ev, vl, vu, 0, 0)[1]
eigvals(A::SymTridiagonal{T}, vl::Real, vu::Real) where T =
    eigvals!(copy_oftype(A, eigtype(T)), vl, vu)

#Computes largest and smallest eigenvalue
eigmax(A::SymTridiagonal) = eigvals(A, size(A, 1):size(A, 1))[1]
eigmin(A::SymTridiagonal) = eigvals(A, 1:1)[1]

#Compute selected eigenvectors only corresponding to particular eigenvalues
eigvecs(A::SymTridiagonal) = eigen(A).vectors

"""
    eigvecs(A::SymTridiagonal[, eigvals]) -> Matrix

Return a matrix `M` whose columns are the eigenvectors of `A`. (The `k`th eigenvector can
be obtained from the slice `M[:, k]`.)

If the optional vector of eigenvalues `eigvals` is specified, `eigvecs`
returns the specific corresponding eigenvectors.

# Examples
```jldoctest
julia> A = SymTridiagonal([1.; 2.; 1.], [2.; 3.])
3×3 SymTridiagonal{Float64,Array{Float64,1}}:
 1.0  2.0   ⋅
 2.0  2.0  3.0
  ⋅   3.0  1.0

julia> eigvals(A)
3-element Array{Float64,1}:
 -2.1400549446402604
  1.0000000000000002
  5.140054944640259

julia> eigvecs(A)
3×3 Array{Float64,2}:
  0.418304  -0.83205      0.364299
 -0.656749  -7.39009e-16  0.754109
  0.627457   0.5547       0.546448

julia> eigvecs(A, [1.])
3×1 Array{Float64,2}:
  0.8320502943378438
  4.263514128092366e-17
 -0.5547001962252291
```
"""
eigvecs(A::SymTridiagonal{<:BlasFloat}, eigvals::Vector{<:Real}) = LAPACK.stein!(A.dv, A.ev, eigvals)

function svdvals!(A::SymTridiagonal)
    vals = eigvals!(A)
    return sort!(map!(abs, vals, vals); rev=true)
end

#tril and triu

istriu(M::SymTridiagonal) = iszero(M.ev)
istril(M::SymTridiagonal) = iszero(M.ev)
iszero(M::SymTridiagonal) = iszero(M.ev) && iszero(M.dv)
isone(M::SymTridiagonal) = iszero(M.ev) && all(isone, M.dv)
isdiag(M::SymTridiagonal) = iszero(M.ev)

function tril!(M::SymTridiagonal, k::Integer=0)
    n = length(M.dv)
    if !(-n - 1 <= k <= n - 1)
        throw(ArgumentError(string("the requested diagonal, $k, must be at least ",
            "$(-n - 1) and at most $(n - 1) in an $n-by-$n matrix")))
    elseif k < -1
        fill!(M.ev,0)
        fill!(M.dv,0)
        return Tridiagonal(M.ev,M.dv,copy(M.ev))
    elseif k == -1
        fill!(M.dv,0)
        return Tridiagonal(M.ev,M.dv,zero(M.ev))
    elseif k == 0
        return Tridiagonal(M.ev,M.dv,zero(M.ev))
    elseif k >= 1
        return Tridiagonal(M.ev,M.dv,copy(M.ev))
    end
end

function triu!(M::SymTridiagonal, k::Integer=0)
    n = length(M.dv)
    if !(-n + 1 <= k <= n + 1)
        throw(ArgumentError(string("the requested diagonal, $k, must be at least ",
            "$(-n + 1) and at most $(n + 1) in an $n-by-$n matrix")))
    elseif k > 1
        fill!(M.ev,0)
        fill!(M.dv,0)
        return Tridiagonal(M.ev,M.dv,copy(M.ev))
    elseif k == 1
        fill!(M.dv,0)
        return Tridiagonal(zero(M.ev),M.dv,M.ev)
    elseif k == 0
        return Tridiagonal(zero(M.ev),M.dv,M.ev)
    elseif k <= -1
        return Tridiagonal(M.ev,M.dv,copy(M.ev))
    end
end

###################
# Generic methods #
###################

## structured matrix methods ##
function Base.replace_in_print_matrix(A::SymTridiagonal, i::Integer, j::Integer, s::AbstractString)
    i==j-1||i==j||i==j+1 ? s : Base.replace_with_centered_mark(s)
end

# Implements the determinant using principal minors
# a, b, c are assumed to be the subdiagonal, diagonal, and superdiagonal of
# a tridiagonal matrix.
#Reference:
#    R. Usmani, "Inversion of a tridiagonal Jacobi matrix",
#    Linear Algebra and its Applications 212-213 (1994), pp.413-414
#    doi:10.1016/0024-3795(94)90414-6
function det_usmani(a::V, b::V, c::V, shift::Number=0) where {T,V<:AbstractVector{T}}
    require_one_based_indexing(a, b, c)
    n = length(b)
    θa = oneunit(T)+zero(shift)
    if n == 0
        return θa
    end
    θb = b[1]+shift
    for i in 2:n
        θb, θa = (b[i]+shift)*θb - a[i-1]*c[i-1]*θa, θb
    end
    return θb
end

# det with optional diagonal shift for use with shifted Hessenberg factorizations
det(A::SymTridiagonal; shift::Number=false) = det_usmani(A.ev, A.dv, A.ev, shift)
logabsdet(A::SymTridiagonal; shift::Number=false) = logabsdet(ldlt(A; shift=shift))

function getindex(A::SymTridiagonal{T}, i::Integer, j::Integer) where T
    if !(1 <= i <= size(A,2) && 1 <= j <= size(A,2))
        throw(BoundsError(A, (i,j)))
    end
    if i == j
        return A.dv[i]
    elseif i == j + 1
        return A.ev[j]
    elseif i + 1 == j
        return A.ev[i]
    else
        return zero(T)
    end
end

function setindex!(A::SymTridiagonal, x, i::Integer, j::Integer)
    @boundscheck checkbounds(A, i, j)
    if i == j
        @inbounds A.dv[i] = x
    else
        throw(ArgumentError("cannot set off-diagonal entry ($i, $j)"))
    end
    return x
end

## Tridiagonal matrices ##
struct Tridiagonal{T,V<:AbstractVector{T}} <: AbstractMatrix{T}
    dl::V    # sub-diagonal
    d::V     # diagonal
    du::V    # sup-diagonal
    du2::V   # supsup-diagonal for pivoting in LU
    function Tridiagonal{T,V}(dl, d, du) where {T,V<:AbstractVector{T}}
        require_one_based_indexing(dl, d, du)
        n = length(d)
        if (length(dl) != n-1 || length(du) != n-1)
            throw(ArgumentError(string("cannot construct Tridiagonal from incompatible ",
                "lengths of subdiagonal, diagonal and superdiagonal: ",
                "($(length(dl)), $(length(d)), $(length(du)))")))
        end
        new{T,V}(dl, d, du)
    end
    # constructor used in lu!
    function Tridiagonal{T,V}(dl, d, du, du2) where {T,V<:AbstractVector{T}}
        require_one_based_indexing(dl, d, du, du2)
        # length checks?
        new{T,V}(dl, d, du, du2)
    end
end

"""
    Tridiagonal(dl::V, d::V, du::V) where V <: AbstractVector

Construct a tridiagonal matrix from the first subdiagonal, diagonal, and first superdiagonal,
respectively. The result is of type `Tridiagonal` and provides efficient specialized linear
solvers, but may be converted into a regular matrix with
[`convert(Array, _)`](@ref) (or `Array(_)` for short).
The lengths of `dl` and `du` must be one less than the length of `d`.

# Examples
```jldoctest
julia> dl = [1, 2, 3];

julia> du = [4, 5, 6];

julia> d = [7, 8, 9, 0];

julia> Tridiagonal(dl, d, du)
4×4 Tridiagonal{Int64,Array{Int64,1}}:
 7  4  ⋅  ⋅
 1  8  5  ⋅
 ⋅  2  9  6
 ⋅  ⋅  3  0
```
"""
Tridiagonal(dl::V, d::V, du::V) where {T,V<:AbstractVector{T}} = Tridiagonal{T,V}(dl, d, du)
Tridiagonal(dl::V, d::V, du::V, du2::V) where {T,V<:AbstractVector{T}} = Tridiagonal{T,V}(dl, d, du, du2)
function Tridiagonal{T}(dl::AbstractVector, d::AbstractVector, du::AbstractVector) where {T}
    Tridiagonal(map(x->convert(AbstractVector{T}, x), (dl, d, du))...)
end

"""
    Tridiagonal(A)

Construct a tridiagonal matrix from the first sub-diagonal,
diagonal and first super-diagonal of the matrix `A`.

# Examples
```jldoctest
julia> A = [1 2 3 4; 1 2 3 4; 1 2 3 4; 1 2 3 4]
4×4 Array{Int64,2}:
 1  2  3  4
 1  2  3  4
 1  2  3  4
 1  2  3  4

julia> Tridiagonal(A)
4×4 Tridiagonal{Int64,Array{Int64,1}}:
 1  2  ⋅  ⋅
 1  2  3  ⋅
 ⋅  2  3  4
 ⋅  ⋅  3  4
```
"""
Tridiagonal(A::AbstractMatrix) = Tridiagonal(diag(A,-1), diag(A,0), diag(A,1))

Tridiagonal(A::Tridiagonal) = A
Tridiagonal{T}(A::Tridiagonal{T}) where {T} = A
function Tridiagonal{T}(A::Tridiagonal) where {T}
    dl, d, du = map(x->convert(AbstractVector{T}, x)::AbstractVector{T},
                    (A.dl, A.d, A.du))
    if isdefined(A, :du2)
        Tridiagonal(dl, d, du, convert(AbstractVector{T}, A.du2)::AbstractVector{T})
    else
        Tridiagonal(dl, d, du)
    end
end

size(M::Tridiagonal) = (length(M.d), length(M.d))
function size(M::Tridiagonal, d::Integer)
    if d < 1
        throw(ArgumentError("dimension d must be ≥ 1, got $d"))
    elseif d <= 2
        return length(M.d)
    else
        return 1
    end
end

function Matrix{T}(M::Tridiagonal{T}) where T
    A = zeros(T, size(M))
    for i = 1:length(M.d)
        A[i,i] = M.d[i]
    end
    for i = 1:length(M.d)-1
        A[i+1,i] = M.dl[i]
        A[i,i+1] = M.du[i]
    end
    A
end
Matrix(M::Tridiagonal{T}) where {T} = Matrix{T}(M)
Array(M::Tridiagonal) = Matrix(M)

# For M<:Tridiagonal, similar(M[, neweltype]) should yield a Tridiagonal matrix.
# On the other hand, similar(M, [neweltype,] shape...) should yield a sparse matrix.
# The first method below effects the former, and the second the latter.
similar(M::Tridiagonal, ::Type{T}) where {T} = Tridiagonal(similar(M.dl, T), similar(M.d, T), similar(M.du, T))
# The method below is moved to SparseArrays for now
# similar(M::Tridiagonal, ::Type{T}, dims::Union{Dims{1},Dims{2}}) where {T} = spzeros(T, dims...)

# Operations on Tridiagonal matrices
copyto!(dest::Tridiagonal, src::Tridiagonal) = (copyto!(dest.dl, src.dl); copyto!(dest.d, src.d); copyto!(dest.du, src.du); dest)

#Elementary operations
for func in (:conj, :copy, :real, :imag)
    @eval function ($func)(M::Tridiagonal)
        Tridiagonal(($func)(M.dl), ($func)(M.d), ($func)(M.du))
    end
end

adjoint(S::Tridiagonal) = Adjoint(S)
transpose(S::Tridiagonal) = Transpose(S)
adjoint(S::Tridiagonal{<:Real}) = Tridiagonal(S.du, S.d, S.dl)
transpose(S::Tridiagonal{<:Number}) = Tridiagonal(S.du, S.d, S.dl)
Base.copy(aS::Adjoint{<:Any,<:Tridiagonal}) = (S = aS.parent; Tridiagonal(map(x -> copy.(adjoint.(x)), (S.du, S.d, S.dl))...))
Base.copy(tS::Transpose{<:Any,<:Tridiagonal}) = (S = tS.parent; Tridiagonal(map(x -> copy.(transpose.(x)), (S.du, S.d, S.dl))...))

\(A::Adjoint{<:Any,<:Tridiagonal}, B::Adjoint{<:Any,<:StridedVecOrMat}) = copy(A) \ copy(B)

function diag(M::Tridiagonal{T}, n::Integer=0) where T
    # every branch call similar(..., ::Int) to make sure the
    # same vector type is returned independent of n
    if n == 0
        return copyto!(similar(M.d, length(M.d)), M.d)
    elseif n == -1
        return copyto!(similar(M.dl, length(M.dl)), M.dl)
    elseif n == 1
        return copyto!(similar(M.du, length(M.du)), M.du)
    elseif abs(n) <= size(M,1)
        return fill!(similar(M.d, size(M,1)-abs(n)), 0)
    else
        throw(ArgumentError(string("requested diagonal, $n, must be at least $(-size(M, 1)) ",
            "and at most $(size(M, 2)) for an $(size(M, 1))-by-$(size(M, 2)) matrix")))
    end
end

function getindex(A::Tridiagonal{T}, i::Integer, j::Integer) where T
    if !(1 <= i <= size(A,2) && 1 <= j <= size(A,2))
        throw(BoundsError(A, (i,j)))
    end
    if i == j
        return A.d[i]
    elseif i == j + 1
        return A.dl[j]
    elseif i + 1 == j
        return A.du[i]
    else
        return zero(T)
    end
end

function setindex!(A::Tridiagonal, x, i::Integer, j::Integer)
    @boundscheck checkbounds(A, i, j)
    if i == j
        @inbounds A.d[i] = x
    elseif i - j == 1
        @inbounds A.dl[j] = x
    elseif j - i == 1
        @inbounds A.du[i] = x
    elseif !iszero(x)
        throw(ArgumentError(string("cannot set entry ($i, $j) off ",
            "the tridiagonal band to a nonzero value ($x)")))
    end
    return x
end

## structured matrix methods ##
function Base.replace_in_print_matrix(A::Tridiagonal,i::Integer,j::Integer,s::AbstractString)
    i==j-1||i==j||i==j+1 ? s : Base.replace_with_centered_mark(s)
end


#tril and triu

iszero(M::Tridiagonal) = iszero(M.dl) && iszero(M.d) && iszero(M.du)
isone(M::Tridiagonal) = iszero(M.dl) && all(isone, M.d) && iszero(M.du)
istriu(M::Tridiagonal) = iszero(M.dl)
istril(M::Tridiagonal) = iszero(M.du)

function tril!(M::Tridiagonal, k::Integer=0)
    n = length(M.d)
    if !(-n - 1 <= k <= n - 1)
        throw(ArgumentError(string("the requested diagonal, $k, must be at least ",
            "$(-n - 1) and at most $(n - 1) in an $n-by-$n matrix")))
    elseif k < -1
        fill!(M.dl,0)
        fill!(M.d,0)
        fill!(M.du,0)
    elseif k == -1
        fill!(M.d,0)
        fill!(M.du,0)
    elseif k == 0
        fill!(M.du,0)
    end
    return M
end

function triu!(M::Tridiagonal, k::Integer=0)
    n = length(M.d)
    if !(-n + 1 <= k <= n + 1)
        throw(ArgumentError(string("the requested diagonal, $k, must be at least ",
            "$(-n + 1) and at most $(n + 1) in an $n-by-$n matrix")))
    elseif k > 1
        fill!(M.dl,0)
        fill!(M.d,0)
        fill!(M.du,0)
    elseif k == 1
        fill!(M.dl,0)
        fill!(M.d,0)
    elseif k == 0
        fill!(M.dl,0)
    end
    return M
end

###################
# Generic methods #
###################

+(A::Tridiagonal, B::Tridiagonal) = Tridiagonal(A.dl+B.dl, A.d+B.d, A.du+B.du)
-(A::Tridiagonal, B::Tridiagonal) = Tridiagonal(A.dl-B.dl, A.d-B.d, A.du-B.du)
*(A::Tridiagonal, B::Number) = Tridiagonal(A.dl*B, A.d*B, A.du*B)
*(B::Number, A::Tridiagonal) = A*B
/(A::Tridiagonal, B::Number) = Tridiagonal(A.dl/B, A.d/B, A.du/B)

==(A::Tridiagonal, B::Tridiagonal) = (A.dl==B.dl) && (A.d==B.d) && (A.du==B.du)
==(A::Tridiagonal, B::SymTridiagonal) = (A.dl==A.du==B.ev) && (A.d==B.dv)
==(A::SymTridiagonal, B::Tridiagonal) = (B.dl==B.du==A.ev) && (B.d==A.dv)

det(A::Tridiagonal) = det_usmani(A.dl, A.d, A.du)

AbstractMatrix{T}(M::Tridiagonal) where {T} = Tridiagonal{T}(M)
Tridiagonal{T}(M::SymTridiagonal{T}) where {T} = Tridiagonal(M)
function SymTridiagonal{T}(M::Tridiagonal) where T
    if M.dl == M.du
        return SymTridiagonal{T}(convert(AbstractVector{T},M.d), convert(AbstractVector{T},M.dl))
    else
        throw(ArgumentError("Tridiagonal is not symmetric, cannot convert to SymTridiagonal"))
    end
end

<<<<<<< HEAD
###################
#     opnorms     #
###################

# Tridiagonal

function _opnorm1Inf(A::Tridiagonal, p)
    size(A, 1) == 1 && return norm(first(A.d))
    case = p == Inf
    lowerrange, upperrange = case ? (1:length(A.dl)-1, 2:length(A.dl)) : (2:length(A.dl), 1:length(A.dl)-1)
    normfirst, normend = case ? (norm(first(A.d))+norm(first(A.du)), norm(last(A.dl))+norm(last(A.d))) : (norm(first(A.d))+norm(first(A.dl)), norm(last(A.du))+norm(last(A.d)))

    return max(
                mapreduce(t -> sum(norm, t),
                    max,
                    zip(view(A.d, (2:length(A.d)-1)), view(A.dl, lowerrange), view(A.du, upperrange))
                ),
                normfirst, normend)
end

# SymTridiagonal

function _opnorm1Inf(A::SymTridiagonal, p::Real)
    size(A, 1) == 1 && return norm(first(A.dv))
    lowerrange, upperrange = 1:length(A.ev)-1, 2:length(A.ev)
    normfirst, normend = norm(first(A.dv))+norm(first(A.ev)), norm(last(A.ev))+norm(last(A.dv))

    return max(
                mapreduce(t -> sum(norm, t),
                    max,
                    zip(view(A.dv, (2:length(A.dv)-1)), view(A.ev, lowerrange), view(A.ev, upperrange))
                ),
                normfirst, normend)
end
=======
Base._sum(A::Tridiagonal, ::Colon) = sum(A.d) + sum(A.dl) + sum(A.du)
Base._sum(A::SymTridiagonal, ::Colon) = sum(A.dv) + 2sum(A.ev)
>>>>>>> 152030f1
<|MERGE_RESOLUTION|>--- conflicted
+++ resolved
@@ -647,7 +647,6 @@
     end
 end
 
-<<<<<<< HEAD
 ###################
 #     opnorms     #
 ###################
@@ -682,7 +681,6 @@
                 ),
                 normfirst, normend)
 end
-=======
+
 Base._sum(A::Tridiagonal, ::Colon) = sum(A.d) + sum(A.dl) + sum(A.du)
-Base._sum(A::SymTridiagonal, ::Colon) = sum(A.dv) + 2sum(A.ev)
->>>>>>> 152030f1
+Base._sum(A::SymTridiagonal, ::Colon) = sum(A.dv) + 2sum(A.ev)