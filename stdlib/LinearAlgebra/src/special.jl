# This file is a part of Julia. License is MIT: https://julialang.org/license

# Methods operating on different special matrix types

# Interconversion between special matrix types

# conversions from Diagonal to other special matrix types
Bidiagonal(A::Diagonal) = Bidiagonal(A.diag, fill!(similar(A.diag, length(A.diag)-1), 0), :U)
SymTridiagonal(A::Diagonal) = SymTridiagonal(A.diag, fill!(similar(A.diag, length(A.diag)-1), 0))
Tridiagonal(A::Diagonal) = Tridiagonal(fill!(similar(A.diag, length(A.diag)-1), 0), A.diag,
                                       fill!(similar(A.diag, length(A.diag)-1), 0))

# conversions from Bidiagonal to other special matrix types
Diagonal(A::Bidiagonal) = Diagonal(A.dv)
SymTridiagonal(A::Bidiagonal) =
    iszero(A.ev) ? SymTridiagonal(A.dv, A.ev) :
        throw(ArgumentError("matrix cannot be represented as SymTridiagonal"))
Tridiagonal(A::Bidiagonal) =
    Tridiagonal(A.uplo == 'U' ? fill!(similar(A.ev), 0) : A.ev, A.dv,
                A.uplo == 'U' ? A.ev : fill!(similar(A.ev), 0))

# conversions from SymTridiagonal to other special matrix types
Diagonal(A::SymTridiagonal) = Diagonal(A.dv)

# These can fail when ev has the same length as dv
# TODO: Revisit when a good solution for #42477 is found
Bidiagonal(A::SymTridiagonal) =
    iszero(A.ev) ? Bidiagonal(A.dv, A.ev, :U) :
        throw(ArgumentError("matrix cannot be represented as Bidiagonal"))
Tridiagonal(A::SymTridiagonal) =
    Tridiagonal(copy(A.ev), A.dv, A.ev)

# conversions from Tridiagonal to other special matrix types
Diagonal(A::Tridiagonal) = Diagonal(A.d)
Bidiagonal(A::Tridiagonal) =
    iszero(A.dl) ? Bidiagonal(A.d, A.du, :U) :
    iszero(A.du) ? Bidiagonal(A.d, A.dl, :L) :
        throw(ArgumentError("matrix cannot be represented as Bidiagonal"))

# conversions from AbstractTriangular to special matrix types
Bidiagonal(A::AbstractTriangular) =
    isbanded(A, 0, 1) ? Bidiagonal(diag(A, 0), diag(A,  1), :U) : # is upper bidiagonal
    isbanded(A, -1, 0) ? Bidiagonal(diag(A, 0), diag(A, -1), :L) : # is lower bidiagonal
        throw(ArgumentError("matrix cannot be represented as Bidiagonal"))

_lucopy(A::Bidiagonal, T) = copymutable_oftype(Tridiagonal(A), T)
_lucopy(A::Diagonal, T)   = copymutable_oftype(Tridiagonal(A), T)
function _lucopy(A::SymTridiagonal, T)
    du = copy_similar(_evview(A), T)
    dl = copy.(transpose.(du))
    d  = copy_similar(A.dv, T)
    return Tridiagonal(dl, d, du)
end

const ConvertibleSpecialMatrix = Union{Diagonal,Bidiagonal,SymTridiagonal,Tridiagonal,AbstractTriangular}
const PossibleTriangularMatrix = Union{Diagonal, Bidiagonal, AbstractTriangular}

convert(::Type{T}, m::ConvertibleSpecialMatrix) where {T<:Diagonal}       = m isa T ? m :
    isdiag(m) ? T(m)::T : throw(ArgumentError("matrix cannot be represented as Diagonal"))
convert(::Type{T}, m::ConvertibleSpecialMatrix) where {T<:SymTridiagonal} = m isa T ? m :
    issymmetric(m) && isbanded(m, -1, 1) ? T(m)::T : throw(ArgumentError("matrix cannot be represented as SymTridiagonal"))
convert(::Type{T}, m::ConvertibleSpecialMatrix) where {T<:Tridiagonal}    = m isa T ? m :
    isbanded(m, -1, 1) ? T(m)::T : throw(ArgumentError("matrix cannot be represented as Tridiagonal"))

convert(::Type{T}, m::Union{LowerTriangular,UnitLowerTriangular}) where {T<:LowerTriangular} = m isa T ? m : T(m)::T
convert(::Type{T}, m::Union{UpperTriangular,UnitUpperTriangular}) where {T<:UpperTriangular} = m isa T ? m : T(m)::T

convert(::Type{T}, m::PossibleTriangularMatrix) where {T<:LowerTriangular} = m isa T ? m :
    istril(m) ? T(m)::T : throw(ArgumentError("matrix cannot be represented as LowerTriangular"))
convert(::Type{T}, m::PossibleTriangularMatrix) where {T<:UpperTriangular} = m isa T ? m :
    istriu(m) ? T(m)::T : throw(ArgumentError("matrix cannot be represented as UpperTriangular"))

# Constructs two method definitions taking into account (assumed) commutativity
# e.g. @commutative f(x::S, y::T) where {S,T} = x+y is the same is defining
#     f(x::S, y::T) where {S,T} = x+y
#     f(y::T, x::S) where {S,T} = f(x, y)
macro commutative(myexpr)
    @assert Base.is_function_def(myexpr) # Make sure it is a function definition
    y = copy(myexpr.args[1].args[2:end])
    reverse!(y)
    reversed_call = Expr(:(=), Expr(:call,myexpr.args[1].args[1],y...), myexpr.args[1])
    esc(Expr(:block, myexpr, reversed_call))
end

for op in (:+, :-)
    for (matrixtype, uplo, converttype) in ((:UpperTriangular, 'U', :UpperTriangular),
                                            (:UnitUpperTriangular, 'U', :UpperTriangular),
                                            (:LowerTriangular, 'L', :LowerTriangular),
                                            (:UnitLowerTriangular, 'L', :LowerTriangular))
        @eval begin
            function ($op)(A::$matrixtype, B::Bidiagonal)
                if B.uplo == $uplo
                    ($op)(A, convert($converttype, B))
                else
                    ($op).(A, B)
                end
            end

            function ($op)(A::Bidiagonal, B::$matrixtype)
                if A.uplo == $uplo
                    ($op)(convert($converttype, A), B)
                else
                    ($op).(A, B)
                end
            end
        end
    end
end

function *(H::UpperHessenberg, B::Bidiagonal)
    T = promote_op(matprod, eltype(H), eltype(B))
    A = mul!(similar(H, T, size(H)), H, B)
    return B.uplo == 'U' ? UpperHessenberg(A) : A
end
function *(B::Bidiagonal, H::UpperHessenberg)
    T = promote_op(matprod, eltype(B), eltype(H))
    A = mul!(similar(H, T, size(H)), B, H)
    return B.uplo == 'U' ? UpperHessenberg(A) : A
end

function /(H::UpperHessenberg, B::Bidiagonal)
    T = typeof(oneunit(eltype(H))/oneunit(eltype(B)))
    A = _rdiv!(similar(H, T, size(H)), H, B)
    return B.uplo == 'U' ? UpperHessenberg(A) : A
end

function \(B::Bidiagonal, H::UpperHessenberg)
    T = typeof(oneunit(eltype(B))\oneunit(eltype(H)))
    A = ldiv!(similar(H, T, size(H)), B, H)
    return B.uplo == 'U' ? UpperHessenberg(A) : A
end

# specialized +/- for structured matrices. If these are removed, it falls
# back to broadcasting which has ~2-10x speed regressions.
# For the other structure matrix pairs, broadcasting works well.

# For structured matrix types with different non-zero diagonals the underlying
# representations must be promoted to the same type.
# For example, in Diagonal + Bidiagonal only the main diagonal is touched so
# the off diagonal could be a different type after the operation resulting in
# an error. See issue #28994

@commutative function (+)(A::Bidiagonal, B::Diagonal)
    newdv = A.dv + B.diag
    Bidiagonal(newdv, typeof(newdv)(A.ev), A.uplo)
end

function (-)(A::Bidiagonal, B::Diagonal)
    newdv = A.dv - B.diag
    Bidiagonal(newdv, typeof(newdv)(A.ev), A.uplo)
end

function (-)(A::Diagonal, B::Bidiagonal)
    newdv = A.diag - B.dv
    Bidiagonal(newdv, typeof(newdv)(-B.ev), B.uplo)
end

@commutative function (+)(A::Diagonal, B::SymTridiagonal)
    newdv = A.diag + B.dv
    SymTridiagonal(A.diag + B.dv, typeof(newdv)(B.ev))
end

function (-)(A::Diagonal, B::SymTridiagonal)
    newdv = A.diag - B.dv
    SymTridiagonal(newdv, typeof(newdv)(-B.ev))
end

function (-)(A::SymTridiagonal, B::Diagonal)
    newdv = A.dv - B.diag
    SymTridiagonal(newdv, typeof(newdv)(A.ev))
end

# this set doesn't have the aforementioned problem

@commutative (+)(A::Tridiagonal, B::SymTridiagonal) = Tridiagonal(A.dl+_evview(B), A.d+B.dv, A.du+_evview(B))
-(A::Tridiagonal, B::SymTridiagonal) = Tridiagonal(A.dl-_evview(B), A.d-B.dv, A.du-_evview(B))
-(A::SymTridiagonal, B::Tridiagonal) = Tridiagonal(_evview(A)-B.dl, A.dv-B.d, _evview(A)-B.du)

@commutative function (+)(A::Diagonal, B::Tridiagonal)
    newdv = A.diag + B.d
    Tridiagonal(typeof(newdv)(B.dl), newdv, typeof(newdv)(B.du))
end

function (-)(A::Diagonal, B::Tridiagonal)
    newdv = A.diag - B.d
    Tridiagonal(typeof(newdv)(-B.dl), newdv, typeof(newdv)(-B.du))
end

function (-)(A::Tridiagonal, B::Diagonal)
    newdv = A.d - B.diag
    Tridiagonal(typeof(newdv)(A.dl), newdv, typeof(newdv)(A.du))
end

@commutative function (+)(A::Bidiagonal, B::Tridiagonal)
    newdv = A.dv + B.d
    Tridiagonal((A.uplo == 'U' ? (typeof(newdv)(B.dl), newdv, A.ev+B.du) : (A.ev+B.dl, newdv, typeof(newdv)(B.du)))...)
end

function (-)(A::Bidiagonal, B::Tridiagonal)
    newdv = A.dv - B.d
    Tridiagonal((A.uplo == 'U' ? (typeof(newdv)(-B.dl), newdv, A.ev-B.du) : (A.ev-B.dl, newdv, typeof(newdv)(-B.du)))...)
end

function (-)(A::Tridiagonal, B::Bidiagonal)
    newdv = A.d - B.dv
    Tridiagonal((B.uplo == 'U' ? (typeof(newdv)(A.dl), newdv, A.du-B.ev) : (A.dl-B.ev, newdv, typeof(newdv)(A.du)))...)
end

@commutative function (+)(A::Bidiagonal, B::SymTridiagonal)
    newdv = A.dv + B.dv
    Tridiagonal((A.uplo == 'U' ? (typeof(newdv)(_evview(B)), A.dv+B.dv, A.ev+_evview(B)) : (A.ev+_evview(B), A.dv+B.dv, typeof(newdv)(_evview(B))))...)
end

function (-)(A::Bidiagonal, B::SymTridiagonal)
    newdv = A.dv - B.dv
    Tridiagonal((A.uplo == 'U' ? (typeof(newdv)(-_evview(B)), newdv, A.ev-_evview(B)) : (A.ev-_evview(B), newdv, typeof(newdv)(-_evview(B))))...)
end

function (-)(A::SymTridiagonal, B::Bidiagonal)
    newdv = A.dv - B.dv
    Tridiagonal((B.uplo == 'U' ? (typeof(newdv)(_evview(A)), newdv, _evview(A)-B.ev) : (_evview(A)-B.ev, newdv, typeof(newdv)(_evview(A))))...)
end

@commutative function (+)(A::Tridiagonal, B::UniformScaling)
    newd = A.d .+ Ref(B)
    Tridiagonal(typeof(newd)(A.dl), newd, typeof(newd)(A.du))
end

@commutative function (+)(A::SymTridiagonal, B::UniformScaling)
    newdv = A.dv .+ Ref(B)
    SymTridiagonal(newdv, typeof(newdv)(A.ev))
end

@commutative function (+)(A::Bidiagonal, B::UniformScaling)
    newdv = A.dv .+ Ref(B)
    Bidiagonal(newdv, typeof(newdv)(A.ev), A.uplo)
end

@commutative function (+)(A::Diagonal, B::UniformScaling)
    Diagonal(A.diag .+ Ref(B))
end

# StructuredMatrix - UniformScaling = StructuredMatrix + (-UniformScaling) =>
# no need to define reversed order
function (-)(A::UniformScaling, B::Tridiagonal)
    d = Ref(A) .- B.d
    Tridiagonal(convert(typeof(d), -B.dl), d, convert(typeof(d), -B.du))
end
function (-)(A::UniformScaling, B::SymTridiagonal)
    dv = Ref(A) .- B.dv
    SymTridiagonal(dv, convert(typeof(dv), -B.ev))
end
function (-)(A::UniformScaling, B::Bidiagonal)
    dv = Ref(A) .- B.dv
    Bidiagonal(dv, convert(typeof(dv), -B.ev), B.uplo)
end
function (-)(A::UniformScaling, B::Diagonal)
    Diagonal(Ref(A) .- B.diag)
end
<<<<<<< HEAD
=======

lmul!(Q::AbstractQ, B::AbstractTriangular) = lmul!(Q, full!(B))
lmul!(Q::QRPackedQ, B::AbstractTriangular) = lmul!(Q, full!(B)) # disambiguation
lmul!(Q::Adjoint{<:Any,<:AbstractQ}, B::AbstractTriangular) = lmul!(Q, full!(B))
lmul!(Q::Adjoint{<:Any,<:QRPackedQ}, B::AbstractTriangular) = lmul!(Q, full!(B)) # disambiguation

function _qlmul(Q::AbstractQ, B)
    TQB = promote_type(eltype(Q), eltype(B))
    if size(Q.factors, 1) == size(B, 1)
        Bnew = Matrix{TQB}(B)
    elseif size(Q.factors, 2) == size(B, 1)
        Bnew = [Matrix{TQB}(B); zeros(TQB, size(Q.factors, 1) - size(B,1), size(B, 2))]
    else
        throw(DimensionMismatch("first dimension of matrix must have size either $(size(Q.factors, 1)) or $(size(Q.factors, 2))"))
    end
    lmul!(convert(AbstractMatrix{TQB}, Q), Bnew)
end
function _qlmul(adjQ::Adjoint{<:Any,<:AbstractQ}, B)
    TQB = promote_type(eltype(adjQ), eltype(B))
    lmul!(adjoint(convert(AbstractMatrix{TQB}, parent(adjQ))), Matrix{TQB}(B))
end

*(Q::AbstractQ, B::AbstractTriangular) = _qlmul(Q, B)
*(Q::Adjoint{<:Any,<:AbstractQ}, B::AbstractTriangular) = _qlmul(Q, B)
*(Q::AbstractQ, B::BiTriSym) = _qlmul(Q, B)
*(Q::Adjoint{<:Any,<:AbstractQ}, B::BiTriSym) = _qlmul(Q, B)
*(Q::AbstractQ, B::Diagonal) = _qlmul(Q, B)
*(Q::Adjoint{<:Any,<:AbstractQ}, B::Diagonal) = _qlmul(Q, B)

rmul!(A::AbstractTriangular, Q::AbstractQ) = rmul!(full!(A), Q)
rmul!(A::AbstractTriangular, Q::Adjoint{<:Any,<:AbstractQ}) = rmul!(full!(A), Q)

function _qrmul(A, Q::AbstractQ)
    TAQ = promote_type(eltype(A), eltype(Q))
    return rmul!(Matrix{TAQ}(A), convert(AbstractMatrix{TAQ}, Q))
end
function _qrmul(A, adjQ::Adjoint{<:Any,<:AbstractQ})
    Q = adjQ.parent
    TAQ = promote_type(eltype(A), eltype(Q))
    if size(A,2) == size(Q.factors, 1)
        Anew = Matrix{TAQ}(A)
    elseif size(A,2) == size(Q.factors,2)
        Anew = [Matrix{TAQ}(A) zeros(TAQ, size(A, 1), size(Q.factors, 1) - size(Q.factors, 2))]
    else
        throw(DimensionMismatch("matrix A has dimensions $(size(A)) but matrix B has dimensions $(size(Q))"))
    end
    return rmul!(Anew, adjoint(convert(AbstractMatrix{TAQ}, Q)))
end
>>>>>>> f00d729c

## Diagonal construction from UniformScaling
Diagonal{T}(s::UniformScaling, m::Integer) where {T} = Diagonal{T}(fill(T(s.λ), m))
Diagonal(s::UniformScaling, m::Integer) = Diagonal{eltype(s)}(s, m)

Base.muladd(A::Union{Diagonal, UniformScaling}, B::Union{Diagonal, UniformScaling}, z::Union{Diagonal, UniformScaling}) =
    Diagonal(_diag_or_value(A) .* _diag_or_value(B) .+ _diag_or_value(z))

_diag_or_value(A::Diagonal) = A.diag
_diag_or_value(A::UniformScaling) = A.λ

# fill[stored]! methods
fillstored!(A::Diagonal, x) = (fill!(A.diag, x); A)
fillstored!(A::Bidiagonal, x) = (fill!(A.dv, x); fill!(A.ev, x); A)
fillstored!(A::Tridiagonal, x) = (fill!(A.dl, x); fill!(A.d, x); fill!(A.du, x); A)
fillstored!(A::SymTridiagonal, x) = (fill!(A.dv, x); fill!(A.ev, x); A)

_small_enough(A::Union{Diagonal, Bidiagonal}) = size(A, 1) <= 1
_small_enough(A::Tridiagonal) = size(A, 1) <= 2
_small_enough(A::SymTridiagonal) = size(A, 1) <= 2

function fill!(A::Union{Diagonal,Bidiagonal,Tridiagonal,SymTridiagonal}, x)
    xT = convert(eltype(A), x)
    (iszero(xT) || _small_enough(A)) && return fillstored!(A, xT)
    throw(ArgumentError("array of type $(typeof(A)) and size $(size(A)) can
    not be filled with $x, since some of its entries are constrained."))
end

one(D::Diagonal) = Diagonal(one.(D.diag))
one(A::Bidiagonal{T}) where T = Bidiagonal(fill!(similar(A.dv, typeof(one(T))), one(T)), fill!(similar(A.ev, typeof(one(T))), zero(one(T))), A.uplo)
one(A::Tridiagonal{T}) where T = Tridiagonal(fill!(similar(A.du, typeof(one(T))), zero(one(T))), fill!(similar(A.d, typeof(one(T))), one(T)), fill!(similar(A.dl, typeof(one(T))), zero(one(T))))
one(A::SymTridiagonal{T}) where T = SymTridiagonal(fill!(similar(A.dv, typeof(one(T))), one(T)), fill!(similar(A.ev, typeof(one(T))), zero(one(T))))
for t in (:LowerTriangular, :UnitLowerTriangular, :UpperTriangular, :UnitUpperTriangular)
    @eval one(A::$t) = $t(one(parent(A)))
    @eval oneunit(A::$t) = $t(oneunit(parent(A)))
end

zero(D::Diagonal) = Diagonal(zero.(D.diag))
oneunit(D::Diagonal) = Diagonal(oneunit.(D.diag))

# equals and approx equals methods for structured matrices
# SymTridiagonal == Tridiagonal is already defined in tridiag.jl

==(A::Diagonal, B::Bidiagonal) = iszero(B.ev) && A.diag == B.dv
==(A::Diagonal, B::SymTridiagonal) = iszero(_evview(B)) && A.diag == B.dv
==(B::Bidiagonal, A::Diagonal) = A == B
==(A::Diagonal, B::Tridiagonal) = iszero(B.dl) && iszero(B.du) && A.diag == B.d
==(B::Tridiagonal, A::Diagonal) = A == B

function ==(A::Bidiagonal, B::Tridiagonal)
    if A.uplo == 'U'
        return iszero(B.dl) && A.dv == B.d && A.ev == B.du
    else
        return iszero(B.du) && A.dv == B.d && A.ev == B.dl
    end
end
==(B::Tridiagonal, A::Bidiagonal) = A == B

==(A::Bidiagonal, B::SymTridiagonal) = iszero(_evview(B)) && iszero(A.ev) && A.dv == B.dv
==(B::SymTridiagonal, A::Bidiagonal) = A == B

# concatenation
const _SpecialArrays = Union{Diagonal, Bidiagonal, Tridiagonal, SymTridiagonal}
const _Symmetric_DenseArrays{T,A<:Matrix} = Symmetric{T,A}
const _Hermitian_DenseArrays{T,A<:Matrix} = Hermitian{T,A}
const _Triangular_DenseArrays{T,A<:Matrix} = AbstractTriangular{T,A}
const _Annotated_DenseArrays = Union{_SpecialArrays, _Triangular_DenseArrays, _Symmetric_DenseArrays, _Hermitian_DenseArrays}
const _Annotated_Typed_DenseArrays{T} = Union{_Triangular_DenseArrays{T}, _Symmetric_DenseArrays{T}, _Hermitian_DenseArrays{T}}
const _DenseConcatGroup = Union{Number, Vector, Adjoint{<:Any,<:Vector}, Transpose{<:Any,<:Vector}, Matrix, _Annotated_DenseArrays}
const _TypedDenseConcatGroup{T} = Union{Vector{T}, Adjoint{T,Vector{T}}, Transpose{T,Vector{T}}, Matrix{T}, _Annotated_Typed_DenseArrays{T}}

promote_to_array_type(::Tuple{Vararg{Union{_DenseConcatGroup,UniformScaling}}}) = Matrix

Base._cat(dims, xs::_DenseConcatGroup...) = Base._cat_t(dims, promote_eltype(xs...), xs...)
vcat(A::Vector...) = Base.typed_vcat(promote_eltype(A...), A...)
vcat(A::_DenseConcatGroup...) = Base.typed_vcat(promote_eltype(A...), A...)
hcat(A::Vector...) = Base.typed_hcat(promote_eltype(A...), A...)
hcat(A::_DenseConcatGroup...) = Base.typed_hcat(promote_eltype(A...), A...)
hvcat(rows::Tuple{Vararg{Int}}, xs::_DenseConcatGroup...) = Base.typed_hvcat(promote_eltype(xs...), rows, xs...)
# For performance, specially handle the case where the matrices/vectors have homogeneous eltype
Base._cat(dims, xs::_TypedDenseConcatGroup{T}...) where {T} = Base._cat_t(dims, T, xs...)
vcat(A::_TypedDenseConcatGroup{T}...) where {T} = Base.typed_vcat(T, A...)
hcat(A::_TypedDenseConcatGroup{T}...) where {T} = Base.typed_hcat(T, A...)
hvcat(rows::Tuple{Vararg{Int}}, xs::_TypedDenseConcatGroup{T}...) where {T} = Base.typed_hvcat(T, rows, xs...)

# factorizations
function cholesky(S::RealHermSymComplexHerm{<:Real,<:SymTridiagonal}, ::NoPivot = NoPivot(); check::Bool = true)
    T = choltype(eltype(S))
    B = Bidiagonal{T}(diag(S, 0), diag(S, S.uplo == 'U' ? 1 : -1), sym_uplo(S.uplo))
    cholesky!(Hermitian(B, sym_uplo(S.uplo)), NoPivot(); check = check)
end<|MERGE_RESOLUTION|>--- conflicted
+++ resolved
@@ -257,57 +257,6 @@
 function (-)(A::UniformScaling, B::Diagonal)
     Diagonal(Ref(A) .- B.diag)
 end
-<<<<<<< HEAD
-=======
-
-lmul!(Q::AbstractQ, B::AbstractTriangular) = lmul!(Q, full!(B))
-lmul!(Q::QRPackedQ, B::AbstractTriangular) = lmul!(Q, full!(B)) # disambiguation
-lmul!(Q::Adjoint{<:Any,<:AbstractQ}, B::AbstractTriangular) = lmul!(Q, full!(B))
-lmul!(Q::Adjoint{<:Any,<:QRPackedQ}, B::AbstractTriangular) = lmul!(Q, full!(B)) # disambiguation
-
-function _qlmul(Q::AbstractQ, B)
-    TQB = promote_type(eltype(Q), eltype(B))
-    if size(Q.factors, 1) == size(B, 1)
-        Bnew = Matrix{TQB}(B)
-    elseif size(Q.factors, 2) == size(B, 1)
-        Bnew = [Matrix{TQB}(B); zeros(TQB, size(Q.factors, 1) - size(B,1), size(B, 2))]
-    else
-        throw(DimensionMismatch("first dimension of matrix must have size either $(size(Q.factors, 1)) or $(size(Q.factors, 2))"))
-    end
-    lmul!(convert(AbstractMatrix{TQB}, Q), Bnew)
-end
-function _qlmul(adjQ::Adjoint{<:Any,<:AbstractQ}, B)
-    TQB = promote_type(eltype(adjQ), eltype(B))
-    lmul!(adjoint(convert(AbstractMatrix{TQB}, parent(adjQ))), Matrix{TQB}(B))
-end
-
-*(Q::AbstractQ, B::AbstractTriangular) = _qlmul(Q, B)
-*(Q::Adjoint{<:Any,<:AbstractQ}, B::AbstractTriangular) = _qlmul(Q, B)
-*(Q::AbstractQ, B::BiTriSym) = _qlmul(Q, B)
-*(Q::Adjoint{<:Any,<:AbstractQ}, B::BiTriSym) = _qlmul(Q, B)
-*(Q::AbstractQ, B::Diagonal) = _qlmul(Q, B)
-*(Q::Adjoint{<:Any,<:AbstractQ}, B::Diagonal) = _qlmul(Q, B)
-
-rmul!(A::AbstractTriangular, Q::AbstractQ) = rmul!(full!(A), Q)
-rmul!(A::AbstractTriangular, Q::Adjoint{<:Any,<:AbstractQ}) = rmul!(full!(A), Q)
-
-function _qrmul(A, Q::AbstractQ)
-    TAQ = promote_type(eltype(A), eltype(Q))
-    return rmul!(Matrix{TAQ}(A), convert(AbstractMatrix{TAQ}, Q))
-end
-function _qrmul(A, adjQ::Adjoint{<:Any,<:AbstractQ})
-    Q = adjQ.parent
-    TAQ = promote_type(eltype(A), eltype(Q))
-    if size(A,2) == size(Q.factors, 1)
-        Anew = Matrix{TAQ}(A)
-    elseif size(A,2) == size(Q.factors,2)
-        Anew = [Matrix{TAQ}(A) zeros(TAQ, size(A, 1), size(Q.factors, 1) - size(Q.factors, 2))]
-    else
-        throw(DimensionMismatch("matrix A has dimensions $(size(A)) but matrix B has dimensions $(size(Q))"))
-    end
-    return rmul!(Anew, adjoint(convert(AbstractMatrix{TAQ}, Q)))
-end
->>>>>>> f00d729c
 
 ## Diagonal construction from UniformScaling
 Diagonal{T}(s::UniformScaling, m::Integer) where {T} = Diagonal{T}(fill(T(s.λ), m))
