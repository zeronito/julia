--- conflicted
+++ resolved
@@ -470,10 +470,6 @@
 @inline _mul!(C::AbstractMatrix, A::BandedMatrix, B::BandedMatrix, alpha::Number, beta::Number) =
     @stable_muladdmul _mul!(C, A, B, MulAddMul(alpha, beta))
 
-<<<<<<< HEAD
-lmul!(A::Bidiagonal, B::AbstractVecOrMat) = @inline _mul!(B, A, B, MulAddMul())
-rmul!(B::AbstractMatrix, A::Bidiagonal) = @inline _mul!(B, B, A, MulAddMul())
-=======
 # B .= A * B
 function lmul!(A::Bidiagonal, B::AbstractVecOrMat)
     _muldiag_size_check(A, B)
@@ -544,7 +540,6 @@
     end
     return B
 end
->>>>>>> 59074fa7
 
 function check_A_mul_B!_sizes(C, A, B)
     mA, nA = size(A)
