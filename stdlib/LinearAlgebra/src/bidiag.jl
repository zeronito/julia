--- conflicted
+++ resolved
@@ -338,9 +338,7 @@
 
 const BiTriSym = Union{Bidiagonal,Tridiagonal,SymTridiagonal}
 const BiTri = Union{Bidiagonal,Tridiagonal}
-<<<<<<< HEAD
 @inline addmul!(C::AbstractMatrix,   A::SymTridiagonal,     B::BiTriSym, alpha::Number, beta::Number) = A_mul_B_td!(C, A, B, MulAddMul(alpha, beta))
-@inline addmul!(C::AbstractMatrix,   A::BiTri,              B::BiTriSym, alpha::Number, beta::Number) = A_mul_B_td!(C, A, B, MulAddMul(alpha, beta))
 @inline addmul!(C::AbstractMatrix,   A::BiTriSym,           B::BiTriSym, alpha::Number, beta::Number) = A_mul_B_td!(C, A, B, MulAddMul(alpha, beta))
 @inline addmul!(C::AbstractMatrix,   A::AbstractTriangular, B::BiTriSym, alpha::Number, beta::Number) = A_mul_B_td!(C, A, B, MulAddMul(alpha, beta))
 @inline addmul!(C::AbstractMatrix,   A::AbstractMatrix,     B::BiTriSym, alpha::Number, beta::Number) = A_mul_B_td!(C, A, B, MulAddMul(alpha, beta))
@@ -351,31 +349,12 @@
 @inline addmul!(C::AbstractMatrix, A::Transpose{<:Any,<:AbstractTriangular}, B::BiTriSym, alpha::Number, beta::Number) = A_mul_B_td!(C, A, B, MulAddMul(alpha, beta))
 @inline addmul!(C::AbstractMatrix, A::Adjoint{<:Any,<:AbstractVecOrMat}, B::BiTriSym, alpha::Number, beta::Number) = A_mul_B_td!(C, A, B, MulAddMul(alpha, beta))
 @inline addmul!(C::AbstractMatrix, A::Transpose{<:Any,<:AbstractVecOrMat}, B::BiTriSym, alpha::Number, beta::Number) = A_mul_B_td!(C, A, B, MulAddMul(alpha, beta))
-@inline addmul!(C::AbstractVector,   A::BiTri,              B::AbstractVector, alpha::Number, beta::Number) = A_mul_B_td!(C, A, B, MulAddMul(alpha, beta))
-@inline addmul!(C::AbstractMatrix,   A::BiTri,              B::AbstractVecOrMat, alpha::Number, beta::Number) = A_mul_B_td!(C, A, B, MulAddMul(alpha, beta))
-@inline addmul!(C::AbstractVecOrMat, A::BiTri,              B::AbstractVecOrMat, alpha::Number, beta::Number) = A_mul_B_td!(C, A, B, MulAddMul(alpha, beta))
-@inline addmul!(C::AbstractMatrix, A::BiTri, B::Transpose{<:Any,<:AbstractVecOrMat}, alpha::Number, beta::Number) = A_mul_B_td!(C, A, B, MulAddMul(alpha, beta)) # around bidiag line 330
-@inline addmul!(C::AbstractMatrix, A::BiTri, B::Adjoint{<:Any,<:AbstractVecOrMat}, alpha::Number, beta::Number) = A_mul_B_td!(C, A, B, MulAddMul(alpha, beta))
-@inline addmul!(C::AbstractVector, A::BiTri, B::Transpose{<:Any,<:AbstractVecOrMat}, alpha::Number, beta::Number) = throw(MethodError(addmul!, (C, A, B, alpha, beta)))
-=======
-mul!(C::AbstractMatrix,   A::SymTridiagonal,     B::BiTriSym) = A_mul_B_td!(C, A, B)
-mul!(C::AbstractMatrix,   A::BiTriSym,           B::BiTriSym) = A_mul_B_td!(C, A, B)
-mul!(C::AbstractMatrix,   A::AbstractTriangular, B::BiTriSym) = A_mul_B_td!(C, A, B)
-mul!(C::AbstractMatrix,   A::AbstractMatrix,     B::BiTriSym) = A_mul_B_td!(C, A, B)
-mul!(C::AbstractMatrix,   A::Diagonal,           B::BiTriSym) = A_mul_B_td!(C, A, B)
-mul!(C::AbstractMatrix, A::Adjoint{<:Any,<:Diagonal}, B::BiTriSym) = A_mul_B_td!(C, A, B)
-mul!(C::AbstractMatrix, A::Transpose{<:Any,<:Diagonal}, B::BiTriSym) = A_mul_B_td!(C, A, B)
-mul!(C::AbstractMatrix, A::Adjoint{<:Any,<:AbstractTriangular}, B::BiTriSym) = A_mul_B_td!(C, A, B)
-mul!(C::AbstractMatrix, A::Transpose{<:Any,<:AbstractTriangular}, B::BiTriSym) = A_mul_B_td!(C, A, B)
-mul!(C::AbstractMatrix, A::Adjoint{<:Any,<:AbstractVecOrMat}, B::BiTriSym) = A_mul_B_td!(C, A, B)
-mul!(C::AbstractMatrix, A::Transpose{<:Any,<:AbstractVecOrMat}, B::BiTriSym) = A_mul_B_td!(C, A, B)
-mul!(C::AbstractVector,   A::BiTriSym,              B::AbstractVector) = A_mul_B_td!(C, A, B)
-mul!(C::AbstractMatrix,   A::BiTriSym,              B::AbstractVecOrMat) = A_mul_B_td!(C, A, B)
-mul!(C::AbstractVecOrMat, A::BiTriSym,              B::AbstractVecOrMat) = A_mul_B_td!(C, A, B)
-mul!(C::AbstractMatrix, A::BiTriSym, B::Transpose{<:Any,<:AbstractVecOrMat}) = A_mul_B_td!(C, A, B) # around bidiag line 330
-mul!(C::AbstractMatrix, A::BiTriSym, B::Adjoint{<:Any,<:AbstractVecOrMat}) = A_mul_B_td!(C, A, B)
-mul!(C::AbstractVector, A::BiTriSym, B::Transpose{<:Any,<:AbstractVecOrMat}) = throw(MethodError(mul!, (C, A, B)))
->>>>>>> 6527de0c
+@inline addmul!(C::AbstractVector,   A::BiTriSym,              B::AbstractVector, alpha::Number, beta::Number) = A_mul_B_td!(C, A, B, MulAddMul(alpha, beta))
+@inline addmul!(C::AbstractMatrix,   A::BiTriSym,              B::AbstractVecOrMat, alpha::Number, beta::Number) = A_mul_B_td!(C, A, B, MulAddMul(alpha, beta))
+@inline addmul!(C::AbstractVecOrMat, A::BiTriSym,              B::AbstractVecOrMat, alpha::Number, beta::Number) = A_mul_B_td!(C, A, B, MulAddMul(alpha, beta))
+@inline addmul!(C::AbstractMatrix, A::BiTriSym, B::Transpose{<:Any,<:AbstractVecOrMat}, alpha::Number, beta::Number) = A_mul_B_td!(C, A, B, MulAddMul(alpha, beta)) # around bidiag line 330
+@inline addmul!(C::AbstractMatrix, A::BiTriSym, B::Adjoint{<:Any,<:AbstractVecOrMat}, alpha::Number, beta::Number) = A_mul_B_td!(C, A, B, MulAddMul(alpha, beta))
+@inline addmul!(C::AbstractVector, A::BiTriSym, B::Transpose{<:Any,<:AbstractVecOrMat}, alpha::Number, beta::Number) = throw(MethodError(mul!, (C, A, B)), MulAddMul(alpha, beta))
 
 function check_A_mul_B!_sizes(C, A, B)
     require_one_based_indexing(C)
@@ -464,13 +443,8 @@
     C
 end
 
-<<<<<<< HEAD
-function A_mul_B_td!(C::AbstractVecOrMat, A::BiTriSym, B::AbstractVecOrMat,
+function A_mul_B_td!(C::AbstractMatrix, A::BiTriSym, B::Diagonal,
                      _add::MulAddMul = MulAddMul())
-    @assert !has_offset_axes(C)
-    @assert !has_offset_axes(B)
-=======
-function A_mul_B_td!(C::AbstractMatrix, A::BiTriSym, B::Diagonal)
     check_A_mul_B!_sizes(C, A, B)
     n = size(A,1)
     n <= 3 && return mul!(C, Array(A), Array(B))
@@ -481,32 +455,32 @@
     Bd = B.diag
     @inbounds begin
         # first row of C
-        C[1,1] = A[1,1]*B[1,1]
-        C[1,2] = A[1,2]*B[2,2]
+        _modify!(_add, A[1,1]*B[1,1], C, (1,1))
+        _modify!(_add, A[1,2]*B[2,2], C, (1,2))
         # second row of C
-        C[2,1] = A[2,1]*B[1,1]
-        C[2,2] = A[2,2]*B[2,2]
-        C[2,3] = A[2,3]*B[3,3]
+        _modify!(_add, A[2,1]*B[1,1], C, (2,1))
+        _modify!(_add, A[2,2]*B[2,2], C, (2,2))
+        _modify!(_add, A[2,3]*B[3,3], C, (2,3))
         for j in 3:n-2
-            C[j, j-1] = Al[j-1]*Bd[j-1]
-            C[j, j  ] = Ad[j  ]*Bd[j  ]
-            C[j, j+1] = Au[j  ]*Bd[j+1]
+            _modify!(_add, Al[j-1]*Bd[j-1], C, (j, j-1))
+            _modify!(_add, Ad[j  ]*Bd[j  ], C, (j, j  ))
+            _modify!(_add, Au[j  ]*Bd[j+1], C, (j, j+1))
         end
         # row before last of C
-        C[n-1,n-2] = A[n-1,n-2]*B[n-2,n-2]
-        C[n-1,n-1] = A[n-1,n-1]*B[n-1,n-1]
-        C[n-1,n  ] = A[n-1,  n]*B[n  ,n  ]
+        _modify!(_add, A[n-1,n-2]*B[n-2,n-2], C, (n-1,n-2))
+        _modify!(_add, A[n-1,n-1]*B[n-1,n-1], C, (n-1,n-1))
+        _modify!(_add, A[n-1,  n]*B[n  ,n  ], C, (n-1,n  ))
         # last row of C
-        C[n,n-1] = A[n,n-1]*B[n-1,n-1]
-        C[n,n  ] = A[n,n  ]*B[n,  n  ]
+        _modify!(_add, A[n,n-1]*B[n-1,n-1], C, (n,n-1))
+        _modify!(_add, A[n,n  ]*B[n,  n  ], C, (n,n  ))
     end # inbounds
     C
 end
 
-function A_mul_B_td!(C::AbstractVecOrMat, A::BiTriSym, B::AbstractVecOrMat)
+function A_mul_B_td!(C::AbstractVecOrMat, A::BiTriSym, B::AbstractVecOrMat,
+                     _add::MulAddMul = MulAddMul())
     require_one_based_indexing(C)
     require_one_based_indexing(B)
->>>>>>> 6527de0c
     nA = size(A,1)
     nB = size(B,2)
     if !(size(C,1) == size(B,1) == nA)
