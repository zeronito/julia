# This file is a part of Julia. License is MIT: https://julialang.org/license

# matmul.jl: Everything to do with dense matrix multiplication

# unused internal constant, here for legacy reasons
const tilebufsize = 10800  # Approximately 32k/3

# Matrix-matrix multiplication

AdjOrTransStridedMat{T} = Union{Adjoint{<:Any, <:StridedMatrix{T}}, Transpose{<:Any, <:StridedMatrix{T}}}
StridedMaybeAdjOrTransMat{T} = Union{StridedMatrix{T}, Adjoint{<:Any, <:StridedMatrix{T}}, Transpose{<:Any, <:StridedMatrix{T}}}
StridedMaybeAdjOrTransVecOrMat{T} = Union{StridedVecOrMat{T}, AdjOrTrans{<:Any, <:StridedVecOrMat{T}}}

matprod(x, y) = x*y + x*y

# dot products

dot(x::StridedVecLike{T}, y::StridedVecLike{T}) where {T<:BlasReal} = BLAS.dot(x, y)
dot(x::StridedVecLike{T}, y::StridedVecLike{T}) where {T<:BlasComplex} = BLAS.dotc(x, y)

function dot(x::Vector{T}, rx::AbstractRange{TI}, y::Vector{T}, ry::AbstractRange{TI}) where {T<:BlasReal,TI<:Integer}
    if length(rx) != length(ry)
        throw(DimensionMismatch(lazy"length of rx, $(length(rx)), does not equal length of ry, $(length(ry))"))
    end
    if minimum(rx) < 1 || maximum(rx) > length(x)
        throw(BoundsError(x, rx))
    end
    if minimum(ry) < 1 || maximum(ry) > length(y)
        throw(BoundsError(y, ry))
    end
    GC.@preserve x y BLAS.dot(length(rx), pointer(x)+(first(rx)-1)*sizeof(T), step(rx), pointer(y)+(first(ry)-1)*sizeof(T), step(ry))
end

function dot(x::Vector{T}, rx::AbstractRange{TI}, y::Vector{T}, ry::AbstractRange{TI}) where {T<:BlasComplex,TI<:Integer}
    if length(rx) != length(ry)
        throw(DimensionMismatch(lazy"length of rx, $(length(rx)), does not equal length of ry, $(length(ry))"))
    end
    if minimum(rx) < 1 || maximum(rx) > length(x)
        throw(BoundsError(x, rx))
    end
    if minimum(ry) < 1 || maximum(ry) > length(y)
        throw(BoundsError(y, ry))
    end
    GC.@preserve x y BLAS.dotc(length(rx), pointer(x)+(first(rx)-1)*sizeof(T), step(rx), pointer(y)+(first(ry)-1)*sizeof(T), step(ry))
end

function *(transx::Transpose{<:Any,<:StridedVector{T}}, y::StridedVector{T}) where {T<:BlasComplex}
    x = transx.parent
    return BLAS.dotu(x, y)
end

# Matrix-vector multiplication
function (*)(A::StridedMaybeAdjOrTransMat{T}, x::StridedVector{S}) where {T<:BlasFloat,S<:Real}
    TS = promote_op(matprod, T, S)
    y = isconcretetype(TS) ? convert(AbstractVector{TS}, x) : x
    mul!(similar(x, TS, size(A,1)), A, y)
end
function (*)(A::AbstractMatrix{T}, x::AbstractVector{S}) where {T,S}
    TS = promote_op(matprod, T, S)
    mul!(similar(x, TS, axes(A,1)), A, x)
end

# these will throw a DimensionMismatch unless B has 1 row (or 1 col for transposed case):
(*)(a::AbstractVector, tB::TransposeAbsMat) = reshape(a, length(a), 1) * tB
(*)(a::AbstractVector, adjB::AdjointAbsMat) = reshape(a, length(a), 1) * adjB
(*)(a::AbstractVector, B::AbstractMatrix) = reshape(a, length(a), 1) * B

# Add a level of indirection and specialize _mul! to avoid ambiguities in mul!
@inline mul!(y::AbstractVector, A::AbstractVecOrMat, x::AbstractVector,
                alpha::Number, beta::Number) = _mul!(y, A, x, alpha, beta)

_mul!(y::AbstractVector, A::AbstractVecOrMat, x::AbstractVector,
                alpha::Number, beta::Number) =
    generic_matvecmul!(y, wrapper_char(A), _unwrap(A), x, alpha, beta)
# BLAS cases
# equal eltypes
generic_matvecmul!(y::StridedVector{T}, tA, A::StridedVecOrMat{T}, x::StridedVector{T},
                alpha::Number, beta::Number) where {T<:BlasFloat} =
    gemv!(y, tA, A, x, alpha, beta)
generic_matvecmul!(y::StridedVector{T}, tA, A::StridedVecOrMat{T}, x::StridedVector{T},
                _add::MulAddMul = MulAddMul()) where {T<:BlasFloat} =
    gemv!(y, tA, A, x, _add.alpha, _add.beta)
# Real (possibly transposed) matrix times complex vector.
# Multiply the matrix with the real and imaginary parts separately
generic_matvecmul!(y::StridedVector{Complex{T}}, tA, A::StridedVecOrMat{T}, x::StridedVector{Complex{T}},
                alpha::Number, beta::Number) where {T<:BlasReal} =
    gemv!(y, tA, A, x, alpha, beta)
generic_matvecmul!(y::StridedVector{Complex{T}}, tA, A::StridedVecOrMat{T}, x::StridedVector{Complex{T}},
                _add::MulAddMul = MulAddMul()) where {T<:BlasReal} =
    gemv!(y, tA, A, x, _add.alpha, _add.beta)
# Complex matrix times real vector.
# Reinterpret the matrix as a real matrix and do real matvec computation.
# works only in cooperation with BLAS when A is untransposed (tA == 'N')
# but that check is included in gemv! anyway
generic_matvecmul!(y::StridedVector{Complex{T}}, tA, A::StridedVecOrMat{Complex{T}}, x::StridedVector{T},
                alpha::Number, beta::Number) where {T<:BlasReal} =
    gemv!(y, tA, A, x, alpha, beta)
generic_matvecmul!(y::StridedVector{Complex{T}}, tA, A::StridedVecOrMat{Complex{T}}, x::StridedVector{T},
                _add::MulAddMul = MulAddMul()) where {T<:BlasReal} =
    gemv!(y, tA, A, x, _add.alpha, _add.beta)

# Vector-Matrix multiplication
(*)(x::AdjointAbsVec,   A::AbstractMatrix) = (A'*x')'
(*)(x::TransposeAbsVec, A::AbstractMatrix) = transpose(transpose(A)*transpose(x))

# Matrix-matrix multiplication
"""
    *(A::AbstractMatrix, B::AbstractMatrix)

Matrix multiplication.

# Examples
```jldoctest
julia> [1 1; 0 1] * [1 0; 1 1]
2×2 Matrix{Int64}:
 2  1
 1  1
```
"""
function (*)(A::AbstractMatrix, B::AbstractMatrix)
    TS = promote_op(matprod, eltype(A), eltype(B))
    mul!(matprod_dest(A, B, TS), A, B)
end

matprod_dest(A, B, TS) = similar(B, TS, (size(A, 1), size(B, 2)))

# optimization for dispatching to BLAS, e.g. *(::Matrix{Float32}, ::Matrix{Float64})
# but avoiding the case *(::Matrix{<:BlasComplex}, ::Matrix{<:BlasReal})
# which is better handled by reinterpreting rather than promotion
function (*)(A::StridedMaybeAdjOrTransMat{<:BlasReal}, B::StridedMaybeAdjOrTransMat{<:BlasReal})
    TS = promote_type(eltype(A), eltype(B))
    mul!(similar(B, TS, (size(A, 1), size(B, 2))),
         wrapperop(A)(convert(AbstractArray{TS}, _unwrap(A))),
         wrapperop(B)(convert(AbstractArray{TS}, _unwrap(B))))
end
function (*)(A::StridedMaybeAdjOrTransMat{<:BlasComplex}, B::StridedMaybeAdjOrTransMat{<:BlasComplex})
    TS = promote_type(eltype(A), eltype(B))
    mul!(similar(B, TS, (size(A, 1), size(B, 2))),
         wrapperop(A)(convert(AbstractArray{TS}, _unwrap(A))),
         wrapperop(B)(convert(AbstractArray{TS}, _unwrap(B))))
end

# Complex Matrix times real matrix: We use that it is generally faster to reinterpret the
# first matrix as a real matrix and carry out real matrix matrix multiply
function (*)(A::StridedMatrix{<:BlasComplex}, B::StridedMaybeAdjOrTransMat{<:BlasReal})
    TS = promote_type(eltype(A), eltype(B))
    mul!(similar(B, TS, (size(A, 1), size(B, 2))),
         convert(AbstractArray{TS}, A),
         wrapperop(B)(convert(AbstractArray{real(TS)}, _unwrap(B))))
end
function (*)(A::AdjOrTransStridedMat{<:BlasComplex}, B::StridedMaybeAdjOrTransMat{<:BlasReal})
    TS = promote_type(eltype(A), eltype(B))
    mul!(similar(B, TS, (size(A, 1), size(B, 2))),
         copymutable_oftype(A, TS), # remove AdjOrTrans to use reinterpret trick below
         wrapperop(B)(convert(AbstractArray{real(TS)}, _unwrap(B))))
end
# the following case doesn't seem to benefit from the translation A*B = (B' * A')'
function (*)(A::StridedMatrix{<:BlasReal}, B::StridedMatrix{<:BlasComplex})
    temp = real(B)
    R = A * temp
    temp .= imag.(B)
    I = A * temp
    Complex.(R, I)
end
(*)(A::AdjOrTransStridedMat{<:BlasReal}, B::StridedMatrix{<:BlasComplex}) = copy(transpose(transpose(B) * parent(A)))
(*)(A::StridedMaybeAdjOrTransMat{<:BlasReal}, B::AdjOrTransStridedMat{<:BlasComplex}) = copy(wrapperop(B)(parent(B) * transpose(A)))

"""
    muladd(A, y, z)

Combined multiply-add, `A*y .+ z`, for matrix-matrix or matrix-vector multiplication.
The result is always the same size as `A*y`, but `z` may be smaller, or a scalar.

!!! compat "Julia 1.6"
     These methods require Julia 1.6 or later.

# Examples
```jldoctest
julia> A=[1.0 2.0; 3.0 4.0]; B=[1.0 1.0; 1.0 1.0]; z=[0, 100];

julia> muladd(A, B, z)
2×2 Matrix{Float64}:
   3.0    3.0
 107.0  107.0
```
"""
function Base.muladd(A::AbstractMatrix, y::AbstractVecOrMat, z::Union{Number, AbstractArray})
    Ay = A * y
    for d in 1:ndims(Ay)
        # Same error as Ay .+= z would give, to match StridedMatrix method:
        size(z,d) > size(Ay,d) && throw(DimensionMismatch("array could not be broadcast to match destination"))
    end
    for d in ndims(Ay)+1:ndims(z)
        # Similar error to what Ay + z would give, to match (Any,Any,Any) method:
        size(z,d) > 1 && throw(DimensionMismatch(string("z has dims ",
            axes(z), ", must have singleton at dim ", d)))
    end
    Ay .+ z
end

function Base.muladd(u::AbstractVector, v::AdjOrTransAbsVec, z::Union{Number, AbstractArray})
    if size(z,1) > length(u) || size(z,2) > length(v)
        # Same error as (u*v) .+= z:
        throw(DimensionMismatch("array could not be broadcast to match destination"))
    end
    for d in 3:ndims(z)
        # Similar error to (u*v) + z:
        size(z,d) > 1 && throw(DimensionMismatch(string("z has dims ",
            axes(z), ", must have singleton at dim ", d)))
    end
    (u .* v) .+ z
end

Base.muladd(x::AdjointAbsVec, A::AbstractMatrix, z::Union{Number, AbstractVecOrMat}) =
    muladd(A', x', z')'
Base.muladd(x::TransposeAbsVec, A::AbstractMatrix, z::Union{Number, AbstractVecOrMat}) =
    transpose(muladd(transpose(A), transpose(x), transpose(z)))

function Base.muladd(A::StridedMaybeAdjOrTransMat{<:Number}, y::AbstractVector{<:Number}, z::Union{Number, AbstractVector})
    T = promote_type(eltype(A), eltype(y), eltype(z))
    C = similar(A, T, axes(A,1))
    C .= z
    mul!(C, A, y, true, true)
end

function Base.muladd(A::StridedMaybeAdjOrTransMat{<:Number}, B::StridedMaybeAdjOrTransMat{<:Number}, z::Union{Number, AbstractVecOrMat})
    T = promote_type(eltype(A), eltype(B), eltype(z))
    C = similar(A, T, axes(A,1), axes(B,2))
    C .= z
    mul!(C, A, B, true, true)
end

"""
    mul!(Y, A, B) -> Y

Calculates the matrix-matrix or matrix-vector product ``A B`` and stores the result in `Y`,
overwriting the existing value of `Y`. Note that `Y` must not be aliased with either `A` or
`B`.

# Examples
```jldoctest
julia> A = [1.0 2.0; 3.0 4.0]; B = [1.0 1.0; 1.0 1.0]; Y = similar(B);

julia> mul!(Y, A, B) === Y
true

julia> Y
2×2 Matrix{Float64}:
 3.0  3.0
 7.0  7.0

julia> Y == A * B
true
```

# Implementation
For custom matrix and vector types, it is recommended to implement
5-argument `mul!` rather than implementing 3-argument `mul!` directly
if possible.
"""
mul!(C, A, B) = mul!(C, A, B, true, false)

"""
    mul!(C, A, B, α, β) -> C

Combined inplace matrix-matrix or matrix-vector multiply-add ``A B α + C β``.
The result is stored in `C` by overwriting it.  Note that `C` must not be
aliased with either `A` or `B`.

!!! compat "Julia 1.3"
    Five-argument `mul!` requires at least Julia 1.3.

# Examples
```jldoctest
julia> A = [1.0 2.0; 3.0 4.0]; B = [1.0 1.0; 1.0 1.0]; C = [1.0 2.0; 3.0 4.0];

julia> α, β = 100.0, 10.0;

julia> mul!(C, A, B, α, β) === C
true

julia> C
2×2 Matrix{Float64}:
 310.0  320.0
 730.0  740.0

julia> C_original = [1.0 2.0; 3.0 4.0]; # A copy of the original value of C

julia> C == A * B * α + C_original * β
true
```
"""
@inline mul!(C::AbstractMatrix, A::AbstractVecOrMat, B::AbstractVecOrMat, α::Number, β::Number) = _mul!(C, A, B, α, β)
# Add a level of indirection and specialize _mul! to avoid ambiguities in mul!
@inline _mul!(C::AbstractMatrix, A::AbstractVecOrMat, B::AbstractVecOrMat, α::Number, β::Number) =
    generic_matmatmul!(
        C,
        wrapper_char(A),
        wrapper_char(B),
        _unwrap(A),
        _unwrap(B),
        α, β
    )

"""
    rmul!(A, B)

Calculate the matrix-matrix product ``AB``, overwriting `A`, and return the result.
Here, `B` must be of special matrix type, like, e.g., [`Diagonal`](@ref),
[`UpperTriangular`](@ref) or [`LowerTriangular`](@ref), or of some orthogonal type,
see [`QR`](@ref).

# Examples
```jldoctest
julia> A = [0 1; 1 0];

julia> B = UpperTriangular([1 2; 0 3]);

julia> rmul!(A, B);

julia> A
2×2 Matrix{Int64}:
 0  3
 1  2

julia> A = [1.0 2.0; 3.0 4.0];

julia> F = qr([0 1; -1 0]);

julia> rmul!(A, F.Q)
2×2 Matrix{Float64}:
 2.0  1.0
 4.0  3.0
```
"""
rmul!(A, B)

"""
    lmul!(A, B)

Calculate the matrix-matrix product ``AB``, overwriting `B`, and return the result.
Here, `A` must be of special matrix type, like, e.g., [`Diagonal`](@ref),
[`UpperTriangular`](@ref) or [`LowerTriangular`](@ref), or of some orthogonal type,
see [`QR`](@ref).

# Examples
```jldoctest
julia> B = [0 1; 1 0];

julia> A = UpperTriangular([1 2; 0 3]);

julia> lmul!(A, B);

julia> B
2×2 Matrix{Int64}:
 2  1
 3  0

julia> B = [1.0 2.0; 3.0 4.0];

julia> F = qr([0 1; -1 0]);

julia> lmul!(F.Q, B)
2×2 Matrix{Float64}:
 3.0  4.0
 1.0  2.0
```
"""
lmul!(A, B)

# THE one big BLAS dispatch
# aggressive constant propagation makes mul!(C, A, B) invoke gemm_wrapper! directly
Base.@constprop :aggressive function generic_matmatmul!(C::StridedMatrix{T}, tA, tB, A::StridedVecOrMat{T}, B::StridedVecOrMat{T},
<<<<<<< HEAD
                                    α::Number, β::Number) where {T<:BlasFloat}
    mA, nA = lapack_size(tA, A)
    mB, nB = lapack_size(tB, B)
    if any(iszero, size(A)) || any(iszero, size(B)) || iszero(α)
        if size(C) != (mA, nB)
            throw(DimensionMismatch(lazy"C has dimensions $(size(C)), should have ($mA,$nB)"))
        end
        return _rmul_or_fill!(C, β)
    end
    if size(C) == size(A) == size(B) == (2,2)
        return @stable_muladdmul matmul2x2!(C, tA, tB, A, B, MulAddMul(α, β))
    end
    if size(C) == size(A) == size(B) == (3,3)
        return @stable_muladdmul matmul3x3!(C, tA, tB, A, B, MulAddMul(α, β))
    end
    if all(in(('N', 'T', 'C')), (tA, tB))
        if tA == 'T' && tB == 'N' && A === B
            return syrk_wrapper!(C, 'T', A, α, β)
        elseif tA == 'N' && tB == 'T' && A === B
            return syrk_wrapper!(C, 'N', A, α, β)
        elseif tA == 'C' && tB == 'N' && A === B
            return herk_wrapper!(C, 'C', A, α, β)
        elseif tA == 'N' && tB == 'C' && A === B
            return herk_wrapper!(C, 'N', A, α, β)
=======
                                    _add::MulAddMul=MulAddMul()) where {T<:BlasFloat}
    # We convert the chars to uppercase to potentially unwrap a WrapperChar,
    # and extract the char corresponding to the wrapper type
    tA_uc, tB_uc = uppercase(tA), uppercase(tB)
    # the map in all ensures constprop by acting on tA and tB individually, instead of looping over them.
    if all(map(in(('N', 'T', 'C')), (tA_uc, tB_uc)))
        if tA_uc == 'T' && tB_uc == 'N' && A === B
            return syrk_wrapper!(C, 'T', A, _add)
        elseif tA_uc == 'N' && tB_uc == 'T' && A === B
            return syrk_wrapper!(C, 'N', A, _add)
        elseif tA_uc == 'C' && tB_uc == 'N' && A === B
            return herk_wrapper!(C, 'C', A, _add)
        elseif tA_uc == 'N' && tB_uc == 'C' && A === B
            return herk_wrapper!(C, 'N', A, _add)
>>>>>>> c77671a3
        else
            return gemm_wrapper!(C, tA, tB, A, B, α, β)
        end
    end
    alpha, beta = promote(α, β, zero(T))
    if alpha isa Union{Bool,T} && beta isa Union{Bool,T}
        if tA_uc == 'S' && tB_uc == 'N'
            return BLAS.symm!('L', tA == 'S' ? 'U' : 'L', alpha, A, B, beta, C)
        elseif tA_uc == 'N' && tB_uc == 'S'
            return BLAS.symm!('R', tB == 'S' ? 'U' : 'L', alpha, B, A, beta, C)
        elseif tA_uc == 'H' && tB_uc == 'N'
            return BLAS.hemm!('L', tA == 'H' ? 'U' : 'L', alpha, A, B, beta, C)
        elseif tA_uc == 'N' && tB_uc == 'H'
            return BLAS.hemm!('R', tB == 'H' ? 'U' : 'L', alpha, B, A, beta, C)
        end
    end
    return _generic_matmatmul!(C, wrap(A, tA), wrap(B, tB), MulAddMul(α, β))
end
# legacy method
Base.@constprop :aggressive generic_matmatmul!(C::StridedMatrix{T}, tA, tB, A::StridedVecOrMat{T}, B::StridedVecOrMat{T},
        _add::MulAddMul = MulAddMul()) where {T<:BlasFloat} =
    generic_matmatmul!(C, tA, tB, A, B, _add.alpha, _add.beta)

# Complex matrix times (transposed) real matrix. Reinterpret the first matrix to real for efficiency.
Base.@constprop :aggressive function generic_matmatmul!(C::StridedVecOrMat{Complex{T}}, tA, tB, A::StridedVecOrMat{Complex{T}}, B::StridedVecOrMat{T},
<<<<<<< HEAD
                    α::Number, β::Number) where {T<:BlasReal}
    if all(in(('N', 'T', 'C')), (tA, tB))
        gemm_wrapper!(C, tA, tB, A, B, α, β)
=======
                    _add::MulAddMul=MulAddMul()) where {T<:BlasReal}
    # We convert the chars to uppercase to potentially unwrap a WrapperChar,
    # and extract the char corresponding to the wrapper type
    tA_uc, tB_uc = uppercase(tA), uppercase(tB)
    # the map in all ensures constprop by acting on tA and tB individually, instead of looping over them.
    if all(map(in(('N', 'T', 'C')), (tA_uc, tB_uc)))
        gemm_wrapper!(C, tA, tB, A, B, _add)
>>>>>>> c77671a3
    else
        _generic_matmatmul!(C, wrap(A, tA), wrap(B, tB), MulAddMul(α, β))
    end
end
# legacy method
Base.@constprop :aggressive generic_matmatmul!(C::StridedVecOrMat{Complex{T}}, tA, tB, A::StridedVecOrMat{Complex{T}}, B::StridedVecOrMat{T},
        _add::MulAddMul = MulAddMul()) where {T<:BlasReal} =
    generic_matmatmul!(C, tA, tB, A, B, _add.alpha, _add.beta)

# Supporting functions for matrix multiplication

# copy transposed(adjoint) of upper(lower) side-diagonals. Optionally include diagonal.
@inline function copytri!(A::AbstractMatrix, uplo::AbstractChar, conjugate::Bool=false, diag::Bool=false)
    n = checksquare(A)
    off = diag ? 0 : 1
    if uplo == 'U'
        for i = 1:n, j = (i+off):n
            A[j,i] = conjugate ? adjoint(A[i,j]) : transpose(A[i,j])
        end
    elseif uplo == 'L'
        for i = 1:n, j = (i+off):n
            A[i,j] = conjugate ? adjoint(A[j,i]) : transpose(A[j,i])
        end
    else
        throw(ArgumentError(lazy"uplo argument must be 'U' (upper) or 'L' (lower), got $uplo"))
    end
    A
end

Base.@constprop :aggressive function gemv!(y::StridedVector{T}, tA::AbstractChar,
                A::StridedVecOrMat{T}, x::StridedVector{T},
               α::Number=true, β::Number=false) where {T<:BlasFloat}
    mA, nA = lapack_size(tA, A)
    nA != length(x) &&
        throw(DimensionMismatch(lazy"second dimension of A, $nA, does not match length of x, $(length(x))"))
    mA != length(y) &&
        throw(DimensionMismatch(lazy"first dimension of A, $mA, does not match length of y, $(length(y))"))
    mA == 0 && return y
    nA == 0 && return _rmul_or_fill!(y, β)
    alpha, beta = promote(α, β, zero(T))
    tA_uc = uppercase(tA) # potentially convert a WrapperChar to a Char
    if alpha isa Union{Bool,T} && beta isa Union{Bool,T} &&
        stride(A, 1) == 1 && abs(stride(A, 2)) >= size(A, 1) &&
        !iszero(stride(x, 1)) && # We only check input's stride here.
        if tA_uc in ('N', 'T', 'C')
            return BLAS.gemv!(tA, alpha, A, x, beta, y)
        elseif tA_uc == 'S'
            return BLAS.symv!(tA == 'S' ? 'U' : 'L', alpha, A, x, beta, y)
        elseif tA_uc == 'H'
            return BLAS.hemv!(tA == 'H' ? 'U' : 'L', alpha, A, x, beta, y)
        end
    end
    if tA_uc in ('S', 'H')
        # re-wrap again and use plain ('N') matvec mul algorithm,
        # because _generic_matvecmul! can't handle the HermOrSym cases specifically
        return @stable_muladdmul _generic_matvecmul!(y, 'N', wrap(A, tA), x, MulAddMul(α, β))
    else
        return @stable_muladdmul _generic_matvecmul!(y, tA, A, x, MulAddMul(α, β))
    end
end

Base.@constprop :aggressive function gemv!(y::StridedVector{Complex{T}}, tA::AbstractChar, A::StridedVecOrMat{Complex{T}}, x::StridedVector{T},
    α::Number = true, β::Number = false) where {T<:BlasReal}
    mA, nA = lapack_size(tA, A)
    nA != length(x) &&
        throw(DimensionMismatch(lazy"second dimension of A, $nA, does not match length of x, $(length(x))"))
    mA != length(y) &&
        throw(DimensionMismatch(lazy"first dimension of A, $mA, does not match length of y, $(length(y))"))
    mA == 0 && return y
    nA == 0 && return _rmul_or_fill!(y, β)
    alpha, beta = promote(α, β, zero(T))
    tA_uc = uppercase(tA) # potentially convert a WrapperChar to a Char
    if alpha isa Union{Bool,T} && beta isa Union{Bool,T} &&
        stride(A, 1) == 1 && abs(stride(A, 2)) >= size(A, 1) &&
        stride(y, 1) == 1 && tA_uc == 'N' && # reinterpret-based optimization is valid only for contiguous `y`
        !iszero(stride(x, 1))
        BLAS.gemv!(tA, alpha, reinterpret(T, A), x, beta, reinterpret(T, y))
        return y
    else
<<<<<<< HEAD
        Anew, ta = tA in ('S', 's', 'H', 'h') ? (wrap(A, tA), 'N') : (A, tA)
        return @stable_muladdmul _generic_matvecmul!(y, ta, Anew, x, MulAddMul(α, β))
=======
        Anew, ta = tA_uc in ('S', 'H') ? (wrap(A, tA), oftype(tA, 'N')) : (A, tA)
        return _generic_matvecmul!(y, ta, Anew, x, MulAddMul(α, β))
>>>>>>> c77671a3
    end
end

Base.@constprop :aggressive function gemv!(y::StridedVector{Complex{T}}, tA::AbstractChar,
        A::StridedVecOrMat{T}, x::StridedVector{Complex{T}},
        α::Number = true, β::Number = false) where {T<:BlasReal}
    mA, nA = lapack_size(tA, A)
    nA != length(x) &&
        throw(DimensionMismatch(lazy"second dimension of A, $nA, does not match length of x, $(length(x))"))
    mA != length(y) &&
        throw(DimensionMismatch(lazy"first dimension of A, $mA, does not match length of y, $(length(y))"))
    mA == 0 && return y
    nA == 0 && return _rmul_or_fill!(y, β)
    alpha, beta = promote(α, β, zero(T))
    tA_uc = uppercase(tA) # potentially convert a WrapperChar to a Char
    @views if alpha isa Union{Bool,T} && beta isa Union{Bool,T} &&
        stride(A, 1) == 1 && abs(stride(A, 2)) >= size(A, 1) &&
        !iszero(stride(x, 1)) && tA_uc in ('N', 'T', 'C')
        xfl = reinterpret(reshape, T, x) # Use reshape here.
        yfl = reinterpret(reshape, T, y)
        BLAS.gemv!(tA, alpha, A, xfl[1, :], beta, yfl[1, :])
        BLAS.gemv!(tA, alpha, A, xfl[2, :], beta, yfl[2, :])
        return y
    elseif tA_uc in ('S', 'H')
        # re-wrap again and use plain ('N') matvec mul algorithm,
        # because _generic_matvecmul! can't handle the HermOrSym cases specifically
        return @stable_muladdmul _generic_matvecmul!(y, 'N', wrap(A, tA), x, MulAddMul(α, β))
    else
        return @stable_muladdmul _generic_matvecmul!(y, tA, A, x, MulAddMul(α, β))
    end
end

<<<<<<< HEAD
function syrk_wrapper!(C::StridedMatrix{T}, tA::AbstractChar, A::StridedVecOrMat{T},
        alpha::Number, beta::Number) where {T<:BlasFloat}
=======
# the aggressive constprop pushes tA and tB into gemm_wrapper!, which is needed for wrap calls within it
# to be concretely inferred
Base.@constprop :aggressive function syrk_wrapper!(C::StridedMatrix{T}, tA::AbstractChar, A::StridedVecOrMat{T},
        _add = MulAddMul()) where {T<:BlasFloat}
>>>>>>> c77671a3
    nC = checksquare(C)
    tA_uc = uppercase(tA) # potentially convert a WrapperChar to a Char
    if tA_uc == 'T'
        (nA, mA) = size(A,1), size(A,2)
        tAt = 'N'
    else
        (mA, nA) = size(A,1), size(A,2)
        tAt = 'T'
    end
    if nC != mA
        throw(DimensionMismatch(lazy"output matrix has size: $(nC), but should have size $(mA)"))
    end

    # BLAS.syrk! only updates symmetric C
    # alternatively, make non-zero β a show-stopper for BLAS.syrk!
    if iszero(beta) || issymmetric(C)
        α, β = promote(alpha, beta, zero(T))
        if (alpha isa Union{Bool,T} &&
            beta isa Union{Bool,T} &&
            stride(A, 1) == stride(C, 1) == 1 &&
            stride(A, 2) >= size(A, 1) &&
            stride(C, 2) >= size(C, 1))
            return copytri!(BLAS.syrk!('U', tA, alpha, A, beta, C), 'U')
        end
    end
    return gemm_wrapper!(C, tA, tAt, A, A, alpha, beta)
end
# legacy method
syrk_wrapper!(C::StridedMatrix{T}, tA::AbstractChar, A::StridedVecOrMat{T}, _add::MulAddMul = MulAddMul()) where {T<:BlasFloat} =
    syrk_wrapper!(C, tA, A, _add.alpha, _add.beta)

<<<<<<< HEAD
function herk_wrapper!(C::Union{StridedMatrix{T}, StridedMatrix{Complex{T}}}, tA::AbstractChar, A::Union{StridedVecOrMat{T}, StridedVecOrMat{Complex{T}}},
        α::Number, β::Number) where {T<:BlasReal}
=======
# the aggressive constprop pushes tA and tB into gemm_wrapper!, which is needed for wrap calls within it
# to be concretely inferred
Base.@constprop :aggressive function herk_wrapper!(C::Union{StridedMatrix{T}, StridedMatrix{Complex{T}}}, tA::AbstractChar, A::Union{StridedVecOrMat{T}, StridedVecOrMat{Complex{T}}},
        _add = MulAddMul()) where {T<:BlasReal}
>>>>>>> c77671a3
    nC = checksquare(C)
    tA_uc = uppercase(tA) # potentially convert a WrapperChar to a Char
    if tA_uc == 'C'
        (nA, mA) = size(A,1), size(A,2)
        tAt = 'N'
    else
        (mA, nA) = size(A,1), size(A,2)
        tAt = 'C'
    end
    if nC != mA
        throw(DimensionMismatch(lazy"output matrix has size: $(nC), but should have size $(mA)"))
    end

    # Result array does not need to be initialized as long as beta==0
    #    C = Matrix{T}(undef, mA, mA)

    if iszero(β) || issymmetric(C)
        alpha, beta = promote(α, β, zero(T))
        if (alpha isa Union{Bool,T} &&
            beta isa Union{Bool,T} &&
            stride(A, 1) == stride(C, 1) == 1 &&
            stride(A, 2) >= size(A, 1) &&
            stride(C, 2) >= size(C, 1))
            return copytri!(BLAS.herk!('U', tA, alpha, A, beta, C), 'U', true)
        end
    end
    return gemm_wrapper!(C, tA, tAt, A, A, α, β)
end
# legacy method
herk_wrapper!(C::Union{StridedMatrix{T}, StridedMatrix{Complex{T}}}, tA::AbstractChar, A::Union{StridedVecOrMat{T}, StridedVecOrMat{Complex{T}}},
        _add::MulAddMul = MulAddMul()) where {T<:BlasReal} =
    herk_wrapper!(C, tA, A, _add.alpha, _add.beta)

# Aggressive constprop helps propagate the values of tA and tB into wrap, which
# makes the calls concretely inferred
Base.@constprop :aggressive function gemm_wrapper(tA::AbstractChar, tB::AbstractChar,
                      A::StridedVecOrMat{T},
                      B::StridedVecOrMat{T}) where {T<:BlasFloat}
    mA, nA = lapack_size(tA, A)
    mB, nB = lapack_size(tB, B)
    C = similar(B, T, mA, nB)
<<<<<<< HEAD
    if all(in(('N', 'T', 'C')), (tA, tB))
        gemm_wrapper!(C, tA, tB, A, B, true, false)
=======
    # We convert the chars to uppercase to potentially unwrap a WrapperChar,
    # and extract the char corresponding to the wrapper type
    tA_uc, tB_uc = uppercase(tA), uppercase(tB)
    # the map in all ensures constprop by acting on tA and tB individually, instead of looping over them.
    if all(map(in(('N', 'T', 'C')), (tA_uc, tB_uc)))
        gemm_wrapper!(C, tA, tB, A, B)
>>>>>>> c77671a3
    else
        _generic_matmatmul!(C, wrap(A, tA), wrap(B, tB), MulAddMul())
    end
end

# Aggressive constprop helps propagate the values of tA and tB into wrap, which
# makes the calls concretely inferred
Base.@constprop :aggressive function gemm_wrapper!(C::StridedVecOrMat{T}, tA::AbstractChar, tB::AbstractChar,
                       A::StridedVecOrMat{T}, B::StridedVecOrMat{T},
                       α::Number, β::Number) where {T<:BlasFloat}
    mA, nA = lapack_size(tA, A)
    mB, nB = lapack_size(tB, B)

    if nA != mB
        throw(DimensionMismatch(lazy"A has dimensions ($mA,$nA) but B has dimensions ($mB,$nB)"))
    end

    if C === A || B === C
        throw(ArgumentError("output matrix must not be aliased with input matrix"))
    end

    alpha, beta = promote(α, β, zero(T))
    if (alpha isa Union{Bool,T} &&
        beta isa Union{Bool,T} &&
        stride(A, 1) == stride(B, 1) == stride(C, 1) == 1 &&
        stride(A, 2) >= size(A, 1) &&
        stride(B, 2) >= size(B, 1) &&
        stride(C, 2) >= size(C, 1))
        return BLAS.gemm!(tA, tB, alpha, A, B, beta, C)
    end
    _generic_matmatmul!(C, wrap(A, tA), wrap(B, tB), MulAddMul(α, β))
end
# legacy method
gemm_wrapper!(C::StridedVecOrMat{T}, tA::AbstractChar, tB::AbstractChar,
        A::StridedVecOrMat{T}, B::StridedVecOrMat{T}, _add::MulAddMul = MulAddMul()) where {T<:BlasFloat} =
    gemm_wrapper!(C, tA, tB, A, B, _add.alpha, _add.beta)

# Aggressive constprop helps propagate the values of tA and tB into wrap, which
# makes the calls concretely inferred
Base.@constprop :aggressive function gemm_wrapper!(C::StridedVecOrMat{Complex{T}}, tA::AbstractChar, tB::AbstractChar,
                       A::StridedVecOrMat{Complex{T}}, B::StridedVecOrMat{T},
                       α::Number, β::Number) where {T<:BlasReal}
    mA, nA = lapack_size(tA, A)
    mB, nB = lapack_size(tB, B)

    if nA != mB
        throw(DimensionMismatch(lazy"A has dimensions ($mA,$nA) but B has dimensions ($mB,$nB)"))
    end

    if C === A || B === C
        throw(ArgumentError("output matrix must not be aliased with input matrix"))
    end

    alpha, beta = promote(α, β, zero(T))

    tA_uc = uppercase(tA) # potentially convert a WrapperChar to a Char

    # Make-sure reinterpret-based optimization is BLAS-compatible.
    if (alpha isa Union{Bool,T} &&
        beta isa Union{Bool,T} &&
        stride(A, 1) == stride(B, 1) == stride(C, 1) == 1 &&
        stride(A, 2) >= size(A, 1) &&
        stride(B, 2) >= size(B, 1) &&
        stride(C, 2) >= size(C, 1) && tA_uc == 'N')
        BLAS.gemm!(tA, tB, alpha, reinterpret(T, A), B, beta, reinterpret(T, C))
        return C
    end
    _generic_matmatmul!(C, wrap(A, tA), wrap(B, tB), MulAddMul(α, β))
end
# legacy method
gemm_wrapper!(C::StridedVecOrMat{Complex{T}}, tA::AbstractChar, tB::AbstractChar,
        A::StridedVecOrMat{Complex{T}}, B::StridedVecOrMat{T}, _add::MulAddMul = MulAddMul()) where {T<:BlasReal} =
    gemm_wrapper!(C, tA, tB, A, B, _add.alpha, _add.beta)

# blas.jl defines matmul for floats; other integer and mixed precision
# cases are handled here

lapack_size(t::AbstractChar, M::AbstractVecOrMat) = (size(M, t=='N' ? 1 : 2), size(M, t=='N' ? 2 : 1))

"""
    copyto!(B::AbstractMatrix, ir_dest::AbstractUnitRange, jr_dest::AbstractUnitRange,
            tM::AbstractChar,
            M::AbstractVecOrMat, ir_src::AbstractUnitRange, jr_src::AbstractUnitRange) -> B

Efficiently copy elements of matrix `M` to `B` conditioned on the character
parameter `tM` as follows:

| `tM` | Destination | Source |
| --- | :--- | :--- |
| `'N'` | `B[ir_dest, jr_dest]` | `M[ir_src, jr_src]` |
| `'T'` | `B[ir_dest, jr_dest]` | `transpose(M)[ir_src, jr_src]` |
| `'C'` | `B[ir_dest, jr_dest]` | `adjoint(M)[ir_src, jr_src]` |

The elements `B[ir_dest, jr_dest]` are overwritten. Furthermore, the index range
parameters must satisfy `length(ir_dest) == length(ir_src)` and
`length(jr_dest) == length(jr_src)`.

See also [`copy_transpose!`](@ref) and [`copy_adjoint!`](@ref).
"""
function copyto!(B::AbstractVecOrMat, ir_dest::AbstractUnitRange{Int}, jr_dest::AbstractUnitRange{Int}, tM::AbstractChar, M::AbstractVecOrMat, ir_src::AbstractUnitRange{Int}, jr_src::AbstractUnitRange{Int})
    tM_uc = uppercase(tM) # potentially convert a WrapperChar to a Char
    if tM_uc == 'N'
        copyto!(B, ir_dest, jr_dest, M, ir_src, jr_src)
    elseif tM_uc == 'T'
        copy_transpose!(B, ir_dest, jr_dest, M, jr_src, ir_src)
    else
        copy_adjoint!(B, ir_dest, jr_dest, M, jr_src, ir_src)
    end
    B
end

"""
    copy_transpose!(B::AbstractMatrix, ir_dest::AbstractUnitRange, jr_dest::AbstractUnitRange,
                    tM::AbstractChar,
                    M::AbstractVecOrMat, ir_src::AbstractUnitRange, jr_src::AbstractUnitRange) -> B

Efficiently copy elements of matrix `M` to `B` conditioned on the character
parameter `tM` as follows:

| `tM` | Destination | Source |
| --- | :--- | :--- |
| `'N'` | `B[ir_dest, jr_dest]` | `transpose(M)[jr_src, ir_src]` |
| `'T'` | `B[ir_dest, jr_dest]` | `M[jr_src, ir_src]` |
| `'C'` | `B[ir_dest, jr_dest]` | `conj(M)[jr_src, ir_src]` |

The elements `B[ir_dest, jr_dest]` are overwritten. Furthermore, the index
range parameters must satisfy `length(ir_dest) == length(jr_src)` and
`length(jr_dest) == length(ir_src)`.

See also [`copyto!`](@ref) and [`copy_adjoint!`](@ref).
"""
function copy_transpose!(B::AbstractMatrix, ir_dest::AbstractUnitRange{Int}, jr_dest::AbstractUnitRange{Int}, tM::AbstractChar, M::AbstractVecOrMat, ir_src::AbstractUnitRange{Int}, jr_src::AbstractUnitRange{Int})
    tM_uc = uppercase(tM) # potentially convert a WrapperChar to a Char
    if tM_uc == 'N'
        copy_transpose!(B, ir_dest, jr_dest, M, ir_src, jr_src)
    else
        copyto!(B, ir_dest, jr_dest, M, jr_src, ir_src)
        tM_uc == 'C' && conj!(@view B[ir_dest, jr_dest])
    end
    B
end

# TODO: It will be faster for large matrices to convert to float,
# call BLAS, and convert back to required type.

# NOTE: the generic version is also called as fallback for
#       strides != 1 cases

generic_matvecmul!(C::AbstractVector, tA, A::AbstractVecOrMat, B::AbstractVector, alpha::Number, beta::Number) =
    @stable_muladdmul generic_matvecmul!(C, tA, A, B, MulAddMul(alpha, beta))
@inline function generic_matvecmul!(C::AbstractVector, tA, A::AbstractVecOrMat, B::AbstractVector,
                                    _add::MulAddMul = MulAddMul())
    tA_uc = uppercase(tA) # potentially convert a WrapperChar to a Char
    Anew, ta = tA_uc in ('S', 'H') ? (wrap(A, tA), oftype(tA, 'N')) : (A, tA)
    return _generic_matvecmul!(C, ta, Anew, B, _add)
end

function _generic_matvecmul!(C::AbstractVector, tA, A::AbstractVecOrMat, B::AbstractVector,
                            _add::MulAddMul = MulAddMul())
    require_one_based_indexing(C, A, B)
    @assert tA in ('N', 'T', 'C')
    mB = length(B)
    mA, nA = lapack_size(tA, A)
    if mB != nA
        throw(DimensionMismatch(lazy"matrix A has dimensions ($mA,$nA), vector B has length $mB"))
    end
    if mA != length(C)
        throw(DimensionMismatch(lazy"result C has length $(length(C)), needs length $mA"))
    end

    Astride = size(A, 1)

    @inbounds begin
    if tA == 'T'  # fastest case
        if nA == 0
            for k = 1:mA
                _modify!(_add, false, C, k)
            end
        else
            for k = 1:mA
                aoffs = (k-1)*Astride
                firstterm = transpose(A[aoffs + 1])*B[1]
                s = zero(firstterm + firstterm)
                for i = 1:nA
                    s += transpose(A[aoffs+i]) * B[i]
                end
                _modify!(_add, s, C, k)
            end
        end
    elseif tA == 'C'
        if nA == 0
            for k = 1:mA
                _modify!(_add, false, C, k)
            end
        else
            for k = 1:mA
                aoffs = (k-1)*Astride
                firstterm = A[aoffs + 1]'B[1]
                s = zero(firstterm + firstterm)
                for i = 1:nA
                    s += A[aoffs + i]'B[i]
                end
                _modify!(_add, s, C, k)
            end
        end
    else # tA == 'N'
        for i = 1:mA
            if !iszero(_add.beta)
                C[i] *= _add.beta
            elseif mB == 0
                C[i] = false
            else
                C[i] = zero(A[i]*B[1] + A[i]*B[1])
            end
        end
        for k = 1:mB
            aoffs = (k-1)*Astride
            b = _add(B[k])
            for i = 1:mA
                C[i] += A[aoffs + i] * b
            end
        end
    end
    end # @inbounds
    C
end

function generic_matmatmul(tA, tB, A::AbstractVecOrMat{T}, B::AbstractMatrix{S}) where {T,S}
    mA, nA = lapack_size(tA, A)
    mB, nB = lapack_size(tB, B)
    C = similar(B, promote_op(matprod, T, S), mA, nB)
    generic_matmatmul!(C, tA, tB, A, B, true, false)
end

# aggressive const prop makes mixed eltype mul!(C, A, B) invoke _generic_matmatmul! directly
# legacy method
Base.@constprop :aggressive generic_matmatmul!(C::AbstractVecOrMat, tA, tB, A::AbstractVecOrMat, B::AbstractVecOrMat, _add::MulAddMul = MulAddMul()) =
    _generic_matmatmul!(C, wrap(A, tA), wrap(B, tB), _add)
Base.@constprop :aggressive generic_matmatmul!(C::AbstractVecOrMat, tA, tB, A::AbstractVecOrMat, B::AbstractVecOrMat, α::Number, β::Number) =
    _generic_matmatmul!(C, wrap(A, tA), wrap(B, tB), MulAddMul(α, β))

@noinline function _generic_matmatmul!(C::AbstractVecOrMat{R}, A::AbstractVecOrMat{T}, B::AbstractVecOrMat{S},
                             _add::MulAddMul) where {T,S,R}
    AxM = axes(A, 1)
    AxK = axes(A, 2) # we use two `axes` calls in case of `AbstractVector`
    BxK = axes(B, 1)
    BxN = axes(B, 2)
    CxM = axes(C, 1)
    CxN = axes(C, 2)
    if AxM != CxM
        throw(DimensionMismatch(lazy"matrix A has axes ($AxM,$AxK), matrix C has axes ($CxM,$CxN)"))
    end
    if AxK != BxK
        throw(DimensionMismatch(lazy"matrix A has axes ($AxM,$AxK), matrix B has axes ($BxK,$CxN)"))
    end
    if BxN != CxN
        throw(DimensionMismatch(lazy"matrix B has axes ($BxK,$BxN), matrix C has axes ($CxM,$CxN)"))
    end
    if isbitstype(R) && sizeof(R) ≤ 16 && !(A isa Adjoint || A isa Transpose)
        _rmul_or_fill!(C, _add.beta)
        (iszero(_add.alpha) || isempty(A) || isempty(B)) && return C
        @inbounds for n in BxN, k in BxK
            Balpha = B[k,n]*_add.alpha
            @simd for m in AxM
                C[m,n] = muladd(A[m,k], Balpha, C[m,n])
            end
        end
    elseif isbitstype(R) && sizeof(R) ≤ 16 && ((A isa Adjoint && B isa Adjoint) || (A isa Transpose && B isa Transpose))
        _rmul_or_fill!(C, _add.beta)
        (iszero(_add.alpha) || isempty(A) || isempty(B)) && return C
        t = wrapperop(A)
        pB = parent(B)
        pA = parent(A)
        tmp = similar(C, CxN)
        ci = first(CxM)
        ta = t(_add.alpha)
        for i in AxM
            mul!(tmp, pB, view(pA, :, i))
            C[ci,:] .+= t.(ta .* tmp)
            ci += 1
        end
    else
        if iszero(_add.alpha) || isempty(A) || isempty(B)
            return _rmul_or_fill!(C, _add.beta)
        end
        a1 = first(AxK)
        b1 = first(BxK)
        @inbounds for i in AxM, j in BxN
            z2 = zero(A[i, a1]*B[b1, j] + A[i, a1]*B[b1, j])
            Ctmp = convert(promote_type(R, typeof(z2)), z2)
            @simd for k in AxK
                Ctmp = muladd(A[i, k], B[k, j], Ctmp)
            end
            _modify!(_add, Ctmp, C, (i,j))
        end
    end
    return C
end


# multiply 2x2 matrices
function matmul2x2(tA, tB, A::AbstractMatrix{T}, B::AbstractMatrix{S}) where {T,S}
    matmul2x2!(similar(B, promote_op(matprod, T, S), 2, 2), tA, tB, A, B)
end

function matmul2x2!(C::AbstractMatrix, tA, tB, A::AbstractMatrix, B::AbstractMatrix,
                    _add::MulAddMul = MulAddMul())
    require_one_based_indexing(C, A, B)
    if C === A || B === C
        throw(ArgumentError("output matrix must not be aliased with input matrix"))
    end
    if !(size(A) == size(B) == size(C) == (2,2))
        throw(DimensionMismatch(lazy"A has size $(size(A)), B has size $(size(B)), C has size $(size(C))"))
    end
    @inbounds begin
    if tA == 'N'
        A11 = A[1,1]; A12 = A[1,2]; A21 = A[2,1]; A22 = A[2,2]
    elseif tA == 'T'
        # TODO making these lazy could improve perf
        A11 = copy(transpose(A[1,1])); A12 = copy(transpose(A[2,1]))
        A21 = copy(transpose(A[1,2])); A22 = copy(transpose(A[2,2]))
    elseif tA == 'C'
        # TODO making these lazy could improve perf
        A11 = copy(A[1,1]'); A12 = copy(A[2,1]')
        A21 = copy(A[1,2]'); A22 = copy(A[2,2]')
    elseif tA == 'S'
        A11 = symmetric(A[1,1], :U); A12 = A[1,2]
        A21 = copy(transpose(A[1,2])); A22 = symmetric(A[2,2], :U)
    elseif tA == 's'
        A11 = symmetric(A[1,1], :L); A12 = copy(transpose(A[2,1]))
        A21 = A[2,1]; A22 = symmetric(A[2,2], :L)
    elseif tA == 'H'
        A11 = hermitian(A[1,1], :U); A12 = A[1,2]
        A21 = copy(adjoint(A[1,2])); A22 = hermitian(A[2,2], :U)
    else # if tA == 'h'
        A11 = hermitian(A[1,1], :L); A12 = copy(adjoint(A[2,1]))
        A21 = A[2,1]; A22 = hermitian(A[2,2], :L)
    end
    if tB == 'N'
        B11 = B[1,1]; B12 = B[1,2];
        B21 = B[2,1]; B22 = B[2,2]
    elseif tB == 'T'
        # TODO making these lazy could improve perf
        B11 = copy(transpose(B[1,1])); B12 = copy(transpose(B[2,1]))
        B21 = copy(transpose(B[1,2])); B22 = copy(transpose(B[2,2]))
    elseif tB == 'C'
        # TODO making these lazy could improve perf
        B11 = copy(B[1,1]'); B12 = copy(B[2,1]')
        B21 = copy(B[1,2]'); B22 = copy(B[2,2]')
    elseif tB == 'S'
        B11 = symmetric(B[1,1], :U); B12 = B[1,2]
        B21 = copy(transpose(B[1,2])); B22 = symmetric(B[2,2], :U)
    elseif tB == 's'
        B11 = symmetric(B[1,1], :L); B12 = copy(transpose(B[2,1]))
        B21 = B[2,1]; B22 = symmetric(B[2,2], :L)
    elseif tB == 'H'
        B11 = hermitian(B[1,1], :U); B12 = B[1,2]
        B21 = copy(adjoint(B[1,2])); B22 = hermitian(B[2,2], :U)
    else # if tB == 'h'
        B11 = hermitian(B[1,1], :L); B12 = copy(adjoint(B[2,1]))
        B21 = B[2,1]; B22 = hermitian(B[2,2], :L)
    end
    _modify!(_add, A11*B11 + A12*B21, C, (1,1))
    _modify!(_add, A11*B12 + A12*B22, C, (1,2))
    _modify!(_add, A21*B11 + A22*B21, C, (2,1))
    _modify!(_add, A21*B12 + A22*B22, C, (2,2))
    end # inbounds
    C
end

# Multiply 3x3 matrices
function matmul3x3(tA, tB, A::AbstractMatrix{T}, B::AbstractMatrix{S}) where {T,S}
    matmul3x3!(similar(B, promote_op(matprod, T, S), 3, 3), tA, tB, A, B)
end

function matmul3x3!(C::AbstractMatrix, tA, tB, A::AbstractMatrix, B::AbstractMatrix,
                    _add::MulAddMul = MulAddMul())
    require_one_based_indexing(C, A, B)
    if C === A || B === C
        throw(ArgumentError("output matrix must not be aliased with input matrix"))
    end
    if !(size(A) == size(B) == size(C) == (3,3))
        throw(DimensionMismatch(lazy"A has size $(size(A)), B has size $(size(B)), C has size $(size(C))"))
    end
    @inbounds begin
    if tA == 'N'
        A11 = A[1,1]; A12 = A[1,2]; A13 = A[1,3]
        A21 = A[2,1]; A22 = A[2,2]; A23 = A[2,3]
        A31 = A[3,1]; A32 = A[3,2]; A33 = A[3,3]
    elseif tA == 'T'
        # TODO making these lazy could improve perf
        A11 = copy(transpose(A[1,1])); A12 = copy(transpose(A[2,1])); A13 = copy(transpose(A[3,1]))
        A21 = copy(transpose(A[1,2])); A22 = copy(transpose(A[2,2])); A23 = copy(transpose(A[3,2]))
        A31 = copy(transpose(A[1,3])); A32 = copy(transpose(A[2,3])); A33 = copy(transpose(A[3,3]))
    elseif tA == 'C'
        # TODO making these lazy could improve perf
        A11 = copy(A[1,1]'); A12 = copy(A[2,1]'); A13 = copy(A[3,1]')
        A21 = copy(A[1,2]'); A22 = copy(A[2,2]'); A23 = copy(A[3,2]')
        A31 = copy(A[1,3]'); A32 = copy(A[2,3]'); A33 = copy(A[3,3]')
    elseif tA == 'S'
        A11 = symmetric(A[1,1], :U); A12 = A[1,2]; A13 = A[1,3]
        A21 = copy(transpose(A[1,2])); A22 = symmetric(A[2,2], :U); A23 = A[2,3]
        A31 = copy(transpose(A[1,3])); A32 = copy(transpose(A[2,3])); A33 = symmetric(A[3,3], :U)
    elseif tA == 's'
        A11 = symmetric(A[1,1], :L); A12 = copy(transpose(A[2,1])); A13 = copy(transpose(A[3,1]))
        A21 = A[2,1]; A22 = symmetric(A[2,2], :L); A23 = copy(transpose(A[3,2]))
        A31 = A[3,1]; A32 = A[3,2]; A33 = symmetric(A[3,3], :L)
    elseif tA == 'H'
        A11 = hermitian(A[1,1], :U); A12 = A[1,2]; A13 = A[1,3]
        A21 = copy(adjoint(A[1,2])); A22 = hermitian(A[2,2], :U); A23 = A[2,3]
        A31 = copy(adjoint(A[1,3])); A32 = copy(adjoint(A[2,3])); A33 = hermitian(A[3,3], :U)
    else # if tA == 'h'
        A11 = hermitian(A[1,1], :L); A12 = copy(adjoint(A[2,1])); A13 = copy(adjoint(A[3,1]))
        A21 = A[2,1]; A22 = hermitian(A[2,2], :L); A23 = copy(adjoint(A[3,2]))
        A31 = A[3,1]; A32 = A[3,2]; A33 = hermitian(A[3,3], :L)
    end

    if tB == 'N'
        B11 = B[1,1]; B12 = B[1,2]; B13 = B[1,3]
        B21 = B[2,1]; B22 = B[2,2]; B23 = B[2,3]
        B31 = B[3,1]; B32 = B[3,2]; B33 = B[3,3]
    elseif tB == 'T'
        # TODO making these lazy could improve perf
        B11 = copy(transpose(B[1,1])); B12 = copy(transpose(B[2,1])); B13 = copy(transpose(B[3,1]))
        B21 = copy(transpose(B[1,2])); B22 = copy(transpose(B[2,2])); B23 = copy(transpose(B[3,2]))
        B31 = copy(transpose(B[1,3])); B32 = copy(transpose(B[2,3])); B33 = copy(transpose(B[3,3]))
    elseif tB == 'C'
        # TODO making these lazy could improve perf
        B11 = copy(B[1,1]'); B12 = copy(B[2,1]'); B13 = copy(B[3,1]')
        B21 = copy(B[1,2]'); B22 = copy(B[2,2]'); B23 = copy(B[3,2]')
        B31 = copy(B[1,3]'); B32 = copy(B[2,3]'); B33 = copy(B[3,3]')
    elseif tB == 'S'
        B11 = symmetric(B[1,1], :U); B12 = B[1,2]; B13 = B[1,3]
        B21 = copy(transpose(B[1,2])); B22 = symmetric(B[2,2], :U); B23 = B[2,3]
        B31 = copy(transpose(B[1,3])); B32 = copy(transpose(B[2,3])); B33 = symmetric(B[3,3], :U)
    elseif tB == 's'
        B11 = symmetric(B[1,1], :L); B12 = copy(transpose(B[2,1])); B13 = copy(transpose(B[3,1]))
        B21 = B[2,1]; B22 = symmetric(B[2,2], :L); B23 = copy(transpose(B[3,2]))
        B31 = B[3,1]; B32 = B[3,2]; B33 = symmetric(B[3,3], :L)
    elseif tB == 'H'
        B11 = hermitian(B[1,1], :U); B12 = B[1,2]; B13 = B[1,3]
        B21 = copy(adjoint(B[1,2])); B22 = hermitian(B[2,2], :U); B23 = B[2,3]
        B31 = copy(adjoint(B[1,3])); B32 = copy(adjoint(B[2,3])); B33 = hermitian(B[3,3], :U)
    else # if tB == 'h'
        B11 = hermitian(B[1,1], :L); B12 = copy(adjoint(B[2,1])); B13 = copy(adjoint(B[3,1]))
        B21 = B[2,1]; B22 = hermitian(B[2,2], :L); B23 = copy(adjoint(B[3,2]))
        B31 = B[3,1]; B32 = B[3,2]; B33 = hermitian(B[3,3], :L)
    end

    _modify!(_add, A11*B11 + A12*B21 + A13*B31, C, (1,1))
    _modify!(_add, A11*B12 + A12*B22 + A13*B32, C, (1,2))
    _modify!(_add, A11*B13 + A12*B23 + A13*B33, C, (1,3))

    _modify!(_add, A21*B11 + A22*B21 + A23*B31, C, (2,1))
    _modify!(_add, A21*B12 + A22*B22 + A23*B32, C, (2,2))
    _modify!(_add, A21*B13 + A22*B23 + A23*B33, C, (2,3))

    _modify!(_add, A31*B11 + A32*B21 + A33*B31, C, (3,1))
    _modify!(_add, A31*B12 + A32*B22 + A33*B32, C, (3,2))
    _modify!(_add, A31*B13 + A32*B23 + A33*B33, C, (3,3))
    end # inbounds
    C
end

const RealOrComplex = Union{Real,Complex}

# Three-argument *
"""
    *(A, B::AbstractMatrix, C)
    A * B * C * D

Chained multiplication of 3 or 4 matrices is done in the most efficient sequence,
based on the sizes of the arrays. That is, the number of scalar multiplications needed
for `(A * B) * C` (with 3 dense matrices) is compared to that for `A * (B * C)`
to choose which of these to execute.

If the last factor is a vector, or the first a transposed vector, then it is efficient
to deal with these first. In particular `x' * B * y` means `(x' * B) * y`
for an ordinary column-major `B::Matrix`. Unlike `dot(x, B, y)`, this
allocates an intermediate array.

If the first or last factor is a number, this will be fused with the matrix
multiplication, using 5-arg [`mul!`](@ref).

See also [`muladd`](@ref), [`dot`](@ref).

!!! compat "Julia 1.7"
    These optimisations require at least Julia 1.7.
"""
*(A::AbstractMatrix, B::AbstractMatrix, x::AbstractVector) = A * (B*x)

*(tu::AdjOrTransAbsVec, B::AbstractMatrix, v::AbstractVector) = (tu*B) * v
*(tu::AdjOrTransAbsVec, B::AdjOrTransAbsMat, v::AbstractVector) = tu * (B*v)

*(A::AbstractMatrix, x::AbstractVector, γ::Number) = mat_vec_scalar(A,x,γ)
*(A::AbstractMatrix, B::AbstractMatrix, γ::Number) = mat_mat_scalar(A,B,γ)
*(α::RealOrComplex, B::AbstractMatrix{<:RealOrComplex}, C::AbstractVector{<:RealOrComplex}) =
    mat_vec_scalar(B,C,α)
*(α::RealOrComplex, B::AbstractMatrix{<:RealOrComplex}, C::AbstractMatrix{<:RealOrComplex}) =
    mat_mat_scalar(B,C,α)

*(α::Number, u::AbstractVector, tv::AdjOrTransAbsVec) = broadcast(*, α, u, tv)
*(u::AbstractVector, tv::AdjOrTransAbsVec, γ::Number) = broadcast(*, u, tv, γ)
*(u::AbstractVector, tv::AdjOrTransAbsVec, C::AbstractMatrix) = u * (tv*C)

*(A::AbstractMatrix, B::AbstractMatrix, C::AbstractMatrix) = _tri_matmul(A,B,C)
*(tv::AdjOrTransAbsVec, B::AbstractMatrix, C::AbstractMatrix) = (tv*B) * C

function _tri_matmul(A,B,C,δ=nothing)
    n,m = size(A)
    # m,k == size(B)
    k,l = size(C)
    costAB_C = n*m*k + n*k*l  # multiplications, allocations n*k + n*l
    costA_BC = m*k*l + n*m*l  #                              m*l + n*l
    if costA_BC < costAB_C
        isnothing(δ) ? A * (B*C) : A * mat_mat_scalar(B,C,δ)
    else
        isnothing(δ) ? (A*B) * C : mat_mat_scalar(A*B, C, δ)
    end
end

# Fast path for two arrays * one scalar is opt-in, via mat_vec_scalar and mat_mat_scalar.

mat_vec_scalar(A, x, γ) = A * (x * γ)  # fallback
mat_vec_scalar(A::StridedMaybeAdjOrTransMat, x::StridedVector, γ) = _mat_vec_scalar(A, x, γ)
mat_vec_scalar(A::AdjOrTransAbsVec, x::StridedVector, γ) = (A * x) * γ

function _mat_vec_scalar(A, x, γ)
    T = promote_type(eltype(A), eltype(x), typeof(γ))
    C = similar(A, T, axes(A,1))
    mul!(C, A, x, γ, false)
end

mat_mat_scalar(A, B, γ) = (A*B) * γ # fallback
mat_mat_scalar(A::StridedMaybeAdjOrTransMat, B::StridedMaybeAdjOrTransMat, γ) =
    _mat_mat_scalar(A, B, γ)

function _mat_mat_scalar(A, B, γ)
    T = promote_type(eltype(A), eltype(B), typeof(γ))
    C = similar(A, T, axes(A,1), axes(B,2))
    mul!(C, A, B, γ, false)
end

mat_mat_scalar(A::AdjointAbsVec, B, γ) = (γ' * (A * B)')' # preserving order, adjoint reverses
mat_mat_scalar(A::AdjointAbsVec{<:RealOrComplex}, B::StridedMaybeAdjOrTransMat{<:RealOrComplex}, γ::RealOrComplex) =
    mat_vec_scalar(B', A', γ')'

mat_mat_scalar(A::TransposeAbsVec, B, γ) = transpose(γ * transpose(A * B))
mat_mat_scalar(A::TransposeAbsVec{<:RealOrComplex}, B::StridedMaybeAdjOrTransMat{<:RealOrComplex}, γ::RealOrComplex) =
    transpose(mat_vec_scalar(transpose(B), transpose(A), γ))


# Four-argument *, by type
*(α::Number, β::Number, C::AbstractMatrix, x::AbstractVector) = (α*β) * C * x
*(α::Number, β::Number, C::AbstractMatrix, D::AbstractMatrix) = (α*β) * C * D
*(α::Number, B::AbstractMatrix, C::AbstractMatrix, x::AbstractVector) = α * B * (C*x)
*(α::Number, vt::AdjOrTransAbsVec, C::AbstractMatrix, x::AbstractVector) = α * (vt*C*x)
*(α::RealOrComplex, vt::AdjOrTransAbsVec{<:RealOrComplex}, C::AbstractMatrix{<:RealOrComplex}, D::AbstractMatrix{<:RealOrComplex}) =
    (α*vt*C) * D # solves an ambiguity

*(A::AbstractMatrix, x::AbstractVector, γ::Number, δ::Number) = A * x * (γ*δ)
*(A::AbstractMatrix, B::AbstractMatrix, γ::Number, δ::Number) = A * B * (γ*δ)
*(A::AbstractMatrix, B::AbstractMatrix, x::AbstractVector, δ::Number, ) = A * (B*x*δ)
*(vt::AdjOrTransAbsVec, B::AbstractMatrix, x::AbstractVector, δ::Number) = (vt*B*x) * δ
*(vt::AdjOrTransAbsVec, B::AbstractMatrix, C::AbstractMatrix, δ::Number) = (vt*B) * C * δ

*(A::AbstractMatrix, B::AbstractMatrix, C::AbstractMatrix, x::AbstractVector) = A * B * (C*x)
*(vt::AdjOrTransAbsVec, B::AbstractMatrix, C::AbstractMatrix, D::AbstractMatrix) = (vt*B) * C * D
*(vt::AdjOrTransAbsVec, B::AbstractMatrix, C::AbstractMatrix, x::AbstractVector) = vt * B * (C*x)

# Four-argument *, by size
*(A::AbstractMatrix, B::AbstractMatrix, C::AbstractMatrix, δ::Number) = _tri_matmul(A,B,C,δ)
*(α::RealOrComplex, B::AbstractMatrix{<:RealOrComplex}, C::AbstractMatrix{<:RealOrComplex}, D::AbstractMatrix{<:RealOrComplex}) =
    _tri_matmul(B,C,D,α)
*(A::AbstractMatrix, B::AbstractMatrix, C::AbstractMatrix, D::AbstractMatrix) =
    _quad_matmul(A,B,C,D)

function _quad_matmul(A,B,C,D)
    c1 = _mul_cost((A,B),(C,D))
    c2 = _mul_cost(((A,B),C),D)
    c3 = _mul_cost(A,(B,(C,D)))
    c4 = _mul_cost((A,(B,C)),D)
    c5 = _mul_cost(A,((B,C),D))
    cmin = min(c1,c2,c3,c4,c5)
    if c1 == cmin
        (A*B) * (C*D)
    elseif c2 == cmin
        ((A*B) * C) * D
    elseif c3 == cmin
        A * (B * (C*D))
    elseif c4 == cmin
        (A * (B*C)) * D
    else
        A * ((B*C) * D)
    end
end
@inline _mul_cost(A::AbstractMatrix) = 0
@inline _mul_cost((A,B)::Tuple) = _mul_cost(A,B)
@inline _mul_cost(A,B) = _mul_cost(A) + _mul_cost(B) + *(_mul_sizes(A)..., last(_mul_sizes(B)))
@inline _mul_sizes(A::AbstractMatrix) = size(A)
@inline _mul_sizes((A,B)::Tuple) = first(_mul_sizes(A)), last(_mul_sizes(B))<|MERGE_RESOLUTION|>--- conflicted
+++ resolved
@@ -371,7 +371,6 @@
 # THE one big BLAS dispatch
 # aggressive constant propagation makes mul!(C, A, B) invoke gemm_wrapper! directly
 Base.@constprop :aggressive function generic_matmatmul!(C::StridedMatrix{T}, tA, tB, A::StridedVecOrMat{T}, B::StridedVecOrMat{T},
-<<<<<<< HEAD
                                     α::Number, β::Number) where {T<:BlasFloat}
     mA, nA = lapack_size(tA, A)
     mB, nB = lapack_size(tB, B)
@@ -387,17 +386,6 @@
     if size(C) == size(A) == size(B) == (3,3)
         return @stable_muladdmul matmul3x3!(C, tA, tB, A, B, MulAddMul(α, β))
     end
-    if all(in(('N', 'T', 'C')), (tA, tB))
-        if tA == 'T' && tB == 'N' && A === B
-            return syrk_wrapper!(C, 'T', A, α, β)
-        elseif tA == 'N' && tB == 'T' && A === B
-            return syrk_wrapper!(C, 'N', A, α, β)
-        elseif tA == 'C' && tB == 'N' && A === B
-            return herk_wrapper!(C, 'C', A, α, β)
-        elseif tA == 'N' && tB == 'C' && A === B
-            return herk_wrapper!(C, 'N', A, α, β)
-=======
-                                    _add::MulAddMul=MulAddMul()) where {T<:BlasFloat}
     # We convert the chars to uppercase to potentially unwrap a WrapperChar,
     # and extract the char corresponding to the wrapper type
     tA_uc, tB_uc = uppercase(tA), uppercase(tB)
@@ -411,7 +399,6 @@
             return herk_wrapper!(C, 'C', A, _add)
         elseif tA_uc == 'N' && tB_uc == 'C' && A === B
             return herk_wrapper!(C, 'N', A, _add)
->>>>>>> c77671a3
         else
             return gemm_wrapper!(C, tA, tB, A, B, α, β)
         end
@@ -437,19 +424,13 @@
 
 # Complex matrix times (transposed) real matrix. Reinterpret the first matrix to real for efficiency.
 Base.@constprop :aggressive function generic_matmatmul!(C::StridedVecOrMat{Complex{T}}, tA, tB, A::StridedVecOrMat{Complex{T}}, B::StridedVecOrMat{T},
-<<<<<<< HEAD
                     α::Number, β::Number) where {T<:BlasReal}
-    if all(in(('N', 'T', 'C')), (tA, tB))
-        gemm_wrapper!(C, tA, tB, A, B, α, β)
-=======
-                    _add::MulAddMul=MulAddMul()) where {T<:BlasReal}
     # We convert the chars to uppercase to potentially unwrap a WrapperChar,
     # and extract the char corresponding to the wrapper type
     tA_uc, tB_uc = uppercase(tA), uppercase(tB)
     # the map in all ensures constprop by acting on tA and tB individually, instead of looping over them.
     if all(map(in(('N', 'T', 'C')), (tA_uc, tB_uc)))
         gemm_wrapper!(C, tA, tB, A, B, _add)
->>>>>>> c77671a3
     else
         _generic_matmatmul!(C, wrap(A, tA), wrap(B, tB), MulAddMul(α, β))
     end
@@ -529,13 +510,8 @@
         BLAS.gemv!(tA, alpha, reinterpret(T, A), x, beta, reinterpret(T, y))
         return y
     else
-<<<<<<< HEAD
-        Anew, ta = tA in ('S', 's', 'H', 'h') ? (wrap(A, tA), 'N') : (A, tA)
+        Anew, ta = tA_uc in ('S', 'H') ? (wrap(A, tA), oftype(tA, 'N')) : (A, tA)
         return @stable_muladdmul _generic_matvecmul!(y, ta, Anew, x, MulAddMul(α, β))
-=======
-        Anew, ta = tA_uc in ('S', 'H') ? (wrap(A, tA), oftype(tA, 'N')) : (A, tA)
-        return _generic_matvecmul!(y, ta, Anew, x, MulAddMul(α, β))
->>>>>>> c77671a3
     end
 end
 
@@ -568,15 +544,10 @@
     end
 end
 
-<<<<<<< HEAD
-function syrk_wrapper!(C::StridedMatrix{T}, tA::AbstractChar, A::StridedVecOrMat{T},
-        alpha::Number, beta::Number) where {T<:BlasFloat}
-=======
 # the aggressive constprop pushes tA and tB into gemm_wrapper!, which is needed for wrap calls within it
 # to be concretely inferred
 Base.@constprop :aggressive function syrk_wrapper!(C::StridedMatrix{T}, tA::AbstractChar, A::StridedVecOrMat{T},
-        _add = MulAddMul()) where {T<:BlasFloat}
->>>>>>> c77671a3
+        alpha::Number, beta::Number) where {T<:BlasFloat}
     nC = checksquare(C)
     tA_uc = uppercase(tA) # potentially convert a WrapperChar to a Char
     if tA_uc == 'T'
@@ -608,15 +579,10 @@
 syrk_wrapper!(C::StridedMatrix{T}, tA::AbstractChar, A::StridedVecOrMat{T}, _add::MulAddMul = MulAddMul()) where {T<:BlasFloat} =
     syrk_wrapper!(C, tA, A, _add.alpha, _add.beta)
 
-<<<<<<< HEAD
-function herk_wrapper!(C::Union{StridedMatrix{T}, StridedMatrix{Complex{T}}}, tA::AbstractChar, A::Union{StridedVecOrMat{T}, StridedVecOrMat{Complex{T}}},
-        α::Number, β::Number) where {T<:BlasReal}
-=======
 # the aggressive constprop pushes tA and tB into gemm_wrapper!, which is needed for wrap calls within it
 # to be concretely inferred
 Base.@constprop :aggressive function herk_wrapper!(C::Union{StridedMatrix{T}, StridedMatrix{Complex{T}}}, tA::AbstractChar, A::Union{StridedVecOrMat{T}, StridedVecOrMat{Complex{T}}},
-        _add = MulAddMul()) where {T<:BlasReal}
->>>>>>> c77671a3
+        α::Number, β::Number) where {T<:BlasReal}
     nC = checksquare(C)
     tA_uc = uppercase(tA) # potentially convert a WrapperChar to a Char
     if tA_uc == 'C'
@@ -658,17 +624,12 @@
     mA, nA = lapack_size(tA, A)
     mB, nB = lapack_size(tB, B)
     C = similar(B, T, mA, nB)
-<<<<<<< HEAD
-    if all(in(('N', 'T', 'C')), (tA, tB))
-        gemm_wrapper!(C, tA, tB, A, B, true, false)
-=======
     # We convert the chars to uppercase to potentially unwrap a WrapperChar,
     # and extract the char corresponding to the wrapper type
     tA_uc, tB_uc = uppercase(tA), uppercase(tB)
     # the map in all ensures constprop by acting on tA and tB individually, instead of looping over them.
     if all(map(in(('N', 'T', 'C')), (tA_uc, tB_uc)))
         gemm_wrapper!(C, tA, tB, A, B)
->>>>>>> c77671a3
     else
         _generic_matmatmul!(C, wrap(A, tA), wrap(B, tB), MulAddMul())
     end
