--- conflicted
+++ resolved
@@ -308,7 +308,10 @@
 | `Schur`            | [Schur decomposition](https://en.wikipedia.org/wiki/Schur_decomposition)                                       |
 | `GeneralizedSchur` | [Generalized Schur decomposition](https://en.wikipedia.org/wiki/Schur_decomposition#Generalized_Schur_decomposition) |
 
-<<<<<<< HEAD
+Adjoints and transposes of [`Factorization`](@ref) objects are lazily wrapped in
+`AdjointFactorization` and `TransposeFactorization` objects, respectively. Generically,
+transpose of real `Factorization`s are wrapped as `AdjointFactorization`.
+
 ## [Orthogonal matrices (`AbstractQ`)](@id man-linalg-abstractq)
 
 Some matrix factorizations generate orthogonal/unitary "matrix" factors. These
@@ -396,11 +399,6 @@
 generally broadcasting over elements in the matrix representation fail because that would
 be highly inefficient. For such use cases, consider computing the matrix representation
 up front and cache it for future reuse.
-=======
-Adjoints and transposes of [`Factorization`](@ref) objects are lazily wrapped in
-`AdjointFactorization` and `TransposeFactorization` objects, respectively. Generically,
-transpose of real `Factorization`s are wrapped as `AdjointFactorization`.
->>>>>>> 1270b34b
 
 ## Standard functions
 
