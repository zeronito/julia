# This file is a part of Julia. License is MIT: https://julialang.org/license

using Test, Random
using Test: guardseed
using Serialization
using Distributed: RemoteException

import Logging: Debug, Info, Warn

@testset "@test" begin
    atol = 1
    a = (; atol=2)
    @test true
    @test 1 == 1
    @test 1 != 2
    @test ==(1, 1)
    @test ==((1, 1)...)
    @test 1 ≈ 2 atol=1
    @test strip("\t  hi   \n") == "hi"
    @test strip("\t  this should fail   \n") != "hi"
    @test isequal(1, 1)
    @test isapprox(1, 1, atol=0.1)
    @test isapprox(1, 1; atol=0.1)
    @test isapprox(1, 1; [(:atol, 0)]...)
    @test isapprox(1, 2; atol)
    @test isapprox(1, 3; a.atol)
end
@testset "@test with skip/broken kwargs" begin
    # Make sure the local variables can be used in conditions
    a = 1
    @test 2 + 2 == 4 broken=false
    @test error() broken=true
    @test !Sys.iswindows() broken=Sys.iswindows()
    @test 1 ≈ 2 atol=1 broken=a==2
    @test false skip=true
    @test true skip=false
    @test Grogu skip=isone(a)
    @test 41 ≈ 42 rtol=1 skip=false
end
@testset "@test keyword precedence" begin
    atol = 2
    # post-semicolon keyword, suffix keyword, pre-semicolon keyword
    @test isapprox(1, 2, atol=0) atol=1
    @test isapprox(1, 3, atol=0; atol=2) atol=1
    @test isapprox(1, 2, atol=0; atol)
    @test isapprox(1, 3, atol=0; atol) atol=1
end
@testset "@test should only evaluate the arguments once" begin
    g = Int[]
    f = (x) -> (push!(g, x); x)
    @test f(1) == 1
    @test g == [1]

    empty!(g)
    @test isequal(f(2), 2)
    @test g == [2]
end

@testset "@test_broken with fail" begin
    @test_broken false
    @test_broken 1 == 2
    @test_broken 1 != 1
    @test_broken strip("\t  hi   \n") != "hi"
    @test_broken strip("\t  this should fail   \n") == "hi"
end
@testset "@test_broken with errors" begin
    @test_broken error()
    @test_broken absolute_nonsense
end
@testset "@test_skip" begin
    @test_skip error()
    @test_skip true
    @test_skip false
    @test_skip gobbeldygook
end
@testset "@test_warn" begin
    @test 1234 === @test_nowarn(1234)
    @test 5678 === @test_warn("WARNING: foo", begin println(stderr, "WARNING: foo"); 5678; end)
    let a
        @test_throws UndefVarError(:a) a
        @test_nowarn a = 1
        @test a === 1
    end
end
@testset "@test and elements of an array" begin
    a = Array{Float64, 5}(undef, 2, 2, 2, 2, 2)
    a[1, 1, 1, 1, 1] = 10
    @test a[1, 1, 1, 1, 1] == 10
    @test a[1, 1, 1, 1, 1] != 2
end

@test rand() != rand()

@testset "Pass - exception" begin
    @test endswith(sprint(show, @test_throws ErrorException error()),
                   "Thrown: ErrorException")
    @test endswith(sprint(show, @test_throws ErrorException("test") error("test")),
                   "Thrown: ErrorException")
    @test endswith(sprint(show, @test_throws "a test" error("a test")),
                   "Message: \"a test\"")
    @test occursin("Message: \"DomainError",
                   sprint(show, @test_throws r"sqrt\([Cc]omplex" sqrt(-1)))
    @test endswith(sprint(show, @test_throws str->occursin("a t", str) error("a test")),
                   "Message: \"a test\"")
    @test endswith(sprint(show, @test_throws ["BoundsError", "access", "1-element", "at index [2]"] [1][2]),
                   "Message: \"BoundsError: attempt to access 1-element Vector{$Int} at index [2]\"")
    @test_throws "\"" throw("\"")
    @test_throws Returns(false) throw(Returns(false))
end
# Test printing of Fail results
include("nothrow_testset.jl")

let fails = @testset NoThrowTestSet begin
        # 1 - Fail - wrong exception
        @test_throws OverflowError error()
        # 2 - Fail - no exception
        @test_throws OverflowError 1 + 1
        # 3 - Fail - comparison
        @test 1+1 == 2+2
        # 4 - Fail - approximate comparison
        @test 1/1 ≈ 2/1
        # 5 - Fail - chained comparison
        @test 1+0 == 2+0 == 3+0
        # 6 - Fail - comparison call
        @test ==(1 - 2, 2 - 1)
        # 7 - Fail - splatting
        @test ==(1:2...)
        # 8 - Fail - isequal
        @test isequal(0 / 0, 1 / 0)
        # 9 - Fail - function splatting
        @test isequal(1:2...)
        # 10 - Fail - isapprox
        @test isapprox(0 / 1, -1 / 0)
        # 11 & 12 - Fail - function with keyword
        @test isapprox(1 / 2, 2 / 1, atol=1 / 1)
        @test isapprox(1 - 2, 2 - 1; atol=1 - 1)
        # 13 - Fail - function keyword splatting
        k = [(:atol, 0), (:nans, true)]
        @test isapprox(1, 2; k...)
        # 14 - Fail - call negation
        @test !isequal(1, 2 - 1)
        # 15 - Fail - comparison negation
        @test !(2 + 3 == 1 + 4)
        # 16 - Fail - chained negation
        @test !(2 + 3 == 1 + 4 == 5)
        # 17 - Fail - isempty
        nonempty = [1, 2, 3]
        @test isempty(nonempty)
        str1 = "Hello"
        str2 = "World"
        # 18 - Fail - occursin
        @test occursin(str1, str2)
        # 19 - Fail - startswith
        @test startswith(str1, str2)
        # 20 - Fail - endswith
        @test endswith(str1, str2)
        # 21 - Fail - contains
        @test contains(str1, str2)
        # 22 - Fail - Type Comparison
        @test typeof(1) <: typeof("julia")
        # 23 - 26 - Fail - wrong message
        @test_throws "A test" error("a test")
        @test_throws r"sqrt\([Cc]omplx" sqrt(-1)
        @test_throws str->occursin("a T", str) error("a test")
        @test_throws ["BoundsError", "acess", "1-element", "at index [2]"] [1][2]
    end
    for fail in fails
        @test fail isa Test.Fail
    end

    let str = sprint(show, fails[1])
        @test occursin("Expression: error()", str)
        @test occursin("Thrown: ErrorException", str)
    end

    let str = sprint(show, fails[2])
        @test occursin("Expression: 1 + 1", str)
        @test occursin("No exception thrown", str)
    end

    let str = sprint(show, fails[3])
        @test occursin("Expression: 1 + 1 == 2 + 2", str)
        @test occursin("Evaluated: 2 == 4", str)
    end

    let str = sprint(show, fails[4])
        @test occursin("Expression: 1 / 1 ≈ 2 / 1", str)
        @test occursin("Evaluated: 1.0 ≈ 2.0", str)
    end

    let str = sprint(show, fails[5])
        @test occursin("Expression: 1 + 0 == 2 + 0 == 3 + 0", str)
        @test occursin("Evaluated: 1 == 2 == 3", str)
    end

    let str = sprint(show, fails[6])
        @test occursin("Expression: 1 - 2 == 2 - 1", str)
        @test occursin("Evaluated: -1 == 1", str)
    end

    let str = sprint(show, fails[7])
        @test occursin("Expression: (==)(1:2...)", str)
        @test !occursin("Evaluated", str)
    end

    let str = sprint(show, fails[8])
        @test occursin("Expression: isequal(0 / 0, 1 / 0)", str)
        @test occursin("Evaluated: isequal(NaN, Inf)", str)
    end

    let str = sprint(show, fails[9])
        @test occursin("Expression: isequal(1:2...)", str)
        @test occursin("Evaluated: isequal(1, 2)", str)
    end

    let str = sprint(show, fails[10])
        @test occursin("Expression: isapprox(0 / 1, -1 / 0)", str)
        @test occursin("Evaluated: isapprox(0.0, -Inf)", str)
    end

    let str = sprint(show, fails[11])
        @test occursin("Expression: isapprox(1 / 2, 2 / 1, atol = 1 / 1)", str)
        @test occursin("Evaluated: isapprox(0.5, 2.0; atol = 1.0)", str)
    end

    let str = sprint(show, fails[12])
        @test occursin("Expression: isapprox(1 - 2, 2 - 1; atol = 1 - 1)", str)
        @test occursin("Evaluated: isapprox(-1, 1; atol = 0)", str)
    end

    let str = sprint(show, fails[13])
        @test occursin("Expression: isapprox(1, 2; k...)", str)
        @test occursin("Evaluated: isapprox(1, 2; atol = 0, nans = true)", str)
    end

    let str = sprint(show, fails[14])
        @test occursin("Expression: !(isequal(1, 2 - 1))", str)
        @test occursin("Evaluated: !(isequal(1, 1))", str)
    end

    let str = sprint(show, fails[15])
        @test occursin("Expression: !(2 + 3 == 1 + 4)", str)
        @test occursin("Evaluated: !(5 == 5)", str)
    end

    let str = sprint(show, fails[16])
        @test occursin("Expression: !(2 + 3 == 1 + 4 == 5)", str)
        @test occursin("Evaluated: !(5 == 5 == 5)", str)
    end

    let str = sprint(show, fails[17])
        @test occursin("Expression: isempty(nonempty)", str)
        @test occursin("Evaluated: isempty([1, 2, 3])", str)
    end

    let str = sprint(show, fails[18])
        @test occursin("Expression: occursin(str1, str2)", str)
        @test occursin("Evaluated: occursin(\"Hello\", \"World\")", str)
    end

    let str = sprint(show, fails[19])
        @test occursin("Expression: startswith(str1, str2)", str)
        @test occursin("Evaluated: startswith(\"Hello\", \"World\")", str)
    end

    let str = sprint(show, fails[20])
        @test occursin("Expression: endswith(str1, str2)", str)
        @test occursin("Evaluated: endswith(\"Hello\", \"World\")", str)
    end

    let str = sprint(show, fails[21])
        @test occursin("Expression: contains(str1, str2)", str)
        @test occursin("Evaluated: contains(\"Hello\", \"World\")", str)
    end

    let str = sprint(show, fails[22])
        @test occursin("Expression: typeof(1) <: typeof(\"julia\")", str)
        @test occursin("Evaluated: $(typeof(1)) <: $(typeof("julia"))", str)
    end

    let str = sprint(show, fails[23])
        @test occursin("Expected: \"A test\"", str)
        @test occursin("Message: \"a test\"", str)
    end

    let str = sprint(show, fails[24])
        @test occursin("Expected: r\"sqrt\\([Cc]omplx\"", str)
        @test occursin(r"Message: .*Try sqrt\(Complex", str)
    end

    let str = sprint(show, fails[25])
        @test occursin("Expected: < match function >", str)
        @test occursin("Message: \"a test\"", str)
    end

    let str = sprint(show, fails[26])
        @test occursin("Expected: [\"BoundsError\", \"acess\", \"1-element\", \"at index [2]\"]", str)
        @test occursin(r"Message: \"BoundsError.* 1-element.*at index \[2\]", str)
    end

end

struct BadError <: Exception end
Base.show(io::IO, ::BadError) = throw("I am a bad error")
let errors = @testset NoThrowTestSet begin
        # 1 - Error - unexpected pass
        @test_broken true
        # 2 - Error - converting a call into a comparison
        @test ==(1, 1:2...)
        # 3 - Error - objects with broken show
        @test throw(BadError())
        @test BadError()
        throw(BadError())
    end

    for err in errors
        @test err isa Test.Error
    end

    let str = sprint(show, errors[1])
        @test occursin("Unexpected Pass", str)
        @test occursin("Expression: true", str)
    end

    let str = sprint(show, errors[2])
        @test occursin("Expression: ==(1, 1:2...)", str)
        @test occursin("MethodError: no method matching ==(::$Int, ::$Int, ::$Int)", str)
    end

    let str = sprint(show, errors[3])
        @test occursin("Expression: throw(BadError())\n  #=ERROR showing exception stack=# \"I am a bad error\"\n  Stacktrace:\n", str)
    end

    let str = sprint(show, errors[4])
        @test occursin("Expression: BadError()\n       Value: #=ERROR showing error of type $BadError=# \"I am a bad error\"\nStacktrace:\n", str)
    end

    let str = sprint(show, errors[5])
        @test occursin("Got exception outside of a @test\n  #=ERROR showing exception stack=# \"I am a bad error\"\n  Stacktrace:\n", str)
    end
end

let retval_tests = @testset NoThrowTestSet begin
        ts = Test.DefaultTestSet("Mock for testing retval of record(::DefaultTestSet, ::T <: Result) methods")
        pass_mock = Test.Pass(:test, 1, 2, 3, LineNumberNode(0, "A Pass Mock"))
        @test Test.record(ts, pass_mock) isa Test.Pass
        error_mock = Test.Error(:test, 1, 2, 3, LineNumberNode(0, "An Error Mock"))
        @test Test.record(ts, error_mock) isa Test.Error
        fail_mock = Test.Fail(:test, 1, 2, 3, LineNumberNode(0, "A Fail Mock"))
        @test Test.record(ts, fail_mock) isa Test.Fail
        broken_mock = Test.Broken(:test, LineNumberNode(0, "A Broken Mock"))
        @test Test.record(ts, broken_mock) isa Test.Broken
    end
    for retval_test in retval_tests
        @test retval_test isa Test.Pass
    end
end

@testset "printing of a TestSetException" begin
    tse_str = sprint(show, Test.TestSetException(1, 2, 3, 4, Vector{Union{Test.Error, Test.Fail}}()))
    @test occursin("1 passed", tse_str)
    @test occursin("2 failed", tse_str)
    @test occursin("3 errored", tse_str)
    @test occursin("4 broken", tse_str)
end

@test Test.finish(Test.FallbackTestSet()) !== nothing

OLD_STDOUT = stdout
OLD_STDERR = stderr
catch_out = IOStream("")
catch_err = IOStream("")
rde, wre = redirect_stderr()
rdo, wro = redirect_stdout()

# test that FallbackTestSet will throw immediately
cmd = `$(Base.julia_cmd()) --startup-file=no --depwarn=error test_exec.jl`
@test !success(pipeline(cmd))

@testset "no errors" begin
    @test true
    @test 1 == 1
end

# Test entirely empty test set
@testset "outer" begin
    @testset "inner" begin
    end
end

@testset "testset types" begin
    ts = @testset "@testset should return the testset" begin
        @test true
    end
    @test typeof(ts) == Test.DefaultTestSet
    @test ts.n_passed == 1
    tss = @testset "@testset/for should return an array of testsets: $i" for i in 1:3
        @test true
    end
    @test length(tss) == 3
    @test typeof(tss[1]) == Test.DefaultTestSet
    @test tss[1].n_passed == 1
end
@testset "accounting" begin
    local ts, fails
    try
        ts = @testset "outer" begin
            @testset "inner1" begin
                @test true
                @test false
                @test 1 == 1
                @test 2 == :foo
                @test 3 == 3
                @testset "d" begin
                    @test 4 == 4
                end
                @testset begin
                    @test :blank != :notblank
                end
            end
            @testset "inner1" begin
                @test 1 == 1
                @test 2 == 2
                @test 3 == :bar
                @test 4 == 4
                @test_throws ErrorException 1+1
                @test_throws ErrorException error()
                @test_throws RemoteException error()
                @testset "errrrr" begin
                    @test "not bool"
                    @test error()
                end

                error("exceptions in testsets should be caught")
                @test 1 == 1 # this test will not be run
            end

            @testset "loop with desc" begin
                @testset "loop1 $T" for T in (Float32, Float64)
                    @test 1 == T(1)
                end
            end
            @testset "loops without desc" begin
                @testset for T in (Float32, Float64)
                    @test 1 == T(1)
                end
                @testset for T in (Float32, Float64), S in (Int32,Int64)
                    @test S(1) == T(1)
                end
            end
            @testset "some loops fail" begin
                @testset for i in 1:5
                    @test i <= 4
                end
                # should add 3 errors and 3 passing tests
                @testset for i in 1:6
                    iseven(i) || error("error outside of test")
                    @test true # only gets run if the above passed
                end
            end
        end
        # These lines shouldn't be called
        error("No exception was thrown!")
    catch ex
        redirect_stdout(OLD_STDOUT)
        redirect_stderr(OLD_STDERR)
        ex
    end
    @testset "ts results" begin
        @test isa(ts, Test.DefaultTestSet)
        passes, fails, errors, broken, c_passes, c_fails, c_errors, c_broken = Test.get_test_counts(ts)
        total_pass   = passes + c_passes
        total_fail   = fails  + c_fails
        total_error  = errors + c_errors
        total_broken = broken + c_broken
        @test total_pass   == 24
        @test total_fail   == 6
        @test total_error  == 6
        @test total_broken == 0
    end
    ts.anynonpass = false
    deleteat!(Test.get_testset().results, 1)
end

@test .1+.1+.1 ≈ .3
@test .1+.1+.1 ≉ .4

ts = @testset "@testset should return the testset" begin
    @test true
end
@test typeof(ts) == Test.DefaultTestSet
@test ts.n_passed == 1

tss = @testset "@testset/for should return an array of testsets: $i" for i in 1:3
    @test true
end
@test length(tss) == 3
@test typeof(tss[1]) == Test.DefaultTestSet
@test tss[1].n_passed == 1

# Issue #17908 (return)
testset_depth17908 = Test.get_testset_depth()
@testset for i in 1:3
    i > 1 && return
    @test i == 1
end
# The return aborts the control flow so the expression above doesn't return a
# value. The only thing we can test is whether the testset is properly popped.
# Do not use `@test` since the issue this is testing will swallow the error.
@assert testset_depth17908 == Test.get_testset_depth()

# Issue #17462 and Issue #17908 (break, continue)
testset_depth17462 = Test.get_testset_depth()
counter_17462_pre = 0
counter_17462_post = 0
tss17462 = @testset for x in [1,2,3,4]
    global counter_17462_pre, counter_17462_post
    counter_17462_pre += 1
    if x == 1
        @test counter_17462_pre == x
        continue
        @test false
    elseif x == 3
        @test counter_17462_pre == x
        break
        @test false
    elseif x == 4
        @test false
    else
        @test counter_17462_pre == x
        @test x == 2
        @test counter_17462_post == 0
    end
    counter_17462_post += 1
end
# Do not use `@test` since the issue this is testing will swallow the error.
# Same for the `@assert` in the for loop below
@assert testset_depth17462 == Test.get_testset_depth()
@assert length(tss17462) == 3
for ts17462 in tss17462
    @assert isa(ts17462, Test.DefaultTestSet)
end
@test counter_17462_pre == 3
@test counter_17462_post == 1

# Issue #21008
ts = try
    @testset "@test_broken and @test_skip should not give an exception" begin
        @test_broken false
        @test_skip true
        @test_skip false
    end
catch
    nothing # Shouldn't get here
end
@test ts isa Test.DefaultTestSet

# now we're done running tests with DefaultTestSet so we can go back to stdout
redirect_stdout(OLD_STDOUT)
redirect_stderr(OLD_STDERR)

# import the methods needed for defining our own testset type
import Test: record, finish
using Test: get_testset_depth, get_testset
using Test: AbstractTestSet, Result, Pass, Fail, Error
struct CustomTestSet <: Test.AbstractTestSet
    description::String
    foo::Int
    results::Vector
    # constructor takes a description string and options keyword arguments
    CustomTestSet(desc; foo=1) = new(desc, foo, [])
end

record(ts::CustomTestSet, child::AbstractTestSet) = push!(ts.results, child)
record(ts::CustomTestSet, res::Result) = push!(ts.results, res)
function finish(ts::CustomTestSet)
    # just record if we're not the top-level parent
    if get_testset_depth() > 0
        record(get_testset(), ts)
    end
    ts
end

ts = @testset CustomTestSet "Testing custom testsets" begin
    # this testset should inherit the parent testset type
    @testset "custom testset inner 1" begin
        @test true
        @test false
        @test error("this error will be reported as an error")
        @test_throws ErrorException nothing
        @test_throws ErrorException error("this error is a success")
    end
    # this testset has its own testset type
    @testset CustomTestSet foo=4 "custom testset inner 2" begin
        # this testset should inherit the type, but not the argument. If a particular
        # testset type wants inheritance behavior they should implement it themselves
        # using get_testset() in the constructor
        @testset "custom testset inner 2 inner 1" begin
            @test true
        end
        # make sure the RHS can use computed values, also tests options without
        # specifying the testset type
        @testset foo=(1+2) "custom testset inner 2 inner 2" begin
            @test true
        end
    end
end

@test typeof(ts) == CustomTestSet
@test ts.foo == 1
@test ts.description == "Testing custom testsets"
@test typeof(ts.results[1]) == CustomTestSet
@test ts.results[1].description == "custom testset inner 1"
@test ts.results[1].foo == 1
@test typeof(ts.results[1].results[1]) == Pass
@test typeof(ts.results[1].results[2]) == Fail
@test typeof(ts.results[1].results[3]) == Error
@test typeof(ts.results[1].results[4]) == Fail
@test typeof(ts.results[1].results[5]) == Pass

@test typeof(ts.results[2]) == CustomTestSet
@test ts.results[2].description == "custom testset inner 2"
@test ts.results[2].foo == 4
@test typeof(ts.results[2].results[1]) == CustomTestSet
@test ts.results[2].results[1].foo == 1
@test typeof(ts.results[2].results[1].results[1]) == Pass
@test typeof(ts.results[2].results[2]) == CustomTestSet
@test ts.results[2].results[2].foo == 3

# test custom testset types on testset/for
tss = @testset CustomTestSet foo=3 "custom testset $i" for i in 1:6
    @testset "inner testset $i-$j" for j in 1:3
        @test iseven(i + j)
    end
    # make sure a testset within a testset/for works
    @testset "inner testset $i" begin
        @test iseven(i)
    end
end


for i in 1:6
    @test typeof(tss[i]) == CustomTestSet
    @test tss[i].foo == 3
    for j in 1:3
        @test typeof(tss[i].results[j]) == CustomTestSet
        @test tss[i].results[j].foo == 1
        @test typeof(tss[i].results[j].results[1]) == (iseven(i+j) ? Pass : Fail)
    end
    @test typeof(tss[i].results[4]) == CustomTestSet
    @test typeof(tss[i].results[4].results[1]) == (iseven(i) ? Pass : Fail)
end

# test that second argument is escaped correctly
foo = 3
tss = @testset CustomTestSet foo=foo "custom testset - escaping" begin
    @test true
end
@test tss.foo == 3

# test @inferred
uninferrable_function(i) = (1, "1")[i]
uninferrable_small_union(i) = (1, nothing)[i]
@test_throws ErrorException @inferred(uninferrable_function(1))
@test @inferred(identity(1)) == 1
@test @inferred(Nothing, uninferrable_small_union(1)) === 1
@test @inferred(Nothing, uninferrable_small_union(2)) === nothing
@test_throws ErrorException @inferred(Missing, uninferrable_small_union(1))
@test_throws ErrorException @inferred(Missing, uninferrable_small_union(2))
@test_throws ArgumentError @inferred(nothing, uninferrable_small_union(1))

# Ensure @inferred only evaluates the arguments once
inferred_test_global = 0
function inferred_test_function()
    global inferred_test_global
    inferred_test_global += 1
    true
end
@test @inferred inferred_test_function()
@test inferred_test_global == 1

struct SillyArray <: AbstractArray{Float64,1} end
Base.getindex(a::SillyArray, i) = rand() > 0.5 ? 0 : false
@testset "@inferred works with A[i] expressions" begin
    @test (@inferred (1:3)[2]) == 2
    test_result = @test_throws ErrorException (@inferred SillyArray()[2])
    @test occursin("Bool", test_result.value.msg)
end
# Issue #14928
# Make sure abstract error type works.
@test_throws Exception error("")

# Issue #17105
# @inferred with kwargs
inferrable_kwtest(x; y=1) = 2x
uninferrable_kwtest(x; y=1) = 2x+y
@test (@inferred inferrable_kwtest(1)) == 2
@test (@inferred inferrable_kwtest(1; y=1)) == 2
@test (@inferred uninferrable_kwtest(1)) == 3
@test (@inferred uninferrable_kwtest(1; y=2)) == 4

@test_throws ErrorException @testset "$(error())" for i in 1:10
end
@test_throws ErrorException @testset "$(error())" begin
end

@testset "backtraces in test errors" begin
    local f = tempname()
    write(f,
    """
    using Test
    @testset begin
        @test 1==2
        @test_throws MethodError 1
    end
    """)
    local msg = read(pipeline(ignorestatus(`$(Base.julia_cmd()) --startup-file=no --color=no $f`), stderr=devnull), String)
    @test !occursin("do_test(", msg)
    @test !occursin("include(", msg)
    @test occursin("at " * f * ":3", msg)
    @test occursin("at " * f * ":4", msg)
    rm(f; force=true)
end

let io = IOBuffer()
    exc = Test.TestSetException(1,2,3,4,Vector{Union{Test.Error, Test.Fail}}())
    Base.showerror(io, exc, backtrace())
    @test !occursin("backtrace()", String(take!(io)))
end

@testset "#19750" begin
    io = IOBuffer()
    exc = Test.TestSetException(1,2,3,4,Vector{Union{Test.Error, Test.Fail}}())
    Base.showerror(io, exc, backtrace())
    @test !occursin("backtrace()", String(take!(io)))

    exc = Test.FallbackTestSetException("msg")
    Base.showerror(io, exc, backtrace())
    str = String(take!(io))
    @test occursin("msg", str)
    @test !occursin("backtrace()", str)
end

let msg = read(pipeline(ignorestatus(`$(Base.julia_cmd()) --startup-file=no --color=no -e '
        using Test

        foo(x) = length(x)^2

        @testset "Foo Tests" begin
            @testset "Animals" begin
                @testset "Felines" begin
                    @test foo("cat") == 9
                end
                @testset "Canines" begin
                    @test foo("dog") == 11
                end
            end
            @testset "Arrays" begin
                @test foo(zeros(2)) == 4
                @test foo(fill(1., 4)) == 15
            end
        end'`), stderr=devnull), String)
    @test occursin(r"""
        Test Summary: | Pass  Fail  Total  Duration
        Foo Tests     |    2     2      4  \s*\d*.\d s
          Animals     |    1     1      2  \s*\d*.\d s
            Felines   |    1            1  \s*\d*.\d s
            Canines   |          1      1  \s*\d*.\d s
          Arrays      |    1     1      2  \s*\d*.\d s
        """, msg)
end

# 20489
let msg = split(read(pipeline(ignorestatus(`$(Base.julia_cmd()) --startup-file=no --color=no -e '
        Test.print_test_results(Test.DefaultTestSet(""))'`), stderr=devnull), String), "\n")[1]
    @test msg == rstrip(msg)
end

@testset "test guarded Random.seed!" begin
    seed = rand(UInt)
    orig = copy(Random.default_rng())
    @test guardseed(()->rand(), seed) == guardseed(()->rand(), seed)
    @test guardseed(()->rand(Int), seed) == guardseed(()->rand(Int), seed)
    r1, r2 = MersenneTwister(0), MersenneTwister(0)
    a, b = guardseed(r1) do
        Random.seed!(r1, 0)
        rand(r1), rand(r1, Int)
    end::Tuple{Float64,Int}
    c, d = guardseed(r2) do
        Random.seed!(r2, 0)
        rand(r2), rand(r2, Int)
    end::Tuple{Float64,Int}
    @test a == c == rand(r1) == rand(r2)
    @test b == d == rand(r1, Int) == rand(r2, Int)
    @test orig == Random.default_rng()
    @test rand(orig) == rand()
end

@testset "file info in test errors" begin
    local f = tempname()

    write(f,
    """
    using Test
    @testset begin
        @test 1==2
        @test_throws UndefVarError 1
        @test_broken 1 == 1
    end
    """)

    local msg = read(pipeline(ignorestatus(`$(Base.julia_cmd()) --startup-file=no --color=no $f`), stderr=devnull), String)
    @test occursin("at " * f * ":" * "3", msg)
    @test occursin("at " * f * ":" * "4", msg)
    @test occursin("at " * f * ":" * "5", msg)

    rm(f; force=true)
end

# issue #24919
@testset "≈ with atol" begin
    local cmd = `$(Base.julia_cmd()) --startup-file=no --color=no`
    f(src) = read(pipeline(ignorestatus(`$cmd -e $src`), stderr=devnull), String)

    msg = f("""
    using Test
    x, y = 0.9, 0.1
    @test x ≈ y atol=0.01
    """)
    @test occursin("Evaluated: 0.9 ≈ 0.1 (atol=0.01)", msg)

    msg = f("""
    using Test
    x, y = 0.9, 0.1
    @test x ≈ y nans=true atol=0.01
    """)
    @test occursin("Evaluated: 0.9 ≈ 0.1 (nans=true, atol=0.01)", msg)
end

@testset "@test_logs" begin
    function foo(n)
        @info "Doing foo with n=$n"
        for i=1:n
            @debug "Iteration $i"
        end
    end

    @test_logs (Info,"Doing foo with n=2") foo(2)

    # Log pattern matching
    # Regex
    @test_logs (Info,r"^Doing foo with n=[0-9]+$") foo(10)
    @test_logs (Info,r"^Doing foo with n=[0-9]+$") foo(1)
    # Level symbols
    @test_logs (:debug,) min_level=Debug @debug "foo"
    @test_logs (:info,)  @info  "foo"
    @test_logs (:warn,)  @warn  "foo"
    @test_logs (:error,) @error "foo"

    # Pass through so the value of the expression can also be tested
    @test (@test_logs (Info,"blah") (@info "blah"; 42)) == 42

    # Debug level log collection
    @test_logs (Info,"Doing foo with n=2") (Debug,"Iteration 1") (Debug,"Iteration 2") min_level=Debug foo(2)

    @test_logs (Debug,"Iteration 5") min_level=Debug match_mode=:any foo(10)

    # Test failures
    fails = @testset NoThrowTestSet "check that @test_logs detects bad input" begin
        @test_logs (Warn,) foo(1)
        @test_logs (Warn,) match_mode=:any @info "foo"
        @test_logs (Debug,) @debug "foo"
        @test_logs (Warn,) error()
    end
    @test length(fails) == 4
    @test fails[1] isa Test.LogTestFailure
    @test fails[2] isa Test.LogTestFailure
    @test fails[3] isa Test.LogTestFailure
    @test fails[4] isa Test.Error
    @test startswith(fails[4].value, "ErrorException")
end

let code = quote
        function newfunc()
            42
        end
        @deprecate oldfunc newfunc

        @testset "@test_deprecated" begin
            @test_deprecated oldfunc()
            @test Base.JLOptions().depwarn == 1

            @test (@test_deprecated oldfunc()) == 42

            fails = @testset NoThrowTestSet "check that @test_deprecated detects bad input" begin
                @test_deprecated newfunc()
                @test_deprecated r"Not found in message" oldfunc()
            end
            @test length(fails) == 2
            @test fails[1] isa Test.LogTestFailure
            @test fails[2] isa Test.LogTestFailure
        end
    end
    incl = "include($(repr(joinpath(@__DIR__, "nothrow_testset.jl"))))"
    cmd = `$(Base.julia_cmd()) --startup-file=no --depwarn=yes -e 'using Test' -e $incl -e $code`
    @test success(pipeline(cmd))
end

@testset "@testset preserves GLOBAL_RNG's state, and re-seeds it" begin
    # i.e. it behaves as if it was wrapped in a `guardseed(GLOBAL_SEED)` block
    seed = rand(UInt128)
    Random.seed!(seed)
    a = rand()
    @testset begin
        # global RNG must re-seeded at the beginning of @testset
        @test a == rand()
    end
    @testset for i=1:3
        @test a == rand()
    end
    # the @testset's above must have no consequence for rand() below
    b = rand()
    Random.seed!(seed)
    @test a == rand()
    @test b == rand()

    # Even when seed!() is called within a testset A, subsequent testsets
    # should start with the same "global RNG state" as what A started with,
    # such that the test `refvalue == rand(Int)` below succeeds.
    # Currently, this means that Random.GLOBAL_SEED has to be restored,
    # in addition to the state of Random.default_rng().
    GLOBAL_SEED_orig = Random.GLOBAL_SEED
    local refvalue
    @testset "GLOBAL_SEED is also preserved (setup)" begin
        @test GLOBAL_SEED_orig == Random.GLOBAL_SEED
        refvalue = rand(Int)
        Random.seed!()
        @test GLOBAL_SEED_orig != Random.GLOBAL_SEED
    end
    @test GLOBAL_SEED_orig == Random.GLOBAL_SEED
    @testset "GLOBAL_SEED is also preserved (forloop)" for _=1:3
        @test refvalue == rand(Int)
        Random.seed!()
    end
    @test GLOBAL_SEED_orig == Random.GLOBAL_SEED
    @testset "GLOBAL_SEED is also preserved (beginend)" begin
        @test refvalue == rand(Int)
    end
end

@testset "InterruptExceptions #21043" begin
    @test_throws InterruptException (@test 1 == throw(InterruptException()))

    @testset begin
        @test_throws InterruptException throw(InterruptException())
    end

    mktemp() do f, _
        write(f,
        """
        using Test
        @testset begin
            try
                @test_throws ErrorException throw(InterruptException())
            catch e
                @test e isa InterruptException
            end
        end

        try
            @testset begin
                @test 1 == 1
                throw(InterruptException())
            end
        catch e
            @test e isa InterruptException
        end

        try
            @testset for i in 1:1
                @test 1 == 1
                throw(InterruptException())
            end
        catch e
            @test e isa InterruptException
        end
        """)
        cmd = `$(Base.julia_cmd()) --startup-file=no --color=no $f`
        msg = success(pipeline(ignorestatus(cmd), stderr=devnull))
    end
end

@testset "non AbstractTestSet as testset" begin
    local f, err = tempname(), tempname()
    write(f,
    """
    using Test
    desc = "description"
    @testset desc begin
        @test 1==1
    end
    """)
    run(pipeline(ignorestatus(`$(Base.julia_cmd()) --startup-file=no --color=no $f`), stderr=err))
    msg = read(err, String)
    @test occursin("Expected `desc` to be an AbstractTestSet, it is a String", msg)
    rm(f; force=true)
    rm(err, force=true)
end

f25835(;x=nothing) = _f25835(x)
_f25835(::Nothing) = ()
_f25835(x) = (x,)
# A keyword function that is never type stable
g25835(;x=1) = rand(Bool) ? 1.0 : 1
# A keyword function that is sometimes type stable
h25835(;x=1,y=1) = x isa Int ? x*y : (rand(Bool) ? 1.0 : 1)
@testset "keywords in @inferred" begin
    @test @inferred(f25835()) == ()
    @test @inferred(f25835(x=nothing)) == ()
    @test @inferred(f25835(x=1)) == (1,)

    # A global argument should make this uninferrable
    global y25835 = 1
    @test f25835(x=y25835) == (1,)
    @test_throws ErrorException @inferred((()->f25835(x=y25835))()) == (1,)

    @test_throws ErrorException @inferred(g25835()) == 1
    @test_throws ErrorException @inferred(g25835(x=1)) == 1

    @test @inferred(h25835()) == 1
    @test @inferred(h25835(x=2,y=3)) == 6
    @test_throws ErrorException @inferred(h25835(x=1.0,y=1.0)) == 1
end

@testset "splatting in isapprox" begin
    a = [1, 2, 3]
    @test isapprox(identity.((a, a))...)
end

@testset "treat NaN and missing in exception fields" begin
    struct Exception31219{T}
        value::T
    end
    f31219(x) = throw(Exception31219(x))

    @testset "exception field '$(repr(x))'" for x in ("ok", nothing, NaN, missing)
        @test_throws Exception31219(x) f31219(x)
    end
end

# Issue 20620
@test @inferred(.![true, false]) == [false, true]
@test @inferred([3, 4] .- [1, 2] .+ [-2, -2]) == [0, 0]

@testset "push/pop_testset invariance (Issue 32937)" begin
    io = IOBuffer()
    path = joinpath(@__DIR__(), "test_pop_testset_exec.jl")
    cmd = `$(Base.julia_cmd()) $path`
    ok = !success(pipeline(cmd; stdout = io, stderr = io))
    if !ok
        @error "push/pop_testset invariance test failed" cmd Text(String(take!(io)))
    end
    @test ok
end

let ex = :(something_complex + [1, 2, 3])
    b = PipeBuffer()
    let t = Test.Pass(:test, (ex, 1), (ex, 2), (ex, 3), LineNumberNode(@__LINE__, @__FILE__))
        serialize(b, t)
        @test string(t) == string(deserialize(b))
        @test eof(b)
    end
    let t = Test.Broken(:test, ex)
        serialize(b, t)
        @test string(t) == string(deserialize(b))
        @test eof(b)
    end
end

@testset "verbose option" begin
<<<<<<< HEAD
    expected = r"""
        Test Summary: | Pass  Total  Duration
        Parent        |    9      9  \s*\d*.\d s
          Child 1     |    3      3  \s*\d*.\d s
            Child 1.1 |    1      1  \s*\d*.\d s
            Child 1.2 |    1      1  \s*\d*.\d s
            Child 1.3 |    1      1  \s*\d*.\d s
          Child 2     |    3      3  \s*\d*.\d s
          Child 3     |    3      3  \s*\d*.\d s
            Child 3.1 |    1      1  \s*\d*.\d s
            Child 3.2 |    1      1  \s*\d*.\d s
            Child 3.3 |    1      1  \s*\d*.\d s
        """
=======
    expected = """
    Test Summary:             | Pass  Total
    Parent                    |    9      9
      Child 1                 |    3      3
        Child 1.1 (long name) |    1      1
        Child 1.2             |    1      1
        Child 1.3             |    1      1
      Child 2                 |    3      3
      Child 3                 |    3      3
        Child 3.1             |    1      1
        Child 3.2             |    1      1
        Child 3.3             |    1      1
    """
>>>>>>> 26d2e196

    mktemp() do f, _
        write(f,
        """
        using Test

        @testset "Parent" verbose = true begin
            @testset "Child 1" verbose = true begin
                @testset "Child 1.1 (long name)" begin
                    @test 1 == 1
                end

                @testset "Child 1.2" begin
                    @test 1 == 1
                end

                @testset "Child 1.3" begin
                    @test 1 == 1
                end
            end

            @testset "Child 2" begin
                @testset "Child 2.1" begin
                    @test 1 == 1
                end

                @testset "Child 2.2" begin
                    @test 1 == 1
                end

                @testset "Child 2.3" begin
                    @test 1 == 1
                end
            end

            @testset "Child 3" verbose = true begin
                @testset "Child 3.1" begin
                    @test 1 == 1
                end

                @testset "Child 3.2" begin
                    @test 1 == 1
                end

                @testset "Child 3.3" begin
                    @test 1 == 1
                end
            end
        end
        """)
        cmd    = `$(Base.julia_cmd()) --startup-file=no --color=no $f`
        result = read(pipeline(ignorestatus(cmd), stderr=devnull), String)
        @test occursin(expected, result)
    end
end

# Non-booleans in @test (#35888)
struct T35888 end
Base.isequal(::T35888, ::T35888) = T35888()
Base.:!(::T35888) = missing
let errors = @testset NoThrowTestSet begin
        # 1 - evaluates to non-Boolean
        @test missing
        # 2 - evaluates to non-Boolean
        @test !missing
        # 3 - evaluates to non-Boolean
        @test isequal(5)
        # 4 - evaluates to non-Boolean
        @test !isequal(5)
        # 5 - evaluates to non-Boolean
        @test isequal(T35888(), T35888())
        # 6 - evaluates to non-Boolean
        @test !isequal(T35888(), T35888())
        # 7 - evaluates to non-Boolean
        @test 1 < 2 < missing
        # 8 - evaluates to non-Boolean
        @test !(1 < 2 < missing)
        # 9 - TypeError in chained comparison
        @test 1 < 2 < missing < 4
        # 10 - TypeError in chained comparison
        @test !(1 < 2 < missing < 4)
    end

    for err in errors
        @test err isa Test.Error
    end

    let str = sprint(show, errors[1])
        @test occursin("Expression evaluated to non-Boolean", str)
        @test occursin("Expression: missing", str)
        @test occursin("Value: missing", str)
    end

    let str = sprint(show, errors[2])
        @test occursin("Expression evaluated to non-Boolean", str)
        @test occursin("Expression: !missing", str)
        @test occursin("Value: missing", str)
    end

    let str = sprint(show, errors[3])
        @test occursin("Expression evaluated to non-Boolean", str)
        @test occursin("Expression: isequal(5)", str)
    end

    let str = sprint(show, errors[4])
        @test occursin("Expression evaluated to non-Boolean", str)
        @test occursin("Expression: !(isequal(5))", str)
    end

    let str = sprint(show, errors[5])
        @test occursin("Expression evaluated to non-Boolean", str)
        @test occursin("Expression: isequal(T35888(), T35888())", str)
        @test occursin("Value: $T35888()", str)
    end

    let str = sprint(show, errors[6])
        @test occursin("Expression evaluated to non-Boolean", str)
        @test occursin("Expression: !(isequal(T35888(), T35888()))", str)
        @test occursin("Value: missing", str)
    end

    let str = sprint(show, errors[7])
        @test occursin("Expression evaluated to non-Boolean", str)
        @test occursin("Expression: 1 < 2 < missing", str)
        @test occursin("Value: missing", str)
    end

    let str = sprint(show, errors[8])
        @test occursin("Expression evaluated to non-Boolean", str)
        @test occursin("Expression: !(1 < 2 < missing)", str)
        @test occursin("Value: missing", str)
    end

    let str = sprint(show, errors[9])
        @test occursin("TypeError: non-boolean (Missing) used in boolean context", str)
        @test occursin("Expression: 1 < 2 < missing < 4", str)
    end

    let str = sprint(show, errors[10])
        @test occursin("TypeError: non-boolean (Missing) used in boolean context", str)
        @test occursin("Expression: !(1 < 2 < missing < 4)", str)
    end
end

macro test_macro_throw_1()
    throw(ErrorException("Real error"))
end
macro test_macro_throw_2()
    throw(LoadError("file", 111, ErrorException("Real error")))
end

@testset "Soft deprecation of @test_throws LoadError [@]macroexpand[1]" begin
    # If a macroexpand was detected, undecorated LoadErrors can stand in for any error.
    # This will throw a deprecation warning.
    @test_deprecated (@test_throws LoadError macroexpand(@__MODULE__, :(@test_macro_throw_1)))
    @test_deprecated (@test_throws LoadError @macroexpand @test_macro_throw_1)
    # Decorated LoadErrors are unwrapped if the actual exception matches the inner, but not the outer, exception, regardless of whether or not a macroexpand is detected.
    # This will not throw a deprecation warning.
    @test_throws LoadError("file", 111, ErrorException("Real error")) macroexpand(@__MODULE__, :(@test_macro_throw_1))
    @test_throws LoadError("file", 111, ErrorException("Real error")) @macroexpand @test_macro_throw_1
    # Decorated LoadErrors are not unwrapped if a LoadError was thrown.
    @test_throws LoadError("file", 111, ErrorException("Real error")) @macroexpand @test_macro_throw_2
end

# Issue 25483
mutable struct PassInformationTestSet <: Test.AbstractTestSet
    results::Vector
    PassInformationTestSet(desc) = new([])
end
Test.record(ts::PassInformationTestSet, t::Test.Result) = (push!(ts.results, t); t)
Test.finish(ts::PassInformationTestSet) = ts
@testset "Information in Pass result (Issue 25483)" begin
    ts = @testset PassInformationTestSet begin
        @test 1 == 1
        @test_throws ErrorException throw(ErrorException("Msg"))
    end
    test_line_number = (@__LINE__) - 3
    test_throws_line_number =  (@__LINE__) - 3
    @test ts.results[1].test_type == :test
    @test ts.results[1].orig_expr == :(1 == 1)
    @test ts.results[1].data == Expr(:comparison, 1, :(==), 1)
    @test ts.results[1].value == true
    @test ts.results[1].source == LineNumberNode(test_line_number, @__FILE__)
    @test ts.results[2].test_type == :test_throws
    @test ts.results[2].orig_expr == :(throw(ErrorException("Msg")))
    @test ts.results[2].data == ErrorException
    @test ts.results[2].value == ErrorException("Msg")
    @test ts.results[2].source == LineNumberNode(test_throws_line_number, @__FILE__)
end

let
    f(x) = @test isone(x)
    function h(x)
        @testset f(x)
        @testset "success" begin @test true end
        @testset for i in 1:3
            @test !iszero(i)
        end
    end
    tret = @testset h(1)
    tdesc = @testset "description" h(1)
    @testset "Function calls" begin
        @test tret.description == "h"
        @test tdesc.description == "description"
        @test length(tret.results) == 5
        @test tret.results[1].description == "f"
        @test tret.results[2].description == "success"
        for i in 1:3
            @test tret.results[2+i].description == "i = $i"
        end
    end
end<|MERGE_RESOLUTION|>--- conflicted
+++ resolved
@@ -1078,35 +1078,19 @@
 end
 
 @testset "verbose option" begin
-<<<<<<< HEAD
-    expected = r"""
-        Test Summary: | Pass  Total  Duration
-        Parent        |    9      9  \s*\d*.\d s
-          Child 1     |    3      3  \s*\d*.\d s
-            Child 1.1 |    1      1  \s*\d*.\d s
-            Child 1.2 |    1      1  \s*\d*.\d s
-            Child 1.3 |    1      1  \s*\d*.\d s
-          Child 2     |    3      3  \s*\d*.\d s
-          Child 3     |    3      3  \s*\d*.\d s
-            Child 3.1 |    1      1  \s*\d*.\d s
-            Child 3.2 |    1      1  \s*\d*.\d s
-            Child 3.3 |    1      1  \s*\d*.\d s
-        """
-=======
     expected = """
-    Test Summary:             | Pass  Total
-    Parent                    |    9      9
-      Child 1                 |    3      3
-        Child 1.1 (long name) |    1      1
-        Child 1.2             |    1      1
-        Child 1.3             |    1      1
-      Child 2                 |    3      3
-      Child 3                 |    3      3
-        Child 3.1             |    1      1
-        Child 3.2             |    1      1
-        Child 3.3             |    1      1
+    Test Summary:             | Pass  Total  Duration
+    Parent                    |    9      9  \s*\d*.\d s
+      Child 1                 |    3      3  \s*\d*.\d s
+        Child 1.1 (long name) |    1      1  \s*\d*.\d s
+        Child 1.2             |    1      1  \s*\d*.\d s
+        Child 1.3             |    1      1  \s*\d*.\d s
+      Child 2                 |    3      3  \s*\d*.\d s
+      Child 3                 |    3      3  \s*\d*.\d s
+        Child 3.1             |    1      1  \s*\d*.\d s
+        Child 3.2             |    1      1  \s*\d*.\d s
+        Child 3.3             |    1      1  \s*\d*.\d s
     """
->>>>>>> 26d2e196
 
     mktemp() do f, _
         write(f,
