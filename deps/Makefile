--- conflicted
+++ resolved
@@ -192,11 +192,7 @@
 DEP_LIBS_STAGED_ALL := llvm llvm-tools clang llvmunwind unwind libuv pcre \
 	openlibm dsfmt blastrampoline openblas lapack gmp mpfr patchelf utf8proc \
 	objconv mbedtls libssh2 nghttp2 curl libgit2 libwhich zlib p7zip csl \
-<<<<<<< HEAD
-	sanitizers libsuitesparse lld libtracyclient ittapi
-=======
-	libsuitesparse lld libtracyclient ittapi JuliaSyntax
->>>>>>> 0da46e25
+	sanitizers libsuitesparse lld libtracyclient ittapi JuliaSyntax
 DEP_LIBS_ALL := $(DEP_LIBS_STAGED_ALL)
 
 ifneq ($(USE_BINARYBUILDER_OPENBLAS),0)
