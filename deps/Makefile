## high-level setup ##
JULIAHOME = $(abspath ..)
include Versions.make
include $(JULIAHOME)/Make.inc

CONFIGURE_COMMON = --prefix=$(abspath $(build_prefix)) --build=$(BUILD_MACHINE) --libdir=$(abspath $(build_libdir))
ifneq ($(XC_HOST),)
CONFIGURE_COMMON += --host=$(XC_HOST)
endif
ifeq ($(OS),WINNT)
ifneq ($(USEMSVC), 1)
CONFIGURE_COMMON += LDFLAGS=-Wl,--stack,8388608
endif
endif
CONFIGURE_COMMON += F77="$(FC)" CC="$(CC)" CXX="$(CXX)"

# If the top-level Makefile is called with environment variables,
# they will override the values passed above to ./configure
MAKE_COMMON = DESTDIR="" prefix=$(build_prefix) bindir=$(build_bindir) libdir=$(build_libdir) libexecdir=$(build_libexecdir) datarootdir=$(build_datarootdir) includedir=$(build_includedir) sysconfdir=$(build_sysconfdir)

#autoconf configure-driven scripts: llvm pcre arpack fftw unwind gmp mpfr patchelf uv
<<<<<<< HEAD
#custom Makefile rules: openlibm Rmath double-conversion dsfmt suitesparse-wrapper suitesparse lapack openblas mojibake
#CMake libs: libgit2
=======
#custom Makefile rules: openlibm Rmath dsfmt suitesparse-wrapper suitesparse lapack openblas mojibake
>>>>>>> b86ff38e

# prevent installing libs into usr/lib64 on opensuse
unexport CONFIG_SITE

STAGE1_DEPS =
STAGE2_DEPS = Rmath
STAGE3_DEPS = suitesparse-wrapper

ifeq ($(USE_SYSTEM_LIBUV), 0)
STAGE1_DEPS += uv
endif

ifeq ($(USE_SYSTEM_LIBUNWIND), 0)
ifeq ($(OS), Linux)
STAGE1_DEPS += unwind
else ifeq ($(OS), FreeBSD)
STAGE1_DEPS += unwind
else ifeq ($(OS), Darwin)
STAGE1_DEPS += osxunwind
endif
endif

ifeq ($(OS), Linux)
ifeq ($(shell which patchelf 2>/dev/null),)
STAGE1_DEPS += patchelf
PATCHELF=$(build_bindir)/patchelf
else
PATCHELF=patchelf
endif
endif

## USE_SYSTEM_LIBS options

ifeq ($(USE_SYSTEM_OPENLIBM), 0)
ifeq ($(USE_SYSTEM_LIBM), 0)
STAGE1_DEPS += openlibm
endif
endif

ifeq ($(USE_SYSTEM_OPENSPECFUN), 0)
STAGE1_DEPS += openspecfun
endif

ifeq ($(USE_SYSTEM_DSFMT), 0)
STAGE1_DEPS += dsfmt
endif

ifeq ($(USE_SYSTEM_LLVM), 0)
STAGE1_DEPS += llvm
endif

ifeq ($(USE_SYSTEM_PCRE), 0)
STAGE1_DEPS += pcre
endif

ifeq ($(USE_SYSTEM_BLAS), 0)
STAGE1_DEPS += openblas
endif

ifeq ($(USE_SYSTEM_FFTW), 0)
STAGE1_DEPS += fftw
endif

ifeq ($(USE_SYSTEM_GMP), 0)
STAGE1_DEPS += gmp
endif

<<<<<<< HEAD
ifeq ($(USE_SYSTEM_LIBGIT2), 0)
STAGE1_DEPS += libgit2
endif

#ifeq ($(USE_SYSTEM_ZLIB), 0)
#STAGE1_DEPS += zlib
#endif

=======
>>>>>>> b86ff38e
ifeq ($(USE_SYSTEM_MPFR), 0)
STAGE2_DEPS += mpfr
ifeq ($(USE_SYSTEM_GMP), 0)
MPFR_OPTS = --with-gmp-include=$(abspath $(build_includedir)) --with-gmp-lib=$(abspath $(build_shlibdir))
endif
endif
ifeq ($(BUILD_OS),WINNT)
ifeq ($(OS),WINNT)
MPFR_OPTS += --disable-thread-safe CFLAGS="-DNPRINTF_L -DNPRINTF_T -DNPRINTF_J"
endif
endif

ifeq ($(USE_SYSTEM_ARPACK), 0)
STAGE2_DEPS += arpack
endif

ifeq ($(USE_SYSTEM_SUITESPARSE), 0)
STAGE2_DEPS += suitesparse
endif

ifeq ($(USE_SYSTEM_MOJIBAKE), 0)
STAGE2_DEPS += mojibake
endif

# Only compile standalone LAPACK if we are not using OpenBLAS.
# OpenBLAS otherwise compiles LAPACK as part of its build.
# This is useful where one wants to use the vendor BLAS, but 
# build LAPACK as the vendor LAPACK may be too old (eg. Apple vecLib)
ifeq ($(USE_SYSTEM_BLAS), 1)
ifeq ($(USE_SYSTEM_LAPACK), 0)
STAGE2_DEPS += lapack
endif
endif

#Platform specific flags

ifeq ($(OS), WINNT)
LIBTOOL_CCLD = CCLD="$(CC) -no-undefined -avoid-version"
endif

## Common build target prefixes

DEP_LIBS = $(STAGE1_DEPS) $(STAGE2_DEPS) $(STAGE3_DEPS)

default: $(build_prefix) install
get: $(addprefix get-, $(DEP_LIBS))
configure: $(addprefix configure-, $(DEP_LIBS))
compile: $(addprefix compile-, $(DEP_LIBS))
check: $(addprefix check-, $(DEP_LIBS))
install: $(addprefix install-, $(DEP_LIBS))
cleanall: $(addprefix clean-, $(DEP_LIBS))
distcleanall: $(addprefix distclean-, $(DEP_LIBS))
	rm -rf $(build_prefix)
<<<<<<< HEAD
getall: get-llvm get-uv get-pcre get-double-conversion get-openlibm get-openspecfun get-dsfmt get-Rmath get-openblas get-lapack get-fftw get-suitesparse get-arpack get-unwind get-osxunwind get-gmp get-mpfr get-zlib get-patchelf get-mojibake get-libgit2
=======
getall: get-llvm get-uv get-pcre get-openlibm get-openspecfun get-dsfmt get-Rmath get-openblas get-lapack get-fftw get-suitesparse get-arpack get-unwind get-osxunwind get-gmp get-mpfr get-patchelf get-mojibake get-virtualenv
>>>>>>> b86ff38e

## PATHS ##
# sort is used to remove potential duplicates
DIRS = $(sort $(build_bindir) $(build_libdir) $(build_includedir) $(build_sysconfdir) $(build_datarootdir))

$(foreach dir,$(DIRS),$(eval $(call dir_target,$(dir))))

$(build_prefix): $(DIRS)

## LLVM ##
LLVM_GIT_URL_BASE ?= http://llvm.org/git
LLVM_GIT_URL_LLVM ?= $(LLVM_GIT_URL_BASE)/llvm.git
LLVM_GIT_URL_CLANG ?= $(LLVM_GIT_URL_BASE)/clang.git
LLVM_GIT_URL_COMPILER_RT ?= $(LLVM_GIT_URL_BASE)/compiler-rt.git
LLVM_GIT_URL_LLDB ?= $(LLVM_GIT_URL_BASE)/lldb.git
LLVM_GIT_URL_LIBCXX ?= $(LLVM_GIT_URL_BASE)/libcxx.git
LLVM_GIT_URL_LIBCXXABI ?= $(LLVM_GIT_URL_BASE)/libcxxabi.git

ifeq ($(BUILD_LLDB), 1)
BUILD_LLVM_CLANG = 1
# because it's a build requirement
endif

ifeq ($(LLVM_DEBUG),1)
LLVM_BUILDTYPE = Debug
else
LLVM_BUILDTYPE = Release
endif
ifeq ($(LLVM_ASSERTIONS),1)
LLVM_BUILDTYPE := $(LLVM_BUILDTYPE)+Asserts
endif
LLVM_FLAVOR := $(LLVM_BUILDTYPE)
ifeq ($(LLVM_SANITIZE),1)
LLVM_BUILDTYPE := $(LLVM_BUILDTYPE)+Sanitize
endif

LLVM_LIB_FILE = libLLVMCodeGen.a
LLVM_OBJ_SOURCE = llvm-$(LLVM_VER)/build_$(LLVM_BUILDTYPE)/$(LLVM_FLAVOR)/lib/$(LLVM_LIB_FILE)
LLVM_OBJ_TARGET = $(build_libdir)/$(LLVM_LIB_FILE)

ifneq ($(LLVM_VER),svn)
ifeq ($(LLVM_VER), 3.3)
LLVM_TAR=llvm-$(LLVM_VER).src.tar.gz
else
LLVM_TAR=llvm-$(LLVM_VER).src.tar.xz
endif

ifeq ($(BUILD_LLVM_CLANG),1)
ifeq ($(LLVM_VER), 3.0)
LLVM_CLANG_TAR=clang-$(LLVM_VER).tar.gz
LLVM_COMPILER_RT_TAR=
else ifeq ($(LLVM_VER), 3.3)
LLVM_CLANG_TAR=cfe-$(LLVM_VER).src.tar.gz
LLVM_COMPILER_RT_TAR=compiler-rt-$(LLVM_VER).src.tar.gz
else ifeq ($(LLVM_VER), 3.5.0)
LLVM_CLANG_TAR=cfe-$(LLVM_VER).src.tar.xz
LLVM_COMPILER_RT_TAR=compiler-rt-$(LLVM_VER).src.tar.xz
else
LLVM_CLANG_TAR=clang-$(LLVM_VER).src.tar.gz
LLVM_COMPILER_RT_TAR=compiler-rt-$(LLVM_VER).src.tar.gz
endif
else
LLVM_CLANG_TAR=
LLVM_COMPILER_RT_TAR=
LLVM_LIBCXX_TAR=
endif
endif

ifeq ($(BUILD_CUSTOM_LIBCXX),1)
ifneq ($(LLVM_VER),svn)
LLVM_LIBCXX_TAR=libcxx-$(LLVM_VER).src.tar.gz
endif
endif

LLVM_CXXFLAGS = $(CXXFLAGS)
LLVM_CPPFLAGS = $(CPPFLAGS)
LLVM_LDFLAGS = $(LDFLAGS)
LLVM_TARGET_FLAGS= --enable-targets=host
LLVM_FLAGS += --disable-profiling --enable-shared --enable-static $(LLVM_TARGET_FLAGS) --disable-bindings --disable-docs
LLVM_MFLAGS =
ifeq ($(LLVM_ASSERTIONS), 1)
LLVM_FLAGS += --enable-assertions
ifeq ($(OS), WINNT)
LLVM_FLAGS += --disable-embed-stdcxx
endif
else
LLVM_FLAGS += --disable-assertions
endif
ifeq ($(LLVM_DEBUG), 1)
LLVM_FLAGS += --disable-optimized --enable-debug-symbols --enable-keep-symbols
else
LLVM_FLAGS += --enable-optimized
endif
ifeq ($(USE_LIBCPP), 1)
LLVM_FLAGS += --enable-libcpp
endif
ifeq ($(OS), WINNT)
LLVM_FLAGS += --with-extra-ld-options="-Wl,--stack,8388608" LDFLAGS="" --disable-shared
LLVM_CPPFLAGS += -D__USING_SJLJ_EXCEPTIONS__ -D__CRT__NO_INLINE
endif
ifeq ($(USE_INTEL_JITEVENTS), 1)
LLVM_FLAGS += --with-intel-jitevents
ifeq ($(OS), WINNT)
LLVM_FLAGS += --disable-threads
endif
else
LLVM_FLAGS += --disable-threads
endif

ifeq ($(BUILD_LLDB),1)
ifeq ($(USECLANG),1)
LLVM_FLAGS += --enable-cxx11
else
LLVM_CXXFLAGS += -std=c++0x
endif
ifeq ($(LLDB_DISABLE_PYTHON),1)
LLVM_CXXFLAGS += -DLLDB_DISABLE_PYTHON
endif
endif

ifeq ($(ARCH), ppc64)
LLVM_CXXFLAGS += -mminimal-toc
endif


ifeq ($(LLVM_SANITIZE),1)
LLVM_CC = CFLAGS="-fsanitize=address"
LLVM_LDFLAGS += -fsanitize=address
LLVM_CXXFLAGS += -fsanitize=address
LLVM_MFLAGS += TOOL_NO_EXPORTS= HAVE_LINK_VERSION_SCRIPT=0
else
LLVM_CC =
endif

ifneq ($(LLVM_CXXFLAGS),)
LLVM_FLAGS += CXXFLAGS="$(LLVM_CXXFLAGS)"
LLVM_MFLAGS += CXXFLAGS="$(LLVM_CXXFLAGS)"
endif
LLVM_MFLAGS += $(LLVM_CC)

ifeq ($(BUILD_CUSTOM_LIBCXX),1)
LLVM_LDFLAGS += -Wl,-R$(build_libdir)
ifeq ($(USEICC),1)
LLVM_LDFLAGS += -no_cpprt -lc++ -lc++abi
endif
endif

ifneq ($(LLVM_CPPFLAGS),)
LLVM_FLAGS += CPPFLAGS="$(LLVM_CPPFLAGS)"
LLVM_MFLAGS += CPPFLAGS="$(LLVM_CPPFLAGS)"
endif
ifneq ($(LLVM_LDFLAGS),)
LLVM_FLAGS += LDFLAGS="$(LLVM_LDFLAGS)"
LLVM_MFLAGS += LDFLAGS="$(LLVM_LDFLAGS)"
endif

ifneq ($(LLVM_CLANG_TAR),)
$(LLVM_CLANG_TAR):
	$(JLDOWNLOAD) $@ http://llvm.org/releases/$(LLVM_VER)/$@
endif
ifneq ($(LLVM_COMPILER_RT_TAR),)
$(LLVM_COMPILER_RT_TAR):
	$(JLDOWNLOAD) $@ http://llvm.org/releases/$(LLVM_VER)/$@
endif

ifneq ($(LLVM_LIBCXX_TAR),)
$(LLVM_LIBCXX_TAR):
	$(JLDOWNLOAD) $@ http://llvm.org/releases/$(LLVM_VER)/$@
endif
ifneq ($(LLVM_VER),svn)
$(LLVM_TAR):
	$(JLDOWNLOAD) $@ http://llvm.org/releases/$(LLVM_VER)/$@
endif

ifeq ($(BUILD_LLDB),1)
llvm-$(LLVM_VER)/tools/lldb:
llvm-$(LLVM_VER)/configure: llvm-$(LLVM_VER)/tools/lldb
endif

ifeq ($(LLVM_VER), 3.2)
## LLVM needs python 2.x, but doesn't check for it, so we have to use an ugly workaround to make it compile
llvm-$(LLVM_VER)/python2_path:
	mkdir -p llvm-$(LLVM_VER)/python2_path
	-python -c 'import sys; sys.exit(not sys.version_info > (3, 0))' && \
	/usr/bin/python2 -c 'import sys; sys.exit(not sys.version_info < (3, 0))' && \
	ln -sf /usr/bin/python2 "llvm-$(LLVM_VER)/python2_path/python"
llvm_python_workaround=llvm-$(LLVM_VER)/python2_path
else
  LLVM_FLAGS += --with-python="$(shell ./find_python2)"
endif

ifeq ($(BUILD_CUSTOM_LIBCXX),1)

LIBCXX_OPTIONS = OPTIONS="-I../../libcxx/include $(CXXFLAGS) $(LDFLAGS)" CC="$(CC) $(CFLAGS)" CXX="$(CXX)"
ifeq ($(USEICC),1)
LIBCXX_OPTIONS += EXTRA_LIBS="-Bstatic -lirc"
endif

llvm-$(LLVM_VER)/projects/libcxx: $(LLVM_LIBCXX_TAR) | llvm-svn/configure
	([ ! -d llvm-$(LLVM_VER)/projects/libcxx ] && \
	git clone $(LLVM_GIT_URL_LIBCXX) llvm-$(LLVM_VER)/projects/libcxx  ) || \
	(cd llvm-$(LLVM_VER)/projects/libcxx  && \
	git pull --ff-only)
llvm-$(LLVM_VER)/projects/libcxxabi: $(LLVM_LIBCXXABI_TAR) | llvm-svn/configure
	([ ! -d llvm-$(LLVM_VER)/projects/libcxxabi ] && \
	git clone $(LLVM_GIT_URL_LIBCXXABI) llvm-$(LLVM_VER)/projects/libcxxabi  ) || \
	(cd llvm-$(LLVM_VER)/projects/libcxxabi  && \
	git pull --ff-only)
libcxx-build:
	mkdir -p libcxx-build
libcxx-build/Makefile: llvm-$(LLVM_VER)/projects/libcxx | llvm-$(LLVM_VER)/projects/libcxxabi libcxx-build
	cd libcxx-build && \
		cmake -G "Unix Makefiles" -DCMAKE_INSTALL_PREFIX:PATH=$(build_prefix) -DLIBCXX_CXX_ABI=libcxxabi -DLIBCXX_LIBCXXABI_INCLUDE_PATHS="../llvm-$(LLVM_VER)/projects/libcxxabi/include" -DCMAKE_BUILD_TYPE=Release -DCMAKE_INSTALL_PREFIX=$(build_prefix) ../llvm-$(LLVM_VER)/projects/libcxx -DCMAKE_C_COMPILER="$(CC)" -DCMAKE_CXX_COMPILER="$(CXX)"  -DCMAKE_SHARED_LINKER_FLAGS="-L$(build_libdir) -Bstatic -lirc -Bdynamic" -DCMAKE_CXX_FLAGS="$(CXXFLAGS)"
libcxxabi-build:
	mkdir -p libcxxabi-build
libcxxabi-build/Makefile: llvm-$(LLVM_VER)/projects/libcxxabi | libcxxabi-build
	cd libcxxabi-build && \
        cmake -G "Unix Makefiles" -DCMAKE_INSTALL_PREFIX:PATH=$(build_prefix) -DLLVM_MAIN_SRC_DIR=../llvm-svn -DCMAKE_BUILD_TYPE=Release -DCMAKE_INSTALL_PREFIX=$(build_prefix) ../llvm-$(LLVM_VER)/projects/libcxxabi -DCMAKE_C_COMPILER="$(CC)" -DCMAKE_CXX_COMPILER="$(CXX)" -DLIBCXXABI_CXX_ABI_LIBRARIES="-Bstatic -lirc -Bdynamic" -DCMAKE_CXX_FLAGS="$(CXXFLAGS) -std=c++11"
llvm-$(LLVM_VER)/projects/libcxxabi/lib/libc++abi.so.1.0: llvm-$(LLVM_VER)/projects/libcxxabi | llvm-$(LLVM_VER)/projects/libcxx
libcxxabi-build/libc++abi.so.1.0: | libcxxabi-build/Makefile
	cd libcxxabi-build && $(MAKE)
$(build_libdir)/libc++abi.so.1.0: libcxxabi-build/lib/libc++abi.so.1.0
	cd libcxxabi-build && $(MAKE) install
	touch $@
install-libcxxabi: $(build_libdir)/libc++abi.so.1.0
libcxx-build/lib/libc++.so.1.0: | $(build_libdir)/libc++abi.so.1.0 libcxx-build/Makefile
	cd libcxx-build && $(MAKE)
$(build_libdir)/libc++.so.1.0: libcxx-build/lib/libc++.so.1.0
	cd libcxx-build && $(MAKE) install
	touch $@
install-libcxx: $(build_libdir)/libc++.so.1.0
get-libcxx: llvm-$(LLVM_VER)/projects/libcxx
get-libcxxabi: llvm-$(LLVM_VER)/projects/libcxxabi
endif

ifeq ($(BUILD_CUSTOM_LIBCXX),1)
LIBCXX_DEPENDENCY = $(build_libdir)/libc++abi.so.1.0 $(build_libdir)/libc++.so.1.0
LIBCXX_GET_DEPENDENCY = get-libcxx get-libcxxabi
endif

llvm-$(LLVM_VER)/configure: $(LLVM_TAR) $(LLVM_CLANG_TAR) $(LLVM_COMPILER_RT_TAR) $(LLVM_LIBCXX_TAR)
ifneq ($(LLVM_CLANG_TAR),)
	$(JLCHECKSUM) $(LLVM_CLANG_TAR)
endif
ifneq ($(LLVM_COMPILER_RT_TAR),)
	$(JLCHECKSUM) $(LLVM_COMPILER_RT_TAR)
endif
ifneq ($(LLVM_LIBCXX_TAR),)
	$(JLCHECKSUM) $(LLVM_LIBCXX_TAR)
endif
ifneq ($(LLVM_VER),svn)
	$(JLCHECKSUM) $(LLVM_TAR)
endif
ifneq ($(LLVM_VER),svn)
	mkdir -p llvm-$(LLVM_VER) && \
	$(TAR) -C llvm-$(LLVM_VER) --strip-components 1 -xf $(LLVM_TAR)
else
	([ ! -d llvm-$(LLVM_VER) ] && \
		git clone $(LLVM_GIT_URL_LLVM) llvm-$(LLVM_VER) ) || \
		(cd llvm-$(LLVM_VER) && \
		git pull --ff-only)
ifneq ($(LLVM_GIT_VER),)
	(cd llvm-$(LLVM_VER) && \
		git checkout $(LLVM_GIT_VER))
endif
endif
ifneq ($(LLVM_VER),svn)
ifneq ($(LLVM_CLANG_TAR),)
	mkdir -p llvm-$(LLVM_VER)/tools/clang && \
	$(TAR) -C llvm-$(LLVM_VER)/tools/clang --strip-components 1 -xf $(LLVM_CLANG_TAR)
endif
ifneq ($(LLVM_COMPILER_RT_TAR),)
	mkdir -p llvm-$(LLVM_VER)/projects/compiler-rt && \
	$(TAR) -C llvm-$(LLVM_VER)/projects/compiler-rt --strip-components 1 -xf $(LLVM_COMPILER_RT_TAR)
endif
else
ifeq ($(BUILD_LLVM_CLANG),1)
	([ ! -d llvm-$(LLVM_VER)/tools/clang ] && \
		git clone $(LLVM_GIT_URL_CLANG) llvm-$(LLVM_VER)/tools/clang  ) || \
		(cd llvm-$(LLVM_VER)/tools/clang  && \
		git pull --ff-only)
endif
endif
ifeq ($(LLVM_VER),svn)
ifeq ($(BUILD_LLVM_CLANG),1)
	([ ! -d llvm-$(LLVM_VER)/tools/clang ] && \
		git clone $(LLVM_GIT_URL_CLANG) llvm-$(LLVM_VER)/tools/clang  ) || \
		(cd llvm-$(LLVM_VER)/tools/clang  && \
		git pull --ff-only)
	([ ! -d llvm-$(LLVM_VER)/projects/compiler-rt ] && \
		git clone $(LLVM_GIT_URL_COMPILER_RT) llvm-$(LLVM_VER)/projects/compiler-rt  ) || \
		(cd llvm-$(LLVM_VER)/projects/compiler-rt  && \
		git pull --ff-only)		
ifneq ($(LLVM_CLANG_VER),)
	(cd llvm-$(LLVM_VER) && \
		git checkout $(LLVM_GIT_VER))
endif
endif
endif

ifeq ($(BUILD_LLDB),1)
	([ ! -d llvm-$(LLVM_VER)/tools/lldb ] && \
		(cd llvm-$(LLVM_VER)/tools && \
		git clone $(LLVM_GIT_URL_LLDB))) || \
	([ -d llvm-$(LLVM_VER)/tools/lldb ] && \
		(cd llvm-$(LLVM_VER)/tools/lldb && \
		git fetch))
	cd llvm-$(LLVM_VER)/tools/lldb && git checkout $(LLDB_VER)
endif
ifeq ($(LLVM_VER),3.3)
	patch -p0 < llvm-3.3.patch
	patch -p0 < instcombine-llvm-3.3.patch
	patch -p0 < int128-vector.llvm-3.3.patch
	(cd llvm-$(LLVM_VER) && patch < ../osx-10.10.llvm-3.3.patch)
ifeq ($(OS),WINNT)
ifeq ($(ARCH),x86_64)
	patch -p0 < win64-int128.llvm-3.3.patch
endif
endif
endif
	touch -c $@

llvm-$(LLVM_VER)/build_$(LLVM_BUILDTYPE)/config.status: llvm-$(LLVM_VER)/configure | $(llvm_python_workaround) $(LIBCXX_DEPENDENCY)
	cd llvm-$(LLVM_VER) && \
	mkdir -p build_$(LLVM_BUILDTYPE) && cd build_$(LLVM_BUILDTYPE) && \
	export PATH=$(abspath llvm-$(LLVM_VER)/python2_path):$$PATH && \
	../configure $(CONFIGURE_COMMON) $(LLVM_CC) $(LLVM_FLAGS) 
	touch -c $@

$(LLVM_OBJ_SOURCE): llvm-$(LLVM_VER)/build_$(LLVM_BUILDTYPE)/config.status | $(llvm_python_workaround)
	cd llvm-$(LLVM_VER)/build_$(LLVM_BUILDTYPE) && \
	export PATH=$(abspath llvm-$(LLVM_VER)/python2_path):$$PATH && \
	$(MAKE) $(LLVM_MFLAGS) $(MAKE_COMMON)
	touch -c $@

llvm-$(LLVM_VER)/build_$(LLVM_BUILDTYPE)/checked: $(LLVM_OBJ_SOURCE) | $(llvm_python_workaround)
ifeq ($(OS),$(BUILD_OS))
	cd llvm-$(LLVM_VER)/build_$(LLVM_BUILDTYPE) && \
	export PATH=$(abspath llvm-$(LLVM_VER)/python2_path):$$PATH && \
	$(MAKE) $(LLVM_MFLAGS) check 
endif
	echo 1 > $@

$(LLVM_OBJ_TARGET): $(LLVM_OBJ_SOURCE) | $(llvm_python_workaround)
	# LLVM has weird install prefixes (see llvm-$(LLVM_VER)/build_$(LLVM_BUILDTYPE)/Makefile.config for the full list)
	# We map them here to the "normal" ones, which means just prefixing "PROJ_" to the variable name.
	export PATH=$(abspath llvm-$(LLVM_VER)/python2_path):$$PATH && \
	$(MAKE) -C llvm-$(LLVM_VER)/build_$(LLVM_BUILDTYPE) install $(LLVM_MFLAGS) $(MAKE_COMMON) PROJ_libdir=$(build_libdir) PROJ_bindir=$(build_bindir) PROJ_includedir=$(build_includedir)
	touch -c $@

reinstall-llvm:
	-rm $(build_bindir)/llvm-config
	export PATH=$(abspath llvm-$(LLVM_VER)/python2_path):$$PATH && \
	$(MAKE) -C llvm-$(LLVM_VER)/build_$(LLVM_BUILDTYPE) install $(LLVM_MFLAGS) $(MAKE_COMMON) PROJ_libdir=$(build_libdir) PROJ_bindir=$(build_bindir)

clean-llvm:
	-$(MAKE) -C llvm-$(LLVM_VER)/build_$(LLVM_BUILDTYPE) clean
	-rm -f $(build_bindir)/llvm-config
distclean-llvm:
	-rm -rf llvm-$(LLVM_VER).tar.gz llvm-$(LLVM_VER).src.tar.gz clang-$(LLVM_VER).src.tar.gz clang-$(LLVM_VER).tar.gz libcxx-$(LLVM_VER).src.tar.gz compiler-rt-$(LLVM_VER).src.tar.gz llvm-$(LLVM_VER)

ifneq ($(LLVM_VER),svn)
get-llvm: $(LLVM_TAR) $(LLVM_CLANG_TAR) $(LLVM_COMPILER_RT_TAR) $(LLVM_LIBCXX_TAR)
else
get-llvm: llvm-$(LLVM_VER)/configure $(LIBCXX_GET_DEPENDENCY)
endif
configure-llvm: llvm-$(LLVM_VER)/build_$(LLVM_BUILDTYPE)/config.status
compile-llvm: $(LLVM_OBJ_SOURCE)
check-llvm: llvm-$(LLVM_VER)/build_$(LLVM_BUILDTYPE)/checked
install-llvm: $(LLVM_OBJ_TARGET)
#todo: LLVM make check target is broken on julia.mit.edu (and really slow elsewhere)


## LIBUV ##

UV_SRC_TARGET = libuv/.libs/libuv.a
UV_OBJ_TARGET = $(build_libdir)/libuv.a

UV_CFLAGS = 
ifeq ($(USEMSVC), 1)
UV_CFLAGS += -DBUILDING_UV_SHARED
endif
ifeq ($(USEICC), 1)
UV_CFLAGS += -static-intel
endif

UV_MFLAGS += LDFLAGS="$(LDFLAGS) $(CLDFLAGS) -v"
ifneq ($(UV_CFLAGS),)
UV_MFLAGS += CFLAGS="$(UV_CFLAGS)"
endif
ifneq ($(USEMSVC), 1)
UV_FLAGS = $(UV_MFLAGS)
else
UV_FLAGS = --disable-shared $(UV_MFLAGS)
endif

libuv/configure:
	(cd .. && git submodule init && git submodule update)
ifeq (exists, $(shell [ -d libuv/.git ] && echo exists ))
libuv/config.status: libuv/.git/HEAD
endif
ifeq (exists, $(shell [ -d $(JULIAHOME)/.git/modules/deps/libuv ] && echo exists ))
libuv/config.status: $(JULIAHOME)/.git/modules/deps/libuv/HEAD
endif
libuv/config.status: libuv/configure
	cd libuv && \
	./configure --with-pic $(CONFIGURE_COMMON) $(UV_FLAGS)
	touch -c $@
$(UV_SRC_TARGET): libuv/config.status
	touch -c libuv/aclocal.m4
	touch -c libuv/Makefile.in
	touch -c libuv/configure
	touch -c libuv/config.status
	$(MAKE) -C libuv $(UV_MFLAGS)
	touch -c $@
libuv/checked: $(UV_SRC_TARGET)
ifeq ($(OS),$(BUILD_OS))
	-$(MAKE) -C libuv check
endif
	echo 1 > $@
$(UV_OBJ_TARGET): $(UV_SRC_TARGET)
	$(MAKE) -C libuv install $(MAKE_COMMON)
	$(INSTALL_NAME_CMD)libuv.$(SHLIB_EXT) $(build_shlibdir)/libuv.$(SHLIB_EXT)

clean-uv:
	-$(MAKE) -C libuv clean
	-rm -rf $(build_shlibdir)/libuv.a $(build_includedir)/uv.h $(build_includedir)/uv-private
distclean-uv: clean-uv
	-$(MAKE) -C libuv distclean

get-uv: libuv/configure
configure-uv: libuv/config.status
compile-uv: $(UV_SRC_TARGET)
check-uv: libuv/checked
install-uv: $(UV_OBJ_TARGET)


## PCRE ##

PCRE_SRC_TARGET = pcre-$(PCRE_VER)/.libs/libpcre.$(SHLIB_EXT)
PCRE_OBJ_TARGET = $(build_shlibdir)/libpcre.$(SHLIB_EXT)

pcre-$(PCRE_VER).tar.bz2:
	$(JLDOWNLOAD) $@ http://sourceforge.net/projects/pcre/files/pcre/$(PCRE_VER)/$@/download
pcre-$(PCRE_VER)/configure: pcre-$(PCRE_VER).tar.bz2 pcre-gcc49-compile.patch
	$(JLCHECKSUM) $<
	$(TAR) jxf $<
	cd pcre-$(PCRE_VER) && patch -p1 < ../pcre-gcc49-compile.patch
	touch -c $@
pcre-$(PCRE_VER)/config.status: pcre-$(PCRE_VER)/configure
	cd pcre-$(PCRE_VER) && \
	./configure $(CONFIGURE_COMMON) --enable-utf --enable-unicode-properties --enable-jit --includedir=$(build_includedir)
	touch -c $@
$(PCRE_SRC_TARGET): pcre-$(PCRE_VER)/config.status
	$(MAKE) -C pcre-$(PCRE_VER) $(LIBTOOL_CCLD)
	touch -c $@
pcre-$(PCRE_VER)/checked: $(PCRE_SRC_TARGET)
ifeq ($(OS),$(BUILD_OS))
ifneq ($(OS),WINNT)
	$(MAKE) -C pcre-$(PCRE_VER) check -j1
endif
endif
	echo 1 > $@
$(PCRE_OBJ_TARGET): $(PCRE_SRC_TARGET) pcre-$(PCRE_VER)/checked
	$(MAKE) -C pcre-$(PCRE_VER) $(LIBTOOL_CCLD) install $(MAKE_COMMON)
	$(INSTALL_NAME_CMD)libpcre.$(SHLIB_EXT) $@
	touch -c $@

clean-pcre:
	-$(MAKE) -C pcre-$(PCRE_VER) clean
	-rm -f $(build_shlibdir)/libpcre*
distclean-pcre: clean-pcre
	-rm -rf pcre-$(PCRE_VER).tar.bz2 pcre-$(PCRE_VER)

get-pcre: pcre-$(PCRE_VER).tar.bz2
configure-pcre: pcre-$(PCRE_VER)/config.status
compile-pcre: $(PCRE_SRC_TARGET)
check-pcre: pcre-$(PCRE_VER)/checked
install-pcre: $(PCRE_OBJ_TARGET)


## openlibm ##

OPENLIBM_FLAGS = ARCH="$(ARCH)" CC="$(CC)" FC="$(FC)" AR="$(AR)" OS="$(OS)" USECLANG=$(USECLANG) USEGCC=$(USEGCC)

OPENLIBM_OBJ_TARGET = $(build_shlibdir)/libopenlibm.$(SHLIB_EXT)
OPENLIBM_OBJ_SOURCE = openlibm/libopenlibm.$(SHLIB_EXT)

openlibm/Makefile:
	(cd .. && git submodule init && git submodule update)
ifeq (exists, $(shell [ -d openlibm/.git ] && echo exists ))
$(OPENLIBM_OBJ_SOURCE): openlibm/.git/HEAD
endif
ifeq (exists, $(shell [ -d $(JULIAHOME)/.git/modules/deps/openlibm ] && echo exists ))
$(OPENLIBM_OBJ_SOURCE): $(JULIAHOME)/.git/modules/deps/openlibm/HEAD
endif
$(OPENLIBM_OBJ_SOURCE): openlibm/Makefile
	$(MAKE) -C openlibm $(OPENLIBM_FLAGS) $(MAKE_COMMON)
	touch -c $@
$(OPENLIBM_OBJ_TARGET): $(OPENLIBM_OBJ_SOURCE)
	$(MAKE) -C openlibm install $(OPENLIBM_FLAGS) $(MAKE_COMMON)
	$(INSTALL_NAME_CMD)libopenlibm.$(SHLIB_EXT) $@
	touch -c $@

clean-openlibm:
	-$(MAKE) -C openlibm distclean $(OPENLIBM_FLAGS)
	-rm $(OPENLIBM_OBJ_TARGET)
	-rm $(build_libdir)/libopenlibm.a

distclean-openlibm: clean-openlibm
	-cd openlibm && git clean -fdx

get-openlibm: openlibm/Makefile
configure-openlibm: get-openlibm
compile-openlibm: $(OPENLIBM_OBJ_SOURCE)
check-openlibm: compile-openlibm
install-openlibm: $(OPENLIBM_OBJ_TARGET) 

## openspecfun ##

OPENSPECFUN_FLAGS = ARCH="$(ARCH)" CC="$(CC)" FC="$(FC)" AR="$(AR)" OS="$(OS)" USECLANG=$(USECLANG) USEGCC=$(USEGCC) FFLAGS="$(JFFLAGS)"

ifeq ($(USE_SYSTEM_LIBM),0)
	OPENSPECFUN_FLAGS += USE_OPENLIBM=1
	OPENLIBM_FAKE_TARGET = $(OPENLIBM_OBJ_TARGET)
endif

OPENSPECFUN_OBJ_TARGET = $(build_shlibdir)/libopenspecfun.$(SHLIB_EXT)
OPENSPECFUN_OBJ_SOURCE = openspecfun/libopenspecfun.$(SHLIB_EXT)

openspecfun/Makefile openspecfun/Makefile.extras:
	(cd .. && git submodule init && git submodule update)
ifeq (exists, $(shell [ -d openspecfun/.git ] && echo exists ))
$(OPENSPECFUN_OBJ_SOURCE): openspecfun/.git/HEAD
endif
ifeq (exists, $(shell [ -d $(JULIAHOME)/.git/modules/deps/openspecfun ] && echo exists ))
$(OPENSPECFUN_OBJ_SOURCE): $(JULIAHOME)/.git/modules/deps/openspecfun/HEAD
endif

$(OPENSPECFUN_OBJ_SOURCE): openspecfun/Makefile $(OPENLIBM_FAKE_TARGET)
	$(MAKE) -C openspecfun $(OPENSPECFUN_FLAGS) $(MAKE_COMMON)
	touch -c $@
$(OPENSPECFUN_OBJ_TARGET): $(OPENSPECFUN_OBJ_SOURCE)
	$(MAKE) -C openspecfun install $(OPENSPECFUN_FLAGS) $(MAKE_COMMON)
	$(INSTALL_NAME_CMD)libopenspecfun.$(SHLIB_EXT) $@
	touch -c $@

clean-openspecfun:
	-$(MAKE) -C openspecfun distclean $(OPENSPECFUN_FLAGS)
	-rm $(OPENSPECFUN_OBJ_TARGET)
	-rm $(build_libdir)/libopenspecfun.a
distclean-openspecfun: clean-openspecfun
	-cd openspecfun && git clean -fdx

get-openspecfun: openspecfun/Makefile
configure-openspecfun: get-openspecfun
compile-openspecfun: $(OPENSPECFUN_OBJ_SOURCE)
check-openspecfun: compile-openspecfun
install-openspecfun: $(OPENSPECFUN_OBJ_TARGET) 

## DSFMT ##

DSFMT_OBJ_TARGET = $(build_shlibdir)/libdSFMT.$(SHLIB_EXT)
DSFMT_OBJ_SOURCE = dsfmt-$(DSFMT_VER)/libdSFMT.$(SHLIB_EXT)

DSFMT_CFLAGS = $(CFLAGS) -DNDEBUG -DDSFMT_MEXP=19937 $(fPIC) -DDSFMT_DO_NOT_USE_OLD_NAMES
ifneq ($(USEMSVC), 1)
DSFMT_CFLAGS += -O3 -finline-functions -fomit-frame-pointer -fno-strict-aliasing \
		--param max-inline-insns-single=1800 -Wmissing-prototypes -Wall  -std=c99 -shared
else
DSFMT_CFLAGS += -Wl,-dll
endif
ifeq ($(ARCH), x86_64)
DSFMT_CFLAGS += -msse2 -DHAVE_SSE2
endif

dsfmt-$(DSFMT_VER).tar.gz:
	$(JLDOWNLOAD) $@ http://www.math.sci.hiroshima-u.ac.jp/~m-mat/MT/SFMT/dSFMT-src-$(DSFMT_VER).tar.gz 
	touch -c $@
dsfmt-$(DSFMT_VER)/config.status: dsfmt-$(DSFMT_VER).tar.gz
	$(JLCHECKSUM) $<
	mkdir -p dsfmt-$(DSFMT_VER) && \
	$(TAR) -C dsfmt-$(DSFMT_VER) --strip-components 1 -xf dsfmt-$(DSFMT_VER).tar.gz && \
	cd dsfmt-$(DSFMT_VER) && patch < ../dSFMT.h.patch && patch < ../dSFMT.c.patch
	echo 1 > $@
$(DSFMT_OBJ_SOURCE): dsfmt-$(DSFMT_VER)/config.status
	cd dsfmt-$(DSFMT_VER) && \
	$(CC) $(CPPFLAGS) $(DSFMT_CFLAGS) $(LDFLAGS) dSFMT.c -o libdSFMT.$(SHLIB_EXT) && \
	cp dSFMT.h $(build_includedir)
$(DSFMT_OBJ_TARGET): $(DSFMT_OBJ_SOURCE)
	cp $< $@ && \
	$(INSTALL_NAME_CMD)libdSFMT.$(SHLIB_EXT) $(DSFMT_OBJ_TARGET)

clean-dsfmt:
	-rm -f dsfmt-$(DSFMT_VER)/libdSFMT.$(SHLIB_EXT)
distclean-dsfmt: clean-dsfmt
	-rm -rf dsfmt*.tar.gz dsfmt-$(DSFMT_VER)

get-dsfmt: dsfmt-$(DSFMT_VER).tar.gz
configure-dsfmt: dsfmt-$(DSFMT_VER)/config.status
compile-dsfmt: $(DSFMT_OBJ_SOURCE)
check-dsfmt: compile-dsfmt
install-dsfmt: $(DSFMT_OBJ_TARGET)


## Rmath ##

ifeq ($(USE_SYSTEM_DSFMT),0)
DSFMT_FAKE_TARGET = $(DSFMT_OBJ_TARGET)
endif

RMATH_OBJ_TARGET = $(build_shlibdir)/libRmath-julia.$(SHLIB_EXT)
RMATH_OBJ_SOURCE = Rmath/src/libRmath-julia.$(SHLIB_EXT)

RMATH_FLAGS += CC="$(CC)" USECLANG=$(USECLANG) USEGCC=$(USEGCC) \
			   OS="$(OS)" ARCH="$(ARCH)" \
			   USE_DSFMT=1 DSFMT_libdir="$(build_shlibdir)" \
			   DSFMT_includedir="$(build_includedir)"

Rmath/Make.inc:
	(cd .. && git submodule init && git submodule update)
ifeq (exists, $(shell [ -d Rmath/.git ] && echo exists ))
$(RMATH_OBJ_SOURCE): Rmath/.git/HEAD
endif
ifeq (exists, $(shell [ -d $(JULIAHOME)/.git/modules/deps/Rmath ] && echo exists ))
$(RMATH_OBJ_SOURCE): $(JULIAHOME)/.git/modules/deps/Rmath/HEAD
endif
$(RMATH_OBJ_SOURCE): Rmath/Make.inc $(DSFMT_FAKE_TARGET)
	$(MAKE) -C Rmath/src $(RMATH_FLAGS) $(MAKE_COMMON)
	touch -c $@
$(RMATH_OBJ_TARGET): $(RMATH_OBJ_SOURCE) | $(build_shlibdir)
	cp $< $@
	$(INSTALL_NAME_CMD)libRmath-julia.$(SHLIB_EXT) $@

clean-Rmath:
	-$(MAKE) -C Rmath/src clean
	-rm $(RMATH_OBJ_TARGET)
distclean-Rmath: clean-Rmath
	-cd Rmath && git clean -fdx

get-Rmath: Rmath/Make.inc
configure-Rmath: get-Rmath
compile-Rmath: $(RMATH_OBJ_SOURCE)
check-Rmath: compile-Rmath
install-Rmath: $(RMATH_OBJ_TARGET) 


## OpenBLAS ##
# LAPACK is built into OpenBLAS by default

OPENBLAS_OBJ_SOURCE = openblas-$(OPENBLAS_VER)/libopenblas.$(SHLIB_EXT)
OPENBLAS_OBJ_TARGET = $(build_shlibdir)/libopenblas.$(SHLIB_EXT)

OPENBLAS_BUILD_OPTS = CC="$(CC)" FC="$(FC)" RANLIB="$(RANLIB)" FFLAGS="$(FFLAGS) $(JFFLAGS)" LDFLAGS="$(LDFLAGS)" TARGET=$(OPENBLAS_TARGET_ARCH) BINARY=$(BINARY)

# Thread support
ifeq ($(OPENBLAS_USE_THREAD), 1)
OPENBLAS_BUILD_OPTS += USE_THREAD=1
OPENBLAS_BUILD_OPTS += GEMM_MULTITHREADING_THRESHOLD=50
# Maximum number of threads for parallelism
ifneq ($(ARCH),x86_64)
# Assume we can't address much memory to spawn many threads
# It is also unlikely that 32-bit architectures have too many cores
OPENBLAS_BUILD_OPTS += NUM_THREADS=8
else ifeq ($(OS),WINNT)
# Windows seems unable to handle very many
OPENBLAS_BUILD_OPTS += NUM_THREADS=16
else ifeq ($(OS),Darwin)
# This should suffice for the largest macs
OPENBLAS_BUILD_OPTS += NUM_THREADS=16
else
# On linux, try to provision for the largest possible machine currently
OPENBLAS_BUILD_OPTS += NUM_THREADS=16
endif
else
OPENBLAS_BUILD_OPTS += USE_THREAD=0
endif

# don't touch scheduler affinity since we manage this ourselves
OPENBLAS_BUILD_OPTS += NO_AFFINITY=1

# Build for all architectures - required for distribution
ifeq ($(OPENBLAS_DYNAMIC_ARCH), 1)
OPENBLAS_BUILD_OPTS += DYNAMIC_ARCH=1
endif

# 64-bit BLAS interface
ifeq ($(USE_BLAS64), 1)
OPENBLAS_BUILD_OPTS += INTERFACE64=1
endif

# Decide whether to build for 32-bit or 64-bit arch
ifneq ($(BUILD_OS),$(OS))
OPENBLAS_BUILD_OPTS += OSNAME=$(OS) CROSS=1 HOSTCC=$(HOSTCC)
endif
ifeq ($(OS),WINNT)
ifneq ($(ARCH),x86_64)
OPENBLAS_BUILD_OPTS += CFLAGS="$(CFLAGS) -mincoming-stack-boundary=2"
OPENBLAS_BUILD_OPTS += FFLAGS="$(FFLAGS) -mincoming-stack-boundary=2"
endif
endif

# Debug OpenBLAS
ifeq ($(OPENBLAS_DEBUG), 1)
OPENBLAS_BUILD_OPTS += DEBUG=1
endif

# Allow disabling AVX for older binutils
ifeq ($(OPENBLAS_NO_AVX), 1)
OPENBLAS_BUILD_OPTS += NO_AVX=1 NO_AVX2=1
else ifeq ($(OPENBLAS_NO_AVX2), 1)
OPENBLAS_BUILD_OPTS += NO_AVX2=1
endif

openblas-$(OPENBLAS_VER).tar.gz:
	$(JLDOWNLOAD) $@ https://github.com/xianyi/OpenBLAS/tarball/$(OPENBLAS_VER) 
openblas-$(OPENBLAS_VER)/config.status: openblas-$(OPENBLAS_VER).tar.gz
ifneq ($(OPENBLAS_VER),develop)
	$(JLCHECKSUM) $<
endif
	mkdir -p openblas-$(OPENBLAS_VER) && \
	$(TAR) -C openblas-$(OPENBLAS_VER) --strip-components 1 -xf $<
	perl -i -ple 's/^\s*(EXTRALIB\s*\+=\s*-lSystemStubs)\s*$$/# $$1/g' openblas-$(OPENBLAS_VER)/Makefile.system
	echo 1 > $@
$(OPENBLAS_OBJ_SOURCE): openblas-$(OPENBLAS_VER)/config.status
	$(MAKE) -C openblas-$(OPENBLAS_VER) $(OPENBLAS_BUILD_OPTS) || (echo "*** Clean the OpenBLAS build with 'make -C deps clean-openblas'. Rebuild with 'make OPENBLAS_USE_THREAD=0 if OpenBLAS had trouble linking libpthread.so, and with 'make OPENBLAS_TARGET_ARCH=NEHALEM' if there were errors building SandyBridge support. Both these options can also be used simultaneously. ***" && false)
	touch -c $@
$(OPENBLAS_OBJ_TARGET): $(OPENBLAS_OBJ_SOURCE) | $(build_shlibdir)
	cp -f openblas-$(OPENBLAS_VER)/libopenblas.$(SHLIB_EXT) $(build_shlibdir)
ifeq ($(OS), Linux)
	cd $(build_shlibdir) && \
	ln -sf libopenblas.$(SHLIB_EXT) libopenblas.$(SHLIB_EXT).0
endif
	$(INSTALL_NAME_CMD)libopenblas.$(SHLIB_EXT) $(build_shlibdir)/libopenblas.$(SHLIB_EXT)

clean-openblas:
	-$(MAKE) -C openblas-$(OPENBLAS_VER) clean
distclean-openblas:
	-rm -rf openblas-$(OPENBLAS_VER).tar.gz openblas-$(OPENBLAS_VER)

get-openblas: openblas-$(OPENBLAS_VER).tar.gz
configure-openblas: openblas-$(OPENBLAS_VER)/config.status
compile-openblas: $(OPENBLAS_OBJ_SOURCE)
check-openblas: compile-openblas
install-openblas: $(OPENBLAS_OBJ_TARGET)


## ATLAS (currently 3.10.0) ##

# no threading, with full lapack, shared library
# should always be compiled with (a real) gcc, it's
# configure script will search for the best match
# (gcc 4.7, gcc, clang,ICC/microsoft/others)
ATLAS_OBJ_SOURCE = atlas/build/lib/libsatlas.$(SHLIB_EXT)
ATLAS_OBJ_TARGET = $(build_shlibdir)/libsatlas.$(SHLIB_EXT)
ATLAS_FLAGS = --shared --prefix=$(build_prefix) --cc=gcc -t 0 \
	--with-netlib-lapack-tarfile=$(JULIAHOME)/deps/lapack-$(LAPACK_VER).tgz
ifeq ($(OS), WINNT)
ATLAS_FLAGS += -b 32 
endif

#force backwards compatibility (pick any 1)
#ATLAS_FLAGS += -V 192 -A 13  # requires SSE2 (P4 & later)
#ATLAS_FLAGS += -V 128 -A 12 # requires SSE1 (P3 & later)
#ATLAS_FLAGS += -V -1 -A 11 # any x87 (PentiumPro or Athlon & later)
#ATLAS_FLAGS += -A 25  # requires Corei132 (Corei232 doesn't have definition yet)

atlas/configure:
	git clone git://github.com/vtjnash/atlas-3.10.0.git atlas
ifeq "$(MAKECMDGOALS)" "compile-atlas"
# only allow building atlas as the sole target (without -jN)
# since it internally handles parallelism, for tuning timing accuracy
atlas/build/Make.top: atlas/configure lapack-$(LAPACK_VER).tgz
	cd atlas && \
	(test -d build || mkdir build) && cd build && \
	../configure $(ATLAS_FLAGS)
	touch -c $@
$(ATLAS_OBJ_SOURCE): atlas/build/Make.top
	$(MAKE) -C atlas/build -j1
	touch -c $@
else
$(ATLAS_OBJ_SOURCE):
	$(error cannot build atlas in parallel with anything else)
endif

$(ATLAS_OBJ_TARGET): $(ATLAS_OBJ_SOURCE)
	cp -f $(ATLAS_OBJ_SOURCE) $@
	$(INSTALL_NAME_CMD)libsatlas.$(SHLIB_EXT) $@

clean-atlas:
	rm -rf atlas/build
distclean-atlas: clean-atlas
	rm -rf atlas

get-atlas: atlas/configure
configure-atlas: atlas/build/Make.top
compile-atlas: $(ATLAS_OBJ_SOURCE)
check-atlas: compile-atlas
install-atlas: $(ATLAS_OBJ_TARGET)

## Mac gfortran BLAS wrapper ##
GFORTBLAS_FFLAGS =
ifeq ($(OS),Darwin)
ifeq ($(USE_SYSTEM_BLAS),1)
ifeq ($(USE_SYSTEM_LAPACK),0)
GFORTBLAS_FFLAGS += -cpp -ffree-line-length-0 -ffixed-line-length-0 \
			    -Dsasum=sasum_gfort -Dscasum=scasum_gfort \
				-Dscnrm2=scnrm2_gfort -Dsdot=sdot_gfort \
				-Dsdsdot=sdsdot_gfort -Dsnrm2=snrm2_gfort \
				-Dcdotc=cdotc_gfort -Dcdotu=cdotu_gfort \
				-Dzdotc=zdotc_gfort -Dzdotu=zdotu_gfort \
				\
			    -DSASUM=SASUM_GFORT -DSCASUM=SCASUM_GFORT \
				-DSCNRM2=SCNRM2_GFORT -DSDOT=SDOT_GFORT \
				-DSDSDOT=SDSDOT_GFORT -DSNRM2=SNRM2_GFORT \
				-DCDOTC=CDOTC_GFORT -DCDOTU=CDOTU_GFORT \
				-DZDOTC=ZDOTC_GFORT -DZDOTU=ZDOTU_GFORT
endif
endif

libgfortblas.$(SHLIB_EXT): gfortblas.c gfortblas.alias
	$(CC) -Wall -O3 $(CPPFLAGS) $(CFLAGS) $(fPIC) -shared $< -o $@ -pipe \
				-Wl,-reexport_framework,vecLib -Wl,-alias_list,gfortblas.alias
$(build_shlibdir)/libgfortblas.$(SHLIB_EXT): libgfortblas.$(SHLIB_EXT)
	cp -f $< $@
	$(INSTALL_NAME_CMD)libgfortblas.$(SHLIB_EXT) $@
endif

## LAPACK ##

ifeq ($(USE_SYSTEM_LAPACK), 0)
LAPACK_OBJ_TARGET = $(build_shlibdir)/liblapack.$(SHLIB_EXT)
LAPACK_OBJ_SOURCE = lapack-$(LAPACK_VER)/liblapack.$(SHLIB_EXT)
else
LAPACK_OBJ_TARGET =
LAPACK_OBJ_SOURCE =
endif

LAPACK_MFLAGS = NOOPT="$(FFLAGS) $(JFFLAGS) $(GFORTBLAS_FFLAGS) -O0" OPTS="$(FFLAGS) $(JFFLAGS) $(GFORTBLAS_FFLAGS)" FORTRAN="$(FC)" LOADER="$(FC)"
ifneq ($(OS),WINNT)
LAPACK_MFLAGS += BLASLIB="-Wl,-rpath,'$(build_libdir)' $(LIBBLAS)"
endif

lapack-$(LAPACK_VER).tgz:
	$(JLDOWNLOAD) $@ http://www.netlib.org/lapack/$@
lapack-$(LAPACK_VER)/Makefile: lapack-$(LAPACK_VER).tgz
	$(JLCHECKSUM) $<
	$(TAR) zxf $<
	touch -c $@
ifeq ($(USE_SYSTEM_BLAS), 0)
lapack-$(LAPACK_VER)/liblapack.a: | $(OPENBLAS_OBJ_TARGET)
else ifeq ($(OS),Darwin)
lapack-$(LAPACK_VER)/liblapack.a: | $(build_shlibdir)/libgfortblas.$(SHLIB_EXT)
endif
lapack-$(LAPACK_VER)/liblapack.a: lapack-$(LAPACK_VER)/Makefile
	cd lapack-$(LAPACK_VER) && \
	cp INSTALL/make.inc.gfortran ./make.inc && \
	$(MAKE) lapacklib $(LAPACK_MFLAGS)
	touch -c $@
lapack-$(LAPACK_VER)/checked: lapack-$(LAPACK_VER)/liblapack.a
	cd lapack-$(LAPACK_VER) && \
	$(MAKE) lapack_testing $(LAPACK_MFLAGS) -k
	touch $@
$(LAPACK_OBJ_SOURCE): lapack-$(LAPACK_VER)/liblapack.a
	cd lapack-$(LAPACK_VER) && \
	$(FC) -shared $(FFLAGS) $(JFFLAGS) SRC/*.o INSTALL/dlamch.o INSTALL/dsecnd_INT_ETIME.o INSTALL/ilaver.o INSTALL/slamch.o $(LIBBLAS) -o liblapack.$(SHLIB_EXT)
$(LAPACK_OBJ_TARGET): $(LAPACK_OBJ_SOURCE)
	cp $< $@
	$(INSTALL_NAME_CMD)liblapack.$(SHLIB_EXT) $@

clean-lapack:
	-$(MAKE) -C lapack-$(LAPACK_VER) clean
	-rm -f $(LAPACK_OBJ_SOURCE) $(LAPACK_OBJ_TARGET)
distclean-lapack:
	-rm -rf lapack-$(LAPACK_VER).tgz lapack-$(LAPACK_VER)

get-lapack: lapack-$(LAPACK_VER).tgz
configure-lapack: get-lapack
compile-lapack: $(LAPACK_OBJ_SOURCE)
check-lapack: lapack-$(LAPACK_VER)/checked
install-lapack: $(LAPACK_OBJ_TARGET)


## ARPACK ##
ARPACK_FFLAGS = $(GFORTBLAS_FFLAGS)

ifeq ($(USE_BLAS64), 1)
ifeq ($(USEIFC),1)
ARPACK_FFLAGS += -i8
else
ARPACK_FFLAGS += -fdefault-integer-8
endif
endif

ifeq ($(OS),WINNT)
ARPACK_OBJ_SOURCE = arpack-ng-$(ARPACK_VER)/.libs/libarpack-2.$(SHLIB_EXT)
else
ARPACK_OBJ_SOURCE = arpack-ng-$(ARPACK_VER)/.libs/libarpack.$(SHLIB_EXT)
endif
ARPACK_OBJ_TARGET = $(build_shlibdir)/libarpack.$(SHLIB_EXT)

ARPACK_MFLAGS = F77="$(FC)" MPIF77="$(FC)"
ARPACK_FFLAGS += $(FFLAGS) $(JFFLAGS)
ARPACK_FLAGS = --with-blas="$(LIBBLAS)" --with-lapack="$(LIBLAPACK)" --disable-mpi --enable-shared FFLAGS="$(ARPACK_FFLAGS)"
ifneq ($(OS),WINNT)
ARPACK_FLAGS += LDFLAGS="$(LDFLAGS) -Wl,-rpath,'$(build_libdir)'"
endif

# ARPACK-NG upstream keeps changing their download filenames
arpack-ng-$(ARPACK_VER).tar.gz:
	$(JLDOWNLOAD) $@ https://github.com/opencollab/arpack-ng/archive/$(ARPACK_VER).tar.gz
	touch -c $@
arpack-ng-$(ARPACK_VER)/configure: arpack-ng-$(ARPACK_VER).tar.gz
	$(JLCHECKSUM) $<
	$(TAR) zxf $<
	( cd arpack-ng-$(ARPACK_VER) && patch -p1 < ../arpack.xlahqr2.patch )
	touch -c $@

ifeq ($(USE_ATLAS), 1)
arpack-ng-$(ARPACK_VER)/config.status: | $(ATLAS_OBJ_TARGET)
endif

ifeq ($(USE_SYSTEM_BLAS), 0)
arpack-ng-$(ARPACK_VER)/config.status: | $(OPENBLAS_OBJ_TARGET)
else ifeq ($(USE_SYSTEM_LAPACK), 0)
arpack-ng-$(ARPACK_VER)/config.status: | $(LAPACK_OBJ_TARGET)
endif

arpack-ng-$(ARPACK_VER)/config.status: arpack-ng-$(ARPACK_VER)/configure
	cd arpack-ng-$(ARPACK_VER) && \
	./configure $(CONFIGURE_COMMON) $(ARPACK_FLAGS)
	touch -c $@
$(ARPACK_OBJ_SOURCE): arpack-ng-$(ARPACK_VER)/config.status
	cd arpack-ng-$(ARPACK_VER) && \
	$(MAKE) $(ARPACK_MFLAGS)
	touch -c $@
arpack-ng-$(ARPACK_VER)/checked: $(ARPACK_OBJ_SOURCE)
	cd arpack-ng-$(ARPACK_VER)
#	$(MAKE) check $(ARPACK_MFLAGS) && \
#	cd TESTS && $(call spawn,./dnsimp$(EXE))
	echo 1 > $@
$(ARPACK_OBJ_TARGET): $(ARPACK_OBJ_SOURCE) arpack-ng-$(ARPACK_VER)/checked | $(build_shlibdir)
	cd arpack-ng-$(ARPACK_VER) && \
	$(MAKE) install $(ARPACK_MFLAGS) $(MAKE_COMMON)
ifeq ($(OS), WINNT)
	mv $(build_shlibdir)/libarpack-2.dll $@
endif
	$(INSTALL_NAME_CMD)libarpack.$(SHLIB_EXT) $(build_shlibdir)/libarpack.$(SHLIB_EXT)
ifeq ($(OS), Linux)
	for filename in $(build_shlibdir)/libarpack.so* ; do \
		[ -L $$filename ] || $(PATCHELF) --set-rpath '$$ORIGIN' $$filename ;\
	done
endif
	touch -c $@

clean-arpack:
	-$(MAKE) -C arpack-ng-$(ARPACK_VER) clean
	-rm -f $(ARPACK_OBJ_SOURCE) $(ARPACK_OBJ_TARGET)
distclean-arpack:
	-rm -rf arpack-ng-$(ARPACK_VER).tar.gz arpack-ng-$(ARPACK_VER)

get-arpack: arpack-ng-$(ARPACK_VER).tar.gz
configure-arpack: arpack-ng-$(ARPACK_VER)/config.status
compile-arpack: $(ARPACK_OBJ_SOURCE)
check-arpack: arpack-ng-$(ARPACK_VER)/checked
install-arpack: $(ARPACK_OBJ_TARGET)


## FFTW ##
ifeq ($(OS),WINNT)
FFTW_SINGLE_SRC_TARGET = fftw-$(FFTW_VER)-single/.libs/libfftw3f-3.$(SHLIB_EXT)
FFTW_DOUBLE_SRC_TARGET = fftw-$(FFTW_VER)-double/.libs/libfftw3-3.$(SHLIB_EXT)
else
FFTW_SINGLE_SRC_TARGET = fftw-$(FFTW_VER)-single/.libs/libfftw3f.$(SHLIB_EXT)
FFTW_DOUBLE_SRC_TARGET = fftw-$(FFTW_VER)-double/.libs/libfftw3.$(SHLIB_EXT)
endif
FFTW_SINGLE_OBJ_TARGET = $(build_shlibdir)/libfftw3f.$(SHLIB_EXT)
FFTW_DOUBLE_OBJ_TARGET = $(build_shlibdir)/libfftw3.$(SHLIB_EXT)

FFTW_CONFIG = --enable-shared --disable-fortran --disable-mpi --enable-threads
ifeq ($(ARCH), arm)
  FFTW_CONFIG += --enable-neon
else ifeq ($(ARCH), ppc)
  FFTW_CONFIG += --enable-altivec
else ifeq ($(ARCH), x86_64)
  FFTW_CONFIG += --enable-sse2 --enable-fma
endif
ifeq ($(OS),WINNT)
FFTW_CONFIG += --with-our-malloc --with-combined-threads
ifneq ($(ARCH),x86_64)
FFTW_CONFIG += --with-incoming-stack-boundary=2
endif
endif

fftw-$(FFTW_VER).tar.gz:
	$(JLDOWNLOAD) $@ http://www.fftw.org/$@

fftw-$(FFTW_VER)-single/configure: fftw-$(FFTW_VER).tar.gz
	$(JLCHECKSUM) $<
	mkdir -p fftw-$(FFTW_VER)-single && \
	$(TAR) -C fftw-$(FFTW_VER)-single --strip-components 1 -xf $<
	touch -c $@
fftw-$(FFTW_VER)-single/config.status: fftw-$(FFTW_VER)-single/configure
	cd fftw-$(FFTW_VER)-single && \
	(./configure $(CONFIGURE_COMMON) $(FFTW_CONFIG) --enable-avx --enable-single || \
	  ./configure $(CONFIGURE_COMMON) $(FFTW_CONFIG) --enable-single) && \
	$(MAKE) clean
	touch -c $@
$(FFTW_SINGLE_SRC_TARGET): fftw-$(FFTW_VER)-single/config.status
	$(MAKE) -C fftw-$(FFTW_VER)-single
fftw-$(FFTW_VER)-single/checked: $(FFTW_SINGLE_SRC_TARGET)
ifeq ($(OS),$(BUILD_OS))
	$(MAKE) -C fftw-$(FFTW_VER)-single check
endif
	echo 1 > $@
$(FFTW_SINGLE_OBJ_TARGET): $(FFTW_SINGLE_SRC_TARGET) fftw-$(FFTW_VER)-single/checked
	$(MAKE) -C fftw-$(FFTW_VER)-single install $(MAKE_COMMON)
	touch -c $@
ifeq ($(OS), Darwin)
	$(INSTALL_NAME_CMD)libfftw3f.$(SHLIB_EXT) $(build_shlibdir)/libfftw3f.$(SHLIB_EXT)
	$(INSTALL_NAME_CMD)libfftw3f_threads.$(SHLIB_EXT) $(build_shlibdir)/libfftw3f_threads.$(SHLIB_EXT)
	$(INSTALL_NAME_CHANGE_CMD) $(build_shlibdir)/libfftw3f.3.$(SHLIB_EXT) $(INSTALL_NAME_ID_DIR)libfftw3f.$(SHLIB_EXT) $(build_shlibdir)/libfftw3f_threads.$(SHLIB_EXT)
else ifeq ($(OS), WINNT)
	mv -f $(build_shlibdir)/libfftw3f-3.dll $@
else ifeq ($(OS), Linux)
	for filename in $(build_shlibdir)/libfftw3f_threads.so* ; do \
		[ -L $$filename ] || $(PATCHELF) --set-rpath '$$ORIGIN' $$filename ;\
	done
endif
	touch -c $@

fftw-$(FFTW_VER)-double/configure: fftw-$(FFTW_VER).tar.gz
	$(JLCHECKSUM) $<
	mkdir -p fftw-$(FFTW_VER)-double && \
	$(TAR) -C fftw-$(FFTW_VER)-double --strip-components 1 -xf $<
	touch -c $@
fftw-$(FFTW_VER)-double/config.status: fftw-$(FFTW_VER)-double/configure
	cd fftw-$(FFTW_VER)-double && \
	(./configure $(CONFIGURE_COMMON) $(FFTW_CONFIG) --enable-avx || \
	  ./configure $(CONFIGURE_COMMON) $(FFTW_CONFIG)) && \
	$(MAKE) clean
	touch -c $@
$(FFTW_DOUBLE_SRC_TARGET): fftw-$(FFTW_VER)-double/config.status
	$(MAKE) -C fftw-$(FFTW_VER)-double
	touch -c $@
fftw-$(FFTW_VER)-double/checked: $(FFTW_DOUBLE_SRC_TARGET)
ifeq ($(OS),$(BUILD_OS))
	$(MAKE) -C fftw-$(FFTW_VER)-double check
endif
	echo 1 > $@
$(FFTW_DOUBLE_OBJ_TARGET): $(FFTW_DOUBLE_SRC_TARGET) fftw-$(FFTW_VER)-double/checked
	$(MAKE) -C fftw-$(FFTW_VER)-double install $(MAKE_COMMON)
ifeq ($(OS), Darwin)
	$(INSTALL_NAME_CMD)libfftw3.$(SHLIB_EXT) $(build_shlibdir)/libfftw3.$(SHLIB_EXT)
	$(INSTALL_NAME_CMD)libfftw3_threads.$(SHLIB_EXT) $(build_shlibdir)/libfftw3_threads.$(SHLIB_EXT)
	$(INSTALL_NAME_CHANGE_CMD) $(build_shlibdir)/libfftw3.3.$(SHLIB_EXT) $(INSTALL_NAME_ID_DIR)libfftw3.$(SHLIB_EXT) $(build_shlibdir)/libfftw3_threads.$(SHLIB_EXT)
else ifeq ($(OS), WINNT)
	mv -f $(build_shlibdir)/libfftw3-3.dll $@
else ifeq ($(OS), Linux)
	for filename in $(build_shlibdir)/libfftw3_threads.so* ; do \
		[ -L $$filename ] || $(PATCHELF) --set-rpath '$$ORIGIN' $$filename ;\
	done
endif
	touch -c $@

clean-fftw: clean-fftw-single clean-fftw-double
clean-fftw-single:
	-$(MAKE) -C fftw-$(FFTW_VER)-single clean
	-rm -f $(FFTW_SINGLE_OBJ_TARGET)
clean-fftw-double:
	-$(MAKE) -C fftw-$(FFTW_VER)-double clean
	-rm -f $(FFTW_DOUBLE_OBJ_TARGET)
distclean-fftw: distclean-fftw-single distclean-fftw-double
distclean-fftw-single:
	-rm -rf fftw-$(FFTW_VER).tar.gz fftw-$(FFTW_VER)-single
distclean-fftw-double:
	-rm -rf fftw-$(FFTW_VER).tar.gz fftw-$(FFTW_VER)-double

get-fftw: get-fftw-single get-fftw-double
configure-fftw: configure-fftw-single configure-fftw-double
compile-fftw: compile-fftw-single compile-fftw-double
check-fftw: check-fftw-single check-fftw-double
install-fftw: check-fftw-single check-fftw-double
	@$(MAKE) -s install-fftw-single
	@$(MAKE) -s install-fftw-double

get-fftw-single: fftw-$(FFTW_VER).tar.gz
configure-fftw-single: fftw-$(FFTW_VER)-single/config.status
compile-fftw-single: $(FFTW_SINGLE_OBJ_TARGET)
check-fftw-single: fftw-$(FFTW_VER)-single/checked
install-fftw-single: $(FFTW_SINGLE_OBJ_TARGET)

get-fftw-double: fftw-$(FFTW_VER).tar.gz
configure-fftw-double: fftw-$(FFTW_VER)-double/config.status
compile-fftw-double: $(FFTW_DOUBLE_OBJ_TARGET)
check-fftw-double: fftw-$(FFTW_VER)-double/checked
install-fftw-double: $(FFTW_DOUBLE_OBJ_TARGET)

## MOJIBAKE ##

MOJIBAKE_SRC_TARGET = libmojibake/libmojibake.a
MOJIBAKE_OBJ_LIB    = $(build_libdir)/libmojibake.a
MOJIBAKE_OBJ_HEADER = $(build_includedir)/mojibake.h
MOJIBAKE_OBJ_TARGET = $(MOJIBAKE_OBJ_LIB) $(MOJIBAKE_OBJ_HEADER)


libmojibake/Makefile:
	(cd .. && git submodule init && git submodule update)
ifeq (exists, $(shell [ -d libmojibake/.git ] && echo exists ))
$(MOJIBAKE_SRC_TARGET): libmojibake/.git/HEAD
endif
ifeq (exists, $(shell [ -d $(JULIAHOME)/.git/modules/deps/libmojibake ] && echo exists ))
$(MOJIBAKE_SRC_TARGET): $(JULIAHOME)/.git/modules/deps/libmojibake/HEAD
endif
$(MOJIBAKE_SRC_TARGET): libmojibake/Makefile
	$(MAKE) -C libmojibake cc="$(CC) -O2 -std=c99 $(fPIC) -DMOJIBAKE_EXPORTS" AR="$(AR)" libmojibake.a
	touch -c $@
libmojibake/checked: $(MOJIBAKE_SRC_TARGET)
ifeq ($(OS),$(BUILD_OS))
	-$(MAKE) -C libmojibake check
endif
	echo 1 > $@

$(MOJIBAKE_OBJ_LIB): $(MOJIBAKE_SRC_TARGET)
	cp -f $< $@

$(MOJIBAKE_OBJ_HEADER): libmojibake/Makefile
	cp -f libmojibake/mojibake.h $@

clean-mojibake:
	-$(MAKE) -C libmojibake clean
	-rm -rf $(build_libdir)/libmojibake.a $(build_includedir)/mojibake.h
distclean-mojibake: clean-mojibake

get-mojibake: libmojibake/Makefile
configure-mojibake: get-mojibake
compile-mojibake: $(MOJIBAKE_SRC_TARGET)
check-mojibake: libmojibake/checked
install-mojibake: $(MOJIBAKE_OBJ_TARGET)

## SUITESPARSE ##

SUITESPARSE_OBJ_SOURCE = SuiteSparse-$(SUITESPARSE_VER)/UMFPACK/Lib/libumfpack.a
SUITESPARSE_OBJ_TARGET = $(build_shlibdir)/libspqr.$(SHLIB_EXT)

ifeq ($(USE_BLAS64), 1)
UMFPACK_CONFIG = -DLONGBLAS='long long' 
CHOLMOD_CONFIG = -DLONGBLAS='long long' 
endif

SUITE_SPARSE_LIB = -lm
ifneq ($(OS), Darwin)
ifneq ($(OS), WINNT)
SUITE_SPARSE_LIB += -lrt
endif
endif
ifneq ($(OS), WINNT)
SUITE_SPARSE_LIB += -Wl,-rpath,'$(build_libdir)'
endif
SUITESPARSE_MFLAGS = CC="$(CC)" CXX="$(CXX)" F77="$(FC)" AR="$(AR)" RANLIB="$(RANLIB)" BLAS="$(LIBBLAS)" LAPACK="$(LIBLAPACK)" \
	  INSTALL_LIB="$(build_libdir)" INSTALL_INCLUDE="$(build_includedir)" LIB="$(SUITE_SPARSE_LIB)" \
	  UMFPACK_CONFIG="$(UMFPACK_CONFIG)" CHOLMOD_CONFIG="$(CHOLMOD_CONFIG)"

SuiteSparse-$(SUITESPARSE_VER).tar.gz:
	$(JLDOWNLOAD) $@ http://faculty.cse.tamu.edu/davis/SuiteSparse/$@
SuiteSparse-$(SUITESPARSE_VER)/Makefile: SuiteSparse-$(SUITESPARSE_VER).tar.gz
	$(JLCHECKSUM) $<
	mkdir -p SuiteSparse-$(SUITESPARSE_VER)
	$(TAR) -C SuiteSparse-$(SUITESPARSE_VER) --strip-components 1 -zxf $<
	touch -c $@

ifeq ($(USE_ATLAS), 1)
$(SUITESPARSE_OBJ_SOURCE): | $(ATLAS_OBJ_TARGET)
endif

ifeq ($(USE_SYSTEM_BLAS), 0)
$(SUITESPARSE_OBJ_SOURCE): | $(OPENBLAS_OBJ_TARGET)
else ifeq ($(USE_SYSTEM_LAPACK), 0)
$(SUITESPARSE_OBJ_SOURCE): | $(LAPACK_OBJ_TARGET)
endif
$(SUITESPARSE_OBJ_SOURCE): SuiteSparse-$(SUITESPARSE_VER)/Makefile
	cd SuiteSparse-$(SUITESPARSE_VER) && \
	$(MAKE) library $(SUITESPARSE_MFLAGS)
	touch -c $@
SuiteSparse-$(SUITESPARSE_VER)/checked: $(SUITESPARSE_OBJ_SOURCE)
	cd SuiteSparse-$(SUITESPARSE_VER) && \
	$(MAKE) default $(SUITESPARSE_MFLAGS)
	touch $@
$(SUITESPARSE_OBJ_TARGET): $(SUITESPARSE_OBJ_SOURCE)
	mkdir -p SuiteSparse-$(SUITESPARSE_VER)/lib && \
	cd SuiteSparse-$(SUITESPARSE_VER)/lib && \
	rm -f *.a && \
	cp -f `find .. -name libamd.a -o -name libcolamd.a -o -name libcamd.a -o -name libccolamd.a -o -name libcholmod.a -o -name libumfpack.a -o -name libsuitesparseconfig.a -o -name libspqr.a 2>/dev/null` . && \
	$(CC) -shared $(WHOLE_ARCHIVE) libsuitesparseconfig.a $(NO_WHOLE_ARCHIVE) -o $(build_shlibdir)/libsuitesparseconfig.$(SHLIB_EXT) && \
	$(INSTALL_NAME_CMD)libsuitesparseconfig.$(SHLIB_EXT) $(build_shlibdir)/libsuitesparseconfig.$(SHLIB_EXT) && \
	$(CC) -shared $(WHOLE_ARCHIVE) libamd.a $(NO_WHOLE_ARCHIVE) -o $(build_shlibdir)/libamd.$(SHLIB_EXT) $(LDFLAGS) -L$(build_shlibdir) -lsuitesparseconfig $(RPATH_ORIGIN) && \
	$(INSTALL_NAME_CMD)libamd.$(SHLIB_EXT) $(build_shlibdir)/libamd.$(SHLIB_EXT) && \
	$(CC) -shared $(WHOLE_ARCHIVE) libcolamd.a $(NO_WHOLE_ARCHIVE) -o $(build_shlibdir)/libcolamd.$(SHLIB_EXT) $(LDFLAGS) -L$(build_shlibdir) -lsuitesparseconfig $(RPATH_ORIGIN) && \
	$(INSTALL_NAME_CMD)libcolamd.$(SHLIB_EXT) $(build_shlibdir)/libcolamd.$(SHLIB_EXT) && \
	$(CC) -shared $(WHOLE_ARCHIVE) libcamd.a $(NO_WHOLE_ARCHIVE) -o $(build_shlibdir)/libcamd.$(SHLIB_EXT) $(LDFLAGS) -L$(build_shlibdir) -lsuitesparseconfig $(RPATH_ORIGIN) && \
	$(INSTALL_NAME_CMD)libcamd.$(SHLIB_EXT) $(build_shlibdir)/libcamd.$(SHLIB_EXT) && \
	$(CC) -shared $(WHOLE_ARCHIVE) libccolamd.a $(NO_WHOLE_ARCHIVE) -o $(build_shlibdir)/libccolamd.$(SHLIB_EXT) $(LDFLAGS) -L$(build_shlibdir) -lsuitesparseconfig $(RPATH_ORIGIN) && \
	$(INSTALL_NAME_CMD)libccolamd.$(SHLIB_EXT) $(build_shlibdir)/libccolamd.$(SHLIB_EXT) && \
	$(CXX) -shared $(WHOLE_ARCHIVE) libcholmod.a $(NO_WHOLE_ARCHIVE) -o $(build_shlibdir)/libcholmod.$(SHLIB_EXT) $(LDFLAGS) -L$(build_shlibdir) -lcolamd -lamd -lcamd -lccolamd -lsuitesparseconfig $(LIBBLAS) $(RPATH_ORIGIN) && \
	$(INSTALL_NAME_CMD)libcholmod.$(SHLIB_EXT) $(build_shlibdir)/libcholmod.$(SHLIB_EXT) && \
	$(CXX) -shared $(WHOLE_ARCHIVE) libumfpack.a $(NO_WHOLE_ARCHIVE) -o $(build_shlibdir)/libumfpack.$(SHLIB_EXT) $(LDFLAGS) -L$(build_shlibdir) -lcholmod -lcolamd -lamd -lsuitesparseconfig $(LIBBLAS) $(RPATH_ORIGIN) && \
	$(INSTALL_NAME_CMD)libumfpack.$(SHLIB_EXT) $(build_shlibdir)/libumfpack.$(SHLIB_EXT) && \
	$(CXX) -shared $(WHOLE_ARCHIVE) libspqr.a $(NO_WHOLE_ARCHIVE) -o $(build_shlibdir)/libspqr.$(SHLIB_EXT) $(LDFLAGS) -L$(build_shlibdir) -lcholmod -lcolamd -lamd -lsuitesparseconfig $(LIBLAPACK) $(LIBBLAS) $(RPATH_ORIGIN) && \
	$(INSTALL_NAME_CMD)libspqr.$(SHLIB_EXT) $(build_shlibdir)/libspqr.$(SHLIB_EXT)

clean-suitesparse:
	-$(MAKE) -C SuiteSparse-$(SUITESPARSE_VER) clean
	-rm -fr SuiteSparse-$(SUITESPARSE_VER)/lib
distclean-suitesparse: clean-suitesparse
	-rm -rf SuiteSparse-$(SUITESPARSE_VER).tar.gz SuiteSparse-$(SUITESPARSE_VER)

get-suitesparse: SuiteSparse-$(SUITESPARSE_VER).tar.gz
configure-suitesparse: get-suitesparse
compile-suitesparse: $(SUITESPARSE_OBJ_SOURCE)
check-suitesparse: SuiteSparse-$(SUITESPARSE_VER)/checked
install-suitesparse: $(SUITESPARSE_OBJ_TARGET) install-suitesparse-wrapper

# SUITESPARSE WRAPPER

ifeq ($(USE_SYSTEM_SUITESPARSE), 1)
SUITESPARSE_INC = -I /usr/include/suitesparse
SUITESPARSE_LIB = -lumfpack -lcholmod -lamd -lcamd -lcolamd -lspqr
else
SUITESPARSE_INC = -I SuiteSparse-$(SUITESPARSE_VER)/CHOLMOD/Include -I SuiteSparse-$(SUITESPARSE_VER)/SuiteSparse_config -I SuiteSparse-$(SUITESPARSE_VER)/SPQR/Include
SUITESPARSE_LIB = -L$(build_shlibdir) -lcholmod -lumfpack -lspqr $(RPATH_ORIGIN)
$(build_shlibdir)/libsuitesparse_wrapper.$(SHLIB_EXT):  $(SUITESPARSE_OBJ_TARGET)
endif

$(build_shlibdir)/libsuitesparse_wrapper.$(SHLIB_EXT): SuiteSparse_wrapper.c
	$(CC) $(CPPFLAGS) $(CFLAGS) $(LDFLAGS) -O2 -shared $(fPIC) $(SUITESPARSE_INC) $< -o $@ $(SUITESPARSE_LIB)
	$(INSTALL_NAME_CMD)libsuitesparse_wrapper.$(SHLIB_EXT) $@
	touch -c $@

clean-suitesparse-wrapper:
	-rm -f $(SUITESPARSE_OBJ_TARGET) $(build_shlibdir)/libsuitesparse_wrapper.$(SHLIB_EXT)
distclean-suitesparse-wrapper: clean-suitesparse-wrapper

get-suitesparse-wrapper:
configure-suitesparse-wrapper:
compile-suitesparse-wrapper:
check-suitesparse-wrapper:
install-suitesparse-wrapper: $(build_shlibdir)/libsuitesparse_wrapper.$(SHLIB_EXT)


## UNWIND ##

LIBUNWIND_TARGET_OBJ = $(build_libdir)/libunwind.a
LIBUNWIND_TARGET_SOURCE = libunwind-$(UNWIND_VER)/src/.libs/libunwind.a
LIBUNWIND_CFLAGS = $(CFLAGS) -U_FORTIFY_SOURCE $(fPIC)
LIBUNWIND_CPPFLAGS = $(CPPFLAGS)

libunwind-$(UNWIND_VER).tar.gz:
	$(JLDOWNLOAD) $@ http://download.savannah.gnu.org/releases/libunwind/$@ 
libunwind-$(UNWIND_VER)/configure: libunwind-$(UNWIND_VER).tar.gz
	$(JLCHECKSUM) $<
	$(TAR) xfz $<
	cd libunwind-$(UNWIND_VER) && patch -p1 < ../libunwind.patch
	touch -c $@
libunwind-$(UNWIND_VER)/config.status: libunwind-$(UNWIND_VER)/configure
	cd libunwind-$(UNWIND_VER) && \
	./configure $(CONFIGURE_COMMON) CPPFLAGS="$(LIBUNWIND_CPPFLAGS)" CFLAGS="$(LIBUNWIND_CFLAGS)" --disable-shared --disable-minidebuginfo
	touch -c $@
$(LIBUNWIND_TARGET_SOURCE): libunwind-$(UNWIND_VER)/config.status
	$(MAKE) -C libunwind-$(UNWIND_VER)
	touch -c $@
libunwind-$(UNWIND_VER)/checked: $(LIBUNWIND_TARGET_SOURCE)
ifeq ($(OS),$(BUILD_OS))
	$(MAKE) -C libunwind-$(UNWIND_VER) check
endif
	echo 1 > $@
#todo: libunwind tests known to fail
$(LIBUNWIND_TARGET_OBJ): $(LIBUNWIND_TARGET_SOURCE)
	$(MAKE) install -C libunwind-$(UNWIND_VER) $(MAKE_COMMON)
ifeq ($(ARCH), ppc64)
	# workaround for configure script bug
	mv $(build_prefix)/lib64/libunwind*.a $(build_libdir)
endif

clean-unwind:
	-$(MAKE) -C libunwind-$(UNWIND_VER) clean
	-rm -f $(LIBUNWIND_TARGET_OBJ) $(LIBUNWIND_TARGET_SOURCE)
distclean-unwind:
	-rm -rf libunwind-$(UNWIND_VER).tar.gz libunwind-$(UNWIND_VER)

get-unwind: libunwind-$(UNWIND_VER).tar.gz
configure-unwind: libunwind-$(UNWIND_VER)/config.status
compile-unwind: $(LIBUNWIND_TARGET_SOURCE)
check-unwind: libunwind-$(UNWIND_VER)/checked
install-unwind: $(LIBUNWIND_TARGET_OBJ)

## OS X Unwind ##

OSXUNWIND_FLAGS = ARCH="$(ARCH)" CC="$(CC)" FC="$(FC)" AR="$(AR)" OS="$(OS)" USECLANG=$(USECLANG) USEGCC=$(USEGCC) CFLAGS="-ggdb3 -O0" CXXFLAGS="$(CXXFLAGS) -ggdb3 -O0" SFLAGS="-ggdb3" LDFLAGS="-Wl,-macosx_version_min,10.7"

OSXUNWIND_OBJ_TARGET = $(build_shlibdir)/libosxunwind.$(SHLIB_EXT)
OSXUNWIND_OBJ_SOURCE = libosxunwind-$(OSXUNWIND_VER)/libosxunwind.$(SHLIB_EXT)

libosxunwind-$(OSXUNWIND_VER).tar.gz: 
	$(JLDOWNLOAD) $@ https://github.com/JuliaLang/libosxunwind/archive/v$(OSXUNWIND_VER).tar.gz

libosxunwind-$(OSXUNWIND_VER)/Makefile: libosxunwind-$(OSXUNWIND_VER).tar.gz
	$(JLCHECKSUM) $<
	$(TAR) xfz $<
	touch -c $@

$(OSXUNWIND_OBJ_SOURCE): libosxunwind-$(OSXUNWIND_VER)/Makefile
	$(MAKE) -C libosxunwind-$(OSXUNWIND_VER) $(OSXUNWIND_FLAGS)
	touch -c $@
$(OSXUNWIND_OBJ_TARGET): $(OSXUNWIND_OBJ_SOURCE) | $(build_shlibdir)
	cp libosxunwind-$(OSXUNWIND_VER)/libosxunwind.a $(build_libdir)/libosxunwind.a
	cp $< $@
	cp -R libosxunwind-$(OSXUNWIND_VER)/include/* $(build_includedir)
	$(INSTALL_NAME_CMD)libosxunwind.$(SHLIB_EXT) $@

clean-osxunwind:
	-$(MAKE) -C libosxunwind-$(OSXUNWIND_VER) distclean $(OSXUNWIND_FLAGS)
	-rm $(OPENLIBM_OBJ_TARGET)
distclean-osxunwind: clean-osxunwind

get-osxunwind: libosxunwind-$(OSXUNWIND_VER)/Makefile
configure-osxunwind: get-osxunwind
compile-osxunwind: $(OSXUNWIND_OBJ_SOURCE)
check-osxunwind: compile-osxunwind
install-osxunwind: $(OSXUNWIND_OBJ_TARGET) 

## GMP ##

GMP_SRC_TARGET = gmp-$(GMP_VER)/.libs/libgmp.$(SHLIB_EXT)
GMP_OBJ_TARGET = $(build_shlibdir)/libgmp.$(SHLIB_EXT)

gmp-$(GMP_VER).tar.bz2:
	$(JLDOWNLOAD) $@ https://gmplib.org/download/gmp/$@
gmp-$(GMP_VER)/configure: gmp-$(GMP_VER).tar.bz2
	$(JLCHECKSUM) $<
	$(TAR) jxf $<
ifeq ($(OS), Darwin)
	cd gmp-$(GMP_VER) && patch -p1 < ../gmp_6.0.0_osx.patch
endif
	touch -c $@
gmp-$(GMP_VER)/config.status: gmp-$(GMP_VER)/configure
	cd gmp-$(GMP_VER) && \
	./configure $(CONFIGURE_COMMON) F77= --enable-shared --disable-static
	touch -c $@
$(GMP_SRC_TARGET): gmp-$(GMP_VER)/config.status
	$(MAKE) -C gmp-$(GMP_VER) $(LIBTOOL_CCLD)
gmp-$(GMP_VER)/checked: $(GMP_SRC_TARGET)
ifeq ($(OS),$(BUILD_OS))
	$(MAKE) -C gmp-$(GMP_VER) $(LIBTOOL_CCLD) check
endif
	echo 1 > $@
$(GMP_OBJ_TARGET): $(GMP_SRC_TARGET) gmp-$(GMP_VER)/checked | $(build_shlibdir) $(build_includedir)
	$(INSTALL_M) gmp-$(GMP_VER)/.libs/libgmp.*$(SHLIB_EXT)* $(build_shlibdir)
	$(INSTALL_F) gmp-$(GMP_VER)/gmp.h $(build_includedir)
	$(INSTALL_NAME_CMD)libgmp.$(SHLIB_EXT) $@

clean-gmp:
	-$(MAKE) -C gmp-$(GMP_VER) clean
	-rm -f $(GMP_OBJ_TARGET)
distclean-gmp:
	-rm -rf gmp-$(GMP_VER).tar.bz2 gmp-$(GMP_VER)

get-gmp: gmp-$(GMP_VER).tar.bz2
configure-gmp: gmp-$(GMP_VER)/config.status
compile-gmp: $(GMP_SRC_TARGET)
check-gmp: gmp-$(GMP_VER)/checked
install-gmp: $(GMP_OBJ_TARGET)

ifeq ($(USE_SYSTEM_GMP), 0)
MPFR_DEPS = $(GMP_OBJ_TARGET)
endif

## MPFR ##

MPFR_SRC_TARGET = mpfr-$(MPFR_VER)/src/.libs/libmpfr.$(SHLIB_EXT)
MPFR_OBJ_TARGET = $(build_shlibdir)/libmpfr.$(SHLIB_EXT)
ifeq ($(OS),Darwin)
MPFR_CHECK_MFLAGS = LDFLAGS="-Wl,-rpath,'$(build_libdir)'"
endif

mpfr-$(MPFR_VER).tar.bz2:
	$(JLDOWNLOAD) $@ http://www.mpfr.org/mpfr-current/$@
mpfr-$(MPFR_VER)/configure: mpfr-$(MPFR_VER).tar.bz2
	$(JLCHECKSUM) $<
	$(TAR) jxf $<
	touch -c $@
mpfr-$(MPFR_VER)/config.status: mpfr-$(MPFR_VER)/configure $(MPFR_DEPS)
	cd mpfr-$(MPFR_VER) && \
	./configure $(CONFIGURE_COMMON) $(MPFR_OPTS) F77= --enable-shared --disable-static
	touch -c $@
$(MPFR_SRC_TARGET): mpfr-$(MPFR_VER)/config.status
	$(MAKE) -C mpfr-$(MPFR_VER) $(LIBTOOL_CCLD)
mpfr-$(MPFR_VER)/checked: $(MPFR_SRC_TARGET)
ifeq ($(OS),$(BUILD_OS))
	$(MAKE) -C mpfr-$(MPFR_VER) $(LIBTOOL_CCLD) check $(MPFR_CHECK_MFLAGS)
endif
	echo 1 > $@
$(MPFR_OBJ_TARGET): $(MPFR_SRC_TARGET) mpfr-$(MPFR_VER)/checked
	$(MAKE) -C mpfr-$(MPFR_VER) $(LIBTOOL_CCLD) install $(MAKE_COMMON)
	$(INSTALL_NAME_CMD)libmpfr.$(SHLIB_EXT) $@
	touch -c $@

clean-mpfr:
	-$(MAKE) -C mpfr-$(MPFR_VER) clean
	-rm -f $(MPFR_OBJ_TARGET)
distclean-mpfr:
	-rm -rf mpfr-$(MPFR_VER).tar.bz2 mpfr-$(MPFR_VER)

get-mpfr: mpfr-$(MPFR_VER).tar.bz2
configure-mpfr: mpfr-$(MPFR_VER)/config.status
compile-mpfr: $(MPFR_SRC_TARGET)
check-mpfr: mpfr-$(MPFR_VER)/checked
install-mpfr: $(MPFR_OBJ_TARGET)

## patchelf ##

PATCHELF_SOURCE = patchelf-$(PATCHELF_VER)/src/patchelf
PATCHELF_TARGET = $(build_bindir)/patchelf

compile-patchelf: install-patchelf
install-patchelf: $(PATCHELF_TARGET)

patchelf-$(PATCHELF_VER).tar.gz:
	$(JLDOWNLOAD) $@ https://ia601003.us.archive.org/29/items/julialang/mirror/patchelf-$(PATCHELF_VER).tar.gz
patchelf-$(PATCHELF_VER)/configure: patchelf-$(PATCHELF_VER).tar.gz
	$(JLCHECKSUM) $<
	$(TAR) zxf $<
	touch -c $@
patchelf-$(PATCHELF_VER)/config.status: patchelf-$(PATCHELF_VER)/configure
	cd patchelf-$(PATCHELF_VER) && \
	./configure $(CONFIGURE_COMMON)
	touch -c $@
$(PATCHELF_SOURCE): patchelf-$(PATCHELF_VER)/config.status
	$(MAKE) -C patchelf-$(PATCHELF_VER)
	touch -c $@
patchelf-$(PATCHELF_VER)/checked: $(PATCHELF_SOURCE)
ifeq ($(OS),$(BUILD_OS))
	# disabled due to bug in v0.6
	#$(MAKE) -C patchelf-$(PATCHELF_VER) check
endif
	echo 1 > $@
$(PATCHELF_TARGET): $(PATCHELF_SOURCE) patchelf-$(PATCHELF_VER)/checked
	$(MAKE) -C patchelf-$(PATCHELF_VER) install $(MAKE_COMMON)
	touch -c $@

clean-patchelf:
	-$(MAKE) -C patchelf-$(PATCHELF_VER) clean
	-rm -f $(PATCHELF_OBJ_TARGET)
distclean-patchelf:
	-rm -rf patchelf-$(PATCHELF_VER).tar.gz patchelf-$(PATCHELF_VER)

get-patchelf: patchelf-$(PATCHELF_VER).tar.gz
configure-patchelf: patchelf-$(PATCHELF_VER)/config.status
compile-patchelf: $(PATCHELF_SOURCE)
check-patchelf: patchelf-$(PATCHELF_VER)/checked
install-patchelf: $(PATCHELF_TARGET)

## libgit2

LIBGIT2_OBJ_SOURCE = libgit2-$(LIBGIT2_VER)/build/libgit2.$(SHLIB_EXT)
LIBGIT2_OBJ_TARGET = $(build_shlibdir)/libgit2.$(SHLIB_EXT)

LIBGIT2_OPTS = -DTHREADSAFE=ON -DCMAKE_BUILD_TYPE=Release -DCMAKE_C_COMPILER=$(CC)
ifeq ($(OS),WINNT)
LIBGIT2_OPTS += -DBUILD_CLAR=OFF -DWIN32=ON -DMINGW=ON -DUSE_SSH=OFF -DCMAKE_SYSTEM_NAME=Windows
ifeq ($(BUILD_OS),WINNT)
LIBGIT2_OPTS += -G"MSYS Makefiles"
else
LIBGIT2_OPTS += -DCMAKE_RC_COMPILER=`which $(CROSS_COMPILE)windres`
LIBGIT2_OPTS += -DCMAKE_FIND_ROOT_PATH=/usr/$(XC_HOST) -DCMAKE_FIND_ROOT_PATH_MODE_INCLUDE=ONLY
endif
endif

libgit2-$(LIBGIT2_VER).tar.gz:
	$(JLDOWNLOAD) $@ https://github.com/libgit2/libgit2/archive/v$(LIBGIT2_VER).tar.gz
libgit2-$(LIBGIT2_VER)/CMakeLists.txt: libgit2-$(LIBGIT2_VER).tar.gz
	$(JLCHECKSUM) $<
ifeq ($(BUILD_OS),WINNT)
	$(TAR) --exclude=libgit2-$(LIBGIT2_VER)/tests/resources/template/hooks/link.sample -zxf $<
else
	$(TAR) zxf $<
endif
	touch -c $@
libgit2-$(LIBGIT2_VER)/build/Makefile: libgit2-$(LIBGIT2_VER)/CMakeLists.txt
	mkdir -p libgit2-$(LIBGIT2_VER)/build
	cd libgit2-$(LIBGIT2_VER)/build/ && \
	$(CMAKE) .. $(LIBGIT2_OPTS)
	touch -c $@
$(LIBGIT2_OBJ_SOURCE): libgit2-$(LIBGIT2_VER)/build/Makefile
	cd libgit2-$(LIBGIT2_VER)/build/ && \
	$(CMAKE) --build .
	touch -c $@
libgit2-$(LIBGIT2_VER)/build/checked: $(LIBGIT2_OBJ_SOURCE)
	#cd libgit2-$(LIBGIT2_VER)/build/ && \
	#ctest
	echo 1 > $@
$(LIBGIT2_OBJ_TARGET): $(LIBGIT2_OBJ_SOURCE) | $(build_shlibdir)
	cp $< $@

clean-libgit2:
	-rm -rf libgit2-$(LIBGIT2_VER)/build/
	-rm -f $(LIBGIT2_OBJ_TARGET)
distclean-libgit2:
	-rm -rf libgit2-$(LIBGIT2_VER).tar.gz libgit2-$(LIBGIT2_VER).zip libgit2-$(LIBGIT2_VER)

get-libgit2: libgit2-$(LIBGIT2_VER).tar.gz
configure-libgit2: libgit2-$(LIBGIT2_VER)/Makefile
compile-libgit2: $(LIBGIT2_OBJ_SOURCE)
check-libgit2: compile-libgit2
install-libgit2: $(LIBGIT2_OBJ_TARGET)

## virtualenv

VIRTUALENV_SOURCE = virtualenv-$(VIRTUALENV_VER)/virtualenv.py
VIRTUALENV_TARGET = julia-env

virtualenv-$(VIRTUALENV_VER).tar.gz:
	$(JLDOWNLOAD) $@ https://pypi.python.org/packages/source/v/virtualenv/$@
$(VIRTUALENV_SOURCE): virtualenv-$(VIRTUALENV_VER).tar.gz
	$(JLCHECKSUM) $<
	$(TAR) zxf $<
	touch -c $@
$(VIRTUALENV_TARGET): $(VIRTUALENV_SOURCE)
	"$(shell ./find_python2)" $< $@
	touch -c $@

clean-virtualenv:
	-$(MAKE) -C virtualenv-$(VIRTUALENV_VER) clean
	-rm -f $(VIRTUALENV_TARGET)
distclean-virtualenv:
	-rm -rf virtualenv-$(VIRTUALENV_VER).tar.gz virtualenv-$(VIRTUALENV_VER)

get-virtualenv: virtualenv-$(VIRTUALENV_VER).tar.gz
configure-virtualenv: get-virtualenv
compile-virtualenv: $(VIRTUALENV_SOURCE)
check-virtualenv: compile-virtualenv
install-virtualenv: $(VIRTUALENV_TARGET)

## phony targets ##

.PHONY: default compile install cleanall distcleanall \
	get-* configure-* compile-* check-* install-* \
	clean-* distclean-* reinstall-*<|MERGE_RESOLUTION|>--- conflicted
+++ resolved
@@ -19,12 +19,8 @@
 MAKE_COMMON = DESTDIR="" prefix=$(build_prefix) bindir=$(build_bindir) libdir=$(build_libdir) libexecdir=$(build_libexecdir) datarootdir=$(build_datarootdir) includedir=$(build_includedir) sysconfdir=$(build_sysconfdir)
 
 #autoconf configure-driven scripts: llvm pcre arpack fftw unwind gmp mpfr patchelf uv
-<<<<<<< HEAD
-#custom Makefile rules: openlibm Rmath double-conversion dsfmt suitesparse-wrapper suitesparse lapack openblas mojibake
+#custom Makefile rules: openlibm Rmath dsfmt suitesparse-wrapper suitesparse lapack openblas mojibake
 #CMake libs: libgit2
-=======
-#custom Makefile rules: openlibm Rmath dsfmt suitesparse-wrapper suitesparse lapack openblas mojibake
->>>>>>> b86ff38e
 
 # prevent installing libs into usr/lib64 on opensuse
 unexport CONFIG_SITE
@@ -92,7 +88,6 @@
 STAGE1_DEPS += gmp
 endif
 
-<<<<<<< HEAD
 ifeq ($(USE_SYSTEM_LIBGIT2), 0)
 STAGE1_DEPS += libgit2
 endif
@@ -101,8 +96,6 @@
 #STAGE1_DEPS += zlib
 #endif
 
-=======
->>>>>>> b86ff38e
 ifeq ($(USE_SYSTEM_MPFR), 0)
 STAGE2_DEPS += mpfr
 ifeq ($(USE_SYSTEM_GMP), 0)
@@ -156,11 +149,7 @@
 cleanall: $(addprefix clean-, $(DEP_LIBS))
 distcleanall: $(addprefix distclean-, $(DEP_LIBS))
 	rm -rf $(build_prefix)
-<<<<<<< HEAD
-getall: get-llvm get-uv get-pcre get-double-conversion get-openlibm get-openspecfun get-dsfmt get-Rmath get-openblas get-lapack get-fftw get-suitesparse get-arpack get-unwind get-osxunwind get-gmp get-mpfr get-zlib get-patchelf get-mojibake get-libgit2
-=======
-getall: get-llvm get-uv get-pcre get-openlibm get-openspecfun get-dsfmt get-Rmath get-openblas get-lapack get-fftw get-suitesparse get-arpack get-unwind get-osxunwind get-gmp get-mpfr get-patchelf get-mojibake get-virtualenv
->>>>>>> b86ff38e
+getall: get-llvm get-uv get-pcre get-openlibm get-openspecfun get-dsfmt get-Rmath get-openblas get-lapack get-fftw get-suitesparse get-arpack get-unwind get-osxunwind get-gmp get-mpfr get-patchelf get-mojibake get-virtualenv get-libgit2
 
 ## PATHS ##
 # sort is used to remove potential duplicates
