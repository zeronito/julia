# This file is a part of Julia. License is MIT: https://julialang.org/license

if !isempty(ARGS)
    ARGS[1] == "0" && exit(0)
end

# Prevent this from being put into the Main namespace
@eval Module() begin
if !isdefined(Base, :uv_eventloop)
    Base.reinit_stdio()
end
Base.include(@__MODULE__, joinpath(Sys.BINDIR, "..", "share", "julia", "test", "testhelpers", "FakePTYs.jl"))
import .FakePTYs: open_fake_pty

CTRL_C = '\x03'
UP_ARROW = "\e[A"
DOWN_ARROW = "\e[B"

precompile_script = """
2+2
print("")
@time 1+1
; pwd
? reinterpret
using Ra\t$CTRL_C
\\alpha\t$CTRL_C
\e[200~paste here ;)\e[201~"$CTRL_C
$UP_ARROW$DOWN_ARROW$CTRL_C
123\b\b\b$CTRL_C
\b\b$CTRL_C
f(x) = x03
f(1,2)
[][1]
cd("complet_path\t\t$CTRL_C
"""

julia_exepath() = joinpath(Sys.BINDIR, Base.julia_exename())

have_repl =  haskey(Base.loaded_modules,
                    Base.PkgId(Base.UUID("3fa0cd96-eef1-5676-8a61-b3b8758bbffb"), "REPL"))
Pkg = get(Base.loaded_modules,
          Base.PkgId(Base.UUID("44cfe95a-1eb2-52ea-b672-e2afdf69b78f"), "Pkg"),
          nothing)

if Pkg !== nothing
    precompile_script *= Pkg.precompile_script
end

function generate_precompile_statements()
    start_time = time()
    debug_output = devnull # or stdout

    # Precompile a package
    mktempdir() do prec_path
        push!(DEPOT_PATH, prec_path)
        push!(LOAD_PATH, prec_path)
        pkgname = "__PackagePrecompilationStatementModule"
        mkpath(joinpath(prec_path, pkgname, "src"))
        write(joinpath(prec_path, pkgname, "src", "$pkgname.jl"),
              """
              module $pkgname
              end
              """)
        @eval using __PackagePrecompilationStatementModule
        empty!(LOAD_PATH)
        empty!(DEPOT_PATH)
    end

    print("Generating precompile statements...")
    mktemp() do precompile_file, precompile_file_h
        # Run a repl process and replay our script
        pty_slave, pty_master = open_fake_pty()
        blackhole = Sys.isunix() ? "/dev/null" : "nul"
        if have_repl
            cmdargs = ```--color=yes
                      -e 'import REPL; REPL.Terminals.is_precompiling[] = true'
                      ```
        else
            cmdargs = `-e nothing`
        end
        p = withenv("JULIA_HISTORY" => blackhole,
                    "JULIA_PROJECT" => nothing, # remove from environment
                    "JULIA_LOAD_PATH" => Sys.iswindows() ? "@;@stdlib" : "@:@stdlib",
                    "TERM" => "") do
            sysimg = Base.unsafe_string(Base.JLOptions().image_file)
            run(```$(julia_exepath()) -O0 --trace-compile=$precompile_file --sysimage $sysimg
                   --cpu-target=native --startup-file=no --color=yes
                   -e 'import REPL; REPL.Terminals.is_precompiling[] = true'
                   -i $cmdargs```,
                pty_slave, pty_slave, pty_slave; wait=false)
        end
        Base.close_stdio(pty_slave)
        # Prepare a background process to copy output from process until `pty_slave` is closed
        output_copy = Base.BufferStream()
        tee = @async try
            while !eof(pty_master)
                l = readavailable(pty_master)
                write(debug_output, l)
                Sys.iswindows() && (sleep(0.1); yield(); yield()) # workaround hang - probably a libuv issue?
                write(output_copy, l)
            end
            close(output_copy)
            close(pty_master)
        catch ex
            close(output_copy)
            close(pty_master)
            if !(ex isa Base.IOError && ex.code == Base.UV_EIO)
                rethrow() # ignore EIO on pty_master after pty_slave dies
            end
        end
        # wait for the definitive prompt before start writing to the TTY
        readuntil(output_copy, "julia>")
        sleep(0.1)
        readavailable(output_copy)
        # Input our script
        if have_repl
            for l in split(precompile_script, '\n'; keepempty=false)
                sleep(0.1)
                # consume any other output
                bytesavailable(output_copy) > 0 && readavailable(output_copy)
                # push our input
                write(debug_output, "\n#### inputting statement: ####\n$(repr(l))\n####\n")
                write(pty_master, l, "\n")
                readuntil(output_copy, "\n")
                # wait for the next prompt-like to appear
                # NOTE: this is rather innaccurate because the Pkg REPL mode is a special flower
                readuntil(output_copy, "\n")
                readuntil(output_copy, "> ")
            end
        end
        write(pty_master, "exit()\n")
        wait(tee)
        success(p) || Base.pipeline_error(p)
        close(pty_master)
        write(debug_output, "\n#### FINISHED ####\n")

        # Extract the precompile statements from stderr
        statements = Set{String}()
        for statement in eachline(precompile_file_h)
            # Main should be completely clean
            occursin("Main.", statement) && continue
            push!(statements, statement)
        end

        if have_repl
            # Seems like a reasonable number right now, adjust as needed
            # comment out if debugging script
            @assert length(statements) > 700
        end

        # Create a staging area where all the loaded packages are available
        PrecompileStagingArea = Module()
        for (_pkgid, _mod) in Base.loaded_modules
            if !(_pkgid.name in ("Main", "Core", "Base"))
                eval(PrecompileStagingArea, :(const $(Symbol(_mod)) = $_mod))
            end
        end

        # Execute the collected precompile statements
        include_time = @elapsed for statement in sort(collect(statements))
            # println(statement)
<<<<<<< HEAD
            # Work around #28808
=======
            # Workarounds for #28808
            occursin("\"YYYY-mm-dd\\THH:MM:SS\"", statement) && continue
>>>>>>> 9a9ce766
            statement == "precompile(Tuple{typeof(Base.show), Base.IOContext{Base.TTY}, Type{Vararg{Any, N} where N}})" && continue
            # check for `#x##s66` style variable names not in quotes
            occursin(r"#\w", statement) &&
                count(r"(?:#+\w+)+", statement) !=
                count(r"\"(?:#+\w+)+\"", statement) && continue
            try
                Base.include_string(PrecompileStagingArea, statement)
            catch
                @error "Failed to precompile $statement"
                rethrow()
            end
        end
        print(" $(length(statements)) generated in ")
        tot_time = time() - start_time
        Base.time_print(tot_time * 10^9)
        print(" (overhead "); Base.time_print((tot_time - include_time) * 10^9); println(")")
    end

    return
end

generate_precompile_statements()

end # @eval<|MERGE_RESOLUTION|>--- conflicted
+++ resolved
@@ -159,12 +159,7 @@
         # Execute the collected precompile statements
         include_time = @elapsed for statement in sort(collect(statements))
             # println(statement)
-<<<<<<< HEAD
-            # Work around #28808
-=======
             # Workarounds for #28808
-            occursin("\"YYYY-mm-dd\\THH:MM:SS\"", statement) && continue
->>>>>>> 9a9ce766
             statement == "precompile(Tuple{typeof(Base.show), Base.IOContext{Base.TTY}, Type{Vararg{Any, N} where N}})" && continue
             # check for `#x##s66` style variable names not in quotes
             occursin(r"#\w", statement) &&
