--- conflicted
+++ resolved
@@ -346,24 +346,6 @@
         end
     end
 
-<<<<<<< HEAD
-        # Execute the collected precompile statements
-        include_time = @elapsed for statement in sort(collect(statements))
-            # println(statement)
-            # Workarounds for #28808
-            occursin("\"YYYY-mm-dd\\THH:MM:SS\"", statement) && continue
-            occursin("Printf.", statement) && continue
-            statement == "precompile(Tuple{typeof(Base.show), Base.IOContext{Base.TTY}, Type{Vararg{Any, N} where N}})" && continue
-            # check for `#x##s66` style variable names not in quotes
-            occursin(r"#\w", statement) &&
-                count(r"(?:#+\w+)+", statement) !=
-                count(r"\"(?:#+\w+)+\"", statement) && continue
-            try
-                Base.include_string(PrecompileStagingArea, statement)
-            catch
-                @error "Failed to precompile $statement"
-                rethrow()
-=======
     # Execute the collected precompile statements
     n_succeeded = 0
     include_time = @elapsed for statement in sort!(collect(statements))
@@ -391,7 +373,6 @@
                 if isexpr(l, :curly) && length(l.args) == 2 && l.args[1] == :Vararg # Vararg{T}
                     push!(l.args, 100) # form Vararg{T, 100} instead
                 end
->>>>>>> d7da2a4a
             end
             # println(ps)
             ps = Core.eval(PrecompileStagingArea, ps)
