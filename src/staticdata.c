--- conflicted
+++ resolved
@@ -3695,15 +3695,11 @@
 
     jl_image_t pkgimage = jl_init_processor_pkgimg(pkgimg_handle);
 
-<<<<<<< HEAD
-    jl_value_t* mod = jl_restore_incremental_from_buf(pkgimg_handle, pkgimg_data, &pkgimage, *plen, depmods, completeinfo, pkgname, 0);
-=======
     if (ignore_native){
         memset(&pkgimage.fptrs, 0, sizeof(pkgimage.fptrs));
     }
 
-    jl_value_t* mod = jl_restore_incremental_from_buf(pkgimg_handle, pkgimg_data, &pkgimage, *plen, depmods, completeinfo, pkgname, false);
->>>>>>> b1c8e120
+    jl_value_t* mod = jl_restore_incremental_from_buf(pkgimg_handle, pkgimg_data, &pkgimage, *plen, depmods, completeinfo, pkgname, 0);
 
     return mod;
 }
