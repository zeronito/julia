// This file is a part of Julia. License is MIT: https://julialang.org/license

/*
  task.c
  lightweight processes (symmetric coroutines)
*/

// need this to get the real definition of ucontext_t,
// if we're going to use the ucontext_t implementation there
//#if defined(__APPLE__) && defined(JL_HAVE_UCONTEXT)
//#pragma push_macro("_XOPEN_SOURCE")
//#define _XOPEN_SOURCE
//#include <ucontext.h>
//#pragma pop_macro("_XOPEN_SOURCE")
//#endif

// this is needed for !COPY_STACKS to work on linux
#ifdef _FORTIFY_SOURCE
// disable __longjmp_chk validation so that we can jump between stacks
// (which would normally be invalid to do with setjmp / longjmp)
#pragma push_macro("_FORTIFY_SOURCE")
#undef _FORTIFY_SOURCE
#include <setjmp.h>
#pragma pop_macro("_FORTIFY_SOURCE")
#endif

#include "platform.h"

#include <stdlib.h>
#include <string.h>
#include <signal.h>
#include <errno.h>
#include <inttypes.h>
#include "julia.h"
#include "julia_internal.h"
#include "threading.h"
#include "julia_assert.h"

#ifdef __cplusplus
extern "C" {
#endif

#if defined(JL_ASAN_ENABLED)
static inline void sanitizer_start_switch_fiber(const void* bottom, size_t size) {
    __sanitizer_start_switch_fiber(NULL, bottom, size);
}
static inline void sanitizer_finish_switch_fiber(void) {
    __sanitizer_finish_switch_fiber(NULL, NULL, NULL);
}
#else
static inline void sanitizer_start_switch_fiber(const void* bottom, size_t size) {}
static inline void sanitizer_finish_switch_fiber(void) {}
#endif

#if defined(JL_TSAN_ENABLED)
static inline void *tsan_create_fiber() {
    return __tsan_create_fiber(0);
}
// static inline void tsan_destroy_fiber(jl_task_t *fiber) {
//     __tsan_destroy_fiber(fiber->tsan_state);
// }
static inline void tsan_switch_to_fiber(jl_task_t *fiber)  {
    __tsan_switch_to_fiber(fiber->tsan_state, 0);
}
#else
static inline void *tsan_create_fiber() {}
// static inline void tsan_destroy_fiber(void *fiber) {}
static inline void tsan_switch_to_fiber(jl_task_t *fiber)  {}
#endif

#if defined(_OS_WINDOWS_)
volatile int jl_in_stackwalk = 0;
#else
#ifdef JL_HAVE_UCONTEXT
#include <ucontext.h>
#endif
#endif

// empirically, jl_finish_task needs about 64k stack space to infer/run
// and additionally, gc-stack reserves 64k for the guard pages
#if defined(MINSIGSTKSZ) && MINSIGSTKSZ > 131072
#define MINSTKSZ MINSIGSTKSZ
#else
#define MINSTKSZ 131072
#endif

#define ROOT_TASK_STACK_ADJUSTMENT 3000000

#ifdef JL_HAVE_ASYNCIFY
// Switching logic is implemented in JavaScript
#define STATIC_OR_JS JL_DLLEXPORT
#else
#define STATIC_OR_JS static
#endif

jl_sym_t *done_sym;
jl_sym_t *failed_sym;
jl_sym_t *runnable_sym;

extern size_t jl_page_size;
static char *jl_alloc_fiber(jl_ucontext_t *t, size_t *ssize, jl_task_t *owner) JL_NOTSAFEPOINT;
STATIC_OR_JS void jl_set_fiber(jl_ucontext_t *t);
STATIC_OR_JS void jl_start_fiber(jl_ucontext_t *lastt, jl_ucontext_t *t);
STATIC_OR_JS void jl_swap_fiber(jl_ucontext_t *lastt, jl_ucontext_t *t);

#ifdef JL_HAVE_UNW_CONTEXT
static JL_THREAD_LOCAL unw_cursor_t jl_basecursor;
#endif

#ifdef ALWAYS_COPY_STACKS
# ifndef COPY_STACKS
# error "ALWAYS_COPY_STACKS requires COPY_STACKS"
# endif
static int always_copy_stacks = 1;
#else
static int always_copy_stacks = 0;
#endif

#ifdef COPY_STACKS

static void memcpy_a16(uint64_t *to, uint64_t *from, size_t nb)
{
    memcpy((char*)jl_assume_aligned(to, 16), (char*)jl_assume_aligned(from, 16), nb);
    //uint64_t *end = (uint64_t*)((char*)from + nb);
    //while (from < end)
    //    *(to++) = *(from++);
}

static void NOINLINE save_stack(jl_ptls_t ptls, jl_task_t *lastt, jl_task_t **pt)
{
    char *frame_addr = (char*)((uintptr_t)jl_get_frame_addr() & ~15);
    char *stackbase = (char*)ptls->stackbase;
    assert(stackbase > frame_addr);
    size_t nb = stackbase - frame_addr;
    void *buf;
    if (lastt->bufsz < nb) {
        buf = (void*)jl_gc_alloc_buf(ptls, nb);
        lastt->stkbuf = buf;
        lastt->bufsz = nb;
    }
    else {
        buf = lastt->stkbuf;
    }
    *pt = NULL; // clear the gc-root for the target task before copying the stack for saving
    lastt->copy_stack = nb;
    lastt->sticky = 1;
    memcpy_a16((uint64_t*)buf, (uint64_t*)frame_addr, nb);
    // this task's stack could have been modified after
    // it was marked by an incremental collection
    // move the barrier back instead of walking it again here
    jl_gc_wb_back(lastt);
}

static void NOINLINE JL_NORETURN restore_stack(jl_task_t *t, jl_ptls_t ptls, char *p)
{
    size_t nb = t->copy_stack;
    char *_x = (char*)ptls->stackbase - nb;
    if (!p) {
        // switch to a stackframe that's beyond the bounds of the last switch
        p = _x;
        if ((char*)&_x > _x) {
            p = (char*)alloca((char*)&_x - _x);
        }
        restore_stack(t, ptls, p); // pass p to ensure the compiler can't tailcall this or avoid the alloca
    }
    void *_y = t->stkbuf;
    assert(_x != NULL && _y != NULL);
    memcpy_a16((uint64_t*)_x, (uint64_t*)_y, nb); // destroys all but the current stackframe

    tsan_switch_to_fiber(t);
    sanitizer_start_switch_fiber(t->stkbuf, t->bufsz);
    jl_set_fiber(&t->ctx);
    abort(); // unreachable
}
static void restore_stack2(jl_task_t *t, jl_ptls_t ptls, jl_task_t *lastt)
{
    size_t nb = t->copy_stack;
    char *_x = (char*)ptls->stackbase - nb;
    void *_y = t->stkbuf;
    assert(_x != NULL && _y != NULL);
    memcpy_a16((uint64_t*)_x, (uint64_t*)_y, nb); // destroys all but the current stackframe
    tsan_switch_to_fiber(t);
    sanitizer_start_switch_fiber(t->stkbuf, t->bufsz);
    jl_swap_fiber(&lastt->ctx, &t->ctx);
    sanitizer_finish_switch_fiber();
}
#endif

/* Rooted by the base module */
static jl_function_t *task_done_hook_func JL_GLOBALLY_ROOTED = NULL;

void JL_NORETURN jl_finish_task(jl_task_t *t, jl_value_t *resultval JL_MAYBE_UNROOTED)
{
    jl_ptls_t ptls = jl_get_ptls_states();
    JL_SIGATOMIC_BEGIN();
    t->result = resultval;
    jl_gc_wb(t, t->result);
    if (t->exception != jl_nothing)
        jl_atomic_store_release(&t->state, failed_sym);
    else
        jl_atomic_store_release(&t->state, done_sym);
    if (t->copy_stack) // early free of stkbuf
        t->stkbuf = NULL;
    // ensure that state is cleared
    ptls->in_finalizer = 0;
    ptls->in_pure_callback = 0;
    jl_get_ptls_states()->world_age = jl_world_counter;
    // let the runtime know this task is dead and find a new task to run
    if (task_done_hook_func == NULL) {
        task_done_hook_func = (jl_function_t*)jl_get_global(jl_base_module,
                                                            jl_symbol("task_done_hook"));
    }
    if (task_done_hook_func != NULL) {
        jl_value_t *args[2] = {task_done_hook_func, (jl_value_t*)t};
        JL_TRY {
            jl_apply(args, 2);
        }
        JL_CATCH {
            jl_no_exc_handler(jl_current_exception());
        }
    }
    gc_debug_critical_error();
    abort();
}

JL_DLLEXPORT void *jl_task_stack_buffer(jl_task_t *task, size_t *size, int *tid)
{
    size_t off = 0;
#ifndef _OS_WINDOWS_
    if (jl_all_tls_states[0]->root_task == task) {
        // See jl_init_root_task(). The root task of the main thread
        // has its buffer enlarged by an artificial 3000000 bytes, but
        // that means that the start of the buffer usually points to
        // inaccessible memory. We need to correct for this.
        off = ROOT_TASK_STACK_ADJUSTMENT;
    }
#endif
    *tid = -1;
    for (int i = 0; i < jl_n_threads; i++) {
        jl_ptls_t ptls = jl_all_tls_states[i];
        if (ptls->current_task == task) {
            *tid = i;
#ifdef COPY_STACKS
            if (task->copy_stack) {
                *size = ptls->stacksize;
                return (char *)ptls->stackbase - *size;
            }
#endif
            break; // continue with normal return
        }
    }
    *size = task->bufsz - off;
    return (void *)((char *)task->stkbuf + off);
}

// Marked noinline so we can consistently skip the associated frame.
// `skip` is number of additional frames to skip.
NOINLINE static void record_backtrace(jl_ptls_t ptls, int skip) JL_NOTSAFEPOINT
{
    // storing bt_size in ptls ensures roots in bt_data will be found
    ptls->bt_size = rec_backtrace(ptls->bt_data, JL_MAX_BT_SIZE, skip + 1);
}

JL_DLLEXPORT void julia_init(JL_IMAGE_SEARCH rel)
{
    _julia_init(rel);
}

JL_DLLEXPORT void jl_set_next_task(jl_task_t *task)
{
    jl_get_ptls_states()->next_task = task;
}

JL_DLLEXPORT jl_task_t *jl_get_next_task(void)
{
    jl_ptls_t ptls = jl_get_ptls_states();
    if (ptls->next_task)
        return ptls->next_task;
    return ptls->current_task;
}

void jl_release_task_stack(jl_ptls_t ptls, jl_task_t *task);

static void ctx_switch(jl_ptls_t ptls)
{
    jl_task_t **pt = &ptls->next_task;
    jl_task_t *t = *pt;
    assert(t != ptls->current_task);
    jl_task_t *lastt = ptls->current_task;
    // none of these locks should be held across a task switch
    assert(ptls->locks.len == 0);

    int killed = (lastt->state == done_sym || lastt->state == failed_sym);
    if (!t->started && !t->copy_stack) {
        // may need to allocate the stack
        if (t->stkbuf == NULL) {
            t->stkbuf = jl_alloc_fiber(&t->ctx, &t->bufsz, t);
            if (t->stkbuf == NULL) {
#ifdef COPY_STACKS
                // fall back to stack copying if mmap fails
                t->copy_stack = 1;
                t->sticky = 1;
                t->bufsz = 0;
                memcpy(&t->ctx, &ptls->base_ctx, sizeof(t->ctx));
#else
                jl_throw(jl_memory_exception);
#endif
            }
        }
    }

    if (killed) {
        *pt = NULL; // can't fail after here: clear the gc-root for the target task now
        lastt->gcstack = NULL;
        if (!lastt->copy_stack && lastt->stkbuf) {
            // early free of stkbuf back to the pool
            jl_release_task_stack(ptls, lastt);
        }
    }
    else {
#ifdef COPY_STACKS
        if (lastt->copy_stack) { // save the old copy-stack
            save_stack(ptls, lastt, pt); // allocates (gc-safepoint, and can also fail)
            if (jl_setjmp(lastt->ctx.uc_mcontext, 0)) {
                sanitizer_finish_switch_fiber();
                // TODO: mutex unlock the thread we just switched from
                return;
            }
        }
        else
#endif
        *pt = NULL; // can't fail after here: clear the gc-root for the target task now
        lastt->gcstack = ptls->pgcstack;
    }

    // set up global state for new task
    lastt->world_age = ptls->world_age;
    ptls->pgcstack = t->gcstack;
    ptls->world_age = t->world_age;
    t->gcstack = NULL;
#ifdef MIGRATE_TASKS
    ptls->previous_task = lastt;
#endif
    ptls->current_task = t;

    jl_ucontext_t *lastt_ctx = (killed ? NULL : &lastt->ctx);
#ifdef COPY_STACKS
    if (lastt->copy_stack)
        // if we are switching between copy-stacks,
        // don't save the old copy-stack
        // instead resume at jl_setjmp of the other task,
        // after restoring the stack
        lastt_ctx = NULL;
#endif
    if (t->started) {
#ifdef COPY_STACKS
        if (t->copy_stack) {
            if (lastt_ctx)
                restore_stack2(t, ptls, lastt);
            else if (lastt->copy_stack)
                restore_stack(t, ptls, NULL);     // (doesn't return)
            else
                restore_stack(t, ptls, (char*)1); // (doesn't return)
        }
        else
#endif
        if (!lastt_ctx) {
            tsan_switch_to_fiber(t);
            sanitizer_start_switch_fiber(t->stkbuf, t->bufsz);
            jl_set_fiber(&t->ctx); // (doesn't return)
            abort(); // unreachable
        } else {
            tsan_switch_to_fiber(t);
            sanitizer_start_switch_fiber(t->stkbuf, t->bufsz);
            jl_swap_fiber(lastt_ctx, &t->ctx);
            sanitizer_finish_switch_fiber();
        }
    }
    else {
        tsan_switch_to_fiber(t);
        sanitizer_start_switch_fiber(t->stkbuf, t->bufsz);
        if (always_copy_stacks) {
#ifdef COPY_STACKS
            jl_longjmp(ptls->base_ctx.uc_mcontext, 1);
            abort(); // unreachable
#endif
        } else {
            jl_start_fiber(lastt_ctx, &t->ctx);
            sanitizer_finish_switch_fiber();
        }
    }
}

static jl_ptls_t NOINLINE refetch_ptls(void)
{
    return jl_get_ptls_states();
}

JL_DLLEXPORT void jl_switch(void)
{
    jl_ptls_t ptls = jl_get_ptls_states();
    jl_task_t *t = ptls->next_task;
    jl_task_t *ct = ptls->current_task;
    if (t == ct) {
        return;
    }
    if (t->state == done_sym || t->state == failed_sym ||
            (t->started && t->stkbuf == NULL)) {
        ct->exception = t->exception;
        ct->result = t->result;
        return;
    }
    if (ptls->in_finalizer)
        jl_error("task switch not allowed from inside gc finalizer");
    if (ptls->in_pure_callback)
        jl_error("task switch not allowed from inside staged nor pure functions");
    if (t->sticky && jl_atomic_load_acquire(&t->tid) == -1) {
        // manually yielding to a task
        if (jl_atomic_compare_exchange(&t->tid, -1, ptls->tid) != -1)
            jl_error("cannot switch to task running on another thread");
    }
    else if (t->tid != ptls->tid) {
        jl_error("cannot switch to task running on another thread");
    }
    sig_atomic_t defer_signal = ptls->defer_signal;
    int8_t gc_state = jl_gc_unsafe_enter(ptls);

#ifdef ENABLE_TIMINGS
    jl_timing_block_t *blk = ct->timing_stack;
    if (blk)
        jl_timing_block_stop(blk);
#endif

    ctx_switch(ptls);

#ifdef MIGRATE_TASKS
    ptls = refetch_ptls();
    t = ptls->previous_task;
    assert(t->tid == ptls->tid);
    if (!t->sticky && !t->copy_stack)
        t->tid = -1;
#elif defined(NDEBUG)
    (void)refetch_ptls();
#else
    assert(ptls == refetch_ptls());
#endif

    ct = ptls->current_task;

#ifdef ENABLE_TIMINGS
    assert(blk == ct->timing_stack);
    if (blk)
        jl_timing_block_start(blk);
#else
    (void)ct;
#endif

    jl_gc_unsafe_leave(ptls, gc_state);
    sig_atomic_t other_defer_signal = ptls->defer_signal;
    ptls->defer_signal = defer_signal;
    if (other_defer_signal && !defer_signal)
        jl_sigint_safepoint(ptls);
}

JL_DLLEXPORT void jl_switchto(jl_task_t **pt)
{
    jl_set_next_task(*pt);
    jl_switch();
}

JL_DLLEXPORT JL_NORETURN void jl_no_exc_handler(jl_value_t *e)
{
    jl_printf(JL_STDERR, "fatal: error thrown and no exception handler available.\n");
    jl_static_show(JL_STDERR, e);
    jl_printf(JL_STDERR, "\n");
    jlbacktrace();
    jl_exit(1);
}

jl_timing_block_t *jl_pop_timing_block(jl_timing_block_t *cur_block);

// yield to exception handler
void JL_NORETURN throw_internal(jl_value_t *exception JL_MAYBE_UNROOTED)
{
    jl_ptls_t ptls = jl_get_ptls_states();
    ptls->io_wait = 0;
    if (ptls->safe_restore)
        jl_longjmp(*ptls->safe_restore, 1);
    // During startup
    if (!ptls->current_task)
        jl_no_exc_handler(exception);
    JL_GC_PUSH1(&exception);
    jl_gc_unsafe_enter(ptls);
    if (exception) {
        // The temporary ptls->bt_data is rooted by special purpose code in the
        // GC. This exists only for the purpose of preserving bt_data until we
        // set ptls->bt_size=0 below.
        assert(ptls->current_task);
        jl_push_excstack(&ptls->current_task->excstack, exception,
                          ptls->bt_data, ptls->bt_size);
        ptls->bt_size = 0;
    }
    assert(ptls->current_task->excstack && ptls->current_task->excstack->top);
    jl_handler_t *eh = ptls->current_task->eh;
    if (eh != NULL) {
#ifdef ENABLE_TIMINGS
        jl_timing_block_t *cur_block = ptls->current_task->timing_stack;
        while (cur_block && eh->timing_stack != cur_block) {
            cur_block = jl_pop_timing_block(cur_block);
        }
        assert(cur_block == eh->timing_stack);
#endif
        jl_longjmp(eh->eh_ctx, 1);
    }
    else {
        jl_no_exc_handler(exception);
    }
    assert(0);
}

// record backtrace and raise an error
JL_DLLEXPORT void jl_throw(jl_value_t *e JL_MAYBE_UNROOTED)
{
    jl_ptls_t ptls = jl_get_ptls_states();
    assert(e != NULL);
    if (ptls->safe_restore)
        throw_internal(NULL);
    record_backtrace(ptls, 1);
    throw_internal(e);
}

// rethrow with current excstack state
JL_DLLEXPORT void jl_rethrow(void)
{
    jl_excstack_t *excstack = jl_get_ptls_states()->current_task->excstack;
    if (!excstack || excstack->top == 0)
        jl_error("rethrow() not allowed outside a catch block");
    throw_internal(NULL);
}

// Special case throw for errors detected inside signal handlers.  This is not
// (cannot be) called directly in the signal handler itself, but is returned to
// after the signal handler exits.
JL_DLLEXPORT void jl_sig_throw(void)
{
    jl_ptls_t ptls = jl_get_ptls_states();
    jl_value_t *e = ptls->sig_exception;
    ptls->sig_exception = NULL;
    throw_internal(e);
}

JL_DLLEXPORT void jl_rethrow_other(jl_value_t *e JL_MAYBE_UNROOTED)
{
    // TODO: Should uses of `rethrow(exc)` be replaced with a normal throw, now
    // that exception stacks allow root cause analysis?
    jl_excstack_t *excstack = jl_get_ptls_states()->current_task->excstack;
    if (!excstack || excstack->top == 0)
        jl_error("rethrow(exc) not allowed outside a catch block");
    // overwrite exception on top of stack. see jl_excstack_exception
    jl_excstack_raw(excstack)[excstack->top-1].jlvalue = e;
    JL_GC_PROMISE_ROOTED(e);
    throw_internal(NULL);
}

JL_DLLEXPORT jl_task_t *jl_new_task(jl_function_t *start, jl_value_t *completion_future, size_t ssize)
{
    jl_ptls_t ptls = jl_get_ptls_states();
    jl_task_t *t = (jl_task_t*)jl_gc_alloc(ptls, sizeof(jl_task_t), jl_task_type);
    t->copy_stack = 0;
    if (ssize == 0) {
        // stack size unspecified; use default
        if (always_copy_stacks) {
            t->copy_stack = 1;
            t->bufsz = 0;
        }
        else {
            t->bufsz = JL_STACK_SIZE;
        }
    }
    else {
        // user requested dedicated stack of a certain size
        if (ssize < MINSTKSZ)
            ssize = MINSTKSZ;
        t->bufsz = ssize;
        t->stkbuf = jl_alloc_fiber(&t->ctx, &t->bufsz, t);
        if (t->stkbuf == NULL)
            jl_throw(jl_memory_exception);
    }
    t->next = jl_nothing;
    t->queue = jl_nothing;
    t->tls = jl_nothing;
    t->state = runnable_sym;
    t->start = start;
    t->result = jl_nothing;
    t->donenotify = completion_future;
    t->exception = jl_nothing;
    t->backtrace = jl_nothing;
    // Inherit logger state from parent task
    t->logstate = ptls->current_task->logstate;
    // there is no active exception handler available on this stack yet
    t->eh = NULL;
    t->sticky = 1;
    t->gcstack = NULL;
    t->excstack = NULL;
    t->stkbuf = NULL;
    t->started = 0;
    t->prio = -1;
    t->tid = -1;
#ifdef ENABLE_TIMINGS
    t->timing_stack = jl_root_timing;
#endif
<<<<<<< HEAD
=======
#ifdef JL_TSAN_ENABLED
    t->tsan_state = tsan_create_fiber();
#endif
    arraylist_new(&t->locks, 0);
>>>>>>> 371bfa89

#if defined(JL_DEBUG_BUILD)
    if (!t->copy_stack)
        memset(&t->ctx, 0, sizeof(t->ctx));
#endif
#ifdef COPY_STACKS
    if (t->copy_stack)
        memcpy(&t->ctx, &ptls->base_ctx, sizeof(t->ctx));
#endif
    return t;
}

JL_DLLEXPORT jl_value_t *jl_get_current_task(void)
{
    jl_ptls_t ptls = jl_get_ptls_states();
    return (jl_value_t*)ptls->current_task;
}

JL_DLLEXPORT jl_jmp_buf *jl_get_safe_restore(void)
{
    jl_ptls_t ptls = jl_get_ptls_states();
    return ptls->safe_restore;
}

JL_DLLEXPORT void jl_set_safe_restore(jl_jmp_buf *sr)
{
    jl_ptls_t ptls = jl_get_ptls_states();
    ptls->safe_restore = sr;
}

#ifdef JL_HAVE_ASYNCIFY
JL_DLLEXPORT jl_ucontext_t *task_ctx_ptr(jl_task_t *t)
{
    return &t->ctx;
}

JL_DLLEXPORT jl_value_t *jl_get_root_task(void)
{
    jl_ptls_t ptls = jl_get_ptls_states();
    return (jl_value_t*)ptls->root_task;
}

void JL_DLLEXPORT jl_task_wait()
{
    static jl_function_t *wait_func = NULL;
    if (!wait_func) {
        wait_func = (jl_function_t*)jl_get_global(jl_base_module, jl_symbol("wait"));
    }
    size_t last_age = jl_get_ptls_states()->world_age;
    jl_get_ptls_states()->world_age = jl_get_world_counter();
    jl_apply(&wait_func, 1);
    jl_get_ptls_states()->world_age = last_age;
}

void JL_DLLEXPORT jl_schedule_task(jl_task_t *task)
{
    static jl_function_t *sched_func = NULL;
    if (!sched_func) {
        sched_func = (jl_function_t*)jl_get_global(jl_base_module, jl_symbol("schedule"));
    }
    size_t last_age = jl_get_ptls_states()->world_age;
    jl_get_ptls_states()->world_age = jl_get_world_counter();
    jl_value_t *args[] = {(jl_value_t*)sched_func, (jl_value_t*)task};
    jl_apply(args, 2);
    jl_get_ptls_states()->world_age = last_age;
}
#endif

// Do one-time initializations for task system
void jl_init_tasks(void) JL_GC_DISABLED
{
    done_sym = jl_symbol("done");
    failed_sym = jl_symbol("failed");
    runnable_sym = jl_symbol("runnable");

    char *acs = getenv("JULIA_COPY_STACKS");
    if (acs) {
        if (!strcmp(acs, "1") || !strcmp(acs, "yes"))
            always_copy_stacks = 1;
        else if (!strcmp(acs, "0") || !strcmp(acs, "no"))
            always_copy_stacks = 0;
        else {
            jl_printf(JL_STDERR, "invalid JULIA_COPY_STACKS value: %s\n", acs);
            exit(1);
        }
    }
}

STATIC_OR_JS void NOINLINE JL_NORETURN start_task(void)
{
#ifdef _OS_WINDOWS_
#if defined(_CPU_X86_64_)
    // install the unhandled exception hanlder at the top of our stack
    // to call directly into our personality handler
    asm volatile ("\t.seh_handler __julia_personality, @except\n\t.text");
#endif
#endif

    // this runs the first time we switch to a task
    sanitizer_finish_switch_fiber();
    jl_ptls_t ptls = jl_get_ptls_states();
    jl_task_t *t = ptls->current_task;
    jl_value_t *res;

#ifdef MIGRATE_TASKS
    jl_task_t *pt = ptls->previous_task;
    if (!pt->sticky && !pt->copy_stack)
        pt->tid = -1;
#endif

    t->started = 1;
    if (t->exception != jl_nothing) {
        record_backtrace(ptls, 0);
        jl_push_excstack(&t->excstack, t->exception,
                         ptls->bt_data, ptls->bt_size);
        res = t->exception;
    }
    else {
        JL_TRY {
            if (ptls->defer_signal) {
                ptls->defer_signal = 0;
                jl_sigint_safepoint(ptls);
            }
            JL_TIMING(ROOT);
            ptls->world_age = jl_world_counter;
            res = jl_apply(&t->start, 1);
        }
        JL_CATCH {
            res = jl_current_exception();
            t->exception = res;
            jl_gc_wb(t, res);
            goto skip_pop_exception;
        }
skip_pop_exception:;
    }
    jl_finish_task(t, res);
    gc_debug_critical_error();
    abort();
}


#if defined(JL_HAVE_UCONTEXT)
#ifdef _OS_WINDOWS_
#define setcontext jl_setcontext
#define getcontext jl_getcontext
#define swapcontext jl_swapcontext
#define makecontext jl_makecontext
#endif
static char *jl_alloc_fiber(jl_ucontext_t *t, size_t *ssize, jl_task_t *owner) JL_NOTSAFEPOINT
{
#ifndef _OS_WINDOWS_
    int r = getcontext(t);
    if (r != 0)
        jl_error("getcontext failed");
#endif
    void *stk = jl_malloc_stack(ssize, owner);
    if (stk == NULL)
        return NULL;
    t->uc_stack.ss_sp = stk;
    t->uc_stack.ss_size = *ssize;
#ifdef _OS_WINDOWS_
    makecontext(t, &start_task);
#else
    t->uc_link = NULL;
    makecontext(t, &start_task, 0);
#endif
    return (char*)stk;
}
static void jl_start_fiber(jl_ucontext_t *lastt, jl_ucontext_t *t)
{
    if (lastt)
        swapcontext(lastt, t);
    else
        setcontext(t);
}
static void jl_swap_fiber(jl_ucontext_t *lastt, jl_ucontext_t *t)
{
    swapcontext(lastt, t);
}
static void jl_set_fiber(jl_ucontext_t *t)
{
    setcontext(t);
}
static void jl_init_basefiber(size_t ssize)
{
    jl_ptls_t ptls = jl_get_ptls_states();
    char *stkbuf = jl_alloc_fiber(&ptls->base_ctx, &ssize, NULL);
    ptls->stackbase = stkbuf + ssize;
    ptls->stacksize = ssize;
}
#endif

#if defined(JL_HAVE_UNW_CONTEXT)
static void start_basefiber(void)
{
    jl_ptls_t ptls = jl_get_ptls_states();
    if (jl_setjmp(ptls->base_ctx.uc_mcontext, 0))
        start_task(); // sanitizer_finish_switch_fiber is part of start_task
    tsan_switch_to_fiber(jl_root_task);
    sanitizer_start_switch_fiber(jl_root_task->stkbuf, jl_root_task->bufsz);
    jl_longjmp(jl_root_task->ctx.uc_mcontext, 1);
    abort(); // unreachable
}
#if defined(_CPU_X86_) || defined(_CPU_X86_64_)
#define PUSH_RET(ctx, stk) \
    do { \
        stk -= sizeof(uintptr_t); \
        *(uintptr_t*)stk = 0; /* push null RIP/EIP onto the stack */ \
    } while (0)
#elif defined(_CPU_ARM_)
#define PUSH_RET(ctx, stk) \
    unw_set_reg(ctx, UNW_ARM_R14, 0) /* put NULL into the LR */
#else
#error please define how to simulate a CALL on this platform
#endif
static char *jl_alloc_fiber(unw_context_t *t, size_t *ssize, jl_task_t *owner)
{
    char *stkbuf = (char*)jl_malloc_stack(ssize, owner);
    if (stkbuf == NULL)
        return NULL;
    char *stk = stkbuf;
    stk += *ssize;
    PUSH_RET(&jl_basecursor, stk);
    if (unw_set_reg(&jl_basecursor, UNW_REG_SP, (uintptr_t)stk) != 0) {
        jl_free_stack((void*)stkbuf, *ssize);
        jl_error("unw_set_reg UNW_REG_SP failed");
    }
    uintptr_t fn;
    if (t == &ptls->base_ctx)
        fn = (uintptr_t)&start_basefiber;
    else
        fn = (uintptr_t)&start_task;
    if (unw_set_reg(&jl_basecursor, UNW_REG_IP, fn) != 0) {
        jl_free_stack((void*)stkbuf, *ssize);
        jl_error("unw_set_reg UNW_REG_IP failed");
    }
    return stkbuf;
}
static void jl_start_fiber(unw_context_t *lastt, unw_context_t *t)
{
    if (lastt && jl_setjmp(lastt->uc_mcontext, 0))
        return;
    unw_resume(&jl_basecursor); // (doesn't return)
}
static void jl_swap_fiber(unw_context_t *lastt, unw_context_t *t)
{
    if (jl_setjmp(lastt->uc_mcontext, 0))
        return;
    jl_longjmp(t->uc_mcontext, 1); // (doesn't return)
}
static void jl_set_fiber(unw_context_t *t)
{
    jl_longjmp(t->uc_mcontext, 1);
}
static void jl_init_basefiber(size_t ssize)
{
    int r = unw_getcontext(&ptls->base_ctx);
    if (r != 0)
        jl_error("unw_getcontext failed");
    r = unw_init_local(&jl_basecursor, &ptls->base_ctx);
    if (r != 0)
        jl_error("unw_init_local failed");
#ifdef COPY_STACKS
    jl_ptls_t ptls = jl_get_ptls_states();
    char *stkbuf = jl_alloc_fiber(&ptls->base_ctx, &ssize, NULL);
    ptls->stackbase = stkbuf + ssize;
    ptls->stacksize = ssize;
    // TSAN doesn't like COPY_STACKS
    sanitizer_start_switch_fiber(stkbuf, sksize);
    jl_start_fiber(jl_root_task, &ptls->base_ctx); // finishes initializing jl_basectx
    sanitizer_finish_switch_fiber();
#endif
}
#endif

#if defined(JL_HAVE_ASM)
static char *jl_alloc_fiber(jl_ucontext_t *t, size_t *ssize, jl_task_t *owner)
{
    char *stkbuf = (char*)jl_malloc_stack(ssize, owner);
    if (stkbuf == NULL)
        return NULL;
#ifndef __clang_analyzer__
    ((char**)t)[0] = stkbuf; // stash the stack pointer somewhere for start_fiber
    ((size_t*)t)[1] = *ssize; // stash the stack size somewhere for start_fiber
#endif
    return stkbuf;
}
static void jl_start_fiber(jl_ucontext_t *lastt, jl_ucontext_t *t)
{
    if (lastt && jl_setjmp(lastt->uc_mcontext, 0))
        return;
    char *stk = ((char**)t)[0];
    size_t ssize = ((size_t*)t)[1];
    uintptr_t fn = (uintptr_t)&start_task;
    stk += ssize;
#ifdef _CPU_X86_64_
    asm volatile (
        " movq %0, %%rsp;\n"
        " movq %1, %%rax;\n"
        " xorq %%rbp, %%rbp;\n"
        " push %%rbp;\n" // instead of RSP
        " jmpq *%%rax;\n" // call `fn` with fake stack frame
        " ud2"
        : : "r"(stk), "r"(fn) : "memory" );
#elif defined(_CPU_X86_)
    asm volatile (
        " movl %0, %%esp;\n"
        " movl %1, %%eax;\n"
        " xorl %%ebp, %%ebp;\n"
        " push %%ebp;\n" // instead of ESP
        " jmpl *%%eax;\n" // call `fn` with fake stack frame
        " ud2"
        : : "r"(stk), "r"(fn) : "memory" );
#elif defined(_CPU_AARCH64_)
    asm volatile(
        " mov sp, %0;\n"
        " mov x29, xzr;\n" // Clear link register (x29) and frame pointer
        " mov x30, xzr;\n" // (x30) to terminate unwinder.
        " br %1;\n" // call `fn` with fake stack frame
        " brk #0x1" // abort
        : : "r" (stk), "r"(fn) : "memory" );
#elif defined(_CPU_ARM_)
    // A "i" constraint on `&start_task` works only on clang and not on GCC.
    asm(" mov sp, %0;\n"
        " mov lr, #0;\n" // Clear link register (lr) and frame pointer
        " mov fp, #0;\n" // (fp) to terminate unwinder.
        " bx %1;\n" // call `fn` with fake stack frame.  While `bx` can change
                    // the processor mode to thumb, this will never happen
                    // because all our addresses are word-aligned.
        " udf #0" // abort
        : : "r" (stk), "r"(fn) : "memory" );
#elif defined(_CPU_PPC64_)
    // N.B.: There is two iterations of the PPC64 ABI.
    // v2 is current and used here. Make sure you have the
    // correct version of the ABI reference when working on this code.
    asm volatile(
        // Move stack (-0x30 for initial stack frame) to stack pointer
        " addi 1, %0, -0x30;\n"
        // Build stack frame
        // Skip local variable save area
        " std 2, 0x28(1);\n" // Save TOC
        // Clear link editor/compiler words
        " std 0, 0x20(1);\n"
        " std 0, 0x18(1);\n"
        // Clear LR/CR save area
        " std 0, 0x10(1);\n"
        " std 0, 0x8(1);\n"
        " std 0, 0x0(1); \n" // Clear back link to terminate unwinder
        " mtlr 0; \n"        // Clear link register
        " mr 12, %1; \n"     // Set up target global entry point
        " mtctr 12; \n"      // Move jump target to counter register
        " bctr; \n"          // branch to counter (lr update disabled)
        " trap; \n"
        : : "r"(stk), "r"(fn) : "memory");
#else
#error JL_HAVE_ASM defined but not implemented for this CPU type
#endif
    __builtin_unreachable();
}
static void jl_swap_fiber(jl_ucontext_t *lastt, jl_ucontext_t *t)
{
    if (jl_setjmp(lastt->uc_mcontext, 0))
        return;
    jl_longjmp(t->uc_mcontext, 1); // (doesn't return)
}
static void jl_set_fiber(jl_ucontext_t *t)
{
    jl_longjmp(t->uc_mcontext, 1);
}
static void jl_init_basefiber(size_t ssize)
{
#ifdef COPY_STACKS
    jl_ptls_t ptls = jl_get_ptls_states();
    char *stkbuf = jl_alloc_fiber(&ptls->base_ctx, &ssize, NULL);
    ptls->stackbase = stkbuf + ssize;
    ptls->stacksize = ssize;
#endif
}
#endif

#if defined(JL_HAVE_SIGALTSTACK)
static void start_basefiber(void)
{
    jl_ptls_t ptls = jl_get_ptls_states();
    if (jl_setjmp(ptls->base_ctx.uc_mcontext, 0))
        start_task(); // sanitizer_finish_switch_fiber is part of start_task
}
static char *jl_alloc_fiber(jl_ucontext_t *t, size_t *ssize, jl_task_t *owner)
{
    stack_t uc_stack, osigstk;
    struct sigaction sa, osa;
    sigset_t set, oset;
    void *stk = jl_malloc_stack(ssize, owner);
    if (stk == NULL)
        return NULL;
    // setup
    jl_ucontext_t base_ctx;
    memcpy(&base_ctx, &ptls->base_ctx, sizeof(ptls->base_ctx));
    sigfillset(&set);
    if (sigprocmask(SIG_BLOCK, &set, &oset) != 0) {
       jl_free_stack(stk, *ssize);
       jl_error("sigprocmask failed");
    }
    uc_stack.ss_sp = stk;
    uc_stack.ss_size = *ssize;
    uc_stack.ss_flags = 0;
    if (sigaltstack(&uc_stack, &osigstk) != 0) {
       jl_free_stack(stk, *ssize);
       jl_error("sigaltstack failed");
    }
    memset(&sa, 0, sizeof(sa));
    sigemptyset(&sa.sa_mask);
    sa.sa_handler = start_basefiber;
    sa.sa_flags = SA_ONSTACK;
    if (sigaction(SIGUSR2, &sa, &osa) != 0) {
       jl_free_stack(stk, *ssize);
       jl_error("sigaction failed");
    }
    // emit signal
    pthread_kill(pthread_self(), SIGUSR2); // initializes jl_basectx
    sigdelset(&set, SIGUSR2);
    sigsuspend(&set);
    // cleanup
    if (sigaction(SIGUSR2, &osa, NULL) != 0) {
       jl_free_stack(stk, *ssize);
       jl_error("sigaction failed");
    }
    if (osigstk.ss_size < MINSTKSZ && (osigstk.ss_flags | SS_DISABLE))
       osigstk.ss_size = MINSTKSZ;
    if (sigaltstack(&osigstk, NULL) != 0) {
       jl_free_stack(stk, *ssize);
       jl_error("sigaltstack failed");
    }
    if (sigprocmask(SIG_SETMASK, &oset, NULL) != 0) {
       jl_free_stack(stk, *ssize);
       jl_error("sigprocmask failed");
    }
    memcpy(&t, &ptls->base_ctx, sizeof(ptls->base_ctx));
    memcpy(&ptls->base_ctx, &base_ctx, sizeof(ptls->base_ctx));
    return (char*)stk;
}
static void jl_start_fiber(jl_ucontext_t *lastt, jl_ucontext_t *t)
{
    if (lastt && jl_setjmp(lastt->uc_mcontext, 0))
        return;
    jl_longjmp(t->uc_mcontext, 1); // (doesn't return)
}
static void jl_swap_fiber(jl_ucontext_t *lastt, jl_ucontext_t *t)
{
    if (jl_setjmp(lastt->uc_mcontext, 0))
        return;
    jl_longjmp(t->uc_mcontext, 1); // (doesn't return)
}
static void jl_set_fiber(jl_ucontext_t *t)
{
    jl_longjmp(t->uc_mcontext, 1);
}
static void jl_init_basefiber(size_t ssize)
{
#ifdef COPY_STACKS
    jl_ptls_t ptls = jl_get_ptls_states();
    char *stkbuf = jl_alloc_fiber(jl_root_task, &ssize, NULL);
    ptls->stackbase = stkbuf + ssize;
    ptls->stacksize = ssize;
    memcpy(&ptls->base_ctx, &jl_root_task->ctx, sizeof(ptls->base_ctx));
#endif
}
#endif

#if defined(JL_HAVE_ASYNCIFY)
static void jl_init_basefiber(size_t ssize)
{
}
static char *jl_alloc_fiber(jl_ucontext_t *t, size_t *ssize, jl_task_t *owner) JL_NOTSAFEPOINT
{
    void *stk = jl_malloc_stack(ssize, owner);
    if (stk == NULL)
        return NULL;
    t->stackbottom = stk;
    t->stacktop = ((char*)stk) + *ssize;
    return (char*)stk;
}
// jl_*_fiber implemented in js
#endif

// Initialize a root task using the given stack.
void jl_init_root_task(void *stack_lo, void *stack_hi)
{
    jl_ptls_t ptls = jl_get_ptls_states();
    if (ptls->root_task == NULL) {
        ptls->root_task = (jl_task_t*)jl_gc_alloc(ptls, sizeof(jl_task_t), jl_task_type);
        memset(ptls->root_task, 0, sizeof(jl_task_t));
        ptls->root_task->tls = jl_nothing;
    }
    ptls->current_task = ptls->root_task;
    void *stack = stack_lo;
    size_t ssize = (char*)stack_hi - (char*)stack_lo;
#ifndef _OS_WINDOWS_
    if (ptls->tid == 0) {
        stack = (void*)((char*)stack - ROOT_TASK_STACK_ADJUSTMENT); // offset our guess of the address of the bottom of stack to cover the guard pages too
        ssize += ROOT_TASK_STACK_ADJUSTMENT; // sizeof stack is known exactly, but not where we are in that stack
    }
#endif
    if (always_copy_stacks) {
        ptls->current_task->copy_stack = 1;
        ptls->current_task->stkbuf = NULL;
        ptls->current_task->bufsz = 0;
    }
    else {
        ptls->current_task->copy_stack = 0;
        ptls->current_task->stkbuf = stack;
        ptls->current_task->bufsz = ssize;
    }
    ptls->current_task->started = 1;
    ptls->current_task->next = jl_nothing;
    ptls->current_task->queue = jl_nothing;
    ptls->current_task->state = runnable_sym;
    ptls->current_task->start = NULL;
    ptls->current_task->result = jl_nothing;
    ptls->current_task->donenotify = jl_nothing;
    ptls->current_task->exception = jl_nothing;
    ptls->current_task->backtrace = jl_nothing;
    ptls->current_task->logstate = jl_nothing;
    ptls->current_task->eh = NULL;
    ptls->current_task->gcstack = NULL;
    ptls->current_task->excstack = NULL;
    ptls->current_task->tid = ptls->tid;
    ptls->current_task->sticky = 1;

#ifdef JL_TSAN_ENABLED
    ptls->current_task->tsan_state = tsan_create_fiber();
#endif

#ifdef COPY_STACKS
    if (always_copy_stacks) {
        ptls->stackbase = stack_hi;
        ptls->stacksize = ssize;
        if (jl_setjmp(ptls->base_ctx.uc_mcontext, 0))
            start_task(); // sanitizer_finish_switch_fiber is part of start_task
        return;
    }
#endif

    jl_init_basefiber(JL_STACK_SIZE);
}

JL_DLLEXPORT int jl_is_task_started(jl_task_t *t)
{
    return t->started;
}

JL_DLLEXPORT int16_t jl_get_task_tid(jl_task_t *t)
{
    return t->tid;
}


#ifdef _OS_WINDOWS_
#if defined(_CPU_X86_)
extern DWORD32 __readgsdword(int);
extern DWORD32 __readgs(void);
#endif
JL_DLLEXPORT void jl_gdb_dump_threadinfo(void)
{
#if defined(_CPU_X86_64_)
    DWORD64 gs0 = __readgsqword(0x0);
    DWORD64 gs8 = __readgsqword(0x8);
    DWORD64 gs16 = __readgsqword(0x10);
    jl_safe_printf("ThreadId: %u, Stack: %p -- %p to %p, SEH: %p\n",
                   (unsigned)GetCurrentThreadId(),
                   jl_get_frame_addr(),
                   (void*)gs8, (void*)gs16, (void*)gs0);
#elif defined(_CPU_X86_)
    DWORD32 fs0 = __readfsdword(0x0);
    DWORD32 fs4 = __readfsdword(0x4);
    DWORD32 fs8 = __readfsdword(0x8);
    jl_safe_printf("ThreadId: %u, Stack: %p -- %p to %p, SEH: %p\n",
                   (unsigned)GetCurrentThreadId(),
                   jl_get_frame_addr(),
                   (void*)fs4, (void*)fs8, (void*)fs0);
    if (__readgs()) { // WoW64 if GS is non-zero
        DWORD32 gs0 = __readgsdword(0x0);
        DWORD32 gs4 = __readgsdword(0x4);
        DWORD32 gs8 = __readgsdword(0x8);
        DWORD32 gs12 = __readgsdword(0xc);
        DWORD32 gs16 = __readgsdword(0x10);
        DWORD32 gs20 = __readgsdword(0x14);
        jl_safe_printf("Stack64: %p%p to %p%p, SEH64: %p%p\n",
                       (void*)gs12, (void*)gs8,
                       (void*)gs20, (void*)gs16,
                       (void*)gs4, (void*)gs0);
    }
#else
    jl_safe_printf("ThreadId: %u, Stack: %p\n",
                   (unsigned)GetCurrentThreadId(),
                   jl_get_frame_addr());
#endif
}
#endif

#ifdef __cplusplus
}
#endif<|MERGE_RESOLUTION|>--- conflicted
+++ resolved
@@ -609,13 +609,9 @@
 #ifdef ENABLE_TIMINGS
     t->timing_stack = jl_root_timing;
 #endif
-<<<<<<< HEAD
-=======
 #ifdef JL_TSAN_ENABLED
     t->tsan_state = tsan_create_fiber();
 #endif
-    arraylist_new(&t->locks, 0);
->>>>>>> 371bfa89
 
 #if defined(JL_DEBUG_BUILD)
     if (!t->copy_stack)
