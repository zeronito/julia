// This file is a part of Julia. License is MIT: https://julialang.org/license

/*
  allocation and garbage collection
  . non-moving, precise mark and sweep collector
  . pool-allocates small objects, keeps big objects on a simple list
*/

#ifndef JL_GC_H
#define JL_GC_H

#include <stdlib.h>
#include <string.h>
#include <strings.h>
#include <inttypes.h>
#include "julia.h"
#include "julia_threads.h"
#include "julia_internal.h"
#include "threading.h"
#ifndef _OS_WINDOWS_
#include <sys/mman.h>
#if defined(_OS_DARWIN_) && !defined(MAP_ANONYMOUS)
#define MAP_ANONYMOUS MAP_ANON
#endif
#endif
#include "julia_assert.h"
<<<<<<< HEAD
#include "gc-heap-snapshot.h"
=======
#include "gc-alloc-profiler.h"
>>>>>>> a80afe55

#ifdef __cplusplus
extern "C" {
#endif

#define GC_PAGE_LG2 14 // log2(size of a page)
#define GC_PAGE_SZ (1 << GC_PAGE_LG2) // 16k
#define GC_PAGE_OFFSET (JL_HEAP_ALIGNMENT - (sizeof(jl_taggedvalue_t) % JL_HEAP_ALIGNMENT))

#define jl_malloc_tag ((void*)0xdeadaa01)
#define jl_singleton_tag ((void*)0xdeadaa02)

// Used by GC_DEBUG_ENV
typedef struct {
    uint64_t num;
    uint64_t next;

    uint64_t min;
    uint64_t interv;
    uint64_t max;
    unsigned short random[3];
} jl_alloc_num_t;

typedef struct {
    int always_full;
    int wait_for_debugger;
    jl_alloc_num_t pool;
    jl_alloc_num_t other;
    jl_alloc_num_t print;
} jl_gc_debug_env_t;

// This struct must be kept in sync with the Julia type of the same name in base/util.jl
typedef struct {
    int64_t     allocd;
    int64_t     deferred_alloc;
    int64_t     freed;
    uint64_t    malloc;
    uint64_t    realloc;
    uint64_t    poolalloc;
    uint64_t    bigalloc;
    uint64_t    freecall;
    uint64_t    total_time;
    uint64_t    total_allocd;
    uint64_t    since_sweep;
    size_t      interval;
    int         pause;
    int         full_sweep;
} jl_gc_num_t;

enum {
    GC_MARK_L_marked_obj,
    GC_MARK_L_scan_only,
    GC_MARK_L_finlist,
    GC_MARK_L_objarray,
    GC_MARK_L_array8,
    GC_MARK_L_array16,
    GC_MARK_L_obj8,
    GC_MARK_L_obj16,
    GC_MARK_L_obj32,
    GC_MARK_L_stack,
    GC_MARK_L_excstack,
    GC_MARK_L_module_binding,
    _GC_MARK_L_MAX
};

// The following structs (`gc_mark_*_t`) contain iterator state used for the
// scanning of various object types.
//
// The `nptr` member records the number of pointers slots referenced by
// an object to be used in the full collection heuristics as well as whether the object
// references young objects.
// `nptr >> 2` is the number of pointers fields referenced by the object.
// The lowest bit of `nptr` is set if the object references young object.
// The 2nd lowest bit of `nptr` is the GC old bits of the object after marking.
// A `0x3` in the low bits means that the object needs to be in the remset.

// An generic object that's marked and needs to be scanned
// The metadata might need update too (depend on the PC)
typedef struct {
    jl_value_t *obj; // The object
    uintptr_t tag; // The tag with the GC bits masked out
    uint8_t bits; // The GC bits after tagging (`bits & 1 == 1`)
} gc_mark_marked_obj_t;

// An object array. This can come from an array, svec, or the using array or a module
typedef struct {
    jl_value_t *parent; // The parent object to trigger write barrier on.
    jl_value_t **begin; // The first slot to be scanned.
    jl_value_t **end; // The end address (after the last slot to be scanned)
    uint32_t step; // Number of pointers to jump between marks
    uintptr_t nptr; // See notes about `nptr` above.
} gc_mark_objarray_t;

// A normal object with 8bits field descriptors
typedef struct {
    jl_value_t *parent; // The parent object to trigger write barrier on.
    uint8_t *begin; // Current field descriptor.
    uint8_t *end; // End of field descriptor.
    uintptr_t nptr; // See notes about `nptr` above.
} gc_mark_obj8_t;

// A normal object with 16bits field descriptors
typedef struct {
    jl_value_t *parent; // The parent object to trigger write barrier on.
    uint16_t *begin; // Current field descriptor.
    uint16_t *end; // End of field descriptor.
    uintptr_t nptr; // See notes about `nptr` above.
} gc_mark_obj16_t;

// A normal object with 32bits field descriptors
typedef struct {
    jl_value_t *parent; // The parent object to trigger write barrier on.
    uint32_t *begin; // Current field descriptor.
    uint32_t *end; // End of field descriptor.
    uintptr_t nptr; // See notes about `nptr` above.
} gc_mark_obj32_t;

typedef struct {
    jl_value_t **begin; // The first slot to be scanned.
    jl_value_t **end; // The end address (after the last slot to be scanned)
    uint8_t *rebegin;
    gc_mark_obj8_t elem;
} gc_mark_array8_t;

typedef struct {
    jl_value_t **begin; // The first slot to be scanned.
    jl_value_t **end; // The end address (after the last slot to be scanned)
    uint16_t *rebegin;
    gc_mark_obj16_t elem;
} gc_mark_array16_t;

// Stack frame
typedef struct {
    jl_gcframe_t *s; // The current stack frame
    uint32_t i; // The current slot index in the frame
    uint32_t nroots; // `nroots` fields in the frame
    // Parameters to mark the copy_stack range.
    uintptr_t offset;
    uintptr_t lb;
    uintptr_t ub;
} gc_mark_stackframe_t;

// Exception stack data
typedef struct {
    jl_excstack_t *s;   // Stack of exceptions
    size_t itr;         // Iterator into exception stack
    size_t bt_index;    // Current backtrace buffer entry index
    size_t jlval_index; // Index into GC managed values for current bt entry
} gc_mark_excstack_t;

// Module bindings. This is also the beginning of module scanning.
// The loop will start marking other references in a module after the bindings are marked
typedef struct {
    jl_module_t *parent; // The parent module to trigger write barrier on.
    jl_binding_t **begin; // The first slot to be scanned.
    jl_binding_t **end; // The end address (after the last slot to be scanned)
    uintptr_t nptr; // See notes about `nptr` above.
    uint8_t bits; // GC bits of the module (the bits to mark the binding buffer with)
} gc_mark_binding_t;

// Finalizer (or object) list
typedef struct {
    jl_value_t **begin;
    jl_value_t **end;
} gc_mark_finlist_t;

// This is used to determine the max size of the data objects on the data stack.
// We'll use this size to determine the size of the data stack corresponding to a
// PC stack size. Since the data objects are not all of the same size, we'll waste
// some memory on the data stack this way but that size is unlikely going to be significant.
union _jl_gc_mark_data {
    gc_mark_marked_obj_t marked;
    gc_mark_objarray_t objarray;
    gc_mark_array8_t array8;
    gc_mark_array16_t array16;
    gc_mark_obj8_t obj8;
    gc_mark_obj16_t obj16;
    gc_mark_obj32_t obj32;
    gc_mark_stackframe_t stackframe;
    gc_mark_excstack_t excstackframe;
    gc_mark_binding_t binding;
    gc_mark_finlist_t finlist;
};

// Pop a data struct from the mark data stack (i.e. decrease the stack pointer)
// This should be used after dispatch and therefore the pc stack pointer is already popped from
// the stack.
STATIC_INLINE void *gc_pop_markdata_(jl_gc_mark_sp_t *sp, size_t size)
{
    jl_gc_mark_data_t *data = (jl_gc_mark_data_t *)(((char*)sp->data) - size);
    sp->data = data;
    return data;
}
#define gc_pop_markdata(sp, type) ((type*)gc_pop_markdata_(sp, sizeof(type)))

// Re-push a frame to the mark stack (both data and pc)
// The data and pc are expected to be on the stack (or updated in place) already.
// Mainly useful to pause the current scanning in order to scan an new object.
STATIC_INLINE void *gc_repush_markdata_(jl_gc_mark_sp_t *sp, size_t size) JL_NOTSAFEPOINT
{
    jl_gc_mark_data_t *data = sp->data;
    sp->pc++;
    sp->data = (jl_gc_mark_data_t *)(((char*)sp->data) + size);
    return data;
}
#define gc_repush_markdata(sp, type) ((type*)gc_repush_markdata_(sp, sizeof(type)))

// layout for big (>2k) objects

JL_EXTENSION typedef struct _bigval_t {
    struct _bigval_t *next;
    struct _bigval_t **prev; // pointer to the next field of the prev entry
    union {
        size_t sz;
        uintptr_t age : 2;
    };
#ifdef _P64 // Add padding so that the value is 64-byte aligned
    // (8 pointers of 8 bytes each) - (4 other pointers in struct)
    void *_padding[8 - 4];
#else
    // (16 pointers of 4 bytes each) - (4 other pointers in struct)
    void *_padding[16 - 4];
#endif
    //struct jl_taggedvalue_t <>;
    union {
        uintptr_t header;
        struct {
            uintptr_t gc:2;
        } bits;
    };
    // must be 64-byte aligned here, in 32 & 64 bit modes
} bigval_t;

// data structure for tracking malloc'd arrays.

typedef struct _mallocarray_t {
    jl_array_t *a;
    struct _mallocarray_t *next;
} mallocarray_t;

// pool page metadata
typedef struct {
    // index of pool that owns this page
    uint8_t pool_n;
    // Whether any cell in the page is marked
    // This bit is set before sweeping iff there are live cells in the page.
    // Note that before marking or after sweeping there can be live
    // (and young) cells in the page for `!has_marked`.
    uint8_t has_marked;
    // Whether any cell was live and young **before sweeping**.
    // For a normal sweep (quick sweep that is NOT preceded by a
    // full sweep) this bit is set iff there are young or newly dead
    // objects in the page and the page needs to be swept.
    //
    // For a full sweep, this bit should be ignored.
    //
    // For a quick sweep preceded by a full sweep. If this bit is set,
    // the page needs to be swept. If this bit is not set, there could
    // still be old dead objects in the page and `nold` and `prev_nold`
    // should be used to determine if the page needs to be swept.
    uint8_t has_young;
    // number of old objects in this page
    uint16_t nold;
    // number of old objects in this page during the previous full sweep
    uint16_t prev_nold;
    // number of free objects in this page.
    // invalid if pool that owns this page is allocating objects from this page.
    uint16_t nfree;
    uint16_t osize; // size of each object in this page
    uint16_t fl_begin_offset; // offset of first free object in this page
    uint16_t fl_end_offset;   // offset of last free object in this page
    uint16_t thread_n;        // thread id of the heap that owns this page
    char *data;
    uint8_t *ages;
} jl_gc_pagemeta_t;

// Page layout:
//  Newpage freelist: sizeof(void*)
//  Padding: GC_PAGE_OFFSET - sizeof(void*)
//  Blocks: osize * n
//    Tag: sizeof(jl_taggedvalue_t)
//    Data: <= osize - sizeof(jl_taggedvalue_t)

// Memory map:
//  The complete address space is divided up into a multi-level page table.
//  The three levels have similar but slightly different structures:
//    - pagetable0_t: the bottom/leaf level (covers the contiguous addresses)
//    - pagetable1_t: the middle level
//    - pagetable2_t: the top/leaf level (covers the entire virtual address space)
//  Corresponding to these similar structures is a large amount of repetitive
//  code that is nearly the same but not identical. It could be made less
//  repetitive with C macros, but only at the cost of debuggability. The specialized
//  structure of this representation allows us to partially unroll and optimize
//  various conditions at each level.

//  The following constants define the branching factors at each level.
//  The constants and GC_PAGE_LG2 must therefore sum to sizeof(void*).
//  They should all be multiples of 32 (sizeof(uint32_t)) except that REGION2_PG_COUNT may also be 1.
#ifdef _P64
#define REGION0_PG_COUNT (1 << 16)
#define REGION1_PG_COUNT (1 << 16)
#define REGION2_PG_COUNT (1 << 18)
#define REGION0_INDEX(p) (((uintptr_t)(p) >> 14) & 0xFFFF) // shift by GC_PAGE_LG2
#define REGION1_INDEX(p) (((uintptr_t)(p) >> 30) & 0xFFFF)
#define REGION_INDEX(p)  (((uintptr_t)(p) >> 46) & 0x3FFFF)
#else
#define REGION0_PG_COUNT (1 << 8)
#define REGION1_PG_COUNT (1 << 10)
#define REGION2_PG_COUNT (1 << 0)
#define REGION0_INDEX(p) (((uintptr_t)(p) >> 14) & 0xFF) // shift by GC_PAGE_LG2
#define REGION1_INDEX(p) (((uintptr_t)(p) >> 22) & 0x3FF)
#define REGION_INDEX(p)  (0)
#endif

// define the representation of the levels of the page-table (0 to 2)
typedef struct {
    jl_gc_pagemeta_t *meta[REGION0_PG_COUNT];
    uint32_t allocmap[REGION0_PG_COUNT / 32];
    uint32_t freemap[REGION0_PG_COUNT / 32];
    // store a lower bound of the first free page in each region
    int lb;
    // an upper bound of the last non-free page
    int ub;
} pagetable0_t;

typedef struct {
    pagetable0_t *meta0[REGION1_PG_COUNT];
    uint32_t allocmap0[REGION1_PG_COUNT / 32];
    uint32_t freemap0[REGION1_PG_COUNT / 32];
    // store a lower bound of the first free page in each region
    int lb;
    // an upper bound of the last non-free page
    int ub;
} pagetable1_t;

typedef struct {
    pagetable1_t *meta1[REGION2_PG_COUNT];
    uint32_t allocmap1[(REGION2_PG_COUNT + 31) / 32];
    uint32_t freemap1[(REGION2_PG_COUNT + 31) / 32];
    // store a lower bound of the first free page in each region
    int lb;
    // an upper bound of the last non-free page
    int ub;
} pagetable_t;

#ifdef __clang_gcanalyzer__
unsigned ffs_u32(uint32_t bitvec) JL_NOTSAFEPOINT;
#else
STATIC_INLINE unsigned ffs_u32(uint32_t bitvec)
{
    return __builtin_ffs(bitvec) - 1;
}
#endif

extern jl_gc_num_t gc_num;
extern pagetable_t memory_map;
extern bigval_t *big_objects_marked;
extern arraylist_t finalizer_list_marked;
extern arraylist_t to_finalize;
extern int64_t lazy_freed_pages;

STATIC_INLINE bigval_t *bigval_header(jl_taggedvalue_t *o) JL_NOTSAFEPOINT
{
    return container_of(o, bigval_t, header);
}

// round an address inside a gcpage's data to its beginning
STATIC_INLINE char *gc_page_data(void *x) JL_NOTSAFEPOINT
{
    return (char*)(((uintptr_t)x >> GC_PAGE_LG2) << GC_PAGE_LG2);
}

STATIC_INLINE jl_taggedvalue_t *page_pfl_beg(jl_gc_pagemeta_t *p) JL_NOTSAFEPOINT
{
    return (jl_taggedvalue_t*)(p->data + p->fl_begin_offset);
}

STATIC_INLINE jl_taggedvalue_t *page_pfl_end(jl_gc_pagemeta_t *p) JL_NOTSAFEPOINT
{
    return (jl_taggedvalue_t*)(p->data + p->fl_end_offset);
}

STATIC_INLINE int gc_marked(uintptr_t bits) JL_NOTSAFEPOINT
{
    return (bits & GC_MARKED) != 0;
}

STATIC_INLINE int gc_old(uintptr_t bits) JL_NOTSAFEPOINT
{
    return (bits & GC_OLD) != 0;
}

STATIC_INLINE uintptr_t gc_set_bits(uintptr_t tag, int bits) JL_NOTSAFEPOINT
{
    return (tag & ~(uintptr_t)3) | bits;
}

STATIC_INLINE uintptr_t gc_ptr_tag(void *v, uintptr_t mask) JL_NOTSAFEPOINT
{
    return ((uintptr_t)v) & mask;
}

STATIC_INLINE void *gc_ptr_clear_tag(void *v, uintptr_t mask) JL_NOTSAFEPOINT
{
    return (void*)(((uintptr_t)v) & ~mask);
}

NOINLINE uintptr_t gc_get_stack_ptr(void);

STATIC_INLINE jl_gc_pagemeta_t *page_metadata(void *_data) JL_NOTSAFEPOINT
{
    uintptr_t data = ((uintptr_t)_data);
    unsigned i;
    i = REGION_INDEX(data);
    pagetable1_t *r1 = memory_map.meta1[i];
    if (!r1)
        return NULL;
    i = REGION1_INDEX(data);
    pagetable0_t *r0 = r1->meta0[i];
    if (!r0)
        return NULL;
    i = REGION0_INDEX(data);
    return r0->meta[i];
}

struct jl_gc_metadata_ext {
    pagetable1_t *pagetable1;
    pagetable0_t *pagetable0;
    jl_gc_pagemeta_t *meta;
    unsigned pagetable_i32, pagetable_i;
    unsigned pagetable1_i32, pagetable1_i;
    unsigned pagetable0_i32, pagetable0_i;
};

STATIC_INLINE struct jl_gc_metadata_ext page_metadata_ext(void *_data) JL_NOTSAFEPOINT
{
    uintptr_t data = (uintptr_t)_data;
    struct jl_gc_metadata_ext info;
    unsigned i;
    i = REGION_INDEX(data);
    info.pagetable_i = i % 32;
    info.pagetable_i32 = i / 32;
    info.pagetable1 = memory_map.meta1[i];
    i = REGION1_INDEX(data);
    info.pagetable1_i = i % 32;
    info.pagetable1_i32 = i / 32;
    info.pagetable0 = info.pagetable1->meta0[i];
    i = REGION0_INDEX(data);
    info.pagetable0_i = i % 32;
    info.pagetable0_i32 = i / 32;
    info.meta = info.pagetable0->meta[i];
    assert(info.meta);
    return info;
}

STATIC_INLINE void gc_big_object_unlink(const bigval_t *hdr) JL_NOTSAFEPOINT
{
    *hdr->prev = hdr->next;
    if (hdr->next) {
        hdr->next->prev = hdr->prev;
    }
}

STATIC_INLINE void gc_big_object_link(bigval_t *hdr, bigval_t **list) JL_NOTSAFEPOINT
{
    hdr->next = *list;
    hdr->prev = list;
    if (*list)
        (*list)->prev = &hdr->next;
    *list = hdr;
}

STATIC_INLINE void gc_mark_sp_init(jl_gc_mark_cache_t *gc_cache, jl_gc_mark_sp_t *sp)
{
    sp->pc = gc_cache->pc_stack;
    sp->data = gc_cache->data_stack;
    sp->pc_start = gc_cache->pc_stack;
    sp->pc_end = gc_cache->pc_stack_end;
}

void gc_mark_queue_all_roots(jl_ptls_t ptls, jl_gc_mark_sp_t *sp);
void gc_mark_queue_finlist(jl_gc_mark_cache_t *gc_cache, jl_gc_mark_sp_t *sp,
                           arraylist_t *list, size_t start);
void gc_mark_loop(jl_ptls_t ptls, jl_gc_mark_sp_t sp);
void sweep_stack_pools(void);
void jl_gc_debug_init(void);

extern void *gc_mark_label_addrs[_GC_MARK_L_MAX];

// GC pages

void jl_gc_init_page(void);
NOINLINE jl_gc_pagemeta_t *jl_gc_alloc_page(void) JL_NOTSAFEPOINT;
void jl_gc_free_page(void *p) JL_NOTSAFEPOINT;

// GC debug

#if defined(GC_TIME) || defined(GC_FINAL_STATS)
void gc_settime_premark_end(void);
void gc_settime_postmark_end(void);
#else
#define gc_settime_premark_end()
#define gc_settime_postmark_end()
#endif

#ifdef GC_FINAL_STATS
void gc_final_count_page(size_t pg_cnt);
void gc_final_pause_end(int64_t t0, int64_t tend);
#else
#define gc_final_count_page(pg_cnt)
#define gc_final_pause_end(t0, tend)
#endif

#ifdef GC_TIME
void gc_time_pool_start(void) JL_NOTSAFEPOINT;
void gc_time_count_page(int freedall, int pg_skpd) JL_NOTSAFEPOINT;
void gc_time_pool_end(int sweep_full) JL_NOTSAFEPOINT;
void gc_time_sysimg_end(uint64_t t0) JL_NOTSAFEPOINT;

void gc_time_big_start(void) JL_NOTSAFEPOINT;
void gc_time_count_big(int old_bits, int bits) JL_NOTSAFEPOINT;
void gc_time_big_end(void) JL_NOTSAFEPOINT;

void gc_time_mallocd_array_start(void) JL_NOTSAFEPOINT;
void gc_time_count_mallocd_array(int bits) JL_NOTSAFEPOINT;
void gc_time_mallocd_array_end(void) JL_NOTSAFEPOINT;

void gc_time_mark_pause(int64_t t0, int64_t scanned_bytes,
                        int64_t perm_scanned_bytes);
void gc_time_sweep_pause(uint64_t gc_end_t, int64_t actual_allocd,
                         int64_t live_bytes, int64_t estimate_freed,
                         int sweep_full);
#else
#define gc_time_pool_start()
STATIC_INLINE void gc_time_count_page(int freedall, int pg_skpd) JL_NOTSAFEPOINT
{
    (void)freedall;
    (void)pg_skpd;
}
#define gc_time_pool_end(sweep_full) (void)(sweep_full)
#define gc_time_sysimg_end(t0) (void)(t0)
#define gc_time_big_start()
STATIC_INLINE void gc_time_count_big(int old_bits, int bits) JL_NOTSAFEPOINT
{
    (void)old_bits;
    (void)bits;
}
#define gc_time_big_end()
#define gc_time_mallocd_array_start()
STATIC_INLINE void gc_time_count_mallocd_array(int bits) JL_NOTSAFEPOINT
{
    (void)bits;
}
#define gc_time_mallocd_array_end()
#define gc_time_mark_pause(t0, scanned_bytes, perm_scanned_bytes)
#define gc_time_sweep_pause(gc_end_t, actual_allocd, live_bytes,        \
                            estimate_freed, sweep_full)
#endif

#ifdef MEMFENCE
void gc_verify_tags(void);
#else
static inline void gc_verify_tags(void)
{
}
#endif


#ifdef GC_VERIFY
extern jl_value_t *lostval;
void gc_verify(jl_ptls_t ptls);
void add_lostval_parent(jl_value_t *parent);
#define verify_val(v) do {                                              \
        if (lostval == (jl_value_t*)(v) && (v) != 0) {                  \
            jl_printf(JL_STDOUT,                                        \
                      "Found lostval %p at %s:%d oftype: ",             \
                      (void*)(lostval), __FILE__, __LINE__);            \
            jl_static_show(JL_STDOUT, jl_typeof(v));                    \
            jl_printf(JL_STDOUT, "\n");                                 \
        }                                                               \
    } while(0);

#define verify_parent(ty, obj, slot, args...) do {                      \
        if (gc_ptr_clear_tag(*(void**)(slot), 3) == (void*)lostval &&   \
            (jl_value_t*)(obj) != lostval) {                            \
            jl_printf(JL_STDOUT, "Found parent %p %p at %s:%d\n",       \
                      (void*)(ty), (void*)(obj), __FILE__, __LINE__);   \
            jl_printf(JL_STDOUT, "\tloc %p : ", (void*)(slot));         \
            jl_printf(JL_STDOUT, args);                                 \
            jl_printf(JL_STDOUT, "\n");                                 \
            jl_printf(JL_STDOUT, "\ttype: ");                           \
            jl_static_show(JL_STDOUT, jl_typeof(obj));                  \
            jl_printf(JL_STDOUT, "\n");                                 \
            add_lostval_parent((jl_value_t*)(obj));                     \
        }                                                               \
    } while(0);

#define verify_parent1(ty,obj,slot,arg1) verify_parent(ty,obj,slot,arg1)
#define verify_parent2(ty,obj,slot,arg1,arg2) verify_parent(ty,obj,slot,arg1,arg2)
extern int gc_verifying;
#else
#define gc_verify(ptls)
#define verify_val(v)
#define verify_parent1(ty,obj,slot,arg1) do {} while (0)
#define verify_parent2(ty,obj,slot,arg1,arg2) do {} while (0)
#define gc_verifying (0)
#endif


int gc_slot_to_fieldidx(void *_obj, void *slot) JL_NOTSAFEPOINT;
int gc_slot_to_arrayidx(void *_obj, void *begin) JL_NOTSAFEPOINT;
NOINLINE void gc_mark_loop_unwind(jl_ptls_t ptls, jl_gc_mark_sp_t sp, int pc_offset);

#ifdef GC_DEBUG_ENV
JL_DLLEXPORT extern jl_gc_debug_env_t jl_gc_debug_env;
#define gc_sweep_always_full jl_gc_debug_env.always_full
int jl_gc_debug_check_other(void);
int gc_debug_check_pool(void);
void jl_gc_debug_print(void);
void gc_scrub_record_task(jl_task_t *ta) JL_NOTSAFEPOINT;
void gc_scrub(void);
#else
#define gc_sweep_always_full 0
static inline int jl_gc_debug_check_other(void)
{
    return 0;
}
static inline int gc_debug_check_pool(void)
{
    return 0;
}
static inline void jl_gc_debug_print(void)
{
}
static inline void gc_scrub_record_task(jl_task_t *ta) JL_NOTSAFEPOINT
{
    (void)ta;
}
static inline void gc_scrub(void)
{
}
#endif

#ifdef OBJPROFILE
void objprofile_count(void *ty, int old, int sz) JL_NOTSAFEPOINT;
void objprofile_printall(void);
void objprofile_reset(void);
#else
static inline void objprofile_count(void *ty, int old, int sz) JL_NOTSAFEPOINT
{
}

static inline void objprofile_printall(void)
{
}

static inline void objprofile_reset(void)
{
}
#endif

#ifdef MEMPROFILE
void gc_stats_all_pool(void);
void gc_stats_big_obj(void);
#else
#define gc_stats_all_pool()
#define gc_stats_big_obj()
#endif

// For debugging
void gc_count_pool(void);

size_t jl_array_nbytes(jl_array_t *a) JL_NOTSAFEPOINT;

JL_DLLEXPORT void jl_enable_gc_logging(int enable);
void _report_gc_finished(uint64_t pause, uint64_t freed, int full, int recollect) JL_NOTSAFEPOINT;

#ifdef __cplusplus
}
#endif

#endif<|MERGE_RESOLUTION|>--- conflicted
+++ resolved
@@ -24,11 +24,8 @@
 #endif
 #endif
 #include "julia_assert.h"
-<<<<<<< HEAD
 #include "gc-heap-snapshot.h"
-=======
 #include "gc-alloc-profiler.h"
->>>>>>> a80afe55
 
 #ifdef __cplusplus
 extern "C" {
