// This file is a part of Julia. License is MIT: https://julialang.org/license

#include "gc.h"
#ifndef _OS_WINDOWS_
#  include <sys/resource.h>
#endif

#ifdef __cplusplus
extern "C" {
#endif

// Try to allocate memory in chunks to permit faster allocation
// and improve memory locality of the pools
#ifdef _P64
#define DEFAULT_BLOCK_PG_ALLOC (4096) // 64 MB
#else
#define DEFAULT_BLOCK_PG_ALLOC (1024) // 16 MB
#endif
#define MIN_BLOCK_PG_ALLOC (1) // 16 KB

static int block_pg_cnt = DEFAULT_BLOCK_PG_ALLOC;
<<<<<<< HEAD
static size_t current_pg_count = 0;
static int never_use_madv_free = 0;
=======
>>>>>>> e18ffeca

void jl_gc_init_page(void)
{
    if (GC_PAGE_SZ * block_pg_cnt < jl_page_size)
        block_pg_cnt = jl_page_size / GC_PAGE_SZ; // exact division
    // If environment variable JULIA_NEVER_USE_MADV_FREE is set to anything
    // besides 0, then we use MADV_DONTNEED rather than MADV_FREE when freeing
    // pages.
    char *env = getenv("JULIA_NEVER_USE_MADV_FREE");
    if (env && strcmp(env, "0") != 0) {
      never_use_madv_free = 1;
    }
}

#ifndef MAP_NORESERVE // not defined in POSIX, FreeBSD, etc.
#define MAP_NORESERVE (0)
#endif

// Try to allocate a memory block for multiple pages
// Return `NULL` if allocation failed. Result is aligned to `GC_PAGE_SZ`.
char *jl_gc_try_alloc_pages_(int pg_cnt) JL_NOTSAFEPOINT
{
    size_t pages_sz = GC_PAGE_SZ * pg_cnt;
#ifdef _OS_WINDOWS_
    char *mem = (char*)VirtualAlloc(NULL, pages_sz + GC_PAGE_SZ,
                                    MEM_RESERVE, PAGE_READWRITE);
    if (mem == NULL)
        return NULL;
#else
    if (GC_PAGE_SZ > jl_page_size)
        pages_sz += GC_PAGE_SZ;
    char *mem = (char*)mmap(0, pages_sz, PROT_READ | PROT_WRITE,
                            MAP_NORESERVE | MAP_PRIVATE | MAP_ANONYMOUS, -1, 0);
    if (mem == MAP_FAILED)
        return NULL;
#endif
    if (GC_PAGE_SZ > jl_page_size)
        // round data pointer up to the nearest gc_page_data-aligned
        // boundary if mmap didn't already do so.
        mem = (char*)gc_page_data(mem + GC_PAGE_SZ - 1);
    jl_atomic_fetch_add_relaxed(&gc_heap_stats.bytes_mapped, pages_sz);
    jl_atomic_fetch_add_relaxed(&gc_heap_stats.bytes_resident, pages_sz);
    return mem;
}

// Allocate the memory for a new page. Starts with `block_pg_cnt` number
// of pages. Decrease 4x every time so that there are enough space for a few.
// more chunks (or other allocations). The final page count is recorded
// and will be used as the starting count next time. If the page count is
// smaller `MIN_BLOCK_PG_ALLOC` a `jl_memory_exception` is thrown.
// Assumes `gc_perm_lock` is acquired, the lock is released before the
// exception is thrown.
char *jl_gc_try_alloc_pages(void) JL_NOTSAFEPOINT
{
    unsigned pg_cnt = block_pg_cnt;
    char *mem = NULL;
    while (1) {
        if (__likely((mem = jl_gc_try_alloc_pages_(pg_cnt))))
            break;
        size_t min_block_pg_alloc = MIN_BLOCK_PG_ALLOC;
        if (GC_PAGE_SZ * min_block_pg_alloc < jl_page_size)
            min_block_pg_alloc = jl_page_size / GC_PAGE_SZ; // exact division
        if (pg_cnt >= 4 * min_block_pg_alloc) {
            pg_cnt /= 4;
            block_pg_cnt = pg_cnt;
        }
        else if (pg_cnt > min_block_pg_alloc) {
            block_pg_cnt = pg_cnt = min_block_pg_alloc;
        }
        else {
            uv_mutex_unlock(&gc_perm_lock);
            jl_throw(jl_memory_exception);
        }
    }
    return mem;
}

// get a new page, either from the freemap
// or from the kernel if none are available
NOINLINE jl_gc_pagemeta_t *jl_gc_alloc_page(void) JL_NOTSAFEPOINT
{
    int last_errno = errno;
#ifdef _OS_WINDOWS_
    DWORD last_error = GetLastError();
#endif
    jl_gc_pagemeta_t *meta = NULL;

    // try to get page from `pool_lazily_freed`
    meta = pop_lf_page_metadata_back(&global_page_pool_lazily_freed);
    if (meta != NULL) {
        gc_alloc_map_set(meta->data, GC_PAGE_ALLOCATED);
        // page is already mapped
        return meta;
    }

    // try to get page from `pool_clean`
    meta = pop_lf_page_metadata_back(&global_page_pool_clean);
    if (meta != NULL) {
        gc_alloc_map_set(meta->data, GC_PAGE_ALLOCATED);
        goto exit;
    }

    // try to get page from `pool_freed`
    meta = pop_lf_page_metadata_back(&global_page_pool_freed);
    if (meta != NULL) {
        jl_atomic_fetch_add_relaxed(&gc_heap_stats.bytes_resident, GC_PAGE_SZ);
        gc_alloc_map_set(meta->data, GC_PAGE_ALLOCATED);
        goto exit;
    }

    uv_mutex_lock(&gc_perm_lock);
    // another thread may have allocated a large block while we were waiting...
    meta = pop_lf_page_metadata_back(&global_page_pool_clean);
    if (meta != NULL) {
        uv_mutex_unlock(&gc_perm_lock);
        gc_alloc_map_set(meta->data, GC_PAGE_ALLOCATED);
        goto exit;
    }
    // must map a new set of pages
    char *data = jl_gc_try_alloc_pages();
    meta = (jl_gc_pagemeta_t*)malloc_s(block_pg_cnt * sizeof(jl_gc_pagemeta_t));
    for (int i = 0; i < block_pg_cnt; i++) {
        jl_gc_pagemeta_t *pg = &meta[i];
        pg->data = data + GC_PAGE_SZ * i;
        gc_alloc_map_maybe_create(pg->data);
        if (i == 0) {
            gc_alloc_map_set(pg->data, 1);
        }
        else {
            push_lf_page_metadata_back(&global_page_pool_clean, pg);
        }
    }
    uv_mutex_unlock(&gc_perm_lock);
exit:
#ifdef _OS_WINDOWS_
    VirtualAlloc(meta->data, GC_PAGE_SZ, MEM_COMMIT, PAGE_READWRITE);
    SetLastError(last_error);
#endif
    errno = last_errno;
    return meta;
}

// return a page to the freemap allocator
void jl_gc_free_page(jl_gc_pagemeta_t *pg) JL_NOTSAFEPOINT
{
    void *p = pg->data;
    gc_alloc_map_set((char*)p, GC_PAGE_FREED);
    // tell the OS we don't need these pages right now
    size_t decommit_size = GC_PAGE_SZ;
    if (GC_PAGE_SZ < jl_page_size) {
        // ensure so we don't release more memory than intended
        size_t n_pages = jl_page_size / GC_PAGE_SZ; // exact division
        decommit_size = jl_page_size;
        void *otherp = (void*)((uintptr_t)p & ~(jl_page_size - 1)); // round down to the nearest physical page
        p = otherp;
        while (n_pages--) {
            if (gc_alloc_map_is_set((char*)otherp)) {
                return;
            }
            otherp = (void*)((char*)otherp + GC_PAGE_SZ);
        }
    }
#ifdef _OS_WINDOWS_
    VirtualFree(p, decommit_size, MEM_DECOMMIT);
#elif defined(MADV_FREE)
    static int supports_madv_free = !never_use_madv_free;
    if (supports_madv_free) {
        if (madvise(p, decommit_size, MADV_FREE) == -1) {
            assert(errno == EINVAL);
            supports_madv_free = 0;
        }
    }
    if (!supports_madv_free) {
        madvise(p, decommit_size, MADV_DONTNEED);
    }
#else
    madvise(p, decommit_size, MADV_DONTNEED);
#endif
    msan_unpoison(p, decommit_size);
    jl_atomic_fetch_add_relaxed(&gc_heap_stats.bytes_resident, -decommit_size);
}

#ifdef __cplusplus
}
#endif<|MERGE_RESOLUTION|>--- conflicted
+++ resolved
@@ -19,11 +19,8 @@
 #define MIN_BLOCK_PG_ALLOC (1) // 16 KB
 
 static int block_pg_cnt = DEFAULT_BLOCK_PG_ALLOC;
-<<<<<<< HEAD
 static size_t current_pg_count = 0;
 static int never_use_madv_free = 0;
-=======
->>>>>>> e18ffeca
 
 void jl_gc_init_page(void)
 {
