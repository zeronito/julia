--- conflicted
+++ resolved
@@ -2008,28 +2008,11 @@
              `(call vcat ,@a))))))
 
    'typed_hcat
-<<<<<<< HEAD
    (lambda (e) `(call (top typed_hcat) ,(expand-forms (cadr e)) ,.(map expand-forms (cddr e))))
-=======
-   (lambda (e)
-     (let ((t (cadr e))
-           (a (cddr e)))
-       (let ((result (make-jlgensym))
-             (ncols (length a)))
-         `(block
-           #;(if (call (top !) (call (top isa) ,t Type))
-           (call (top error) "invalid array index"))
-           (= ,result (call (top Array) ,(expand-forms t) 1 ,ncols))
-           ,.(map (lambda (x i) `(call (top setindex!) ,result
-                                       ,(expand-forms x) ,i))
-                  a (cdr (iota (+ ncols 1))))
-           ,result))))
->>>>>>> a4a93025
 
    'typed_vcat
    (lambda (e)
      (let ((t (cadr e))
-<<<<<<< HEAD
            (a (cddr e)))
        (expand-forms
         (if (any (lambda (x)
@@ -2043,34 +2026,8 @@
                              a)))
               `(call (top typed_hvcat) ,t
                      (tuple ,.(map length rows))
-                     ,.(apply nconc rows)))
+                     ,.(apply append rows)))
             `(call (top typed_vcat) ,t ,@a)))))
-=======
-           (rows (cddr e)))
-       (if (any (lambda (x) (not (and (pair? x) (eq? 'row (car x))))) rows)
-           (error "invalid array literal")
-           (let ((result (make-jlgensym))
-                 (nrows (length rows))
-                 (ncols (length (cdar rows))))
-             (if (any (lambda (x) (not (= (length (cdr x)) ncols))) rows)
-                 (error "invalid array literal")
-                 `(block
-                   #;(if (call (top !) (call (top isa) ,t Type))
-                   (call (top error) "invalid array index"))
-                   (= ,result (call (top Array) ,(expand-forms t) ,nrows ,ncols))
-                   ,.(apply nconc
-                            (map
-                             (lambda (row i)
-                               (map
-                                (lambda (x j)
-                                  `(call (top setindex!) ,result
-                                         ,(expand-forms x) ,i ,j))
-                                (cdr row)
-                                (cdr (iota (+ ncols 1)))))
-                             rows
-                             (cdr (iota (+ nrows 1)))))
-                   ,result))))))
->>>>>>> a4a93025
 
    '|'|  (lambda (e) `(call ctranspose ,(expand-forms (cadr e))))
    '|.'| (lambda (e) `(call  transpose ,(expand-forms (cadr e))))
