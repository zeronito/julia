--- conflicted
+++ resolved
@@ -1612,18 +1612,12 @@
                        ;; TODO avoid `local declared twice` error from this
                        ;;,@(if outer `((local ,lhs)) '())
                        ,@(if outer `((require-existing-local ,lhs)) '())
-<<<<<<< HEAD
-                       (_while
-                        (call (top not_int) (call (core typeassert) (call (top done) ,coll ,state) (core Bool)))
-                        ,body)))))
-      ,elsebody)))
-=======
                        (if (call (top not_int) (call (core ===) ,next (null)))
                            (_do_while
 			    (block ,body
 				   (= ,next (call (top iterate) ,coll ,state)))
-			    (call (top not_int) (call (core ===) ,next (null))))))))))))
->>>>>>> 91d2071f
+			    (call (top not_int) (call (core ===) ,next (null)))))))))
+    ,elsebody)))
 
 ;; wrap `expr` in a function appropriate for consuming values from given ranges
 (define (func-for-generator-ranges expr range-exprs flat outervars)
@@ -3715,7 +3709,6 @@
                (mark-label endl))
              (if value (compile '(null) break-labels value tail)))
             ((break-block)
-<<<<<<< HEAD
              (let ((endl (make-label))
                    (valvar (if (and value (not tail)) (new-mutable-var) #f)))
                (compile (caddr e)
@@ -3726,15 +3719,6 @@
                  (if (and value (not tail)) (emit `(= ,valvar ,elseval))))
                (mark-label endl)
                valvar))
-=======
-             (let ((endl (make-label)))
-               (compile (caddr e)
-                        (cons (list (cadr e) endl handler-level)
-                              break-labels)
-                        #f #f)
-               (mark-label endl))
-             (if value (compile '(null) break-labels value tail)))
->>>>>>> 91d2071f
             ((break)
              (let ((labl (assq (caddr e) break-labels)))
                (if (not labl)
