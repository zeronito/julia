// This file is a part of Julia. License is MIT: https://julialang.org/license

#include <inttypes.h>
#include "julia.h"
#include "julia_internal.h"
#include "options.h"
#include "stdio.h"

jl_module_t *jl_module_root(jl_module_t *m);

#ifdef __cplusplus
extern "C" {
#endif

#ifdef ENABLE_TIMINGS

#ifndef HAVE_TIMING_SUPPORT
#error Timings are not supported on your compiler
#endif

static uint64_t t0;
#if defined(USE_TRACY) || defined(USE_ITTAPI)
/**
 * These sources often generate millions of events / minute. Although Tracy
 * can generally keep up with that, those events also bloat the saved ".tracy"
 * files, so we disable them by default.
 **/
JL_DLLEXPORT uint64_t jl_timing_enable_mask = ~((1ull << JL_TIMING_ROOT) |
                                              (1ull << JL_TIMING_TYPE_CACHE_LOOKUP) |
                                              (1ull << JL_TIMING_METHOD_MATCH) |
                                              (1ull << JL_TIMING_METHOD_LOOKUP_FAST) |
                                              (1ull << JL_TIMING_AST_COMPRESS) |
                                              (1ull << JL_TIMING_AST_UNCOMPRESS));
#else
JL_DLLEXPORT uint64_t jl_timing_enable_mask = ~0ull;
#endif

JL_DLLEXPORT uint64_t jl_timing_counts[(int)JL_TIMING_LAST] = {0};

// Used to as an item limit when several strings of metadata can
// potentially be associated with a single timing zone.
JL_DLLEXPORT uint32_t jl_timing_print_limit = 10;

const char *jl_timing_names[(int)JL_TIMING_LAST] =
    {
#define X(name) #name,
        JL_TIMING_SUBSYSTEMS
#undef X
    };

JL_DLLEXPORT jl_timing_counter_t jl_timing_counters[JL_TIMING_COUNTER_LAST];

void jl_print_timings(void)
{
#ifdef USE_TIMING_COUNTS
    uint64_t total_time = cycleclock() - t0;
    uint64_t root_time = total_time;
    for (int i = 0; i < JL_TIMING_LAST; i++) {
        root_time -= jl_timing_counts[i];
    }
    jl_timing_counts[0] = root_time;
    fprintf(stderr, "\nJULIA TIMINGS\n");
    for (int i = 0; i < JL_TIMING_LAST; i++) {
        if (jl_timing_counts[i] != 0)
            fprintf(stderr, "%-25s : %5.2f %%   %" PRIu64 "\n", jl_timing_names[i],
                    100 * (((double)jl_timing_counts[i]) / total_time), jl_timing_counts[i]);
    }

    fprintf(stderr, "\nJULIA COUNTERS\n");
#define X(name) do { \
        int64_t val = (int64_t) jl_atomic_load_relaxed(&jl_timing_counters[(int)JL_TIMING_COUNTER_##name].basic_counter); \
        if (val != 0) \
            fprintf(stderr, "%-25s : %" PRIi64 "\n", #name, val); \
    } while (0);

    JL_TIMING_COUNTERS
#undef X
#endif
}

void jl_init_timing(void)
{
    t0 = cycleclock();

    _Static_assert(JL_TIMING_EVENT_LAST < sizeof(uint64_t) * CHAR_BIT, "Too many timing events!");
    _Static_assert((int)JL_TIMING_LAST <= (int)JL_TIMING_EVENT_LAST, "More owners than events!");

    int i __attribute__((unused)) = 0;
#ifdef USE_ITTAPI
    i = 0;
#define X(name) jl_timing_counters[i++].ittapi_counter = __itt_counter_create(#name, "julia.runtime");
    JL_TIMING_COUNTERS
#undef X
#endif
#ifdef USE_TRACY
    i = 0;
#define X(counter_name) jl_timing_counters[i].tracy_counter = (jl_tracy_counter_t){0, #counter_name}; \
        TracyCPlotConfig(jl_timing_counters[i++].tracy_counter.name, TracyPlotFormatNumber, /* rectilinear */ 1, /* fill */ 1, /* color */ 0);
    JL_TIMING_COUNTERS
#undef X
    // We reference these by enum indexing and then asking for the name, since that allows the compiler
    // to catch name mismatches.
    TracyCPlotConfig(jl_timing_counters[JL_TIMING_COUNTER_HeapSize].tracy_counter.name, TracyPlotFormatMemory, /* rectilinear */ 0, /* fill */ 1, /* color */ 0);
    TracyCPlotConfig(jl_timing_counters[JL_TIMING_COUNTER_JITSize].tracy_counter.name, TracyPlotFormatMemory, /* rectilinear */ 0, /* fill */ 1, /* color */ 0);
    TracyCPlotConfig(jl_timing_counters[JL_TIMING_COUNTER_JITCodeSize].tracy_counter.name, TracyPlotFormatMemory, /* rectilinear */ 0, /* fill */ 1, /* color */ 0);
    TracyCPlotConfig(jl_timing_counters[JL_TIMING_COUNTER_JITDataSize].tracy_counter.name, TracyPlotFormatMemory, /* rectilinear */ 0, /* fill */ 1, /* color */ 0);
    TracyCPlotConfig(jl_timing_counters[JL_TIMING_COUNTER_ImageSize].tracy_counter.name, TracyPlotFormatMemory, /* rectilinear */ 0, /* fill */ 1, /* color */ 0);
#endif
}

void jl_destroy_timing(void)
{
    jl_ptls_t ptls = jl_current_task->ptls;
    jl_timing_block_t *stack = ptls->timing_stack;
    while (stack) {
        _jl_timing_block_destroy(stack);
        stack = stack->prev;
    }
}

jl_timing_block_t *jl_pop_timing_block(jl_timing_block_t *cur_block)
{
    _jl_timing_block_destroy(cur_block);
    return cur_block->prev;
}

void jl_timing_block_enter_task(jl_task_t *ct, jl_ptls_t ptls, jl_timing_block_t *prev_blk)
{
    if (prev_blk != NULL) {
        assert(ptls->timing_stack == NULL);

        ptls->timing_stack = prev_blk;
        if (prev_blk != NULL) {
            _COUNTS_START(&prev_blk->counts_ctx, cycleclock());
        }
    }

#ifdef USE_TRACY
    TracyCFiberEnter(ct->name);
#else
    (void)ct;
#endif
}

jl_timing_block_t *jl_timing_block_exit_task(jl_task_t *ct, jl_ptls_t ptls)
{
#ifdef USE_TRACY
    // Tracy is fairly strict about not leaving a fiber that hasn't
    // been entered, which happens often when connecting to a running
    // Julia session.
    //
    // Eventually, Tracy will support telling the server which fibers
    // are active upon connection, but until then we work around the
    // problem by not explicitly leaving the fiber at all.
    //
    // Later when we enter the new fiber directly, that will cause the
    // the active fiber to be left implicitly.

    //TracyCFiberLeave;
#endif
    (void)ct;

    jl_timing_block_t *blk = ptls->timing_stack;
    ptls->timing_stack = NULL;

    if (blk != NULL) {
        _COUNTS_STOP(&blk->counts_ctx, cycleclock());
    }
    return blk;
}

JL_DLLEXPORT void jl_timing_show(jl_value_t *v, jl_timing_block_t *cur_block)
{
#ifdef USE_TRACY
    ios_t buf;
    ios_mem(&buf, IOS_INLSIZE);
    buf.growable = 0; // Restrict to inline buffer to avoid allocation

    jl_static_show((JL_STREAM*)&buf, v);
    if (buf.size == buf.maxsize)
        memset(&buf.buf[IOS_INLSIZE - 3], '.', 3);

    TracyCZoneText(cur_block->tracy_ctx, buf.buf, buf.size);
#endif
}

JL_DLLEXPORT void jl_timing_show_module(jl_module_t *m, jl_timing_block_t *cur_block)
{
#ifdef USE_TRACY
    jl_module_t *root = jl_module_root(m);
    if (root == m || root == jl_main_module) {
        const char *module_name = jl_symbol_name(m->name);
        TracyCZoneText(cur_block->tracy_ctx, module_name, strlen(module_name));
    } else {
        jl_timing_printf(cur_block, "%s.%s", jl_symbol_name(root->name), jl_symbol_name(m->name));
    }
#endif
}

JL_DLLEXPORT void jl_timing_show_filename(const char *path, jl_timing_block_t *cur_block)
{
#ifdef USE_TRACY
    const char *filename = gnu_basename(path);
    TracyCZoneText(cur_block->tracy_ctx, filename, strlen(filename));
#endif
}

JL_DLLEXPORT void jl_timing_show_location(const char *file, int line, jl_module_t* mod, jl_timing_block_t *cur_block)
{
#ifdef USE_TRACY
    jl_module_t *root = jl_module_root(mod);
    if (root == mod || root == jl_main_module) {
        jl_timing_printf(cur_block, "%s:%d in %s",
                         gnu_basename(file),
                         line,
                         jl_symbol_name(mod->name));
    } else {
        // TODO: generalize to print the entire module hierarchy
        jl_timing_printf(cur_block, "%s:%d in %s.%s",
                         gnu_basename(file),
                         line,
                         jl_symbol_name(root->name),
                         jl_symbol_name(mod->name));
    }
#endif
}

JL_DLLEXPORT void jl_timing_show_method_instance(jl_method_instance_t *mi, jl_timing_block_t *cur_block)
{
    jl_timing_show_func_sig(mi->specTypes, cur_block);
<<<<<<< HEAD
    if (jl_is_method(mi->def.value)) {
        jl_method_t *def = mi->def.method;
        jl_timing_printf(cur_block, "%s:%d in %s",
                         gnu_basename(jl_symbol_name(def->file)),
                         def->line,
                         jl_symbol_name(def->module->name));
    } else {
        jl_timing_printf(cur_block, "<top-level thunk> in %s",
                         jl_symbol_name(mi->def.module->name));
    }
=======
    jl_method_t *def = mi->def.method;
    jl_timing_show_location(jl_symbol_name(def->file), def->line, def->module, cur_block);
>>>>>>> ce3909cc
}

JL_DLLEXPORT void jl_timing_show_method(jl_method_t *method, jl_timing_block_t *cur_block)
{
    jl_timing_show((jl_value_t *)method, cur_block);
    jl_timing_show_location(jl_symbol_name(method->file), method->line, method->module, cur_block);
}

JL_DLLEXPORT void jl_timing_show_func_sig(jl_value_t *v, jl_timing_block_t *cur_block)
{
#ifdef USE_TRACY
    ios_t buf;
    ios_mem(&buf, IOS_INLSIZE);
    buf.growable = 0; // Restrict to inline buffer to avoid allocation

    jl_static_show_config_t config = { /* quiet */ 1 };
    jl_static_show_func_sig_((JL_STREAM*)&buf, v, config);
    if (buf.size == buf.maxsize)
        memset(&buf.buf[IOS_INLSIZE - 3], '.', 3);

    TracyCZoneText(cur_block->tracy_ctx, buf.buf, buf.size);
#endif
}

JL_DLLEXPORT void jl_timing_show_macro(jl_method_instance_t *macro, jl_value_t* lno, jl_module_t* mod, jl_timing_block_t *cur_block)
{
    jl_timing_printf(cur_block, "%s", jl_symbol_name(macro->def.method->name));
    assert(jl_typetagis(lno, jl_linenumbernode_type));
    jl_timing_show_location(jl_symbol_name((jl_sym_t*)jl_fieldref(lno, 1)),
                            jl_unbox_int64(jl_fieldref(lno, 0)),
                            mod, cur_block);
}

JL_DLLEXPORT void jl_timing_printf(jl_timing_block_t *cur_block, const char *format, ...)
{
    va_list args;
    va_start(args, format);

#ifdef USE_TRACY
    ios_t buf;
    ios_mem(&buf, IOS_INLSIZE);
    buf.growable = 0; // Restrict to inline buffer to avoid allocation

    jl_vprintf((JL_STREAM*)&buf, format, args);
    if (buf.size == buf.maxsize)
        memset(&buf.buf[IOS_INLSIZE - 3], '.', 3);

    TracyCZoneText(cur_block->tracy_ctx, buf.buf, buf.size);
#endif
    va_end(args);
}

JL_DLLEXPORT void jl_timing_puts(jl_timing_block_t *cur_block, const char *str)
{
#ifdef USE_TRACY
    TracyCZoneText(cur_block->tracy_ctx, str, strlen(str));
#endif
}

void jl_timing_init_task(jl_task_t *t)
{
#ifdef USE_TRACY
    jl_value_t *start_type = jl_typeof(t->start);
    const char *start_name = "";
    if (jl_is_datatype(start_type))
        start_name = jl_symbol_name(((jl_datatype_t *) start_type)->name->name);

    static uint16_t task_id = 1;

    // XXX: Tracy uses this as a handle internally and requires that this
    // string live forever, so this allocation is intentionally leaked.
    char *fiber_name;
    if (start_name[0] == '#') {
        jl_method_instance_t *mi = jl_method_lookup(&t->start, 1, jl_get_world_counter());
        const char *filename = gnu_basename(jl_symbol_name(mi->def.method->file));
        const char *module_name = jl_symbol_name(mi->def.method->module->name);

        // 26 characters in "Task 65535 (:0000000 in )\0"
        size_t fiber_name_len = strlen(filename) + strlen(module_name) + 26;
        fiber_name = (char *)malloc(fiber_name_len);
        snprintf(fiber_name, fiber_name_len,  "Task %d (%s:%d in %s)",
                 task_id++, filename, mi->def.method->line, module_name);
    } else {

        // 16 characters in "Task 65535 (\"\")\0"
        size_t fiber_name_len = strlen(start_name) + 16;
        fiber_name = (char *)malloc(fiber_name_len);
        snprintf(fiber_name, fiber_name_len,  "Task %d (\"%s\")",
                 task_id++, start_name);
    }

    t->name = fiber_name;
#endif
}

JL_DLLEXPORT int jl_timing_set_enable(const char *subsystem, uint8_t enabled)
{
    for (int i = 0; i < JL_TIMING_LAST; i++) {
        if (strcmp(subsystem, jl_timing_names[i]) == 0) {
            uint64_t subsystem_bit = (1ul << i);
            if (enabled) {
                jl_timing_enable_mask |= subsystem_bit;
            } else {
                jl_timing_enable_mask &= ~subsystem_bit;
            }
            return 0;
        }
    }
    return -1;
}

static void jl_timing_set_enable_from_env(void)
{
    const char *env = getenv("JULIA_TIMING_SUBSYSTEMS");
    if (!env)
        return;

    // Copy `env`, so that we can modify it
    size_t sz = strlen(env) + 1;
    char *env_copy = (char *)malloc(sz);
    memcpy(env_copy, env, sz);

    char *subsystem = env_copy;
    char *ch = subsystem;
    uint8_t enable = 1;
    while (1) {
        // +SUBSYSTEM means enable, -SUBSYSTEM means disable
        if (*subsystem == '+' || *subsystem == '-')
            enable = (*subsystem++ == '+');

        if (*ch == ',') {
            *ch++ = '\0';
            if ((*subsystem != '\0') && jl_timing_set_enable(subsystem, enable))
                fprintf(stderr, "warning: unable to configure timing for non-existent subsystem \"%s\"\n", subsystem);

            subsystem = ch;
            enable = 1;
        }
        else if (*ch == '\0') {
            if ((*subsystem != '\0') && jl_timing_set_enable(subsystem, enable))
                fprintf(stderr, "warning: unable to configure timing for non-existent subsystem \"%s\"\n", subsystem);

            break;
        }
        else ch++;
    }
    free(env_copy);
}

static void jl_timing_set_print_limit_from_env(void)
{
    const char *const env = getenv("JULIA_TIMING_METADATA_PRINT_LIMIT");
    if (!env)
        return;

    char *endp;
    long value = strtol(env, &endp, 10);
    if (*endp == '\0' && value >= 0 && value <= UINT32_MAX)
        jl_timing_print_limit = (uint32_t)value;
}

void jl_timing_apply_env(void)
{
    // JULIA_TIMING_SUBSYSTEMS
    jl_timing_set_enable_from_env();

    // JULIA_TIMING_METADATA_PRINT_LIMIT
    jl_timing_set_print_limit_from_env();
}

#else

void jl_init_timing(void) { }
void jl_destroy_timing(void) { }
JL_DLLEXPORT int jl_timing_set_enable(const char *subsystem, uint8_t enabled) { return -1; }
JL_DLLEXPORT uint32_t jl_timing_print_limit = 0;

#endif

#ifdef __cplusplus
}
#endif<|MERGE_RESOLUTION|>--- conflicted
+++ resolved
@@ -228,21 +228,13 @@
 JL_DLLEXPORT void jl_timing_show_method_instance(jl_method_instance_t *mi, jl_timing_block_t *cur_block)
 {
     jl_timing_show_func_sig(mi->specTypes, cur_block);
-<<<<<<< HEAD
     if (jl_is_method(mi->def.value)) {
         jl_method_t *def = mi->def.method;
-        jl_timing_printf(cur_block, "%s:%d in %s",
-                         gnu_basename(jl_symbol_name(def->file)),
-                         def->line,
-                         jl_symbol_name(def->module->name));
+        jl_timing_show_location(jl_symbol_name(def->file), def->line, def->module, cur_block);
     } else {
         jl_timing_printf(cur_block, "<top-level thunk> in %s",
                          jl_symbol_name(mi->def.module->name));
     }
-=======
-    jl_method_t *def = mi->def.method;
-    jl_timing_show_location(jl_symbol_name(def->file), def->line, def->module, cur_block);
->>>>>>> ce3909cc
 }
 
 JL_DLLEXPORT void jl_timing_show_method(jl_method_t *method, jl_timing_block_t *cur_block)
