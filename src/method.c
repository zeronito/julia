--- conflicted
+++ resolved
@@ -421,23 +421,13 @@
             func = (jl_code_info_t*)ex;
         }
         else {
-<<<<<<< HEAD
             // Lower the user's expression and resolve references to the type parameters
             func = jl_expand_and_resolve(ex, def->module, linfo->sparam_vals);
 
             if (jl_is_expr(func) && ((jl_expr_t*)func)->head == error_sym) {
                 ptls->in_pure_callback = 0;
                 jl_toplevel_eval(def->module, (jl_value_t*)func);
-                jl_error("generated function body is not pure. this likely means it contains a closure or comprehension.");
-=======
-            func = (jl_code_info_t*)jl_expand((jl_value_t*)ex, def->module);
-            if (!jl_is_code_info(func)) {
-                if (jl_is_expr(func) && ((jl_expr_t*)func)->head == error_sym) {
-                    ptls->in_pure_callback = 0;
-                    jl_toplevel_eval(def->module, (jl_value_t*)func);
-                }
                 jl_error("The function body AST defined by this @generated function is not pure. This likely means it contains a closure or comprehension.");
->>>>>>> 668341ea
             }
         }
 
