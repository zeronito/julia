// This file is a part of Julia. License is MIT: https://julialang.org/license

#ifndef JULIA_H
#define JULIA_H

//** Configuration options that affect the Julia ABI **//
// if this is not defined, only individual dimension sizes are
// stored and not total length, to save space.
#define STORE_ARRAY_LEN
//** End Configuration options **//

#include "julia_fasttls.h"
#include "libsupport.h"
#include <stdint.h>
#include <string.h>

#include "htable.h"
#include "arraylist.h"
#include "analyzer_annotations.h"

#include <setjmp.h>
#ifndef _OS_WINDOWS_
#  define jl_jmp_buf sigjmp_buf
#  if defined(_CPU_ARM_) || defined(_CPU_PPC_) || defined(_CPU_WASM_)
#    define MAX_ALIGN 8
#  elif defined(_CPU_AARCH64_)
// int128 is 16 bytes aligned on aarch64
#    define MAX_ALIGN 16
#  elif defined(_P64)
// Generically we assume MAX_ALIGN is sizeof(void*)
#    define MAX_ALIGN 8
#  else
#    define MAX_ALIGN 4
#  endif
#else
#  include "win32_ucontext.h"
#  define jl_jmp_buf jmp_buf
#  define MAX_ALIGN 8
#endif

// Define the largest size (bytes) of a properly aligned object that the
// processor family and compiler typically supports without a lock
// (assumed to be at least a pointer size). Since C is bad at handling 16-byte
// types, we currently use 8 here as the default.
#define MAX_ATOMIC_SIZE 8
#define MAX_POINTERATOMIC_SIZE 8

#ifdef _P64
#define NWORDS(sz) (((sz)+7)>>3)
#else
#define NWORDS(sz) (((sz)+3)>>2)
#endif

#if defined(__GNUC__)
#  define JL_NORETURN __attribute__ ((noreturn))
#  define JL_CONST_FUNC __attribute__((const))
#  define JL_USED_FUNC __attribute__((used))
#  define JL_SECTION(name) __attribute__((section(name)))
#  define JL_THREAD_LOCAL __thread
#elif defined(_COMPILER_MICROSOFT_)
#  define JL_NORETURN __declspec(noreturn)
// This is the closest I can find for __attribute__((const))
#  define JL_CONST_FUNC __declspec(noalias)
// Does MSVC have this?
#  define JL_USED_FUNC
// TODO: Figure out what to do on MSVC
#  define JL_SECTION(x)
#  define JL_THREAD_LOCAL __declspec(threaD)
#else
#  define JL_NORETURN
#  define JL_CONST_FUNC
#  define JL_USED_FUNC
#  define JL_THREAD_LOCAL
#endif

#if defined(__has_feature) // Clang flavor
#if __has_feature(address_sanitizer)
#define JL_ASAN_ENABLED
#endif
#if __has_feature(memory_sanitizer)
#define JL_MSAN_ENABLED
#endif
#if __has_feature(thread_sanitizer)
#if __clang_major__ < 11
#error Thread sanitizer runtime libraries in clang < 11 leak memory and cannot be used
#endif
#define JL_TSAN_ENABLED
#endif
#else // GCC flavor
#if defined(__SANITIZE_ADDRESS__)
#define JL_ASAN_ENABLED
#endif
#endif // __has_feature

#define container_of(ptr, type, member) \
    ((type *) ((char *)(ptr) - offsetof(type, member)))

typedef struct _jl_taggedvalue_t jl_taggedvalue_t;

#include "atomics.h"
#include "julia_threads.h"
#include "julia_assert.h"

#ifdef __cplusplus
extern "C" {
#endif

// core data types ------------------------------------------------------------

// the common fields are hidden before the pointer, but the following macro is
// used to indicate which types below are subtypes of jl_value_t
#define JL_DATA_TYPE

typedef struct _jl_value_t jl_value_t;

struct _jl_taggedvalue_bits {
    uintptr_t gc:2;
};

JL_EXTENSION struct _jl_taggedvalue_t {
    union {
        uintptr_t header;
        jl_taggedvalue_t *next;
        jl_value_t *type; // 16-byte aligned
        struct _jl_taggedvalue_bits bits;
    };
    // jl_value_t value;
};

#ifdef __clang_analyzer__
JL_DLLEXPORT jl_taggedvalue_t *_jl_astaggedvalue(jl_value_t *v JL_PROPAGATES_ROOT) JL_NOTSAFEPOINT;
#define jl_astaggedvalue(v) _jl_astaggedvalue((jl_value_t*)(v))
jl_value_t *_jl_valueof(jl_taggedvalue_t *tv JL_PROPAGATES_ROOT) JL_NOTSAFEPOINT;
#define jl_valueof(v) _jl_valueof((jl_taggedvalue_t*)(v))
JL_DLLEXPORT jl_value_t *_jl_typeof(jl_value_t *v JL_PROPAGATES_ROOT) JL_NOTSAFEPOINT;
#define jl_typeof(v) _jl_typeof((jl_value_t*)(v))
#else
#define jl_astaggedvalue(v)                                             \
    ((jl_taggedvalue_t*)((char*)(v) - sizeof(jl_taggedvalue_t)))
#define jl_valueof(v)                                           \
    ((jl_value_t*)((char*)(v) + sizeof(jl_taggedvalue_t)))
#define jl_typeof(v)                                                    \
    ((jl_value_t*)(jl_astaggedvalue(v)->header & ~(uintptr_t)15))
#endif
static inline void jl_set_typeof(void *v, void *t) JL_NOTSAFEPOINT
{
    // Do not call this on a value that is already initialized.
    jl_taggedvalue_t *tag = jl_astaggedvalue(v);
    jl_atomic_store_relaxed(&tag->type, (jl_value_t*)t);
}
#define jl_typeis(v,t) (jl_typeof(v)==(jl_value_t*)(t))

// Symbols are interned strings (hash-consed) stored as an invasive binary tree.
// The string data is nul-terminated and hangs off the end of the struct.
typedef struct _jl_sym_t {
    JL_DATA_TYPE
    struct _jl_sym_t *left;
    struct _jl_sym_t *right;
    uintptr_t hash;    // precomputed hash value
    // JL_ATTRIBUTE_ALIGN_PTRSIZE(char name[]);
} jl_sym_t;

// A numbered SSA value, for optimized code analysis and generation
// the `id` is a unique, small number
typedef struct _jl_ssavalue_t {
    JL_DATA_TYPE
    ssize_t id;
} jl_ssavalue_t;

// A SimpleVector is an immutable pointer array
// Data is stored at the end of this variable-length struct.
typedef struct {
    JL_DATA_TYPE
    size_t length;
    // pointer size aligned
    // jl_value_t *data[];
} jl_svec_t;

typedef struct {
    /*
      how - allocation style
      0 = data is inlined, or a foreign pointer we don't manage
      1 = julia-allocated buffer that needs to be marked
      2 = malloc-allocated pointer this array object manages
      3 = has a pointer to the object that owns the data
    */
    uint16_t how:2;
    uint16_t ndims:9;
    uint16_t pooled:1;
    uint16_t ptrarray:1; // representation is pointer array
    uint16_t hasptr:1; // representation has embedded pointers
    uint16_t isshared:1; // data is shared by multiple Arrays
    uint16_t isaligned:1; // data allocated with memalign
} jl_array_flags_t;

JL_EXTENSION typedef struct {
    JL_DATA_TYPE
    void *data;
#ifdef STORE_ARRAY_LEN
    size_t length;
#endif
    jl_array_flags_t flags;
    uint16_t elsize;  // element size including alignment (dim 1 memory stride)
    uint32_t offset;  // for 1-d only. does not need to get big.
    size_t nrows;
    union {
        // 1d
        size_t maxsize;
        // Nd
        size_t ncols;
    };
    // other dim sizes go here for ndims > 2

    // followed by alignment padding and inline data, or owner pointer
} jl_array_t;

// compute # of extra words needed to store dimensions
STATIC_INLINE int jl_array_ndimwords(uint32_t ndims) JL_NOTSAFEPOINT
{
    return (ndims < 3 ? 0 : ndims-2);
}

typedef struct _jl_datatype_t jl_tupletype_t;
struct _jl_code_instance_t;

// TypeMap is an implicitly defined type
// that can consist of any of the following nodes:
//   typedef TypeMap Union{TypeMapLevel, TypeMapEntry, Nothing}
// it forms a roughly tree-shaped structure, consisting of nodes of TypeMapLevels
// which split the tree when possible, for example based on the key into the tuple type at `offs`
// when key is a leaftype, (but only when the tree has enough entries for this to be
// more efficient than storing them sorted linearly)
// otherwise the leaf entries are stored sorted, linearly
typedef jl_value_t jl_typemap_t;

typedef jl_value_t *(jl_call_t)(jl_value_t*, jl_value_t**, uint32_t, struct _jl_code_instance_t*);
typedef jl_call_t *jl_callptr_t;

// "speccall" calling convention signatures.
// This describes some of the special ABI used by compiled julia functions.
JL_DLLEXPORT extern jl_call_t jl_fptr_args;
typedef jl_value_t *(*jl_fptr_args_t)(jl_value_t*, jl_value_t**, uint32_t);

JL_DLLEXPORT extern jl_call_t jl_fptr_const_return;

JL_DLLEXPORT extern jl_call_t jl_fptr_sparam;
typedef jl_value_t *(*jl_fptr_sparam_t)(jl_value_t*, jl_value_t**, uint32_t, jl_svec_t*);

JL_DLLEXPORT extern jl_call_t jl_fptr_interpret_call;

JL_EXTENSION typedef union {
    void* fptr;
    jl_fptr_args_t fptr1;
    // 2 constant
    jl_fptr_sparam_t fptr3;
    // 4 interpreter
} jl_generic_specptr_t;

typedef struct _jl_method_instance_t jl_method_instance_t;

typedef struct _jl_line_info_node_t {
    struct _jl_module_t *module;
    jl_value_t *method;
    jl_sym_t *file;
    intptr_t line;
    intptr_t inlined_at;
} jl_line_info_node_t;

// This type describes a single function body
typedef struct _jl_code_info_t {
    // ssavalue-indexed arrays of properties:
    jl_array_t *code;  // Any array of statements
    jl_value_t *codelocs; // Int32 array of indices into the line table
    jl_value_t *ssavaluetypes; // types of ssa values (or count of them)
    jl_array_t *ssaflags; // flags associated with each statement:
        // 0 = inbounds
        // 1,2 = <reserved> inlinehint,always-inline,noinline
        // 3 = <reserved> strict-ieee (strictfp)
        // 4 = effect-free (may be deleted if unused)
        // 5-6 = <unused>
        // 7 = has out-of-band info
    // miscellaneous data:
    jl_value_t *method_for_inference_limit_heuristics; // optional method used during inference
    jl_value_t *linetable; // Table of locations [TODO: make this volatile like slotnames]
    jl_array_t *slotnames; // names of local variables
    jl_array_t *slotflags;  // local var bit flags
    // the following are optional transient properties (not preserved by compression--as they typically get stored elsewhere):
    jl_value_t *slottypes; // inferred types of slots
    jl_value_t *rettype;
    jl_method_instance_t *parent; // context (optionally, if available, otherwise nothing)
    jl_value_t *edges; // forward edges to method instances that must be invalidated
    size_t min_world;
    size_t max_world;
    // various boolean properties:
    uint8_t inferred;
    uint8_t inlineable;
    uint8_t propagate_inbounds;
    uint8_t pure;
    uint8_t aggressive_constprop;
} jl_code_info_t;

// This type describes a single method definition, and stores data
// shared by the specializations of a function.
typedef struct _jl_method_t {
    JL_DATA_TYPE
    jl_sym_t *name;  // for error reporting
    struct _jl_module_t *module;
    jl_sym_t *file;
    int32_t line;
    size_t primary_world;
    size_t deleted_world;

    // method's type signature. redundant with TypeMapEntry->specTypes
    jl_value_t *sig;

    // table of all jl_method_instance_t specializations we have
    jl_svec_t *specializations; // allocated as [hashable, ..., NULL, linear, ....]
    jl_array_t *speckeyset; // index lookup by hash into specializations

    jl_value_t *slot_syms; // compacted list of slot names (String)
    jl_value_t *external_mt; // reference to the method table this method is part of, null if part of the internal table
    jl_value_t *source;  // original code template (jl_code_info_t, but may be compressed), null for builtins
    struct _jl_method_instance_t *unspecialized;  // unspecialized executable method instance, or null
    jl_value_t *generator;  // executable code-generating function if available
    jl_array_t *roots;  // pointers in generated code (shared to reduce memory), or null
    jl_svec_t *ccallable; // svec(rettype, sig) if a ccallable entry point is requested for this

    // cache of specializations of this method for invoke(), i.e.
    // cases where this method was called even though it was not necessarily
    // the most specific for the argument types.
    jl_typemap_t *invokes;

    // A function that compares two specializations of this method, returning
    // `true` if the first signature is to be considered "smaller" than the
    // second for purposes of recursion analysis. Set to NULL to use
    // the default recusion relation.
    jl_value_t *recursion_relation;

    int32_t nargs;
    int32_t called;        // bit flags: whether each of the first 8 arguments is called
    int32_t nospecialize;  // bit flags: which arguments should not be specialized
    int32_t nkw;           // # of leading arguments that are actually keyword arguments
                           // of another method.
    uint8_t isva;
    uint8_t pure;
    uint8_t is_for_opaque_closure;
    uint8_t aggressive_constprop;

// hidden fields:
    // lock for modifications to the method
    jl_mutex_t writelock;
} jl_method_t;

// This type is a placeholder to cache data for a specType signature specialization of a Method
// can can be used as a unique dictionary key representation of a call to a particular Method
// with a particular set of argument types
struct _jl_method_instance_t {
    JL_DATA_TYPE
    union {
        jl_value_t *value; // generic accessor
        struct _jl_module_t *module; // this is a toplevel thunk
        jl_method_t *method; // method this is specialized from
    } def; // pointer back to the context for this code
    jl_value_t *specTypes;  // argument types this was specialized for
    jl_svec_t *sparam_vals; // static parameter values, indexed by def.method->sparam_syms
    jl_value_t *uninferred; // cached uncompressed code, for generated functions, top-level thunks, or the interpreter
    jl_array_t *backedges; // list of method-instances which contain a call into this method-instance
    jl_array_t *callbacks; // list of callback functions to inform external caches about invalidations
    struct _jl_code_instance_t *cache;
    uint8_t inInference; // flags to tell if inference is running on this object
};

// OpaqueClosure
typedef struct jl_opaque_closure_t {
    JL_DATA_TYPE
    jl_value_t *captures;
    uint8_t isva;
    size_t world;
    jl_method_t *source;
    jl_fptr_args_t invoke;
    void *specptr;
} jl_opaque_closure_t;

// This type represents an executable operation
typedef struct _jl_code_instance_t {
    JL_DATA_TYPE
    jl_method_instance_t *def; // method this is specialized from
    struct _jl_code_instance_t *next; // pointer to the next cache entry

    // world range for which this object is valid to use
    size_t min_world;
    size_t max_world;

    // inference state cache
    jl_value_t *rettype; // return type for fptr
    jl_value_t *rettype_const; // inferred constant return value, or null
    jl_value_t *inferred; // inferred jl_code_info_t, or jl_nothing, or null
    //TODO: jl_array_t *edges; // stored information about edges from this object
    //TODO: uint8_t absolute_max; // whether true max world is unknown

    // compilation state cache
    uint8_t isspecsig; // if specptr is a specialized function signature for specTypes->rettype
    uint8_t precompile;  // if set, this will be added to the output system image
    jl_callptr_t invoke; // jlcall entry point
    jl_generic_specptr_t specptr; // private data for `jlcall entry point`
} jl_code_instance_t;

// all values are callable as Functions
typedef jl_value_t jl_function_t;

typedef struct {
    JL_DATA_TYPE
    jl_sym_t *name;
    jl_value_t *lb;   // lower bound
    jl_value_t *ub;   // upper bound
} jl_tvar_t;

// UnionAll type (iterated union over all values of a variable in certain bounds)
// written `body where lb<:var<:ub`
typedef struct {
    JL_DATA_TYPE
    jl_tvar_t *var;
    jl_value_t *body;
} jl_unionall_t;

// represents the "name" part of a DataType, describing the syntactic structure
// of a type and storing all data common to different instantiations of the type,
// including a cache for hash-consed allocation of DataType objects.
typedef struct {
    JL_DATA_TYPE
    jl_sym_t *name;
    struct _jl_module_t *module;
    jl_svec_t *names;  // field names
    const uint32_t *atomicfields; // if any fields are atomic, we record them here
    //const uint32_t *constfields; // if any fields are const, we record them here
    // `wrapper` is either the only instantiation of the type (if no parameters)
    // or a UnionAll accepting parameters to make an instantiation.
    jl_value_t *wrapper;
    jl_svec_t *cache;        // sorted array
    jl_svec_t *linearcache;  // unsorted array
    struct _jl_methtable_t *mt;
    jl_array_t *partial;     // incomplete instantiations of this type
    intptr_t hash;
    int32_t n_uninitialized;
    // type properties
    uint8_t abstract:1;
    uint8_t mutabl:1;
    uint8_t mayinlinealloc:1;
} jl_typename_t;

typedef struct {
    JL_DATA_TYPE
    jl_value_t *a;
    jl_value_t *b;
} jl_uniontype_t;

// in little-endian, isptr is always the first bit, avoiding the need for a branch in computing isptr
typedef struct {
    uint8_t isptr:1;
    uint8_t size:7;
    uint8_t offset;   // offset relative to data start, excluding type tag
} jl_fielddesc8_t;

typedef struct {
    uint16_t isptr:1;
    uint16_t size:15;
    uint16_t offset;   // offset relative to data start, excluding type tag
} jl_fielddesc16_t;

typedef struct {
    uint32_t isptr:1;
    uint32_t size:31;
    uint32_t offset;   // offset relative to data start, excluding type tag
} jl_fielddesc32_t;

typedef struct {
    uint32_t nfields;
    uint32_t npointers; // number of pointers embedded inside
    int32_t first_ptr; // index of the first pointer (or -1)
    uint16_t alignment; // strictest alignment over all fields
    uint16_t haspadding : 1; // has internal undefined bytes
    uint16_t fielddesc_type : 2; // 0 -> 8, 1 -> 16, 2 -> 32, 3 -> foreign type
    // union {
    //     jl_fielddesc8_t field8[nfields];
    //     jl_fielddesc16_t field16[nfields];
    //     jl_fielddesc32_t field32[nfields];
    // };
    // union { // offsets relative to data start in words
    //     uint8_t ptr8[npointers];
    //     uint16_t ptr16[npointers];
    //     uint32_t ptr32[npointers];
    // };
} jl_datatype_layout_t;

typedef struct _jl_datatype_t {
    JL_DATA_TYPE
    jl_typename_t *name;
    struct _jl_datatype_t *super;
    jl_svec_t *parameters;
    jl_svec_t *types;
    jl_value_t *instance;  // for singletons
    const jl_datatype_layout_t *layout;
    int32_t size; // TODO: move to _jl_datatype_layout_t
    // memoized properties
    uint32_t hash;
    uint8_t hasfreetypevars:1; // majority part of isconcrete computation
    uint8_t isconcretetype:1; // whether this type can have instances
    uint8_t isdispatchtuple:1; // aka isleaftupletype
    uint8_t isbitstype:1; // relevant query for C-api and type-parameters
    uint8_t zeroinit:1; // if one or more fields requires zero-initialization
    uint8_t has_concrete_subtype:1; // If clear, no value will have this datatype
    uint8_t cached_by_hash:1; // stored in hash-based set cache (instead of linear cache)
} jl_datatype_t;

typedef struct _jl_vararg_t {
    JL_DATA_TYPE
    jl_value_t *T;
    jl_value_t *N;
} jl_vararg_t;

typedef struct {
    JL_DATA_TYPE
    jl_value_t *value;
} jl_weakref_t;

typedef struct {
    // not first-class
    jl_sym_t *name;
    jl_value_t *value;
    jl_value_t *globalref;  // cached GlobalRef for this binding
    struct _jl_module_t *owner;  // for individual imported bindings
    uint8_t constp;
    uint8_t exportp:1;
    uint8_t imported:1;
    uint8_t deprecated:2; // 0=not deprecated, 1=renamed, 2=moved to another package
} jl_binding_t;

typedef struct {
    uint64_t hi;
    uint64_t lo;
} jl_uuid_t;

typedef struct _jl_module_t {
    JL_DATA_TYPE
    jl_sym_t *name;
    struct _jl_module_t *parent;
    // hidden fields:
    htable_t bindings;
    arraylist_t usings;  // modules with all bindings potentially imported
    uint64_t build_id;
    jl_uuid_t uuid;
    size_t primary_world;
    uint32_t counter;
    int32_t nospecialize;  // global bit flags: initialization for new methods
    int8_t optlevel;
    int8_t compile;
    int8_t infer;
    uint8_t istopmod;
    jl_mutex_t lock;
} jl_module_t;

// one Type-to-Value entry
typedef struct _jl_typemap_entry_t {
    JL_DATA_TYPE
    struct _jl_typemap_entry_t *next; // invasive linked list
    jl_tupletype_t *sig; // the type signature for this entry
    jl_tupletype_t *simplesig; // a simple signature for fast rejection
    jl_svec_t *guardsigs;
    size_t min_world;
    size_t max_world;
    union {
        jl_value_t *value; // generic accessor
        jl_method_instance_t *linfo; // [nullable] for guard entries
        jl_method_t *method;
    } func;
    // memoized properties of sig:
    int8_t isleafsig; // isleaftype(sig) & !any(isType, sig) : unsorted and very fast
    int8_t issimplesig; // all(isleaftype | isAny | isType | isVararg, sig) : sorted and fast
    int8_t va; // isVararg(sig)
} jl_typemap_entry_t;

// one level in a TypeMap tree (each level splits on a type at a given offset)
typedef struct _jl_typemap_level_t {
    JL_DATA_TYPE
    // these vectors contains vectors of more levels in their intended visit order
    // with an index that gives the functionality of a sorted dict.
    // next split may be on Type{T} as LeafTypes then TypeName's parents up to Any
    // next split may be on LeafType
    // next split may be on TypeName
    jl_array_t *arg1; // contains LeafType
    jl_array_t *targ; // contains Type{LeafType}
    jl_array_t *name1; // contains non-abstract TypeName, for parents up to (excluding) Any
    jl_array_t *tname; // contains a dict of Type{TypeName}, for parents up to Any
    // next a linear list of things too complicated at this level for analysis (no more levels)
    jl_typemap_entry_t *linear;
    // finally, start a new level if the type at offs is Any
    jl_typemap_t *any;
} jl_typemap_level_t;

// contains the TypeMap for one Type
typedef struct _jl_methtable_t {
    JL_DATA_TYPE
    jl_sym_t *name; // sometimes a hack used by serialization to handle kwsorter
    jl_typemap_t *defs;
    jl_array_t *leafcache;
    jl_typemap_t *cache;
    intptr_t max_args;  // max # of non-vararg arguments in a signature
    jl_value_t *kwsorter;  // keyword argument sorter function
    jl_module_t *module; // used for incremental serialization to locate original binding
    jl_array_t *backedges;
    jl_mutex_t writelock;
    uint8_t offs;  // 0, or 1 to skip splitting typemap on first (function) argument
    uint8_t frozen; // whether this accepts adding new methods
} jl_methtable_t;

typedef struct {
    JL_DATA_TYPE
    jl_sym_t *head;
    jl_array_t *args;
} jl_expr_t;

typedef struct {
    JL_DATA_TYPE
    jl_tupletype_t *spec_types;
    jl_svec_t *sparams;
    jl_method_t *method;
    // A bool on the julia side, but can be temporarily 0x2 as a sentinel
    // during construction.
    uint8_t fully_covers;
} jl_method_match_t;

// constants and type objects -------------------------------------------------

// kinds
extern JL_DLLIMPORT jl_datatype_t *jl_typeofbottom_type JL_GLOBALLY_ROOTED;
extern JL_DLLIMPORT jl_datatype_t *jl_datatype_type JL_GLOBALLY_ROOTED;
extern JL_DLLIMPORT jl_datatype_t *jl_uniontype_type JL_GLOBALLY_ROOTED;
extern JL_DLLIMPORT jl_datatype_t *jl_unionall_type JL_GLOBALLY_ROOTED;
extern JL_DLLIMPORT jl_datatype_t *jl_tvar_type JL_GLOBALLY_ROOTED;

extern JL_DLLIMPORT jl_datatype_t *jl_any_type JL_GLOBALLY_ROOTED;
extern JL_DLLIMPORT jl_unionall_t *jl_type_type JL_GLOBALLY_ROOTED;
extern JL_DLLIMPORT jl_datatype_t *jl_typename_type JL_GLOBALLY_ROOTED;
extern JL_DLLIMPORT jl_typename_t *jl_type_typename JL_GLOBALLY_ROOTED;
extern JL_DLLIMPORT jl_datatype_t *jl_symbol_type JL_GLOBALLY_ROOTED;
extern JL_DLLIMPORT jl_datatype_t *jl_ssavalue_type JL_GLOBALLY_ROOTED;
extern JL_DLLIMPORT jl_datatype_t *jl_abstractslot_type JL_GLOBALLY_ROOTED;
extern JL_DLLIMPORT jl_datatype_t *jl_slotnumber_type JL_GLOBALLY_ROOTED;
extern JL_DLLIMPORT jl_datatype_t *jl_typedslot_type JL_GLOBALLY_ROOTED;
extern JL_DLLIMPORT jl_datatype_t *jl_argument_type JL_GLOBALLY_ROOTED;
extern JL_DLLIMPORT jl_datatype_t *jl_const_type JL_GLOBALLY_ROOTED;
extern JL_DLLIMPORT jl_datatype_t *jl_partial_struct_type JL_GLOBALLY_ROOTED;
extern JL_DLLIMPORT jl_datatype_t *jl_partial_opaque_type JL_GLOBALLY_ROOTED;
extern JL_DLLIMPORT jl_datatype_t *jl_interconditional_type JL_GLOBALLY_ROOTED;
extern JL_DLLIMPORT jl_datatype_t *jl_method_match_type JL_GLOBALLY_ROOTED;
extern JL_DLLIMPORT jl_datatype_t *jl_simplevector_type JL_GLOBALLY_ROOTED;
extern JL_DLLIMPORT jl_typename_t *jl_tuple_typename JL_GLOBALLY_ROOTED;
extern JL_DLLIMPORT jl_typename_t *jl_vecelement_typename JL_GLOBALLY_ROOTED;
extern JL_DLLIMPORT jl_datatype_t *jl_anytuple_type JL_GLOBALLY_ROOTED;
extern JL_DLLIMPORT jl_datatype_t *jl_emptytuple_type JL_GLOBALLY_ROOTED;
#define jl_tuple_type jl_anytuple_type
extern JL_DLLIMPORT jl_unionall_t *jl_anytuple_type_type JL_GLOBALLY_ROOTED;
extern JL_DLLIMPORT jl_datatype_t *jl_vararg_type JL_GLOBALLY_ROOTED;
extern JL_DLLIMPORT jl_datatype_t *jl_function_type JL_GLOBALLY_ROOTED;
extern JL_DLLIMPORT jl_datatype_t *jl_builtin_type JL_GLOBALLY_ROOTED;
extern JL_DLLIMPORT jl_unionall_t *jl_opaque_closure_type JL_GLOBALLY_ROOTED;
extern JL_DLLIMPORT jl_typename_t *jl_opaque_closure_typename JL_GLOBALLY_ROOTED;

extern JL_DLLIMPORT jl_value_t *jl_bottom_type JL_GLOBALLY_ROOTED;
extern JL_DLLIMPORT jl_datatype_t *jl_method_instance_type JL_GLOBALLY_ROOTED;
extern JL_DLLIMPORT jl_datatype_t *jl_code_instance_type JL_GLOBALLY_ROOTED;
extern JL_DLLIMPORT jl_datatype_t *jl_code_info_type JL_GLOBALLY_ROOTED;
extern JL_DLLIMPORT jl_datatype_t *jl_method_type JL_GLOBALLY_ROOTED;
extern JL_DLLIMPORT jl_datatype_t *jl_module_type JL_GLOBALLY_ROOTED;
extern JL_DLLIMPORT jl_unionall_t *jl_abstractarray_type JL_GLOBALLY_ROOTED;
extern JL_DLLIMPORT jl_unionall_t *jl_densearray_type JL_GLOBALLY_ROOTED;
extern JL_DLLIMPORT jl_unionall_t *jl_array_type JL_GLOBALLY_ROOTED;
extern JL_DLLIMPORT jl_typename_t *jl_array_typename JL_GLOBALLY_ROOTED;
extern JL_DLLIMPORT jl_datatype_t *jl_weakref_type JL_GLOBALLY_ROOTED;
extern JL_DLLIMPORT jl_datatype_t *jl_abstractstring_type JL_GLOBALLY_ROOTED;
extern JL_DLLIMPORT jl_datatype_t *jl_string_type JL_GLOBALLY_ROOTED;
extern JL_DLLIMPORT jl_datatype_t *jl_errorexception_type JL_GLOBALLY_ROOTED;
extern JL_DLLIMPORT jl_datatype_t *jl_argumenterror_type JL_GLOBALLY_ROOTED;
extern JL_DLLIMPORT jl_datatype_t *jl_loaderror_type JL_GLOBALLY_ROOTED;
extern JL_DLLIMPORT jl_datatype_t *jl_initerror_type JL_GLOBALLY_ROOTED;
extern JL_DLLIMPORT jl_datatype_t *jl_typeerror_type JL_GLOBALLY_ROOTED;
extern JL_DLLIMPORT jl_datatype_t *jl_methoderror_type JL_GLOBALLY_ROOTED;
extern JL_DLLIMPORT jl_datatype_t *jl_undefvarerror_type JL_GLOBALLY_ROOTED;
extern JL_DLLEXPORT jl_datatype_t *jl_atomicerror_type JL_GLOBALLY_ROOTED;
extern JL_DLLIMPORT jl_datatype_t *jl_lineinfonode_type JL_GLOBALLY_ROOTED;
extern JL_DLLIMPORT jl_value_t *jl_stackovf_exception JL_GLOBALLY_ROOTED;
extern JL_DLLIMPORT jl_value_t *jl_memory_exception JL_GLOBALLY_ROOTED;
extern JL_DLLIMPORT jl_value_t *jl_readonlymemory_exception JL_GLOBALLY_ROOTED;
extern JL_DLLIMPORT jl_value_t *jl_diverror_exception JL_GLOBALLY_ROOTED;
extern JL_DLLIMPORT jl_value_t *jl_undefref_exception JL_GLOBALLY_ROOTED;
extern JL_DLLIMPORT jl_value_t *jl_interrupt_exception JL_GLOBALLY_ROOTED;
extern JL_DLLIMPORT jl_datatype_t *jl_boundserror_type JL_GLOBALLY_ROOTED;
extern JL_DLLIMPORT jl_value_t *jl_an_empty_vec_any JL_GLOBALLY_ROOTED;
extern JL_DLLIMPORT jl_value_t *jl_an_empty_string JL_GLOBALLY_ROOTED;

extern JL_DLLIMPORT jl_datatype_t *jl_bool_type JL_GLOBALLY_ROOTED;
extern JL_DLLIMPORT jl_datatype_t *jl_char_type JL_GLOBALLY_ROOTED;
extern JL_DLLIMPORT jl_datatype_t *jl_int8_type JL_GLOBALLY_ROOTED;
extern JL_DLLIMPORT jl_datatype_t *jl_uint8_type JL_GLOBALLY_ROOTED;
extern JL_DLLIMPORT jl_datatype_t *jl_int16_type JL_GLOBALLY_ROOTED;
extern JL_DLLIMPORT jl_datatype_t *jl_uint16_type JL_GLOBALLY_ROOTED;
extern JL_DLLIMPORT jl_datatype_t *jl_int32_type JL_GLOBALLY_ROOTED;
extern JL_DLLIMPORT jl_datatype_t *jl_uint32_type JL_GLOBALLY_ROOTED;
extern JL_DLLIMPORT jl_datatype_t *jl_int64_type JL_GLOBALLY_ROOTED;
extern JL_DLLIMPORT jl_datatype_t *jl_uint64_type JL_GLOBALLY_ROOTED;
extern JL_DLLIMPORT jl_datatype_t *jl_float16_type JL_GLOBALLY_ROOTED;
extern JL_DLLIMPORT jl_datatype_t *jl_float32_type JL_GLOBALLY_ROOTED;
extern JL_DLLIMPORT jl_datatype_t *jl_float64_type JL_GLOBALLY_ROOTED;
extern JL_DLLIMPORT jl_datatype_t *jl_floatingpoint_type JL_GLOBALLY_ROOTED;
extern JL_DLLIMPORT jl_datatype_t *jl_number_type JL_GLOBALLY_ROOTED;
extern JL_DLLIMPORT jl_datatype_t *jl_void_type JL_GLOBALLY_ROOTED;  // deprecated
extern JL_DLLIMPORT jl_datatype_t *jl_nothing_type JL_GLOBALLY_ROOTED;
extern JL_DLLIMPORT jl_datatype_t *jl_signed_type JL_GLOBALLY_ROOTED;
extern JL_DLLIMPORT jl_datatype_t *jl_voidpointer_type JL_GLOBALLY_ROOTED;
extern JL_DLLIMPORT jl_datatype_t *jl_uint8pointer_type JL_GLOBALLY_ROOTED;
extern JL_DLLIMPORT jl_unionall_t *jl_pointer_type JL_GLOBALLY_ROOTED;
extern JL_DLLIMPORT jl_unionall_t *jl_llvmpointer_type JL_GLOBALLY_ROOTED;
extern JL_DLLIMPORT jl_unionall_t *jl_ref_type JL_GLOBALLY_ROOTED;
extern JL_DLLIMPORT jl_typename_t *jl_pointer_typename JL_GLOBALLY_ROOTED;
extern JL_DLLIMPORT jl_typename_t *jl_llvmpointer_typename JL_GLOBALLY_ROOTED;
extern JL_DLLIMPORT jl_typename_t *jl_namedtuple_typename JL_GLOBALLY_ROOTED;
extern JL_DLLIMPORT jl_unionall_t *jl_namedtuple_type JL_GLOBALLY_ROOTED;
extern JL_DLLIMPORT jl_datatype_t *jl_task_type JL_GLOBALLY_ROOTED;

extern JL_DLLIMPORT jl_value_t *jl_array_uint8_type JL_GLOBALLY_ROOTED;
extern JL_DLLIMPORT jl_value_t *jl_array_any_type JL_GLOBALLY_ROOTED;
extern JL_DLLIMPORT jl_value_t *jl_array_symbol_type JL_GLOBALLY_ROOTED;
extern JL_DLLIMPORT jl_value_t *jl_array_int32_type JL_GLOBALLY_ROOTED;
extern JL_DLLIMPORT jl_datatype_t *jl_expr_type JL_GLOBALLY_ROOTED;
extern JL_DLLIMPORT jl_datatype_t *jl_globalref_type JL_GLOBALLY_ROOTED;
extern JL_DLLIMPORT jl_datatype_t *jl_linenumbernode_type JL_GLOBALLY_ROOTED;
extern JL_DLLIMPORT jl_datatype_t *jl_gotonode_type JL_GLOBALLY_ROOTED;
extern JL_DLLIMPORT jl_datatype_t *jl_gotoifnot_type JL_GLOBALLY_ROOTED;
extern JL_DLLIMPORT jl_datatype_t *jl_returnnode_type JL_GLOBALLY_ROOTED;
extern JL_DLLIMPORT jl_datatype_t *jl_phinode_type JL_GLOBALLY_ROOTED;
extern JL_DLLIMPORT jl_datatype_t *jl_pinode_type JL_GLOBALLY_ROOTED;
extern JL_DLLIMPORT jl_datatype_t *jl_phicnode_type JL_GLOBALLY_ROOTED;
extern JL_DLLIMPORT jl_datatype_t *jl_upsilonnode_type JL_GLOBALLY_ROOTED;
extern JL_DLLIMPORT jl_datatype_t *jl_quotenode_type JL_GLOBALLY_ROOTED;
extern JL_DLLIMPORT jl_datatype_t *jl_newvarnode_type JL_GLOBALLY_ROOTED;
extern JL_DLLIMPORT jl_datatype_t *jl_intrinsic_type JL_GLOBALLY_ROOTED;
extern JL_DLLIMPORT jl_datatype_t *jl_methtable_type JL_GLOBALLY_ROOTED;
extern JL_DLLIMPORT jl_datatype_t *jl_typemap_level_type JL_GLOBALLY_ROOTED;
extern JL_DLLIMPORT jl_datatype_t *jl_typemap_entry_type JL_GLOBALLY_ROOTED;

extern JL_DLLIMPORT jl_svec_t *jl_emptysvec JL_GLOBALLY_ROOTED;
extern JL_DLLIMPORT jl_value_t *jl_emptytuple JL_GLOBALLY_ROOTED;
extern JL_DLLIMPORT jl_value_t *jl_true JL_GLOBALLY_ROOTED;
extern JL_DLLIMPORT jl_value_t *jl_false JL_GLOBALLY_ROOTED;
extern JL_DLLIMPORT jl_value_t *jl_nothing JL_GLOBALLY_ROOTED;

// gc -------------------------------------------------------------------------

struct _jl_gcframe_t {
    size_t nroots;
    struct _jl_gcframe_t *prev;
    // actual roots go here
};

// NOTE: it is the caller's responsibility to make sure arguments are
// rooted such that the gc can see them on the stack.
// `foo(f(), g())` is not safe,
// since the result of `f()` is not rooted during the call to `g()`,
// and the arguments to foo are not gc-protected during the call to foo.
// foo can't do anything about it, so the caller must do:
// jl_value_t *x=NULL, *y=NULL; JL_GC_PUSH2(&x, &y);
// x = f(); y = g(); foo(x, y)

#define jl_pgcstack (jl_current_task->gcstack)

#define JL_GC_ENCODE_PUSHARGS(n)   (((size_t)(n))<<2)
#define JL_GC_ENCODE_PUSH(n)       ((((size_t)(n))<<2)|1)

#ifdef __clang_analyzer__

// When running with the analyzer make these real function calls, that are
// easier to detect in the analyzer
extern void JL_GC_PUSH1(void *) JL_NOTSAFEPOINT;
extern void JL_GC_PUSH2(void *, void *) JL_NOTSAFEPOINT;
extern void JL_GC_PUSH3(void *, void *, void *)  JL_NOTSAFEPOINT;
extern void JL_GC_PUSH4(void *, void *, void *, void *)  JL_NOTSAFEPOINT;
extern void JL_GC_PUSH5(void *, void *, void *, void *, void *)  JL_NOTSAFEPOINT;
extern void JL_GC_PUSH7(void *, void *, void *, void *, void *, void *, void *)  JL_NOTSAFEPOINT;
extern void _JL_GC_PUSHARGS(jl_value_t **, size_t) JL_NOTSAFEPOINT;
// This is necessary, because otherwise the analyzer considers this undefined
// behavior and terminates the exploration
#define JL_GC_PUSHARGS(rts_var, n)     \
  rts_var = (jl_value_t **)alloca(sizeof(void*) * (n)); \
  memset(rts_var, 0, sizeof(void*) * (n)); \
  _JL_GC_PUSHARGS(rts_var, (n));

extern void JL_GC_POP() JL_NOTSAFEPOINT;

#else

#define JL_GC_PUSH1(arg1)                                                                               \
  void *__gc_stkf[] = {(void*)JL_GC_ENCODE_PUSH(1), jl_pgcstack, arg1};                                 \
  jl_pgcstack = (jl_gcframe_t*)__gc_stkf;

#define JL_GC_PUSH2(arg1, arg2)                                                                         \
  void *__gc_stkf[] = {(void*)JL_GC_ENCODE_PUSH(2), jl_pgcstack, arg1, arg2};                           \
  jl_pgcstack = (jl_gcframe_t*)__gc_stkf;

#define JL_GC_PUSH3(arg1, arg2, arg3)                                                                   \
  void *__gc_stkf[] = {(void*)JL_GC_ENCODE_PUSH(3), jl_pgcstack, arg1, arg2, arg3};                     \
  jl_pgcstack = (jl_gcframe_t*)__gc_stkf;

#define JL_GC_PUSH4(arg1, arg2, arg3, arg4)                                                             \
  void *__gc_stkf[] = {(void*)JL_GC_ENCODE_PUSH(4), jl_pgcstack, arg1, arg2, arg3, arg4};               \
  jl_pgcstack = (jl_gcframe_t*)__gc_stkf;

#define JL_GC_PUSH5(arg1, arg2, arg3, arg4, arg5)                                                       \
  void *__gc_stkf[] = {(void*)JL_GC_ENCODE_PUSH(5), jl_pgcstack, arg1, arg2, arg3, arg4, arg5};         \
  jl_pgcstack = (jl_gcframe_t*)__gc_stkf;

#define JL_GC_PUSH6(arg1, arg2, arg3, arg4, arg5, arg6)                                                 \
  void *__gc_stkf[] = {(void*)JL_GC_ENCODE_PUSH(6), jl_pgcstack, arg1, arg2, arg3, arg4, arg5, arg6};   \
  jl_pgcstack = (jl_gcframe_t*)__gc_stkf;

#define JL_GC_PUSH7(arg1, arg2, arg3, arg4, arg5, arg6, arg7)                                           \
  void *__gc_stkf[] = {(void*)JL_GC_ENCODE_PUSH(7), jl_pgcstack, arg1, arg2, arg3, arg4, arg5, arg6, arg7}; \
  jl_pgcstack = (jl_gcframe_t*)__gc_stkf;


#define JL_GC_PUSHARGS(rts_var,n)                                                                       \
  rts_var = ((jl_value_t**)alloca(((n)+2)*sizeof(jl_value_t*)))+2;                                      \
  ((void**)rts_var)[-2] = (void*)JL_GC_ENCODE_PUSHARGS(n);                                              \
  ((void**)rts_var)[-1] = jl_pgcstack;                                                                  \
  memset((void*)rts_var, 0, (n)*sizeof(jl_value_t*));                                                   \
  jl_pgcstack = (jl_gcframe_t*)&(((void**)rts_var)[-2])

#define JL_GC_POP() (jl_pgcstack = jl_pgcstack->prev)

#endif

JL_DLLEXPORT int jl_gc_enable(int on);
JL_DLLEXPORT int jl_gc_is_enabled(void);

typedef enum {
    JL_GC_AUTO = 0,         // use heuristics to determine the collection type
    JL_GC_FULL = 1,         // force a full collection
    JL_GC_INCREMENTAL = 2,  // force an incremental collection
} jl_gc_collection_t;

JL_DLLEXPORT void jl_gc_collect(jl_gc_collection_t);

JL_DLLEXPORT void jl_gc_add_finalizer(jl_value_t *v, jl_function_t *f) JL_NOTSAFEPOINT;
JL_DLLEXPORT void jl_gc_add_ptr_finalizer(jl_ptls_t ptls, jl_value_t *v, void *f) JL_NOTSAFEPOINT;
JL_DLLEXPORT void jl_finalize(jl_value_t *o);
JL_DLLEXPORT jl_weakref_t *jl_gc_new_weakref(jl_value_t *value);
JL_DLLEXPORT jl_value_t *jl_gc_alloc_0w(void);
JL_DLLEXPORT jl_value_t *jl_gc_alloc_1w(void);
JL_DLLEXPORT jl_value_t *jl_gc_alloc_2w(void);
JL_DLLEXPORT jl_value_t *jl_gc_alloc_3w(void);
JL_DLLEXPORT jl_value_t *jl_gc_allocobj(size_t sz);
JL_DLLEXPORT void *jl_malloc_stack(size_t *bufsz, struct _jl_task_t *owner) JL_NOTSAFEPOINT;
JL_DLLEXPORT void jl_free_stack(void *stkbuf, size_t bufsz);
JL_DLLEXPORT void jl_gc_use(jl_value_t *a);

JL_DLLEXPORT void jl_clear_malloc_data(void);

// GC write barriers
JL_DLLEXPORT void jl_gc_queue_root(const jl_value_t *root) JL_NOTSAFEPOINT;
JL_DLLEXPORT void jl_gc_queue_multiroot(const jl_value_t *root, const jl_value_t *stored) JL_NOTSAFEPOINT;

STATIC_INLINE void jl_gc_wb(const void *parent, const void *ptr) JL_NOTSAFEPOINT
{
    // parent and ptr isa jl_value_t*
    if (__unlikely(jl_astaggedvalue(parent)->bits.gc == 3 && // parent is old and not in remset
                   (jl_astaggedvalue(ptr)->bits.gc & 1) == 0)) // ptr is young
        jl_gc_queue_root((jl_value_t*)parent);
}

STATIC_INLINE void jl_gc_wb_back(const void *ptr) JL_NOTSAFEPOINT // ptr isa jl_value_t*
{
    // if ptr is old
    if (__unlikely(jl_astaggedvalue(ptr)->bits.gc == 3)) {
        jl_gc_queue_root((jl_value_t*)ptr);
    }
}

STATIC_INLINE void jl_gc_multi_wb(const void *parent, const jl_value_t *ptr) JL_NOTSAFEPOINT
{
    // ptr is an immutable object
    if (__likely(jl_astaggedvalue(parent)->bits.gc != 3))
        return; // parent is young or in remset
    if (__likely(jl_astaggedvalue(ptr)->bits.gc == 3))
        return; // ptr is old and not in remset (thus it does not point to young)
    jl_datatype_t *dt = (jl_datatype_t*)jl_typeof(ptr);
    const jl_datatype_layout_t *ly = dt->layout;
    if (ly->npointers)
        jl_gc_queue_multiroot((jl_value_t*)parent, ptr);
}

JL_DLLEXPORT void *jl_gc_managed_malloc(size_t sz);
JL_DLLEXPORT void *jl_gc_managed_realloc(void *d, size_t sz, size_t oldsz,
                                         int isaligned, jl_value_t *owner);

// object accessors -----------------------------------------------------------

#define jl_svec_len(t)              (((jl_svec_t*)(t))->length)
#define jl_svec_set_len_unsafe(t,n) (((jl_svec_t*)(t))->length=(n))
#define jl_svec_data(t) ((jl_value_t**)((char*)(t) + sizeof(jl_svec_t)))

#ifdef __clang_analyzer__
STATIC_INLINE jl_value_t *jl_svecref(void *t JL_PROPAGATES_ROOT, size_t i) JL_NOTSAFEPOINT;
STATIC_INLINE jl_value_t *jl_svecset(
    void *t JL_ROOTING_ARGUMENT JL_PROPAGATES_ROOT,
    size_t i, void *x JL_ROOTED_ARGUMENT) JL_NOTSAFEPOINT;
#else
STATIC_INLINE jl_value_t *jl_svecref(void *t JL_PROPAGATES_ROOT, size_t i) JL_NOTSAFEPOINT
{
    assert(jl_typeis(t,jl_simplevector_type));
    assert(i < jl_svec_len(t));
    // while svec is supposedly immutable, in practice we sometimes publish it first
    // and set the values lazily
    return jl_atomic_load_relaxed(jl_svec_data(t) + i);
}
STATIC_INLINE jl_value_t *jl_svecset(
    void *t JL_ROOTING_ARGUMENT JL_PROPAGATES_ROOT,
    size_t i, void *x JL_ROOTED_ARGUMENT) JL_NOTSAFEPOINT
{
    assert(jl_typeis(t,jl_simplevector_type));
    assert(i < jl_svec_len(t));
    // TODO: while svec is supposedly immutable, in practice we sometimes publish it first
    // and set the values lazily. Those users should be using jl_atomic_store_release here.
    jl_svec_data(t)[i] = (jl_value_t*)x;
    if (x) jl_gc_wb(t, x);
    return (jl_value_t*)x;
}
#endif

#ifdef STORE_ARRAY_LEN
#define jl_array_len(a)   (((jl_array_t*)(a))->length)
#else
JL_DLLEXPORT size_t jl_array_len_(jl_array_t *a);
#define jl_array_len(a)   jl_array_len_((jl_array_t*)(a))
#endif
#define jl_array_data(a)  ((void*)((jl_array_t*)(a))->data)
#define jl_array_dim(a,i) ((&((jl_array_t*)(a))->nrows)[i])
#define jl_array_dim0(a)  (((jl_array_t*)(a))->nrows)
#define jl_array_nrows(a) (((jl_array_t*)(a))->nrows)
#define jl_array_ndims(a) ((int32_t)(((jl_array_t*)a)->flags.ndims))
#define jl_array_data_owner_offset(ndims) (offsetof(jl_array_t,ncols) + sizeof(size_t)*(1+jl_array_ndimwords(ndims))) // in bytes
#define jl_array_data_owner(a) (*((jl_value_t**)((char*)a + jl_array_data_owner_offset(jl_array_ndims(a)))))

JL_DLLEXPORT char *jl_array_typetagdata(jl_array_t *a) JL_NOTSAFEPOINT;

#ifdef __clang_analyzer__
jl_value_t **jl_array_ptr_data(jl_array_t *a JL_PROPAGATES_ROOT) JL_NOTSAFEPOINT;
STATIC_INLINE jl_value_t *jl_array_ptr_ref(void *a JL_PROPAGATES_ROOT, size_t i) JL_NOTSAFEPOINT;
STATIC_INLINE jl_value_t *jl_array_ptr_set(
    void *a JL_ROOTING_ARGUMENT, size_t i,
    void *x JL_ROOTED_ARGUMENT) JL_NOTSAFEPOINT;
#else
#define jl_array_ptr_data(a)  ((jl_value_t**)((jl_array_t*)(a))->data)
STATIC_INLINE jl_value_t *jl_array_ptr_ref(void *a JL_PROPAGATES_ROOT, size_t i) JL_NOTSAFEPOINT
{
    assert(((jl_array_t*)a)->flags.ptrarray);
    assert(i < jl_array_len(a));
    return jl_atomic_load_relaxed(((jl_value_t**)(jl_array_data(a))) + i);
}
STATIC_INLINE jl_value_t *jl_array_ptr_set(
    void *a JL_ROOTING_ARGUMENT, size_t i,
    void *x JL_ROOTED_ARGUMENT) JL_NOTSAFEPOINT
{
    assert(((jl_array_t*)a)->flags.ptrarray);
    assert(i < jl_array_len(a));
    jl_atomic_store_relaxed(((jl_value_t**)(jl_array_data(a))) + i, (jl_value_t*)x);
    if (x) {
        if (((jl_array_t*)a)->flags.how == 3) {
            a = jl_array_data_owner(a);
        }
        jl_gc_wb(a, x);
    }
    return (jl_value_t*)x;
}
#endif

STATIC_INLINE uint8_t jl_array_uint8_ref(void *a, size_t i) JL_NOTSAFEPOINT
{
    assert(i < jl_array_len(a));
    assert(jl_typeis(a, jl_array_uint8_type));
    return ((uint8_t*)(jl_array_data(a)))[i];
}
STATIC_INLINE void jl_array_uint8_set(void *a, size_t i, uint8_t x) JL_NOTSAFEPOINT
{
    assert(i < jl_array_len(a));
    assert(jl_typeis(a, jl_array_uint8_type));
    ((uint8_t*)(jl_array_data(a)))[i] = x;
}

#define jl_exprarg(e,n) jl_array_ptr_ref(((jl_expr_t*)(e))->args, n)
#define jl_exprargset(e, n, v) jl_array_ptr_set(((jl_expr_t*)(e))->args, n, v)
#define jl_expr_nargs(e) jl_array_len(((jl_expr_t*)(e))->args)

#define jl_fieldref(s,i) jl_get_nth_field(((jl_value_t*)(s)),i)
#define jl_fieldref_noalloc(s,i) jl_get_nth_field_noalloc(((jl_value_t*)(s)),i)
#define jl_nfields(v)    jl_datatype_nfields(jl_typeof(v))

// Not using jl_fieldref to avoid allocations
#define jl_linenode_line(x) (((intptr_t*)(x))[0])
#define jl_linenode_file(x) (((jl_value_t**)(x))[1])
#define jl_slot_number(x) (((intptr_t*)(x))[0])
#define jl_typedslot_get_type(x) (((jl_value_t**)(x))[1])
#define jl_gotonode_label(x) (((intptr_t*)(x))[0])
#define jl_gotoifnot_cond(x) (((jl_value_t**)(x))[0])
#define jl_gotoifnot_label(x) (((intptr_t*)(x))[1])
#define jl_globalref_mod(s) (*(jl_module_t**)(s))
#define jl_globalref_name(s) (((jl_sym_t**)(s))[1])
#define jl_quotenode_value(x) (((jl_value_t**)x)[0])
#define jl_returnnode_value(x) (((jl_value_t**)x)[0])

#define jl_nparams(t)  jl_svec_len(((jl_datatype_t*)(t))->parameters)
#define jl_tparam0(t)  jl_svecref(((jl_datatype_t*)(t))->parameters, 0)
#define jl_tparam1(t)  jl_svecref(((jl_datatype_t*)(t))->parameters, 1)
#define jl_tparam(t,i) jl_svecref(((jl_datatype_t*)(t))->parameters, i)

// get a pointer to the data in a datatype
#define jl_data_ptr(v)  ((jl_value_t**)v)

#define jl_string_data(s) ((char*)s + sizeof(void*))
#define jl_string_len(s)  (*(size_t*)s)

#define jl_gf_mtable(f) (((jl_datatype_t*)jl_typeof(f))->name->mt)
#define jl_gf_name(f)   (jl_gf_mtable(f)->name)

// struct type info
JL_DLLEXPORT jl_svec_t *jl_compute_fieldtypes(jl_datatype_t *st JL_PROPAGATES_ROOT, void *stack);
#define jl_get_fieldtypes(st) ((st)->types ? (st)->types : jl_compute_fieldtypes((st), NULL))
STATIC_INLINE jl_svec_t *jl_field_names(jl_datatype_t *st) JL_NOTSAFEPOINT
{
    return st->name->names;
}
STATIC_INLINE jl_value_t *jl_field_type(jl_datatype_t *st JL_PROPAGATES_ROOT, size_t i)
{
    return jl_svecref(jl_get_fieldtypes(st), i);
}
STATIC_INLINE jl_value_t *jl_field_type_concrete(jl_datatype_t *st JL_PROPAGATES_ROOT, size_t i) JL_NOTSAFEPOINT
{
    assert(st->types);
    return jl_svecref(st->types, i);
}

#define jl_datatype_size(t)    (((jl_datatype_t*)t)->size)
#define jl_datatype_align(t)   (((jl_datatype_t*)t)->layout->alignment)
#define jl_datatype_nbits(t)   ((((jl_datatype_t*)t)->size)*8)
#define jl_datatype_nfields(t) (((jl_datatype_t*)(t))->layout->nfields)

JL_DLLEXPORT void *jl_symbol_name(jl_sym_t *s);
// inline version with strong type check to detect typos in a `->name` chain
STATIC_INLINE char *jl_symbol_name_(jl_sym_t *s) JL_NOTSAFEPOINT
{
    return (char*)s + LLT_ALIGN(sizeof(jl_sym_t), sizeof(void*));
}
#define jl_symbol_name(s) jl_symbol_name_(s)

static inline uint32_t jl_fielddesc_size(int8_t fielddesc_type) JL_NOTSAFEPOINT
{
    assert(fielddesc_type >= 0 && fielddesc_type <= 2);
    return 2 << fielddesc_type;
    //if (fielddesc_type == 0) {
    //    return sizeof(jl_fielddesc8_t);
    //}
    //else if (fielddesc_type == 1) {
    //    return sizeof(jl_fielddesc16_t);
    //}
    //else {
    //    return sizeof(jl_fielddesc32_t);
    //}
}

#define jl_dt_layout_fields(d) ((const char*)(d) + sizeof(jl_datatype_layout_t))
static inline const char *jl_dt_layout_ptrs(const jl_datatype_layout_t *l) JL_NOTSAFEPOINT
{
    return jl_dt_layout_fields(l) + jl_fielddesc_size(l->fielddesc_type) * l->nfields;
}

#define DEFINE_FIELD_ACCESSORS(f)                                             \
    static inline uint32_t jl_field_##f(jl_datatype_t *st,                    \
                                        int i) JL_NOTSAFEPOINT                \
    {                                                                         \
        const jl_datatype_layout_t *ly = st->layout;                          \
        assert(i >= 0 && (size_t)i < ly->nfields);                            \
        if (ly->fielddesc_type == 0) {                                        \
            return ((const jl_fielddesc8_t*)jl_dt_layout_fields(ly))[i].f;    \
        }                                                                     \
        else if (ly->fielddesc_type == 1) {                                   \
            return ((const jl_fielddesc16_t*)jl_dt_layout_fields(ly))[i].f;   \
        }                                                                     \
        else {                                                                \
            assert(ly->fielddesc_type == 2);                                  \
            return ((const jl_fielddesc32_t*)jl_dt_layout_fields(ly))[i].f;   \
        }                                                                     \
    }                                                                         \

DEFINE_FIELD_ACCESSORS(offset)
DEFINE_FIELD_ACCESSORS(size)
#undef DEFINE_FIELD_ACCESSORS

static inline int jl_field_isptr(jl_datatype_t *st, int i) JL_NOTSAFEPOINT
{
    const jl_datatype_layout_t *ly = st->layout;
    assert(i >= 0 && (size_t)i < ly->nfields);
    return ((const jl_fielddesc8_t*)(jl_dt_layout_fields(ly) + jl_fielddesc_size(ly->fielddesc_type) * i))->isptr;
}

static inline uint32_t jl_ptr_offset(jl_datatype_t *st, int i) JL_NOTSAFEPOINT
{
    const jl_datatype_layout_t *ly = st->layout;
    assert(i >= 0 && (size_t)i < ly->npointers);
    const void *ptrs = jl_dt_layout_ptrs(ly);
    if (ly->fielddesc_type == 0) {
        return ((const uint8_t*)ptrs)[i];
    }
    else if (ly->fielddesc_type == 1) {
        return ((const uint16_t*)ptrs)[i];
    }
    else {
        assert(ly->fielddesc_type == 2);
        return ((const uint32_t*)ptrs)[i];
    }
}

static inline int jl_field_isatomic(jl_datatype_t *st, int i) JL_NOTSAFEPOINT
{
    // if (!st->mutable) return 0; // TODO: is this fast-path helpful?
    const uint32_t *atomicfields = st->name->atomicfields;
    if (atomicfields != NULL) {
        if (atomicfields[i / 32] & (1 << (i % 32)))
            return 1;
    }
    return 0;
}

static inline int jl_is_layout_opaque(const jl_datatype_layout_t *l) JL_NOTSAFEPOINT
{
    return l->nfields == 0 && l->npointers > 0;
}

// basic predicates -----------------------------------------------------------
#define jl_is_nothing(v)     (((jl_value_t*)(v)) == ((jl_value_t*)jl_nothing))
#define jl_is_tuple(v)       (((jl_datatype_t*)jl_typeof(v))->name == jl_tuple_typename)
#define jl_is_namedtuple(v)  (((jl_datatype_t*)jl_typeof(v))->name == jl_namedtuple_typename)
#define jl_is_svec(v)        jl_typeis(v,jl_simplevector_type)
#define jl_is_simplevector(v) jl_is_svec(v)
#define jl_is_datatype(v)    jl_typeis(v,jl_datatype_type)
#define jl_is_mutable(t)     (((jl_datatype_t*)t)->name->mutabl)
#define jl_is_mutable_datatype(t) (jl_is_datatype(t) && (((jl_datatype_t*)t)->name->mutabl))
#define jl_is_immutable(t)   (!((jl_datatype_t*)t)->name->mutabl)
#define jl_is_immutable_datatype(t) (jl_is_datatype(t) && (!((jl_datatype_t*)t)->name->mutabl))
#define jl_is_uniontype(v)   jl_typeis(v,jl_uniontype_type)
#define jl_is_typevar(v)     jl_typeis(v,jl_tvar_type)
#define jl_is_unionall(v)    jl_typeis(v,jl_unionall_type)
#define jl_is_typename(v)    jl_typeis(v,jl_typename_type)
#define jl_is_int8(v)        jl_typeis(v,jl_int8_type)
#define jl_is_int16(v)       jl_typeis(v,jl_int16_type)
#define jl_is_int32(v)       jl_typeis(v,jl_int32_type)
#define jl_is_int64(v)       jl_typeis(v,jl_int64_type)
#define jl_is_uint8(v)       jl_typeis(v,jl_uint8_type)
#define jl_is_uint16(v)      jl_typeis(v,jl_uint16_type)
#define jl_is_uint32(v)      jl_typeis(v,jl_uint32_type)
#define jl_is_uint64(v)      jl_typeis(v,jl_uint64_type)
#define jl_is_bool(v)        jl_typeis(v,jl_bool_type)
#define jl_is_symbol(v)      jl_typeis(v,jl_symbol_type)
#define jl_is_ssavalue(v)    jl_typeis(v,jl_ssavalue_type)
#define jl_is_slot(v)        (jl_typeis(v,jl_slotnumber_type) || jl_typeis(v,jl_typedslot_type))
#define jl_is_expr(v)        jl_typeis(v,jl_expr_type)
#define jl_is_globalref(v)   jl_typeis(v,jl_globalref_type)
#define jl_is_gotonode(v)    jl_typeis(v,jl_gotonode_type)
#define jl_is_gotoifnot(v)   jl_typeis(v,jl_gotoifnot_type)
#define jl_is_returnnode(v)  jl_typeis(v,jl_returnnode_type)
#define jl_is_argument(v)    jl_typeis(v,jl_argument_type)
#define jl_is_pinode(v)      jl_typeis(v,jl_pinode_type)
#define jl_is_phinode(v)     jl_typeis(v,jl_phinode_type)
#define jl_is_phicnode(v)    jl_typeis(v,jl_phicnode_type)
#define jl_is_upsilonnode(v) jl_typeis(v,jl_upsilonnode_type)
#define jl_is_quotenode(v)   jl_typeis(v,jl_quotenode_type)
#define jl_is_newvarnode(v)  jl_typeis(v,jl_newvarnode_type)
#define jl_is_linenode(v)    jl_typeis(v,jl_linenumbernode_type)
#define jl_is_method_instance(v) jl_typeis(v,jl_method_instance_type)
#define jl_is_code_instance(v) jl_typeis(v,jl_code_instance_type)
#define jl_is_code_info(v)   jl_typeis(v,jl_code_info_type)
#define jl_is_method(v)      jl_typeis(v,jl_method_type)
#define jl_is_module(v)      jl_typeis(v,jl_module_type)
#define jl_is_mtable(v)      jl_typeis(v,jl_methtable_type)
#define jl_is_task(v)        jl_typeis(v,jl_task_type)
#define jl_is_string(v)      jl_typeis(v,jl_string_type)
#define jl_is_cpointer(v)    jl_is_cpointer_type(jl_typeof(v))
#define jl_is_pointer(v)     jl_is_cpointer_type(jl_typeof(v))
#define jl_is_uint8pointer(v)jl_typeis(v,jl_uint8pointer_type)
#define jl_is_llvmpointer(v) (((jl_datatype_t*)jl_typeof(v))->name == jl_llvmpointer_typename)
#define jl_is_intrinsic(v)   jl_typeis(v,jl_intrinsic_type)
#define jl_array_isbitsunion(a) (!(((jl_array_t*)(a))->flags.ptrarray) && jl_is_uniontype(jl_tparam0(jl_typeof(a))))

JL_DLLEXPORT int jl_subtype(jl_value_t *a, jl_value_t *b);

STATIC_INLINE int jl_is_kind(jl_value_t *v) JL_NOTSAFEPOINT
{
    return (v==(jl_value_t*)jl_uniontype_type || v==(jl_value_t*)jl_datatype_type ||
            v==(jl_value_t*)jl_unionall_type || v==(jl_value_t*)jl_typeofbottom_type);
}

STATIC_INLINE int jl_is_type(jl_value_t *v) JL_NOTSAFEPOINT
{
    return jl_is_kind(jl_typeof(v));
}

STATIC_INLINE int jl_is_primitivetype(void *v) JL_NOTSAFEPOINT
{
    return (jl_is_datatype(v) && jl_is_immutable(v) &&
            ((jl_datatype_t*)(v))->layout &&
            jl_datatype_nfields(v) == 0 &&
            jl_datatype_size(v) > 0);
}

STATIC_INLINE int jl_is_structtype(void *v) JL_NOTSAFEPOINT
{
    return (jl_is_datatype(v) &&
            !((jl_datatype_t*)(v))->name->abstract &&
            !jl_is_primitivetype(v));
}

STATIC_INLINE int jl_isbits(void *t) JL_NOTSAFEPOINT // corresponding to isbits() in julia
{
    return (jl_is_datatype(t) && ((jl_datatype_t*)t)->isbitstype);
}

STATIC_INLINE int jl_is_datatype_singleton(jl_datatype_t *d) JL_NOTSAFEPOINT
{
    return (d->instance != NULL);
}

STATIC_INLINE int jl_is_abstracttype(void *v) JL_NOTSAFEPOINT
{
    return (jl_is_datatype(v) && ((jl_datatype_t*)(v))->name->abstract);
}

STATIC_INLINE int jl_is_array_type(void *t) JL_NOTSAFEPOINT
{
    return (jl_is_datatype(t) &&
            ((jl_datatype_t*)(t))->name == jl_array_typename);
}

STATIC_INLINE int jl_is_array(void *v) JL_NOTSAFEPOINT
{
    jl_value_t *t = jl_typeof(v);
    return jl_is_array_type(t);
}


STATIC_INLINE int jl_is_opaque_closure_type(void *t) JL_NOTSAFEPOINT
{
    return (jl_is_datatype(t) &&
            ((jl_datatype_t*)(t))->name == jl_opaque_closure_typename);
}

STATIC_INLINE int jl_is_opaque_closure(void *v) JL_NOTSAFEPOINT
{
    jl_value_t *t = jl_typeof(v);
    return jl_is_opaque_closure_type(t);
}

STATIC_INLINE int jl_is_cpointer_type(jl_value_t *t) JL_NOTSAFEPOINT
{
    return (jl_is_datatype(t) &&
            ((jl_datatype_t*)(t))->name == ((jl_datatype_t*)jl_pointer_type->body)->name);
}

STATIC_INLINE int jl_is_llvmpointer_type(jl_value_t *t) JL_NOTSAFEPOINT
{
    return (jl_is_datatype(t) &&
            ((jl_datatype_t*)(t))->name == jl_llvmpointer_typename);
}

STATIC_INLINE int jl_is_abstract_ref_type(jl_value_t *t) JL_NOTSAFEPOINT
{
    return (jl_is_datatype(t) &&
            ((jl_datatype_t*)(t))->name == ((jl_datatype_t*)jl_ref_type->body)->name);
}

STATIC_INLINE int jl_is_tuple_type(void *t) JL_NOTSAFEPOINT
{
    return (jl_is_datatype(t) &&
            ((jl_datatype_t*)(t))->name == jl_tuple_typename);
}

STATIC_INLINE int jl_is_namedtuple_type(void *t) JL_NOTSAFEPOINT
{
    return (jl_is_datatype(t) &&
            ((jl_datatype_t*)(t))->name == jl_namedtuple_typename);
}

STATIC_INLINE int jl_is_vecelement_type(jl_value_t* t) JL_NOTSAFEPOINT
{
    return (jl_is_datatype(t) &&
            ((jl_datatype_t*)(t))->name == jl_vecelement_typename);
}

STATIC_INLINE int jl_is_type_type(jl_value_t *v) JL_NOTSAFEPOINT
{
    return (jl_is_datatype(v) &&
            ((jl_datatype_t*)(v))->name == ((jl_datatype_t*)jl_type_type->body)->name);
}

STATIC_INLINE int jl_is_array_zeroinit(jl_array_t *a) JL_NOTSAFEPOINT
{
    if (a->flags.ptrarray || a->flags.hasptr)
        return 1;
    jl_value_t *elty = jl_tparam0(jl_typeof(a));
    return jl_is_datatype(elty) && ((jl_datatype_t*)elty)->zeroinit;
}

// object identity
JL_DLLEXPORT int jl_egal(const jl_value_t *a JL_MAYBE_UNROOTED, const jl_value_t *b JL_MAYBE_UNROOTED) JL_NOTSAFEPOINT;
JL_DLLEXPORT int jl_egal__bits(const jl_value_t *a JL_MAYBE_UNROOTED, const jl_value_t *b JL_MAYBE_UNROOTED, jl_datatype_t *dt) JL_NOTSAFEPOINT;
JL_DLLEXPORT int jl_egal__special(const jl_value_t *a JL_MAYBE_UNROOTED, const jl_value_t *b JL_MAYBE_UNROOTED, jl_datatype_t *dt) JL_NOTSAFEPOINT;
JL_DLLEXPORT int jl_egal__unboxed(const jl_value_t *a JL_MAYBE_UNROOTED, const jl_value_t *b JL_MAYBE_UNROOTED, jl_datatype_t *dt) JL_NOTSAFEPOINT;
JL_DLLEXPORT uintptr_t jl_object_id(jl_value_t *v) JL_NOTSAFEPOINT;

STATIC_INLINE int jl_egal__unboxed_(const jl_value_t *a JL_MAYBE_UNROOTED, const jl_value_t *b JL_MAYBE_UNROOTED, jl_datatype_t *dt) JL_NOTSAFEPOINT
{
    if (dt->name->mutabl) {
        if (dt == jl_simplevector_type || dt == jl_string_type || dt == jl_datatype_type)
            return jl_egal__special(a, b, dt);
        return 0;
    }
    return jl_egal__bits(a, b, dt);
}

STATIC_INLINE int jl_egal_(const jl_value_t *a JL_MAYBE_UNROOTED, const jl_value_t *b JL_MAYBE_UNROOTED) JL_NOTSAFEPOINT
{
    if (a == b)
        return 1;
    jl_datatype_t *dt = (jl_datatype_t*)jl_typeof(a);
    if (dt != (jl_datatype_t*)jl_typeof(b))
        return 0;
    return jl_egal__unboxed_(a, b, dt);
}
#define jl_egal(a, b) jl_egal_((a), (b))

// type predicates and basic operations
JL_DLLEXPORT int jl_type_equality_is_identity(jl_value_t *t1, jl_value_t *t2) JL_NOTSAFEPOINT;
JL_DLLEXPORT int jl_has_free_typevars(jl_value_t *v) JL_NOTSAFEPOINT;
JL_DLLEXPORT int jl_has_typevar(jl_value_t *t, jl_tvar_t *v) JL_NOTSAFEPOINT;
JL_DLLEXPORT int jl_has_typevar_from_unionall(jl_value_t *t, jl_unionall_t *ua);
JL_DLLEXPORT int jl_subtype_env_size(jl_value_t *t);
JL_DLLEXPORT int jl_subtype_env(jl_value_t *x, jl_value_t *y, jl_value_t **env, int envsz);
JL_DLLEXPORT int jl_isa(jl_value_t *a, jl_value_t *t);
JL_DLLEXPORT int jl_types_equal(jl_value_t *a, jl_value_t *b);
JL_DLLEXPORT int jl_is_not_broken_subtype(jl_value_t *a, jl_value_t *b);
JL_DLLEXPORT jl_value_t *jl_type_union(jl_value_t **ts, size_t n);
JL_DLLEXPORT jl_value_t *jl_type_intersection(jl_value_t *a, jl_value_t *b);
JL_DLLEXPORT int jl_has_empty_intersection(jl_value_t *x, jl_value_t *y);
JL_DLLEXPORT jl_value_t *jl_type_unionall(jl_tvar_t *v, jl_value_t *body);
JL_DLLEXPORT const char *jl_typename_str(jl_value_t *v) JL_NOTSAFEPOINT;
JL_DLLEXPORT const char *jl_typeof_str(jl_value_t *v) JL_NOTSAFEPOINT;
JL_DLLEXPORT int jl_type_morespecific(jl_value_t *a, jl_value_t *b);

STATIC_INLINE int jl_is_dispatch_tupletype(jl_value_t *v) JL_NOTSAFEPOINT
{
    return jl_is_datatype(v) && ((jl_datatype_t*)v)->isdispatchtuple;
}

STATIC_INLINE int jl_is_concrete_type(jl_value_t *v) JL_NOTSAFEPOINT
{
    return jl_is_datatype(v) && ((jl_datatype_t*)v)->isconcretetype;
}

JL_DLLEXPORT int jl_isa_compileable_sig(jl_tupletype_t *type, jl_method_t *definition);

// type constructors
JL_DLLEXPORT jl_typename_t *jl_new_typename_in(jl_sym_t *name, jl_module_t *inmodule, int abstract, int mutabl);
JL_DLLEXPORT jl_tvar_t *jl_new_typevar(jl_sym_t *name, jl_value_t *lb, jl_value_t *ub);
JL_DLLEXPORT jl_value_t *jl_instantiate_unionall(jl_unionall_t *u, jl_value_t *p);
JL_DLLEXPORT jl_value_t *jl_apply_type(jl_value_t *tc, jl_value_t **params, size_t n);
JL_DLLEXPORT jl_value_t *jl_apply_type1(jl_value_t *tc, jl_value_t *p1);
JL_DLLEXPORT jl_value_t *jl_apply_type2(jl_value_t *tc, jl_value_t *p1, jl_value_t *p2);
JL_DLLEXPORT jl_tupletype_t *jl_apply_tuple_type(jl_svec_t *params);
JL_DLLEXPORT jl_tupletype_t *jl_apply_tuple_type_v(jl_value_t **p, size_t np);
JL_DLLEXPORT jl_datatype_t *jl_new_datatype(jl_sym_t *name,
                                            jl_module_t *module,
                                            jl_datatype_t *super,
                                            jl_svec_t *parameters,
                                            jl_svec_t *fnames,
                                            jl_svec_t *ftypes,
                                            jl_svec_t *fattrs,
                                            int abstract, int mutabl,
                                            int ninitialized);
JL_DLLEXPORT jl_datatype_t *jl_new_primitivetype(jl_value_t *name,
                                                 jl_module_t *module,
                                                 jl_datatype_t *super,
                                                 jl_svec_t *parameters, size_t nbits);

// constructors
JL_DLLEXPORT jl_value_t *jl_new_bits(jl_value_t *bt, const void *src);
JL_DLLEXPORT jl_value_t *jl_atomic_new_bits(jl_value_t *dt, const char *src);
JL_DLLEXPORT void jl_atomic_store_bits(char *dst, const jl_value_t *src, int nb);
JL_DLLEXPORT jl_value_t *jl_atomic_swap_bits(jl_value_t *dt, char *dst, const jl_value_t *src, int nb);
JL_DLLEXPORT int jl_atomic_bool_cmpswap_bits(char *dst, const jl_value_t *expected, const jl_value_t *src, int nb);
JL_DLLEXPORT jl_value_t *jl_atomic_cmpswap_bits(jl_datatype_t *dt, char *dst, const jl_value_t *expected, const jl_value_t *src, int nb);
JL_DLLEXPORT jl_value_t *jl_new_struct(jl_datatype_t *type, ...);
JL_DLLEXPORT jl_value_t *jl_new_structv(jl_datatype_t *type, jl_value_t **args, uint32_t na);
JL_DLLEXPORT jl_value_t *jl_new_structt(jl_datatype_t *type, jl_value_t *tup);
JL_DLLEXPORT jl_value_t *jl_new_struct_uninit(jl_datatype_t *type);
JL_DLLEXPORT jl_method_instance_t *jl_new_method_instance_uninit(void);
JL_DLLEXPORT jl_svec_t *jl_svec(size_t n, ...) JL_MAYBE_UNROOTED;
JL_DLLEXPORT jl_svec_t *jl_svec1(void *a);
JL_DLLEXPORT jl_svec_t *jl_svec2(void *a, void *b);
JL_DLLEXPORT jl_svec_t *jl_alloc_svec(size_t n);
JL_DLLEXPORT jl_svec_t *jl_alloc_svec_uninit(size_t n);
JL_DLLEXPORT jl_svec_t *jl_svec_copy(jl_svec_t *a);
JL_DLLEXPORT jl_svec_t *jl_svec_fill(size_t n, jl_value_t *x);
JL_DLLEXPORT jl_value_t *jl_tupletype_fill(size_t n, jl_value_t *v);
JL_DLLEXPORT jl_sym_t *jl_symbol(const char *str) JL_NOTSAFEPOINT;
JL_DLLEXPORT jl_sym_t *jl_symbol_lookup(const char *str) JL_NOTSAFEPOINT;
JL_DLLEXPORT jl_sym_t *jl_symbol_n(const char *str, size_t len) JL_NOTSAFEPOINT;
JL_DLLEXPORT jl_sym_t *jl_gensym(void);
JL_DLLEXPORT jl_sym_t *jl_tagged_gensym(const char *str, size_t len);
JL_DLLEXPORT jl_sym_t *jl_get_root_symbol(void);
JL_DLLEXPORT jl_value_t *jl_generic_function_def(jl_sym_t *name,
                                                 jl_module_t *module,
                                                 jl_value_t **bp, jl_value_t *bp_owner,
                                                 jl_binding_t *bnd);
JL_DLLEXPORT jl_method_t *jl_method_def(jl_svec_t *argdata, jl_methtable_t *mt, jl_code_info_t *f, jl_module_t *module);
JL_DLLEXPORT jl_code_info_t *jl_code_for_staged(jl_method_instance_t *linfo);
JL_DLLEXPORT jl_code_info_t *jl_copy_code_info(jl_code_info_t *src);
JL_DLLEXPORT size_t jl_get_world_counter(void) JL_NOTSAFEPOINT;
JL_DLLEXPORT jl_function_t *jl_get_kwsorter(jl_value_t *ty);
JL_DLLEXPORT jl_value_t *jl_box_bool(int8_t x) JL_NOTSAFEPOINT;
JL_DLLEXPORT jl_value_t *jl_box_int8(int8_t x) JL_NOTSAFEPOINT;
JL_DLLEXPORT jl_value_t *jl_box_uint8(uint8_t x) JL_NOTSAFEPOINT;
JL_DLLEXPORT jl_value_t *jl_box_int16(int16_t x);
JL_DLLEXPORT jl_value_t *jl_box_uint16(uint16_t x);
JL_DLLEXPORT jl_value_t *jl_box_int32(int32_t x);
JL_DLLEXPORT jl_value_t *jl_box_uint32(uint32_t x);
JL_DLLEXPORT jl_value_t *jl_box_char(uint32_t x);
JL_DLLEXPORT jl_value_t *jl_box_int64(int64_t x);
JL_DLLEXPORT jl_value_t *jl_box_uint64(uint64_t x);
JL_DLLEXPORT jl_value_t *jl_box_float32(float x);
JL_DLLEXPORT jl_value_t *jl_box_float64(double x);
JL_DLLEXPORT jl_value_t *jl_box_voidpointer(void *x);
JL_DLLEXPORT jl_value_t *jl_box_uint8pointer(uint8_t *x);
JL_DLLEXPORT jl_value_t *jl_box_ssavalue(size_t x);
JL_DLLEXPORT jl_value_t *jl_box_slotnumber(size_t x);
JL_DLLEXPORT int8_t jl_unbox_bool(jl_value_t *v) JL_NOTSAFEPOINT;
JL_DLLEXPORT int8_t jl_unbox_int8(jl_value_t *v) JL_NOTSAFEPOINT;
JL_DLLEXPORT uint8_t jl_unbox_uint8(jl_value_t *v) JL_NOTSAFEPOINT;
JL_DLLEXPORT int16_t jl_unbox_int16(jl_value_t *v) JL_NOTSAFEPOINT;
JL_DLLEXPORT uint16_t jl_unbox_uint16(jl_value_t *v) JL_NOTSAFEPOINT;
JL_DLLEXPORT int32_t jl_unbox_int32(jl_value_t *v) JL_NOTSAFEPOINT;
JL_DLLEXPORT uint32_t jl_unbox_uint32(jl_value_t *v) JL_NOTSAFEPOINT;
JL_DLLEXPORT int64_t jl_unbox_int64(jl_value_t *v) JL_NOTSAFEPOINT;
JL_DLLEXPORT uint64_t jl_unbox_uint64(jl_value_t *v) JL_NOTSAFEPOINT;
JL_DLLEXPORT float jl_unbox_float32(jl_value_t *v) JL_NOTSAFEPOINT;
JL_DLLEXPORT double jl_unbox_float64(jl_value_t *v) JL_NOTSAFEPOINT;
JL_DLLEXPORT void *jl_unbox_voidpointer(jl_value_t *v) JL_NOTSAFEPOINT;
JL_DLLEXPORT uint8_t *jl_unbox_uint8pointer(jl_value_t *v) JL_NOTSAFEPOINT;

JL_DLLEXPORT int jl_get_size(jl_value_t *val, size_t *pnt);

#ifdef _P64
#define jl_box_long(x)   jl_box_int64(x)
#define jl_box_ulong(x)  jl_box_uint64(x)
#define jl_unbox_long(x) jl_unbox_int64(x)
#define jl_unbox_ulong(x) jl_unbox_uint64(x)
#define jl_is_long(x)    jl_is_int64(x)
#define jl_is_ulong(x)   jl_is_uint64(x)
#define jl_long_type     jl_int64_type
#define jl_ulong_type    jl_uint64_type
#else
#define jl_box_long(x)   jl_box_int32(x)
#define jl_box_ulong(x)  jl_box_uint32(x)
#define jl_unbox_long(x) jl_unbox_int32(x)
#define jl_unbox_ulong(x) jl_unbox_uint32(x)
#define jl_is_long(x)    jl_is_int32(x)
#define jl_is_ulong(x)   jl_is_uint32(x)
#define jl_long_type     jl_int32_type
#define jl_ulong_type    jl_uint32_type
#endif

// structs
JL_DLLEXPORT int         jl_field_index(jl_datatype_t *t, jl_sym_t *fld, int err);
JL_DLLEXPORT jl_value_t *jl_get_nth_field(jl_value_t *v, size_t i);
// Like jl_get_nth_field above, but asserts if it needs to allocate
JL_DLLEXPORT jl_value_t *jl_get_nth_field_noalloc(jl_value_t *v JL_PROPAGATES_ROOT, size_t i) JL_NOTSAFEPOINT;
JL_DLLEXPORT jl_value_t *jl_get_nth_field_checked(jl_value_t *v, size_t i);
JL_DLLEXPORT void        jl_set_nth_field(jl_value_t *v, size_t i, jl_value_t *rhs) JL_NOTSAFEPOINT;
JL_DLLEXPORT int         jl_field_isdefined(jl_value_t *v, size_t i) JL_NOTSAFEPOINT;
JL_DLLEXPORT jl_value_t *jl_get_field(jl_value_t *o, const char *fld);
JL_DLLEXPORT jl_value_t *jl_value_ptr(jl_value_t *a);
int jl_uniontype_size(jl_value_t *ty, size_t *sz) JL_NOTSAFEPOINT;
JL_DLLEXPORT int jl_islayout_inline(jl_value_t *eltype, size_t *fsz, size_t *al) JL_NOTSAFEPOINT;

// arrays
JL_DLLEXPORT jl_array_t *jl_new_array(jl_value_t *atype, jl_value_t *dims);
JL_DLLEXPORT jl_array_t *jl_reshape_array(jl_value_t *atype, jl_array_t *data,
                                          jl_value_t *dims);
JL_DLLEXPORT jl_array_t *jl_ptr_to_array_1d(jl_value_t *atype, void *data,
                                            size_t nel, int own_buffer);
JL_DLLEXPORT jl_array_t *jl_ptr_to_array(jl_value_t *atype, void *data,
                                         jl_value_t *dims, int own_buffer);

JL_DLLEXPORT jl_array_t *jl_alloc_array_1d(jl_value_t *atype, size_t nr);
JL_DLLEXPORT jl_array_t *jl_alloc_array_2d(jl_value_t *atype, size_t nr,
                                           size_t nc);
JL_DLLEXPORT jl_array_t *jl_alloc_array_3d(jl_value_t *atype, size_t nr,
                                           size_t nc, size_t z);
JL_DLLEXPORT jl_array_t *jl_pchar_to_array(const char *str, size_t len);
JL_DLLEXPORT jl_value_t *jl_pchar_to_string(const char *str, size_t len);
JL_DLLEXPORT jl_value_t *jl_cstr_to_string(const char *str);
JL_DLLEXPORT jl_value_t *jl_alloc_string(size_t len);
JL_DLLEXPORT jl_value_t *jl_array_to_string(jl_array_t *a);
JL_DLLEXPORT jl_array_t *jl_alloc_vec_any(size_t n);
JL_DLLEXPORT jl_value_t *jl_arrayref(jl_array_t *a, size_t i);  // 0-indexed
JL_DLLEXPORT jl_value_t *jl_ptrarrayref(jl_array_t *a JL_PROPAGATES_ROOT, size_t i) JL_NOTSAFEPOINT;  // 0-indexed
JL_DLLEXPORT void jl_arrayset(jl_array_t *a JL_ROOTING_ARGUMENT, jl_value_t *v JL_ROOTED_ARGUMENT JL_MAYBE_UNROOTED, size_t i);  // 0-indexed
JL_DLLEXPORT void jl_arrayunset(jl_array_t *a, size_t i);  // 0-indexed
JL_DLLEXPORT int jl_array_isassigned(jl_array_t *a, size_t i);  // 0-indexed
JL_DLLEXPORT void jl_array_grow_end(jl_array_t *a, size_t inc);
JL_DLLEXPORT void jl_array_del_end(jl_array_t *a, size_t dec);
JL_DLLEXPORT void jl_array_grow_beg(jl_array_t *a, size_t inc);
JL_DLLEXPORT void jl_array_del_beg(jl_array_t *a, size_t dec);
JL_DLLEXPORT void jl_array_sizehint(jl_array_t *a, size_t sz);
JL_DLLEXPORT void jl_array_ptr_1d_push(jl_array_t *a, jl_value_t *item);
JL_DLLEXPORT void jl_array_ptr_1d_append(jl_array_t *a, jl_array_t *a2);
JL_DLLEXPORT jl_value_t *jl_apply_array_type(jl_value_t *type, size_t dim);
// property access
JL_DLLEXPORT void *jl_array_ptr(jl_array_t *a);
JL_DLLEXPORT void *jl_array_eltype(jl_value_t *a);
JL_DLLEXPORT int jl_array_rank(jl_value_t *a);
JL_DLLEXPORT size_t jl_array_size(jl_value_t *a, int d);

// strings
JL_DLLEXPORT const char *jl_string_ptr(jl_value_t *s);

// modules and global variables
extern JL_DLLEXPORT jl_module_t *jl_main_module JL_GLOBALLY_ROOTED;
extern JL_DLLEXPORT jl_module_t *jl_core_module JL_GLOBALLY_ROOTED;
extern JL_DLLEXPORT jl_module_t *jl_base_module JL_GLOBALLY_ROOTED;
extern JL_DLLEXPORT jl_module_t *jl_top_module JL_GLOBALLY_ROOTED;
JL_DLLEXPORT jl_module_t *jl_new_module(jl_sym_t *name);
JL_DLLEXPORT void jl_set_module_nospecialize(jl_module_t *self, int on);
JL_DLLEXPORT void jl_set_module_optlevel(jl_module_t *self, int lvl);
JL_DLLEXPORT int jl_get_module_optlevel(jl_module_t *m);
JL_DLLEXPORT void jl_set_module_compile(jl_module_t *self, int value);
JL_DLLEXPORT int jl_get_module_compile(jl_module_t *m);
JL_DLLEXPORT void jl_set_module_infer(jl_module_t *self, int value);
JL_DLLEXPORT int jl_get_module_infer(jl_module_t *m);
// get binding for reading
JL_DLLEXPORT jl_binding_t *jl_get_binding(jl_module_t *m JL_PROPAGATES_ROOT, jl_sym_t *var);
JL_DLLEXPORT jl_binding_t *jl_get_binding_or_error(jl_module_t *m, jl_sym_t *var);
JL_DLLEXPORT jl_value_t *jl_module_globalref(jl_module_t *m, jl_sym_t *var);
// get binding for assignment
JL_DLLEXPORT jl_binding_t *jl_get_binding_wr(jl_module_t *m JL_PROPAGATES_ROOT, jl_sym_t *var, int error);
JL_DLLEXPORT jl_binding_t *jl_get_binding_for_method_def(jl_module_t *m JL_PROPAGATES_ROOT, jl_sym_t *var);
JL_DLLEXPORT int jl_boundp(jl_module_t *m, jl_sym_t *var);
JL_DLLEXPORT int jl_defines_or_exports_p(jl_module_t *m, jl_sym_t *var);
JL_DLLEXPORT int jl_binding_resolved_p(jl_module_t *m, jl_sym_t *var);
JL_DLLEXPORT int jl_is_const(jl_module_t *m, jl_sym_t *var);
JL_DLLEXPORT jl_value_t *jl_get_global(jl_module_t *m JL_PROPAGATES_ROOT, jl_sym_t *var);
JL_DLLEXPORT void jl_set_global(jl_module_t *m JL_ROOTING_ARGUMENT, jl_sym_t *var, jl_value_t *val JL_ROOTED_ARGUMENT);
JL_DLLEXPORT void jl_set_const(jl_module_t *m JL_ROOTING_ARGUMENT, jl_sym_t *var, jl_value_t *val JL_ROOTED_ARGUMENT);
JL_DLLEXPORT void jl_checked_assignment(jl_binding_t *b JL_ROOTING_ARGUMENT, jl_value_t *rhs JL_ROOTED_ARGUMENT) JL_NOTSAFEPOINT;
JL_DLLEXPORT void jl_declare_constant(jl_binding_t *b);
JL_DLLEXPORT void jl_module_using(jl_module_t *to, jl_module_t *from);
JL_DLLEXPORT void jl_module_use(jl_module_t *to, jl_module_t *from, jl_sym_t *s);
JL_DLLEXPORT void jl_module_use_as(jl_module_t *to, jl_module_t *from, jl_sym_t *s, jl_sym_t *asname);
JL_DLLEXPORT void jl_module_import(jl_module_t *to, jl_module_t *from, jl_sym_t *s);
JL_DLLEXPORT void jl_module_import_as(jl_module_t *to, jl_module_t *from, jl_sym_t *s, jl_sym_t *asname);
JL_DLLEXPORT void jl_module_export(jl_module_t *from, jl_sym_t *s);
JL_DLLEXPORT int jl_is_imported(jl_module_t *m, jl_sym_t *s);
JL_DLLEXPORT int jl_module_exports_p(jl_module_t *m, jl_sym_t *var);
JL_DLLEXPORT void jl_add_standard_imports(jl_module_t *m);
STATIC_INLINE jl_function_t *jl_get_function(jl_module_t *m, const char *name)
{
    return (jl_function_t*)jl_get_global(m, jl_symbol(name));
}

// eq hash tables
JL_DLLEXPORT jl_array_t *jl_eqtable_put(jl_array_t *h, jl_value_t *key, jl_value_t *val, int *inserted);
JL_DLLEXPORT jl_value_t *jl_eqtable_get(jl_array_t *h, jl_value_t *key, jl_value_t *deflt) JL_NOTSAFEPOINT;

// system information
JL_DLLEXPORT int jl_errno(void) JL_NOTSAFEPOINT;
JL_DLLEXPORT void jl_set_errno(int e) JL_NOTSAFEPOINT;
JL_DLLEXPORT int32_t jl_stat(const char *path, char *statbuf) JL_NOTSAFEPOINT;
JL_DLLEXPORT int jl_cpu_threads(void) JL_NOTSAFEPOINT;
JL_DLLEXPORT long jl_getpagesize(void) JL_NOTSAFEPOINT;
JL_DLLEXPORT long jl_getallocationgranularity(void) JL_NOTSAFEPOINT;
JL_DLLEXPORT int jl_is_debugbuild(void) JL_NOTSAFEPOINT;
JL_DLLEXPORT jl_sym_t *jl_get_UNAME(void) JL_NOTSAFEPOINT;
JL_DLLEXPORT jl_sym_t *jl_get_ARCH(void) JL_NOTSAFEPOINT;
JL_DLLEXPORT jl_value_t *jl_get_libllvm(void) JL_NOTSAFEPOINT;
extern JL_DLLIMPORT int jl_n_threads;

// environment entries
JL_DLLEXPORT jl_value_t *jl_environ(int i);

// throwing common exceptions
JL_DLLEXPORT jl_value_t *jl_vexceptionf(jl_datatype_t *exception_type,
                                        const char *fmt, va_list args);
JL_DLLEXPORT void JL_NORETURN jl_error(const char *str);
JL_DLLEXPORT void JL_NORETURN jl_errorf(const char *fmt, ...);
JL_DLLEXPORT void JL_NORETURN jl_exceptionf(jl_datatype_t *ty,
                                            const char *fmt, ...);
JL_DLLEXPORT void JL_NORETURN jl_too_few_args(const char *fname, int min);
JL_DLLEXPORT void JL_NORETURN jl_too_many_args(const char *fname, int max);
JL_DLLEXPORT void JL_NORETURN jl_type_error(const char *fname,
                                            jl_value_t *expected JL_MAYBE_UNROOTED,
                                            jl_value_t *got JL_MAYBE_UNROOTED);
JL_DLLEXPORT void JL_NORETURN jl_type_error_rt(const char *fname,
                                               const char *context,
                                               jl_value_t *ty JL_MAYBE_UNROOTED,
                                               jl_value_t *got JL_MAYBE_UNROOTED);
JL_DLLEXPORT void JL_NORETURN jl_undefined_var_error(jl_sym_t *var);
JL_DLLEXPORT void JL_NORETURN jl_atomic_error(char *str);
JL_DLLEXPORT void JL_NORETURN jl_bounds_error(jl_value_t *v JL_MAYBE_UNROOTED,
                                              jl_value_t *t JL_MAYBE_UNROOTED);
JL_DLLEXPORT void JL_NORETURN jl_bounds_error_v(jl_value_t *v JL_MAYBE_UNROOTED,
                                                jl_value_t **idxs, size_t nidxs);
JL_DLLEXPORT void JL_NORETURN jl_bounds_error_int(jl_value_t *v JL_MAYBE_UNROOTED,
                                                  size_t i);
JL_DLLEXPORT void JL_NORETURN jl_bounds_error_tuple_int(jl_value_t **v,
                                                        size_t nv, size_t i);
JL_DLLEXPORT void JL_NORETURN jl_bounds_error_unboxed_int(void *v, jl_value_t *vt, size_t i);
JL_DLLEXPORT void JL_NORETURN jl_bounds_error_ints(jl_value_t *v JL_MAYBE_UNROOTED,
                                                   size_t *idxs, size_t nidxs);
JL_DLLEXPORT void JL_NORETURN jl_eof_error(void);

// Return the exception currently being handled, or `jl_nothing`.
//
// The catch scope is determined dynamically so this works in functions called
// from a catch block.  The returned value is gc rooted until we exit the
// enclosing JL_CATCH.
// FIXME: Teach the static analyzer about this rather than using
// JL_GLOBALLY_ROOTED which is far too optimistic.
JL_DLLEXPORT jl_value_t *jl_current_exception(void) JL_GLOBALLY_ROOTED JL_NOTSAFEPOINT;
JL_DLLEXPORT jl_value_t *jl_exception_occurred(void);
JL_DLLEXPORT void jl_exception_clear(void) JL_NOTSAFEPOINT;

#define JL_NARGS(fname, min, max)                               \
    if (nargs < min) jl_too_few_args(#fname, min);              \
    else if (nargs > max) jl_too_many_args(#fname, max);

#define JL_NARGSV(fname, min)                           \
    if (nargs < min) jl_too_few_args(#fname, min);

#define JL_TYPECHK(fname, type, v)                                 \
    if (!jl_is_##type(v)) {                                        \
        jl_type_error(#fname, (jl_value_t*)jl_##type##_type, (v)); \
    }
#define JL_TYPECHKS(fname, type, v)                                     \
    if (!jl_is_##type(v)) {                                             \
        jl_type_error(fname, (jl_value_t*)jl_##type##_type, (v));       \
    }

// initialization functions
typedef enum {
    JL_IMAGE_CWD = 0,
    JL_IMAGE_JULIA_HOME = 1,
    //JL_IMAGE_LIBJULIA = 2,
} JL_IMAGE_SEARCH;

JL_DLLEXPORT const char *jl_get_libdir(void);
JL_DLLEXPORT void julia_init(JL_IMAGE_SEARCH rel);
JL_DLLEXPORT void jl_init(void);
JL_DLLEXPORT void jl_init_with_image(const char *julia_bindir,
                                     const char *image_relative_path);
JL_DLLEXPORT const char *jl_get_default_sysimg_path(void);
JL_DLLEXPORT int jl_is_initialized(void);
JL_DLLEXPORT void jl_atexit_hook(int status);
JL_DLLEXPORT void JL_NORETURN jl_exit(int status);
JL_DLLEXPORT const char *jl_pathname_for_handle(void *handle);

JL_DLLEXPORT int jl_deserialize_verify_header(ios_t *s);
JL_DLLEXPORT void jl_preload_sysimg_so(const char *fname);
JL_DLLEXPORT void jl_set_sysimg_so(void *handle);
JL_DLLEXPORT ios_t *jl_create_system_image(void *);
JL_DLLEXPORT void jl_save_system_image(const char *fname);
JL_DLLEXPORT void jl_restore_system_image(const char *fname);
JL_DLLEXPORT void jl_restore_system_image_data(const char *buf, size_t len);
JL_DLLEXPORT int jl_save_incremental(const char *fname, jl_array_t *worklist);
JL_DLLEXPORT jl_value_t *jl_restore_incremental(const char *fname, jl_array_t *depmods);
JL_DLLEXPORT jl_value_t *jl_restore_incremental_from_buf(const char *buf, size_t sz, jl_array_t *depmods);

// parsing
JL_DLLEXPORT jl_value_t *jl_parse_all(const char *text, size_t text_len,
                                      const char *filename, size_t filename_len);
JL_DLLEXPORT jl_value_t *jl_parse_string(const char *text, size_t text_len,
                                         int offset, int greedy);
// lowering
JL_DLLEXPORT jl_value_t *jl_expand(jl_value_t *expr, jl_module_t *inmodule);
JL_DLLEXPORT jl_value_t *jl_expand_with_loc(jl_value_t *expr, jl_module_t *inmodule,
                                            const char *file, int line);
JL_DLLEXPORT jl_value_t *jl_expand_with_loc_warn(jl_value_t *expr, jl_module_t *inmodule,
                                                 const char *file, int line);
JL_DLLEXPORT jl_value_t *jl_expand_in_world(jl_value_t *expr, jl_module_t *inmodule,
                                            const char *file, int line, size_t world);
JL_DLLEXPORT jl_value_t *jl_expand_stmt(jl_value_t *expr, jl_module_t *inmodule);
JL_DLLEXPORT jl_value_t *jl_expand_stmt_with_loc(jl_value_t *expr, jl_module_t *inmodule,
                                                 const char *file, int line);
// deprecated; use jl_parse_all
JL_DLLEXPORT jl_value_t *jl_parse_input_line(const char *text, size_t text_len,
                                             const char *filename, size_t filename_len);

// external libraries
enum JL_RTLD_CONSTANT {
     JL_RTLD_LOCAL=1U,
     JL_RTLD_GLOBAL=2U,
     JL_RTLD_LAZY=4U,
     JL_RTLD_NOW=8U,
     /* Linux/glibc and MacOS X: */
     JL_RTLD_NODELETE=16U,
     JL_RTLD_NOLOAD=32U,
     /* Linux/glibc: */
     JL_RTLD_DEEPBIND=64U,
     /* MacOS X 10.5+: */
     JL_RTLD_FIRST=128U
};
#define JL_RTLD_DEFAULT (JL_RTLD_LAZY | JL_RTLD_DEEPBIND)

typedef void *jl_uv_libhandle; // compatible with dlopen (void*) / LoadLibrary (HMODULE)
JL_DLLEXPORT jl_uv_libhandle jl_load_dynamic_library(const char *fname, unsigned flags, int throw_err);
JL_DLLEXPORT jl_uv_libhandle jl_dlopen(const char *filename, unsigned flags) JL_NOTSAFEPOINT;
JL_DLLEXPORT int jl_dlclose(jl_uv_libhandle handle) JL_NOTSAFEPOINT;
JL_DLLEXPORT int jl_dlsym(jl_uv_libhandle handle, const char *symbol, void ** value, int throw_err) JL_NOTSAFEPOINT;

// evaluation
JL_DLLEXPORT jl_value_t *jl_toplevel_eval(jl_module_t *m, jl_value_t *v);
JL_DLLEXPORT jl_value_t *jl_toplevel_eval_in(jl_module_t *m, jl_value_t *ex);
// code loading (parsing + evaluation)
JL_DLLEXPORT jl_value_t *jl_eval_string(const char *str); // embedding interface
JL_DLLEXPORT jl_value_t *jl_load_file_string(const char *text, size_t len,
                                             char *filename, jl_module_t *module);
JL_DLLEXPORT jl_value_t *jl_load(jl_module_t *module, const char *fname);

JL_DLLEXPORT jl_module_t *jl_base_relative_to(jl_module_t *m JL_PROPAGATES_ROOT);

// tracing
JL_DLLEXPORT void jl_register_newmeth_tracer(void (*callback)(jl_method_t *tracee));

// AST access
JL_DLLEXPORT jl_value_t *jl_copy_ast(jl_value_t *expr JL_MAYBE_UNROOTED);

// IR representation
JL_DLLEXPORT jl_array_t *jl_compress_ir(jl_method_t *m, jl_code_info_t *code);
JL_DLLEXPORT jl_code_info_t *jl_uncompress_ir(jl_method_t *m, jl_code_instance_t *metadata, jl_array_t *data);
JL_DLLEXPORT uint8_t jl_ir_flag_inferred(jl_array_t *data) JL_NOTSAFEPOINT;
JL_DLLEXPORT uint8_t jl_ir_flag_inlineable(jl_array_t *data) JL_NOTSAFEPOINT;
JL_DLLEXPORT uint8_t jl_ir_flag_pure(jl_array_t *data) JL_NOTSAFEPOINT;
JL_DLLEXPORT ssize_t jl_ir_nslots(jl_array_t *data) JL_NOTSAFEPOINT;
JL_DLLEXPORT uint8_t jl_ir_slotflag(jl_array_t *data, size_t i) JL_NOTSAFEPOINT;
JL_DLLEXPORT jl_value_t *jl_compress_argnames(jl_array_t *syms);
JL_DLLEXPORT jl_array_t *jl_uncompress_argnames(jl_value_t *syms);
JL_DLLEXPORT jl_value_t *jl_uncompress_argname_n(jl_value_t *syms, size_t i);

JL_DLLEXPORT int jl_is_operator(char *sym);
JL_DLLEXPORT int jl_is_unary_operator(char *sym);
JL_DLLEXPORT int jl_is_unary_and_binary_operator(char *sym);
JL_DLLEXPORT int jl_is_syntactic_operator(char *sym);
JL_DLLEXPORT int jl_operator_precedence(char *sym);

STATIC_INLINE int jl_vinfo_sa(uint8_t vi)
{
    return (vi&16)!=0;
}

STATIC_INLINE int jl_vinfo_usedundef(uint8_t vi)
{
    return (vi&32)!=0;
}

// calling into julia ---------------------------------------------------------

JL_DLLEXPORT jl_value_t *jl_apply_generic(jl_value_t *F, jl_value_t **args, uint32_t nargs);
JL_DLLEXPORT jl_value_t *jl_invoke(jl_value_t *F, jl_value_t **args, uint32_t nargs, jl_method_instance_t *meth);
JL_DLLEXPORT int32_t jl_invoke_api(jl_code_instance_t *linfo);

STATIC_INLINE jl_value_t *jl_apply(jl_value_t **args, uint32_t nargs)
{
    return jl_apply_generic(args[0], &args[1], nargs - 1);
}

JL_DLLEXPORT jl_value_t *jl_call(jl_function_t *f JL_MAYBE_UNROOTED, jl_value_t **args, int32_t nargs);
JL_DLLEXPORT jl_value_t *jl_call0(jl_function_t *f JL_MAYBE_UNROOTED);
JL_DLLEXPORT jl_value_t *jl_call1(jl_function_t *f JL_MAYBE_UNROOTED, jl_value_t *a JL_MAYBE_UNROOTED);
JL_DLLEXPORT jl_value_t *jl_call2(jl_function_t *f JL_MAYBE_UNROOTED, jl_value_t *a JL_MAYBE_UNROOTED, jl_value_t *b JL_MAYBE_UNROOTED);
JL_DLLEXPORT jl_value_t *jl_call3(jl_function_t *f JL_MAYBE_UNROOTED, jl_value_t *a JL_MAYBE_UNROOTED,
                                  jl_value_t *b JL_MAYBE_UNROOTED, jl_value_t *c JL_MAYBE_UNROOTED);

// interfacing with Task runtime
JL_DLLEXPORT void jl_yield(void);

// async signal handling ------------------------------------------------------

JL_DLLEXPORT void jl_install_sigint_handler(void);
JL_DLLEXPORT void jl_sigatomic_begin(void);
JL_DLLEXPORT void jl_sigatomic_end(void);

// tasks and exceptions -------------------------------------------------------

typedef struct _jl_timing_block_t jl_timing_block_t;
typedef struct _jl_excstack_t jl_excstack_t;

// info describing an exception handler
typedef struct _jl_handler_t {
    jl_jmp_buf eh_ctx;
    jl_gcframe_t *gcstack;
    struct _jl_handler_t *prev;
    int8_t gc_state;
    size_t locks_len;
    sig_atomic_t defer_signal;
    jl_timing_block_t *timing_stack;
    size_t world_age;
} jl_handler_t;

typedef struct _jl_task_t {
    JL_DATA_TYPE
    jl_value_t *next; // invasive linked list for scheduler
    jl_value_t *queue; // invasive linked list for scheduler
    jl_value_t *tls;
    jl_value_t *donenotify;
    jl_value_t *result;
    jl_value_t *logstate;
    jl_function_t *start;
<<<<<<< HEAD
    uint16_t sticky; // 0 means this Task can be migrated to a new thread
    uint8_t _state;
    uint8_t _isexception; // set if `result` is an exception to throw or that we exited with
=======
>>>>>>> d1145d45
    uint64_t rngState0; // really rngState[4], but more convenient to split
    uint64_t rngState1;
    uint64_t rngState2;
    uint64_t rngState3;
    uint8_t _state;
    uint8_t sticky; // record whether this Task can be migrated to a new thread
    uint8_t _isexception; // set if `result` is an exception to throw or that we exited with

// hidden state:
    // id of owning thread - does not need to be defined until the task runs
    int16_t tid;
    // multiqueue priority
    int16_t prio;
    // saved gc stack top for context switches
    jl_gcframe_t *gcstack;
    size_t world_age;
    // quick lookup for current ptls
    jl_tls_states_t *ptls; // == jl_all_tls_states[tid]
    // saved exception stack
    jl_excstack_t *excstack;
    // current exception handler
    jl_handler_t *eh;

    union {
        jl_ucontext_t ctx; // saved thread state
#ifdef _OS_WINDOWS_
        jl_ucontext_t copy_stack_ctx;
#else
        struct jl_stack_context_t copy_stack_ctx;
#endif
    };
#if defined(JL_TSAN_ENABLED)
    void *tsan_state;
#endif
    void *stkbuf; // malloc'd memory (either copybuf or stack)
    size_t bufsz; // actual sizeof stkbuf
    unsigned int copy_stack:31; // sizeof stack for copybuf
    unsigned int started:1;
} jl_task_t;

#define JL_TASK_STATE_RUNNABLE 0
#define JL_TASK_STATE_DONE     1
#define JL_TASK_STATE_FAILED   2

JL_DLLEXPORT jl_task_t *jl_new_task(jl_function_t*, jl_value_t*, size_t);
JL_DLLEXPORT void jl_switchto(jl_task_t **pt);
JL_DLLEXPORT int jl_set_task_tid(jl_task_t *task, int tid) JL_NOTSAFEPOINT;
JL_DLLEXPORT void JL_NORETURN jl_throw(jl_value_t *e JL_MAYBE_UNROOTED);
JL_DLLEXPORT void JL_NORETURN jl_rethrow(void);
JL_DLLEXPORT void JL_NORETURN jl_sig_throw(void);
JL_DLLEXPORT void JL_NORETURN jl_rethrow_other(jl_value_t *e JL_MAYBE_UNROOTED);
JL_DLLEXPORT void JL_NORETURN jl_no_exc_handler(jl_value_t *e);
JL_DLLEXPORT JL_CONST_FUNC jl_gcframe_t **(jl_get_pgcstack)(void) JL_GLOBALLY_ROOTED JL_NOTSAFEPOINT;
#define jl_current_task (container_of(jl_get_pgcstack(), jl_task_t, gcstack))

#include "locks.h"   // requires jl_task_t definition

JL_DLLEXPORT void jl_enter_handler(jl_handler_t *eh);
JL_DLLEXPORT void jl_eh_restore_state(jl_handler_t *eh);
JL_DLLEXPORT void jl_pop_handler(int n);
JL_DLLEXPORT size_t jl_excstack_state(void) JL_NOTSAFEPOINT;
JL_DLLEXPORT void jl_restore_excstack(size_t state) JL_NOTSAFEPOINT;

#if defined(_OS_WINDOWS_)
#if defined(_COMPILER_GCC_)
int __attribute__ ((__nothrow__,__returns_twice__)) (jl_setjmp)(jmp_buf _Buf);
__declspec(noreturn) __attribute__ ((__nothrow__)) void (jl_longjmp)(jmp_buf _Buf, int _Value);
#else
int (jl_setjmp)(jmp_buf _Buf);
void (jl_longjmp)(jmp_buf _Buf, int _Value);
#endif
#define jl_setjmp_f jl_setjmp
#define jl_setjmp_name "jl_setjmp"
#define jl_setjmp(a,b) jl_setjmp(a)
#define jl_longjmp(a,b) jl_longjmp(a,b)
#elif defined(_OS_EMSCRIPTEN_)
#define jl_setjmp(a,b) setjmp(a)
#define jl_longjmp(a,b) longjmp(a,b)
#define jl_setjmp_f    setjmp
#define jl_setjmp_name "setjmp"
#else
// determine actual entry point name
#if defined(sigsetjmp)
#define jl_setjmp_f    __sigsetjmp
#define jl_setjmp_name "__sigsetjmp"
#else
#define jl_setjmp_f    sigsetjmp
#define jl_setjmp_name "sigsetjmp"
#endif
#define jl_setjmp(a,b) sigsetjmp(a,b)
#define jl_longjmp(a,b) siglongjmp(a,b)
#endif


#ifdef __clang_analyzer__

// This is hard. Ideally we'd teach the static analyzer about the extra control
// flow edges. But for now, just hide this as best we can
extern int had_exception;
#define JL_TRY if (1)
#define JL_CATCH if (had_exception)

#else

#define JL_TRY                                                    \
    int i__tr, i__ca; jl_handler_t __eh;                          \
    size_t __excstack_state = jl_excstack_state();                \
    jl_enter_handler(&__eh);                                      \
    if (!jl_setjmp(__eh.eh_ctx,0))                                \
        for (i__tr=1; i__tr; i__tr=0, jl_eh_restore_state(&__eh))

#define JL_CATCH                                                \
    else                                                        \
        for (i__ca=1, jl_eh_restore_state(&__eh); i__ca; i__ca=0, jl_restore_excstack(__excstack_state))

#endif

// I/O system -----------------------------------------------------------------

#define JL_STREAM uv_stream_t
#define JL_STDOUT jl_uv_stdout
#define JL_STDERR jl_uv_stderr
#define JL_STDIN  jl_uv_stdin

JL_DLLEXPORT int jl_process_events(void);

JL_DLLEXPORT uv_loop_t *jl_global_event_loop(void);

JL_DLLEXPORT void jl_close_uv(uv_handle_t *handle);

JL_DLLEXPORT jl_array_t *jl_take_buffer(ios_t *s);

typedef struct {
    void *data;
    uv_loop_t *loop;
    uv_handle_type type;
    uv_os_fd_t file;
} jl_uv_file_t;

#ifdef __GNUC__
#define _JL_FORMAT_ATTR(type, str, arg) \
    __attribute__((format(type, str, arg)))
#else
#define _JL_FORMAT_ATTR(type, str, arg)
#endif

JL_DLLEXPORT void jl_uv_puts(uv_stream_t *stream, const char *str, size_t n);
JL_DLLEXPORT int jl_printf(uv_stream_t *s, const char *format, ...)
    _JL_FORMAT_ATTR(printf, 2, 3);
JL_DLLEXPORT int jl_vprintf(uv_stream_t *s, const char *format, va_list args)
    _JL_FORMAT_ATTR(printf, 2, 0);
JL_DLLEXPORT void jl_safe_printf(const char *str, ...) JL_NOTSAFEPOINT
    _JL_FORMAT_ATTR(printf, 1, 2);

extern JL_DLLEXPORT JL_STREAM *JL_STDIN;
extern JL_DLLEXPORT JL_STREAM *JL_STDOUT;
extern JL_DLLEXPORT JL_STREAM *JL_STDERR;

JL_DLLEXPORT JL_STREAM *jl_stdout_stream(void);
JL_DLLEXPORT JL_STREAM *jl_stdin_stream(void);
JL_DLLEXPORT JL_STREAM *jl_stderr_stream(void);

// showing and std streams
JL_DLLEXPORT void jl_flush_cstdio(void) JL_NOTSAFEPOINT;
JL_DLLEXPORT jl_value_t *jl_stdout_obj(void) JL_NOTSAFEPOINT;
JL_DLLEXPORT jl_value_t *jl_stderr_obj(void) JL_NOTSAFEPOINT;
JL_DLLEXPORT size_t jl_static_show(JL_STREAM *out, jl_value_t *v) JL_NOTSAFEPOINT;
JL_DLLEXPORT size_t jl_static_show_func_sig(JL_STREAM *s, jl_value_t *type) JL_NOTSAFEPOINT;
JL_DLLEXPORT void jl_print_backtrace(void) JL_NOTSAFEPOINT;
JL_DLLEXPORT void jlbacktrace(void) JL_NOTSAFEPOINT; // deprecated
// Mainly for debugging, use `void*` so that no type cast is needed in C++.
JL_DLLEXPORT void jl_(void *jl_value) JL_NOTSAFEPOINT;

// julia options -----------------------------------------------------------
// NOTE: This struct needs to be kept in sync with JLOptions type in base/options.jl
typedef struct {
    int8_t quiet;
    int8_t banner;
    const char *julia_bindir;
    const char *julia_bin;
    const char **cmds;
    const char *image_file;
    const char *cpu_target;
    int32_t nthreads;
    int32_t nprocs;
    const char *machine_file;
    const char *project;
    int8_t isinteractive;
    int8_t color;
    int8_t historyfile;
    int8_t startupfile;
    int8_t compile_enabled;
    int8_t code_coverage;
    int8_t malloc_log;
    int8_t opt_level;
    int8_t opt_level_min;
    int8_t debug_level;
    int8_t check_bounds;
    int8_t depwarn;
    int8_t warn_overwrite;
    int8_t can_inline;
    int8_t polly;
    const char *trace_compile;
    int8_t fast_math;
    int8_t worker;
    const char *cookie;
    int8_t handle_signals;
    int8_t use_sysimage_native_code;
    int8_t use_compiled_modules;
    const char *bindto;
    const char *outputbc;
    const char *outputunoptbc;
    const char *outputo;
    const char *outputasm;
    const char *outputji;
    const char *output_code_coverage;
    int8_t incremental;
    int8_t image_file_specified;
    int8_t warn_scope;
    int8_t image_codegen;
    int8_t rr_detach;
} jl_options_t;

extern JL_DLLEXPORT jl_options_t jl_options;
JL_DLLEXPORT ssize_t jl_sizeof_jl_options(void);

// Parse an argc/argv pair to extract general julia options, passing back out
// any arguments that should be passed on to the script.
JL_DLLEXPORT void jl_parse_opts(int *argcp, char ***argvp);
JL_DLLEXPORT char *jl_format_filename(const char *output_pattern);

// Set julia-level ARGS array according to the arguments provided in
// argc/argv
JL_DLLEXPORT void jl_set_ARGS(int argc, char **argv);

JL_DLLEXPORT int jl_generating_output(void) JL_NOTSAFEPOINT;

// Settings for code_coverage and malloc_log
// NOTE: if these numbers change, test/cmdlineargs.jl will have to be updated
#define JL_LOG_NONE 0
#define JL_LOG_USER 1
#define JL_LOG_ALL  2

#define JL_OPTIONS_CHECK_BOUNDS_DEFAULT 0
#define JL_OPTIONS_CHECK_BOUNDS_ON 1
#define JL_OPTIONS_CHECK_BOUNDS_OFF 2

#define JL_OPTIONS_COMPILE_DEFAULT 1
#define JL_OPTIONS_COMPILE_OFF 0
#define JL_OPTIONS_COMPILE_ON  1
#define JL_OPTIONS_COMPILE_ALL 2
#define JL_OPTIONS_COMPILE_MIN 3

#define JL_OPTIONS_COLOR_AUTO 0
#define JL_OPTIONS_COLOR_ON 1
#define JL_OPTIONS_COLOR_OFF 2

#define JL_OPTIONS_HISTORYFILE_ON 1
#define JL_OPTIONS_HISTORYFILE_OFF 0

#define JL_OPTIONS_STARTUPFILE_ON 1
#define JL_OPTIONS_STARTUPFILE_OFF 2

#define JL_LOGLEVEL_BELOWMIN -1000001
#define JL_LOGLEVEL_DEBUG    -1000
#define JL_LOGLEVEL_INFO      0
#define JL_LOGLEVEL_WARN      1000
#define JL_LOGLEVEL_ERROR     2000
#define JL_LOGLEVEL_ABOVEMAX  1000001

#define JL_OPTIONS_DEPWARN_OFF 0
#define JL_OPTIONS_DEPWARN_ON 1
#define JL_OPTIONS_DEPWARN_ERROR 2

#define JL_OPTIONS_WARN_OVERWRITE_OFF 0
#define JL_OPTIONS_WARN_OVERWRITE_ON 1

#define JL_OPTIONS_WARN_SCOPE_OFF 0
#define JL_OPTIONS_WARN_SCOPE_ON 1

#define JL_OPTIONS_POLLY_ON 1
#define JL_OPTIONS_POLLY_OFF 0

#define JL_OPTIONS_FAST_MATH_ON 1
#define JL_OPTIONS_FAST_MATH_OFF 2
#define JL_OPTIONS_FAST_MATH_DEFAULT 0

#define JL_OPTIONS_HANDLE_SIGNALS_ON 1
#define JL_OPTIONS_HANDLE_SIGNALS_OFF 0

#define JL_OPTIONS_USE_SYSIMAGE_NATIVE_CODE_YES 1
#define JL_OPTIONS_USE_SYSIMAGE_NATIVE_CODE_NO 0

#define JL_OPTIONS_USE_COMPILED_MODULES_YES 1
#define JL_OPTIONS_USE_COMPILED_MODULES_NO 0

// Version information
#include "julia_version.h"

JL_DLLEXPORT extern int jl_ver_major(void);
JL_DLLEXPORT extern int jl_ver_minor(void);
JL_DLLEXPORT extern int jl_ver_patch(void);
JL_DLLEXPORT extern int jl_ver_is_release(void);
JL_DLLEXPORT extern const char *jl_ver_string(void);
JL_DLLEXPORT const char *jl_git_branch(void);
JL_DLLEXPORT const char *jl_git_commit(void);

// nullable struct representations
typedef struct {
    uint8_t hasvalue;
    double value;
} jl_nullable_float64_t;

typedef struct {
    uint8_t hasvalue;
    float value;
} jl_nullable_float32_t;

#define jl_root_task (jl_current_task->ptls->root_task)

JL_DLLEXPORT jl_task_t *jl_get_current_task(void) JL_NOTSAFEPOINT;

// TODO: we need to pin the task while using this (set pure bit)
JL_DLLEXPORT jl_jmp_buf *jl_get_safe_restore(void) JL_NOTSAFEPOINT;
JL_DLLEXPORT void jl_set_safe_restore(jl_jmp_buf *) JL_NOTSAFEPOINT;

// codegen interface ----------------------------------------------------------
// The root propagation here doesn't have to be literal, but callers should
// ensure that the return value outlives the MethodInstance
typedef jl_value_t *(*jl_codeinstance_lookup_t)(jl_method_instance_t *mi JL_PROPAGATES_ROOT,
    size_t min_world, size_t max_world);
typedef struct {
    int track_allocations;  // can we track allocations?
    int code_coverage;      // can we measure coverage?
    int prefer_specsig;     // are specialized function signatures preferred?

    // controls the emission of debug-info. mirrors the clang options
    int gnu_pubnames;       // can we emit the gnu pubnames debuginfo
    int debug_info_kind; // Enum for line-table-only, line-directives-only,
                            // limited, standalone

    // Cache access. Default: jl_rettype_inferred.
    jl_codeinstance_lookup_t lookup;

    // If not `nothing`, rewrite all generic calls to call
    // generic_context(f, args...) instead of f(args...).
    jl_value_t *generic_context;
} jl_cgparams_t;
extern JL_DLLEXPORT jl_cgparams_t jl_default_cgparams;
extern JL_DLLEXPORT int jl_default_debug_info_kind;

#ifdef __cplusplus
}
#endif

#endif<|MERGE_RESOLUTION|>--- conflicted
+++ resolved
@@ -1829,18 +1829,12 @@
     jl_value_t *result;
     jl_value_t *logstate;
     jl_function_t *start;
-<<<<<<< HEAD
-    uint16_t sticky; // 0 means this Task can be migrated to a new thread
-    uint8_t _state;
-    uint8_t _isexception; // set if `result` is an exception to throw or that we exited with
-=======
->>>>>>> d1145d45
     uint64_t rngState0; // really rngState[4], but more convenient to split
     uint64_t rngState1;
     uint64_t rngState2;
     uint64_t rngState3;
+    uint16_t sticky; // 0 means this Task can be migrated to a new thread
     uint8_t _state;
-    uint8_t sticky; // record whether this Task can be migrated to a new thread
     uint8_t _isexception; // set if `result` is an exception to throw or that we exited with
 
 // hidden state:
