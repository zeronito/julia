--- conflicted
+++ resolved
@@ -3060,13 +3060,7 @@
 static Value *emit_genericmemoryptr(jl_codectx_t &ctx, Value *mem, const jl_datatype_layout_t *layout, unsigned AS)
 {
     ++EmittedArrayptr;
-<<<<<<< HEAD
-    PointerType *PT = cast<PointerType>(mem->getType());
-    assert(PT == ctx.types().T_prjlvalue);
-    Value *addr = emit_bitcast(ctx, mem, ctx.types().T_jlgenericmemory->getPointerTo(PT->getAddressSpace()));
-=======
     Value *addr = mem;
->>>>>>> 59074fa7
     addr = decay_derived(ctx, addr);
     addr = ctx.builder.CreateStructGEP(ctx.types().T_jlgenericmemory, addr, 1);
     setName(ctx.emission_context, addr, ".data_ptr");
