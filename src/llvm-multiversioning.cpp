// This file is a part of Julia. License is MIT: https://julialang.org/license

// Function multi-versioning
// LLVM pass to clone function for different archs

#include "llvm-version.h"
#include "passes.h"

#include <llvm-c/Core.h>
#include <llvm-c/Types.h>

#include <llvm/Pass.h>
#include <llvm/ADT/Statistic.h>
#include <llvm/IR/Module.h>
#include <llvm/IR/LegacyPassManager.h>
#include <llvm/IR/Function.h>
#include <llvm/IR/Instructions.h>
#include <llvm/IR/Constants.h>
#include <llvm/IR/LLVMContext.h>
#include <llvm/Analysis/LoopInfo.h>
#include <llvm/Analysis/CallGraph.h>
#include <llvm/IR/LegacyPassManager.h>
#include <llvm/IR/IRBuilder.h>
#include <llvm/IR/DebugInfoMetadata.h>
#include <llvm/IR/Verifier.h>
#include <llvm/Transforms/Utils/Cloning.h>

#include "julia.h"
#include "julia_internal.h"
#include "processor.h"
#include "support/dtypes.h"

#include <map>
#include <memory>
#include <set>
#include <vector>

#include "codegen_shared.h"
#include "julia_assert.h"

#define DEBUG_TYPE "julia_multiversioning"
#undef DEBUG

using namespace llvm;

extern Optional<bool> always_have_fma(Function&);

<<<<<<< HEAD
=======
extern Optional<bool> always_have_fp16();
>>>>>>> 23160a10

namespace {
constexpr uint32_t clone_mask =
    JL_TARGET_CLONE_LOOP | JL_TARGET_CLONE_SIMD | JL_TARGET_CLONE_MATH | JL_TARGET_CLONE_CPU;

// Treat identical mapping as missing and return `def` in that case.
// We mainly need this to identify cloned function using value map after LLVM cloning
// functions fills the map with identity entries.
template<typename T>
Value *map_get(T &&vmap, Value *key, Value *def=nullptr)
{
    auto val = vmap.lookup(key);
    if (!val || key == val)
        return def;
    return val;
}

// Iterate through uses of a particular type.
// Recursively scan through `ConstantExpr` and `ConstantAggregate` use.
template<typename U>
struct ConstantUses {
    template<typename T>
    struct Info {
        Use *use;
        T *val;
        // If `samebits == true`, the offset the original value appears in the constant.
        size_t offset;
        // This specify whether the original value appears in the current value in exactly
        // the same bit pattern (with possibly an offset determined by `offset`).
        bool samebits;
        Info(Use *use, T *val, size_t offset, bool samebits) :
            use(use),
            val(val),
            offset(offset),
            samebits(samebits)
        {
        }
        Info(Use *use, size_t offset, bool samebits) :
            use(use),
            val(cast<T>(use->getUser())),
            offset(offset),
            samebits(samebits)
        {
        }
    };
    using UseInfo = Info<U>;
    struct Frame : Info<Constant> {
        template<typename... Args>
        Frame(Args &&... args) :
            Info<Constant>(std::forward<Args>(args)...),
            cur(this->val->use_empty() ? nullptr : &*this->val->use_begin()),
            _next(cur ? cur->getNext() : nullptr)
        {
        }
    private:
        void next()
        {
            cur = _next;
            if (!cur)
                return;
            _next = cur->getNext();
        }
        Use *cur;
        Use *_next;
        friend struct ConstantUses;
    };
    ConstantUses(Constant *c, Module &M)
        : stack{Frame(nullptr, c, 0u, true)},
          M(M)
    {
        forward();
    }
    UseInfo get_info() const
    {
        auto &top = stack.back();
        return UseInfo(top.cur, top.offset, top.samebits);
    }
    const SmallVector<Frame, 4> &get_stack() const
    {
        return stack;
    }
    void next()
    {
        stack.back().next();
        forward();
    }
    bool done()
    {
        return stack.empty();
    }
private:
    void forward();
    SmallVector<Frame, 4> stack;
    Module &M;
};

template<typename U>
void ConstantUses<U>::forward()
{
    assert(!stack.empty());
    auto frame = &stack.back();
    const DataLayout &DL = M.getDataLayout();
    auto pop = [&] {
        stack.pop_back();
        if (stack.empty()) {
            return false;
        }
        frame = &stack.back();
        return true;
    };
    auto push = [&] (Use *use, Constant *c, size_t offset, bool samebits) {
        stack.emplace_back(use, c, offset, samebits);
        frame = &stack.back();
    };
    auto handle_constaggr = [&] (Use *use, ConstantAggregate *aggr) {
        if (!frame->samebits) {
            push(use, aggr, 0, false);
            return;
        }
        if (auto strct = dyn_cast<ConstantStruct>(aggr)) {
            auto layout = DL.getStructLayout(strct->getType());
            push(use, strct, frame->offset + layout->getElementOffset(use->getOperandNo()), true);
        }
        else if (auto ary = dyn_cast<ConstantArray>(aggr)) {
            auto elty = ary->getType()->getElementType();
            push(use, ary, frame->offset + DL.getTypeAllocSize(elty) * use->getOperandNo(), true);
        }
        else if (auto vec = dyn_cast<ConstantVector>(aggr)) {
            auto elty = vec->getType()->getElementType();
            push(use, vec, frame->offset + DL.getTypeAllocSize(elty) * use->getOperandNo(), true);
        }
        else {
            jl_safe_printf("Unknown ConstantAggregate:\n");
            llvm_dump(aggr);
            abort();
        }
    };
    auto handle_constexpr = [&] (Use *use, ConstantExpr *expr) {
        if (!frame->samebits) {
            push(use, expr, 0, false);
            return;
        }
        auto opcode = expr->getOpcode();
        if (opcode == Instruction::PtrToInt || opcode == Instruction::IntToPtr ||
            opcode == Instruction::AddrSpaceCast || opcode == Instruction::BitCast) {
            push(use, expr, frame->offset, true);
        }
        else {
            push(use, expr, 0, false);
        }
    };
    while (true) {
        auto use = frame->cur;
        if (!use) {
            if (!pop())
                return;
            continue;
        }
        auto user = use->getUser();
        if (isa<U>(user))
            return;
        frame->next();
        if (auto aggr = dyn_cast<ConstantAggregate>(user)) {
            handle_constaggr(use, aggr);
        }
        else if (auto expr = dyn_cast<ConstantExpr>(user)) {
            handle_constexpr(use, expr);
        }
    }
}

struct CloneCtx {
    struct Target {
        int idx;
        uint32_t flags;
        std::unique_ptr<ValueToValueMapTy> vmap; // ValueToValueMapTy is not movable....
        // function ids that needs relocation to be initialized
        std::set<uint32_t> relocs{};
        Target(int idx, const jl_target_spec_t &spec) :
            idx(idx),
            flags(spec.flags),
            vmap(new ValueToValueMapTy)
        {
        }
    };
    struct Group : Target {
        std::vector<Target> clones;
        std::set<uint32_t> clone_fs;
        Group(int base, const jl_target_spec_t &spec) :
            Target(base, spec),
            clones{},
            clone_fs{}
        {}
        Function *base_func(Function *orig_f) const
        {
            if (idx == 0)
                return orig_f;
            return cast<Function>(vmap->lookup(orig_f));
        }
    };
    CloneCtx(Module &M, function_ref<LoopInfo&(Function&)> GetLI, function_ref<CallGraph&()> GetCG, bool allow_bad_fvars);
    void clone_bases();
    void collect_func_infos();
    void clone_all_partials();
    void fix_gv_uses();
    void fix_inst_uses();
    void emit_metadata();
private:
    void prepare_vmap(ValueToValueMapTy &vmap);
    bool is_vector(FunctionType *ty) const;
    void clone_function(Function *F, Function *new_f, ValueToValueMapTy &vmap);
    uint32_t collect_func_info(Function &F);
    void check_partial(Group &grp, Target &tgt);
    void clone_partial(Group &grp, Target &tgt);
    void add_features(Function *F, StringRef name, StringRef features, uint32_t flags) const;
    template<typename T>
    T *add_comdat(T *G) const;
    uint32_t get_func_id(Function *F);
    template<typename Stack>
    Constant *rewrite_gv_init(const Stack& stack);
    template<typename Stack>
    Value *rewrite_inst_use(const Stack& stack, Value *replace, Instruction *insert_before);
    std::pair<uint32_t,GlobalVariable*> get_reloc_slot(Function *F);
    Constant *get_ptrdiff32(Constant *ptr, Constant *base) const;
    template<typename T>
    Constant *emit_offset_table(const std::vector<T*> &vars, StringRef name) const;
    void rewrite_alias(GlobalAlias *alias, Function* F);

    MDNode *tbaa_const;
    std::vector<jl_target_spec_t> specs;
    std::vector<Group> groups{};
    std::vector<Function*> fvars;
    std::vector<Constant*> gvars;
    Module &M;
    function_ref<LoopInfo&(Function&)> GetLI;
    function_ref<CallGraph&()> GetCG;

    // Map from original function to one based index in `fvars`
    std::map<const Function*,uint32_t> func_ids{};
    std::vector<Function*> orig_funcs{};
    std::vector<uint32_t> func_infos{};
    std::set<Function*> cloned{};
    // GV addresses and their corresponding function id (i.e. 0-based index in `fvars`)
    std::vector<std::pair<Constant*,uint32_t>> gv_relocs{};
    // Mapping from function id (i.e. 0-based index in `fvars`) to GVs to be initialized.
    std::map<uint32_t,GlobalVariable*> const_relocs;
    // Functions that were referred to by a global alias, and might not have other uses.
    std::set<uint32_t> alias_relocs;
    bool has_veccall{false};
    bool has_cloneall{false};
    bool allow_bad_fvars{false};
};

template<typename T>
static inline std::vector<T*> consume_gv(Module &M, const char *name, bool allow_bad_fvars)
{
    // Get information about sysimg export functions from the two global variables.
    // Strip them from the Module so that it's easier to handle the uses.
    GlobalVariable *gv = M.getGlobalVariable(name);
    assert(gv && gv->hasInitializer());
    auto *ary = cast<ConstantArray>(gv->getInitializer());
    unsigned nele = ary->getNumOperands();
    std::vector<T*> res(nele);
    unsigned i = 0;
    while (i < nele) {
        llvm::Value *val = ary->getOperand(i)->stripPointerCasts();
        if (allow_bad_fvars && (!isa<T>(val) || (isa<Function>(val) && cast<Function>(val)->isDeclaration()))) {
            // Shouldn't happen in regular use, but can happen in bugpoint.
            nele--;
            continue;
        }
        res[i++] = cast<T>(val);
    }
    res.resize(nele);
    assert(gv->use_empty());
    gv->eraseFromParent();
    if (ary->use_empty())
        ary->destroyConstant();
    return res;
}

// Collect basic information about targets and functions.
CloneCtx::CloneCtx(Module &M, function_ref<LoopInfo&(Function&)> GetLI, function_ref<CallGraph&()> GetCG, bool allow_bad_fvars)
    : tbaa_const(tbaa_make_child_with_context(M.getContext(), "jtbaa_const", nullptr, true).first),
      specs(jl_get_llvm_clone_targets()),
      fvars(consume_gv<Function>(M, "jl_sysimg_fvars", allow_bad_fvars)),
      gvars(consume_gv<Constant>(M, "jl_sysimg_gvars", false)),
      M(M),
      GetLI(GetLI),
      GetCG(GetCG),
      allow_bad_fvars(allow_bad_fvars)
{
    groups.emplace_back(0, specs[0]);
    uint32_t ntargets = specs.size();
    for (uint32_t i = 1; i < ntargets; i++) {
        auto &spec = specs[i];
        if (spec.flags & JL_TARGET_CLONE_ALL) {
            has_cloneall = true;
            groups.emplace_back(i, spec);
        }
        else {
            auto base = spec.base;
            bool found = false;
            for (auto &grp: groups) {
                if (grp.idx == base) {
                    found = true;
                    grp.clones.emplace_back(i, spec);
                    break;
                }
            }
            (void)found;
        }
    }
    uint32_t nfvars = fvars.size();
    for (uint32_t i = 0; i < nfvars; i++)
        func_ids[fvars[i]] = i + 1;
    for (auto &F: M) {
        if (F.empty())
            continue;
        orig_funcs.push_back(&F);
    }
}

void CloneCtx::prepare_vmap(ValueToValueMapTy &vmap)
{
    // Workaround LLVM `CloneFunctionInfo` bug (?) pre-5.0
    // The `DICompileUnit`s are being cloned but are not added to the `llvm.dbg.cu` metadata
    // which triggers assertions when generating native code/in the verifier.
    // Fix this by forcing an identical mapping for all `DICompileUnit` recorded.
    // The `DISubprogram` cloning on LLVM 5.0 handles this
    // but it doesn't hurt to enforce the identity either.
    auto &MD = vmap.MD();
    for (auto cu: M.debug_compile_units()) {
        MD[cu].reset(cu);
    }
}

void CloneCtx::clone_function(Function *F, Function *new_f, ValueToValueMapTy &vmap)
{
    Function::arg_iterator DestI = new_f->arg_begin();
    for (Function::const_arg_iterator J = F->arg_begin(); J != F->arg_end(); ++J) {
        DestI->setName(J->getName());
        vmap[&*J] = &*DestI++;
    }
    SmallVector<ReturnInst*,8> Returns;
#if JL_LLVM_VERSION >= 130000
    // We are cloning into the same module
    CloneFunctionInto(new_f, F, vmap, CloneFunctionChangeType::GlobalChanges, Returns);
#else
    CloneFunctionInto(new_f, F, vmap, true, Returns);
#endif
}

// Clone all clone_all targets. Makes sure that the base targets are all available.
void CloneCtx::clone_bases()
{
    if (!has_cloneall)
        return;
    uint32_t ngrps = groups.size();
    for (uint32_t gid = 1; gid < ngrps; gid++) {
        auto &grp = groups[gid];
        auto suffix = ".clone_" + std::to_string(grp.idx);
        auto &vmap = *grp.vmap;
        // Fill in old->new mapping. We need to do this before cloning the function so that
        // the intra target calls are automatically fixed up on cloning.
        for (auto F: orig_funcs) {
            Function *new_f = Function::Create(F->getFunctionType(), F->getLinkage(),
                                               F->getName() + suffix, &M);
            new_f->copyAttributesFrom(F);
            vmap[F] = new_f;
        }
        prepare_vmap(vmap);
        for (auto F: orig_funcs) {
            clone_function(F, cast<Function>(vmap.lookup(F)), vmap);
        }
    }
}

bool CloneCtx::is_vector(FunctionType *ty) const
{
    if (ty->getReturnType()->isVectorTy())
        return true;
    for (auto arg: ty->params()) {
        if (arg->isVectorTy()) {
            return true;
        }
    }
    return false;
}

uint32_t CloneCtx::collect_func_info(Function &F)
{
    uint32_t flag = 0;
    if (!GetLI(F).empty())
        flag |= JL_TARGET_CLONE_LOOP;
    if (is_vector(F.getFunctionType())) {
        flag |= JL_TARGET_CLONE_SIMD;
        has_veccall = true;
    }
    for (auto &bb: F) {
        for (auto &I: bb) {
            if (auto call = dyn_cast<CallInst>(&I)) {
                if (is_vector(call->getFunctionType())) {
                    has_veccall = true;
                    flag |= JL_TARGET_CLONE_SIMD;
                }
                if (auto callee = call->getCalledFunction()) {
                    auto name = callee->getName();
                    if (name.startswith("llvm.muladd.") || name.startswith("llvm.fma.")) {
                        flag |= JL_TARGET_CLONE_MATH;
                    }
                    else if (name.startswith("julia.cpu.")) {
                        if (name.startswith("julia.cpu.have_fma.")) {
                            // for some platforms we know they always do (or don't) support
                            // FMA. in those cases we don't need to clone the function.
                            if (!always_have_fma(*callee).hasValue())
                                flag |= JL_TARGET_CLONE_CPU;
                        } else {
                            flag |= JL_TARGET_CLONE_CPU;
                        }
                    }
                }
            }
            else if (auto store = dyn_cast<StoreInst>(&I)) {
                if (store->getValueOperand()->getType()->isVectorTy()) {
                    flag |= JL_TARGET_CLONE_SIMD;
                }
            }
            else if (I.getType()->isVectorTy()) {
                flag |= JL_TARGET_CLONE_SIMD;
            }
            if (auto mathOp = dyn_cast<FPMathOperator>(&I)) {
                if (mathOp->getFastMathFlags().any()) {
                    flag |= JL_TARGET_CLONE_MATH;
                }
            }
<<<<<<< HEAD

            for (size_t i = 0; i < I.getNumOperands(); i++) {
                if(I.getOperand(i)->getType()->isHalfTy()){
                    flag |= JL_TARGET_CLONE_FLOAT16;
                }
                // Check for BFloat16 when they are added to julia can be done here
            }

=======
            if(!always_have_fp16().hasValue()){
                for (size_t i = 0; i < I.getNumOperands(); i++) {
                    if(I.getOperand(i)->getType()->isHalfTy()){
                        flag |= JL_TARGET_CLONE_FLOAT16;
                    }
                    // Check for BFloat16 when they are added to julia can be done here
                }
            }
>>>>>>> 23160a10
            if (has_veccall && (flag & JL_TARGET_CLONE_SIMD) && (flag & JL_TARGET_CLONE_MATH)) {
                return flag;
            }
        }
    }
    return flag;
}

void CloneCtx::collect_func_infos()
{
    uint32_t nfuncs = orig_funcs.size();
    func_infos.resize(nfuncs);
    for (uint32_t i = 0; i < nfuncs; i++) {
        func_infos[i] = collect_func_info(*orig_funcs[i]);
    }
}

void CloneCtx::clone_all_partials()
{
    // First decide what to clone
    // Do this before actually cloning the functions
    // so that the call graph is easier to understand
    for (auto &grp: groups) {
        for (auto &tgt: grp.clones) {
            check_partial(grp, tgt);
        }
    }
    for (auto &grp: groups) {
        for (auto &tgt: grp.clones)
            clone_partial(grp, tgt);
        // Also set feature strings for base target functions
        // now that all the actual cloning is done.
        auto &base_spec = specs[grp.idx];
        for (auto orig_f: orig_funcs) {
            add_features(grp.base_func(orig_f), base_spec.cpu_name,
                         base_spec.cpu_features, base_spec.flags);
        }
    }
    func_infos.clear(); // We don't need this anymore
}

void CloneCtx::check_partial(Group &grp, Target &tgt)
{
    auto flag = specs[tgt.idx].flags & clone_mask;
    auto suffix = ".clone_" + std::to_string(tgt.idx);
    auto &vmap = *tgt.vmap;
    uint32_t nfuncs = func_infos.size();

    std::set<Function*> all_origs;
    // Use a simple heuristic to decide which function we need to clone.
    for (uint32_t i = 0; i < nfuncs; i++) {
        if (!(func_infos[i] & flag))
            continue;
        auto orig_f = orig_funcs[i];
        // Fill in old->new mapping. We need to do this before cloning the function so that
        // the intra target calls are automatically fixed up on cloning.
        auto F = grp.base_func(orig_f);
        Function *new_f = Function::Create(F->getFunctionType(), F->getLinkage(),
                                           F->getName() + suffix, &M);
        new_f->copyAttributesFrom(F);
        vmap[F] = new_f;
        if (!has_cloneall)
            cloned.insert(orig_f);
        grp.clone_fs.insert(i);
        all_origs.insert(orig_f);
    }
    std::set<Function*> sets[2]{all_origs, std::set<Function*>{}};
    auto *cur_set = &sets[0];
    auto *next_set = &sets[1];
    // Reduce dispatch by expand the cloning set to functions that are directly called by
    // and calling cloned functions.
    auto &graph = GetCG();
    while (!cur_set->empty()) {
        for (auto orig_f: *cur_set) {
            // Use the uncloned function since it's already in the call graph
            auto node = graph[orig_f];
            for (const auto &I: *node) {
                auto child_node = I.second;
                auto orig_child_f = child_node->getFunction();
                if (!orig_child_f)
                    continue;
                // Already cloned
                if (all_origs.count(orig_child_f))
                    continue;
                bool calling_clone = false;
                for (const auto &I2: *child_node) {
                    auto orig_child_f2 = I2.second->getFunction();
                    if (!orig_child_f2)
                        continue;
                    if (all_origs.count(orig_child_f2)) {
                        calling_clone = true;
                        break;
                    }
                }
                if (!calling_clone)
                    continue;
                next_set->insert(orig_child_f);
                all_origs.insert(orig_child_f);
                auto child_f = grp.base_func(orig_child_f);
                Function *new_f = Function::Create(child_f->getFunctionType(),
                                                   child_f->getLinkage(),
                                                   child_f->getName() + suffix, &M);
                new_f->copyAttributesFrom(child_f);
                vmap[child_f] = new_f;
            }
        }
        std::swap(cur_set, next_set);
        next_set->clear();
    }
    for (uint32_t i = 0; i < nfuncs; i++) {
        // Only need to handle expanded functions
        if (func_infos[i] & flag)
            continue;
        auto orig_f = orig_funcs[i];
        if (all_origs.count(orig_f)) {
            if (!has_cloneall)
                cloned.insert(orig_f);
            grp.clone_fs.insert(i);
        }
    }
}

void CloneCtx::clone_partial(Group &grp, Target &tgt)
{
    auto &spec = specs[tgt.idx];
    auto &vmap = *tgt.vmap;
    uint32_t nfuncs = orig_funcs.size();
    prepare_vmap(vmap);
    for (uint32_t i = 0; i < nfuncs; i++) {
        auto orig_f = orig_funcs[i];
        auto F = grp.base_func(orig_f);
        if (auto new_v = map_get(vmap, F)) {
            auto new_f = cast<Function>(new_v);
            assert(new_f != F);
            clone_function(F, new_f, vmap);
            // We can set the feature strings now since no one is going to
            // clone these functions again.
            add_features(new_f, spec.cpu_name, spec.cpu_features, spec.flags);
        }
    }
}

void CloneCtx::add_features(Function *F, StringRef name, StringRef features, uint32_t flags) const
{
    auto attr = F->getFnAttribute("target-features");
    if (attr.isStringAttribute()) {
        std::string new_features(attr.getValueAsString());
        new_features += ",";
        new_features += features;
        F->addFnAttr("target-features", new_features);
    }
    else {
        F->addFnAttr("target-features", features);
    }
    F->addFnAttr("target-cpu", name);
    if (!F->hasFnAttribute(Attribute::OptimizeNone)) {
        if (flags & JL_TARGET_OPTSIZE) {
            F->addFnAttr(Attribute::OptimizeForSize);
        }
        else if (flags & JL_TARGET_MINSIZE) {
            F->addFnAttr(Attribute::MinSize);
        }
    }
}

uint32_t CloneCtx::get_func_id(Function *F)
{
    auto &ref = func_ids[F];
    if (!ref) {
        if (allow_bad_fvars && F->isDeclaration()) {
            // This should never happen in regular use, but can happen if
            // bugpoint deletes the function. Just do something here to
            // allow bugpoint to proceed.
            return (uint32_t)-1;
        }
        fvars.push_back(F);
        ref = fvars.size();
    }
    return ref - 1;
}

template<typename Stack>
Constant *CloneCtx::rewrite_gv_init(const Stack& stack)
{
    // Null initialize so that LLVM put it in the correct section.
    SmallVector<Constant*, 8> args;
    Constant *res = ConstantPointerNull::get(cast<PointerType>(stack[0].val->getType()));
    uint32_t nlevel = stack.size();
    for (uint32_t i = 1; i < nlevel; i++) {
        auto &frame = stack[i];
        auto val = frame.val;
        Use *use = frame.use;
        unsigned idx = use->getOperandNo();
        unsigned nargs = val->getNumOperands();
        args.resize(nargs);
        for (unsigned j = 0; j < nargs; j++) {
            if (idx == j) {
                args[j] = res;
            }
            else {
                args[j] = cast<Constant>(val->getOperand(j));
            }
        }
        if (auto expr = dyn_cast<ConstantExpr>(val)) {
            res = expr->getWithOperands(args);
        }
        else if (auto ary = dyn_cast<ConstantArray>(val)) {
            res = ConstantArray::get(ary->getType(), args);
        }
        else if (auto strct = dyn_cast<ConstantStruct>(val)) {
            res = ConstantStruct::get(strct->getType(), args);
        }
        else if (isa<ConstantVector>(val)) {
            res = ConstantVector::get(args);
        }
        else {
            jl_safe_printf("Unknown const use.");
            llvm_dump(val);
            abort();
        }
    }
    return res;
}

// replace an alias to a function with a trampoline and (uninitialized) global variable slot
void CloneCtx::rewrite_alias(GlobalAlias *alias, Function *F)
{
    assert(!is_vector(F->getFunctionType()));

    Function *trampoline =
        Function::Create(F->getFunctionType(), alias->getLinkage(), "", &M);
    trampoline->copyAttributesFrom(F);
    trampoline->takeName(alias);
    alias->eraseFromParent();

    uint32_t id;
    GlobalVariable *slot;
    std::tie(id, slot) = get_reloc_slot(F);
    for (auto &grp: groups) {
        grp.relocs.insert(id);
        for (auto &tgt: grp.clones) {
            tgt.relocs.insert(id);
        }
    }
    alias_relocs.insert(id);

    auto BB = BasicBlock::Create(F->getContext(), "top", trampoline);
    IRBuilder<> irbuilder(BB);

    auto ptr = irbuilder.CreateLoad(F->getType(), slot);
    ptr->setMetadata(llvm::LLVMContext::MD_tbaa, tbaa_const);
    ptr->setMetadata(llvm::LLVMContext::MD_invariant_load, MDNode::get(F->getContext(), None));

    std::vector<Value *> Args;
    for (auto &arg : trampoline->args())
        Args.push_back(&arg);
    auto call = irbuilder.CreateCall(F->getFunctionType(), ptr, makeArrayRef(Args));
    if (F->isVarArg())
#if (defined(_CPU_ARM_) || defined(_CPU_PPC_) || defined(_CPU_PPC64_))
        abort();    // musttail support is very bad on ARM, PPC, PPC64 (as of LLVM 3.9)
#else
        call->setTailCallKind(CallInst::TCK_MustTail);
#endif
    else
        call->setTailCallKind(CallInst::TCK_Tail);

    if (F->getReturnType() == Type::getVoidTy(F->getContext()))
        irbuilder.CreateRetVoid();
    else
        irbuilder.CreateRet(call);
}

void CloneCtx::fix_gv_uses()
{
    auto single_pass = [&] (Function *orig_f) {
        bool changed = false;
        for (auto uses = ConstantUses<GlobalValue>(orig_f, M); !uses.done(); uses.next()) {
            changed = true;
            auto &stack = uses.get_stack();
            auto info = uses.get_info();
            // We only support absolute pointer relocation.
            assert(info.samebits);
            GlobalVariable *val;
            if (auto alias = dyn_cast<GlobalAlias>(info.val)) {
                rewrite_alias(alias, orig_f);
                continue;
            }
            else {
                val = cast<GlobalVariable>(info.val);
            }
            assert(info.use->getOperandNo() == 0);
            assert(!val->isConstant());
            auto fid = get_func_id(orig_f);
            auto addr = ConstantExpr::getPtrToInt(val, getSizeTy(val->getContext()));
            if (info.offset)
                addr = ConstantExpr::getAdd(addr, ConstantInt::get(getSizeTy(val->getContext()), info.offset));
            gv_relocs.emplace_back(addr, fid);
            val->setInitializer(rewrite_gv_init(stack));
        }
        return changed;
    };
    for (auto orig_f: orig_funcs) {
        if (!has_cloneall && !cloned.count(orig_f))
            continue;
        while (single_pass(orig_f)) {
        }
    }
}

std::pair<uint32_t,GlobalVariable*> CloneCtx::get_reloc_slot(Function *F)
{
    // Null initialize so that LLVM put it in the correct section.
    auto id = get_func_id(F);
    auto &slot = const_relocs[id];
    if (!slot)
        slot = new GlobalVariable(M, F->getType(), false, GlobalVariable::InternalLinkage,
                                  ConstantPointerNull::get(F->getType()),
                                  F->getName() + ".reloc_slot");
    return std::make_pair(id, slot);
}

template<typename Stack>
Value *CloneCtx::rewrite_inst_use(const Stack& stack, Value *replace, Instruction *insert_before)
{
    SmallVector<Constant*, 8> args;
    uint32_t nlevel = stack.size();
    for (uint32_t i = 1; i < nlevel; i++) {
        auto &frame = stack[i];
        auto val = frame.val;
        Use *use = frame.use;
        unsigned idx = use->getOperandNo();
        if (auto expr = dyn_cast<ConstantExpr>(val)) {
            auto inst = expr->getAsInstruction();
            inst->replaceUsesOfWith(val->getOperand(idx), replace);
            inst->insertBefore(insert_before);
            replace = inst;
            continue;
        }
        unsigned nargs = val->getNumOperands();
        args.resize(nargs);
        for (unsigned j = 0; j < nargs; j++) {
            auto op = val->getOperand(j);
            if (idx == j) {
                args[j] = UndefValue::get(op->getType());
            }
            else {
                args[j] = cast<Constant>(op);
            }
        }
        if (auto ary = dyn_cast<ConstantArray>(val)) {
            replace = InsertValueInst::Create(ConstantArray::get(ary->getType(), args),
                                              replace, {idx}, "", insert_before);
        }
        else if (auto strct = dyn_cast<ConstantStruct>(val)) {
            replace = InsertValueInst::Create(ConstantStruct::get(strct->getType(), args),
                                              replace, {idx}, "", insert_before);
        }
        else if (isa<ConstantVector>(val)) {
            replace = InsertElementInst::Create(ConstantVector::get(args), replace,
                                                ConstantInt::get(getSizeTy(insert_before->getContext()), idx), "",
                                                insert_before);
        }
        else {
            jl_safe_printf("Unknown const use.");
            llvm_dump(val);
            abort();
        }
    }
    return replace;
}

void CloneCtx::fix_inst_uses()
{
    uint32_t nfuncs = orig_funcs.size();
    for (auto &grp: groups) {
        auto suffix = ".clone_" + std::to_string(grp.idx);
        for (uint32_t i = 0; i < nfuncs; i++) {
            if (!grp.clone_fs.count(i))
                continue;
            auto orig_f = orig_funcs[i];
            auto F = grp.base_func(orig_f);
            bool changed;
            do {
                changed = false;
                for (auto uses = ConstantUses<Instruction>(F, M); !uses.done(); uses.next()) {
                    auto info = uses.get_info();
                    auto use_i = info.val;
                    auto use_f = use_i->getFunction();
                    if (!use_f->getName().endswith(suffix))
                        continue;
                    Instruction *insert_before = use_i;
                    if (auto phi = dyn_cast<PHINode>(use_i))
                        insert_before = phi->getIncomingBlock(*info.use)->getTerminator();
                    uint32_t id;
                    GlobalVariable *slot;
                    std::tie(id, slot) = get_reloc_slot(orig_f);
                    Instruction *ptr = new LoadInst(orig_f->getType(), slot, "", false, insert_before);
                    ptr->setMetadata(llvm::LLVMContext::MD_tbaa, tbaa_const);
                    ptr->setMetadata(llvm::LLVMContext::MD_invariant_load, MDNode::get(ptr->getContext(), None));
                    use_i->setOperand(info.use->getOperandNo(),
                                      rewrite_inst_use(uses.get_stack(), ptr,
                                                       insert_before));

                    grp.relocs.insert(id);
                    for (auto &tgt: grp.clones) {
                        // The enclosing function of the use is cloned,
                        // no need to deal with this use on this target.
                        if (map_get(*tgt.vmap, use_f))
                            continue;
                        tgt.relocs.insert(id);
                    }

                    changed = true;
                }
            } while (changed);
        }
    }
}

template<typename T>
inline T *CloneCtx::add_comdat(T *G) const
{
#if defined(_OS_WINDOWS_)
    // add __declspec(dllexport) to everything marked for export
    if (G->getLinkage() == GlobalValue::ExternalLinkage)
        G->setDLLStorageClass(GlobalValue::DLLExportStorageClass);
    else
        G->setDLLStorageClass(GlobalValue::DefaultStorageClass);
#endif
    return G;
}

Constant *CloneCtx::get_ptrdiff32(Constant *ptr, Constant *base) const
{
    if (ptr->getType()->isPointerTy())
        ptr = ConstantExpr::getPtrToInt(ptr, getSizeTy(ptr->getContext()));
    auto ptrdiff = ConstantExpr::getSub(ptr, base);
    return sizeof(void*) == 8 ? ConstantExpr::getTrunc(ptrdiff, Type::getInt32Ty(ptr->getContext())) : ptrdiff;
}

template<typename T>
Constant *CloneCtx::emit_offset_table(const std::vector<T*> &vars, StringRef name) const
{
    auto T_int32 = Type::getInt32Ty(M.getContext());
    auto T_size = getSizeTy(M.getContext());
    assert(!vars.empty());
    add_comdat(GlobalAlias::create(T_size, 0, GlobalVariable::ExternalLinkage,
                                   name + "_base",
                                   ConstantExpr::getBitCast(vars[0], T_size->getPointerTo()), &M));
    auto vbase = ConstantExpr::getPtrToInt(vars[0], T_size);
    uint32_t nvars = vars.size();
    std::vector<Constant*> offsets(nvars + 1);
    offsets[0] = ConstantInt::get(T_int32, nvars);
    offsets[1] = ConstantInt::get(T_int32, 0);
    for (uint32_t i = 1; i < nvars; i++)
        offsets[i + 1] = get_ptrdiff32(vars[i], vbase);
    ArrayType *vars_type = ArrayType::get(T_int32, nvars + 1);
    add_comdat(new GlobalVariable(M, vars_type, true,
                                  GlobalVariable::ExternalLinkage,
                                  ConstantArray::get(vars_type, offsets),
                                  name + "_offsets"));
    return vbase;
}

void CloneCtx::emit_metadata()
{
    uint32_t nfvars = fvars.size();
    if (allow_bad_fvars && nfvars == 0) {
        // Will result in a non-loadable sysimg, but `allow_bad_fvars` is for bugpoint only
        return;
    }

    // Store back the information about exported functions.
    auto fbase = emit_offset_table(fvars, "jl_sysimg_fvars");
    auto gbase = emit_offset_table(gvars, "jl_sysimg_gvars");

    uint32_t ntargets = specs.size();
    SmallVector<Target*, 8> targets(ntargets);
    for (auto &grp: groups) {
        targets[grp.idx] = &grp;
        for (auto &tgt: grp.clones) {
            targets[tgt.idx] = &tgt;
        }
    }

    // Generate `jl_dispatch_target_ids`
    {
        const uint32_t base_flags = has_veccall ? JL_TARGET_VEC_CALL : 0;
        std::vector<uint8_t> data;
        auto push_i32 = [&] (uint32_t v) {
            uint8_t buff[4];
            memcpy(buff, &v, 4);
            data.insert(data.end(), buff, buff + 4);
        };
        push_i32(ntargets);
        for (uint32_t i = 0; i < ntargets; i++) {
            push_i32(base_flags | (specs[i].flags & JL_TARGET_UNKNOWN_NAME));
            auto &specdata = specs[i].data;
            data.insert(data.end(), specdata.begin(), specdata.end());
        }
        auto value = ConstantDataArray::get(M.getContext(), data);
        add_comdat(new GlobalVariable(M, value->getType(), true,
                                      GlobalVariable::ExternalLinkage,
                                      value, "jl_dispatch_target_ids"));
    }

    // Generate `jl_dispatch_reloc_slots`
    std::set<uint32_t> shared_relocs;
    {
        auto T_int32 = Type::getInt32Ty(M.getContext());
        std::stable_sort(gv_relocs.begin(), gv_relocs.end(),
                         [] (const std::pair<Constant*,uint32_t> &lhs,
                             const std::pair<Constant*,uint32_t> &rhs) {
                             return lhs.second < rhs.second;
                         });
        std::vector<Constant*> values{nullptr};
        uint32_t gv_reloc_idx = 0;
        uint32_t ngv_relocs = gv_relocs.size();
        for (uint32_t id = 0; id < nfvars; id++) {
            // TODO:
            // explicitly set section? so that we are sure the relocation slots
            // are in the same section as `gbase`.
            auto id_v = ConstantInt::get(T_int32, id);
            for (; gv_reloc_idx < ngv_relocs && gv_relocs[gv_reloc_idx].second == id;
                 gv_reloc_idx++) {
                shared_relocs.insert(id);
                values.push_back(id_v);
                values.push_back(get_ptrdiff32(gv_relocs[gv_reloc_idx].first, gbase));
            }
            auto it = const_relocs.find(id);
            if (it != const_relocs.end()) {
                values.push_back(id_v);
                values.push_back(get_ptrdiff32(it->second, gbase));
            }
            if (alias_relocs.find(id) != alias_relocs.end()) {
                shared_relocs.insert(id);
            }
        }
        values[0] = ConstantInt::get(T_int32, values.size() / 2);
        ArrayType *vars_type = ArrayType::get(T_int32, values.size());
        add_comdat(new GlobalVariable(M, vars_type, true, GlobalVariable::ExternalLinkage,
                                      ConstantArray::get(vars_type, values),
                                      "jl_dispatch_reloc_slots"));
    }

    // Generate `jl_dispatch_fvars_idxs` and `jl_dispatch_fvars_offsets`
    {
        std::vector<uint32_t> idxs;
        std::vector<Constant*> offsets;
        for (uint32_t i = 0; i < ntargets; i++) {
            auto tgt = targets[i];
            auto &spec = specs[i];
            uint32_t len_idx = idxs.size();
            idxs.push_back(0); // We will fill in the real value later.
            uint32_t count = 0;
            if (i == 0 || spec.flags & JL_TARGET_CLONE_ALL) {
                auto grp = static_cast<Group*>(tgt);
                count = jl_sysimg_tag_mask;
                for (uint32_t j = 0; j < nfvars; j++) {
                    if (shared_relocs.count(j) || tgt->relocs.count(j)) {
                        count++;
                        idxs.push_back(j);
                    }
                    if (i != 0) {
                        offsets.push_back(get_ptrdiff32(grp->base_func(fvars[j]), fbase));
                    }
                }
            }
            else {
                auto baseidx = spec.base;
                auto grp = static_cast<Group*>(targets[baseidx]);
                idxs.push_back(baseidx);
                for (uint32_t j = 0; j < nfvars; j++) {
                    auto base_f = grp->base_func(fvars[j]);
                    if (shared_relocs.count(j) || tgt->relocs.count(j)) {
                        count++;
                        idxs.push_back(jl_sysimg_tag_mask | j);
                        auto f = map_get(*tgt->vmap, base_f, base_f);
                        offsets.push_back(get_ptrdiff32(cast<Function>(f), fbase));
                    }
                    else if (auto f = map_get(*tgt->vmap, base_f)) {
                        count++;
                        idxs.push_back(j);
                        offsets.push_back(get_ptrdiff32(cast<Function>(f), fbase));
                    }
                }
            }
            idxs[len_idx] = count;
        }
        auto idxval = ConstantDataArray::get(M.getContext(), idxs);
        add_comdat(new GlobalVariable(M, idxval->getType(), true,
                                      GlobalVariable::ExternalLinkage,
                                      idxval, "jl_dispatch_fvars_idxs"));
        ArrayType *offsets_type = ArrayType::get(Type::getInt32Ty(M.getContext()), offsets.size());
        add_comdat(new GlobalVariable(M, offsets_type, true,
                                      GlobalVariable::ExternalLinkage,
                                      ConstantArray::get(offsets_type, offsets),
                                      "jl_dispatch_fvars_offsets"));
    }
}

static bool runMultiVersioning(Module &M, function_ref<LoopInfo&(Function&)> GetLI, function_ref<CallGraph&()> GetCG, bool allow_bad_fvars)
{
    // Group targets and identify cloning bases.
    // Also initialize function info maps (we'll update these maps as we go)
    // Maps that we need includes,
    //
    //     * Original function -> ID (initialize from `fvars` and allocate ID lazily)
    //     * Cloned function -> Original function (add as we clone functions)
    //     * Original function -> Base function (target specific and updated by LLVM)
    //     * ID -> relocation slots (const).
    if (M.getName() == "sysimage")
        return false;

    GlobalVariable *fvars = M.getGlobalVariable("jl_sysimg_fvars");
    GlobalVariable *gvars = M.getGlobalVariable("jl_sysimg_gvars");
    if (allow_bad_fvars && (!fvars || !fvars->hasInitializer() || !isa<ConstantArray>(fvars->getInitializer()) ||
                            !gvars || !gvars->hasInitializer() || !isa<ConstantArray>(gvars->getInitializer())))
        return false;

    CloneCtx clone(M, GetLI, GetCG, allow_bad_fvars);

    // Collect a list of original functions and clone base functions
    clone.clone_bases();

    // Collect function info (type of instruction used)
    clone.collect_func_infos();

    // If any partially cloned target exist decide which functions to clone for these targets.
    // Clone functions for each group and collect a list of them.
    // We can also add feature strings for cloned functions
    // now that no additional cloning needs to be done.
    clone.clone_all_partials();

    // Scan **ALL** cloned functions (including full cloning for base target)
    // for global variables initialization use.
    // Replace them with `null` slot to be initialized at runtime and record relocation slot.
    // These relocations must be initialized for **ALL** targets.
    clone.fix_gv_uses();

    // For each group, scan all functions cloned by **PARTIALLY** cloned targets for
    // instruction use.
    // A function needs a const relocation slot if it is cloned and is called by a
    // uncloned function for at least one partially cloned target in the group.
    // This is also the condition that a use in an uncloned function needs to be replaced with
    // a slot load (i.e. if both the caller and the callee are always cloned or not cloned
    // on all targets, the caller site does not need a relocation slot).
    // A target needs a slot to be initialized iff at least one caller is not initialized.
    clone.fix_inst_uses();

    // Store back sysimg information with the correct format.
    // At this point, we should have fixed up all the uses of the cloned functions
    // and collected all the shared/target-specific relocations.
    clone.emit_metadata();
#ifdef JL_VERIFY_PASSES
    assert(!verifyModule(M, &errs()));
#endif

    return true;
}

struct MultiVersioningLegacy: public ModulePass {
    static char ID;
    MultiVersioningLegacy(bool allow_bad_fvars=false)
        : ModulePass(ID), allow_bad_fvars(allow_bad_fvars)
    {}

private:
    bool runOnModule(Module &M) override;
    void getAnalysisUsage(AnalysisUsage &AU) const override
    {
        AU.addRequired<LoopInfoWrapperPass>();
        AU.addRequired<CallGraphWrapperPass>();
        AU.addPreserved<LoopInfoWrapperPass>();
    }
    bool allow_bad_fvars;
};

bool MultiVersioningLegacy::runOnModule(Module &M)
{
    auto GetLI = [this](Function &F) -> LoopInfo & {
        return getAnalysis<LoopInfoWrapperPass>(F).getLoopInfo();
    };
    auto GetCG = [this]() -> CallGraph & {
        return getAnalysis<CallGraphWrapperPass>().getCallGraph();
    };
    return runMultiVersioning(M, GetLI, GetCG, allow_bad_fvars);
}


char MultiVersioningLegacy::ID = 0;
static RegisterPass<MultiVersioningLegacy> X("JuliaMultiVersioning", "JuliaMultiVersioning Pass",
                                       false /* Only looks at CFG */,
                                       false /* Analysis Pass */);

} // anonymous namespace

PreservedAnalyses MultiVersioning::run(Module &M, ModuleAnalysisManager &AM)
{
    auto &FAM = AM.getResult<FunctionAnalysisManagerModuleProxy>(M).getManager();
    auto GetLI = [&](Function &F) -> LoopInfo & {
        return FAM.getResult<LoopAnalysis>(F);
    };
    auto GetCG = [&]() -> CallGraph & {
        return AM.getResult<CallGraphAnalysis>(M);
    };
    if (runMultiVersioning(M, GetLI, GetCG, external_use)) {
        auto preserved = PreservedAnalyses::allInSet<CFGAnalyses>();
        preserved.preserve<LoopAnalysis>();
        return preserved;
    }
    return PreservedAnalyses::all();
}

Pass *createMultiVersioningPass(bool allow_bad_fvars)
{
    return new MultiVersioningLegacy(allow_bad_fvars);
}

extern "C" JL_DLLEXPORT void LLVMExtraAddMultiVersioningPass_impl(LLVMPassManagerRef PM)
{
    unwrap(PM)->add(createMultiVersioningPass(false));
}<|MERGE_RESOLUTION|>--- conflicted
+++ resolved
@@ -45,10 +45,6 @@
 
 extern Optional<bool> always_have_fma(Function&);
 
-<<<<<<< HEAD
-=======
-extern Optional<bool> always_have_fp16();
->>>>>>> 23160a10
 
 namespace {
 constexpr uint32_t clone_mask =
@@ -485,7 +481,6 @@
                     flag |= JL_TARGET_CLONE_MATH;
                 }
             }
-<<<<<<< HEAD
 
             for (size_t i = 0; i < I.getNumOperands(); i++) {
                 if(I.getOperand(i)->getType()->isHalfTy()){
@@ -494,16 +489,6 @@
                 // Check for BFloat16 when they are added to julia can be done here
             }
 
-=======
-            if(!always_have_fp16().hasValue()){
-                for (size_t i = 0; i < I.getNumOperands(); i++) {
-                    if(I.getOperand(i)->getType()->isHalfTy()){
-                        flag |= JL_TARGET_CLONE_FLOAT16;
-                    }
-                    // Check for BFloat16 when they are added to julia can be done here
-                }
-            }
->>>>>>> 23160a10
             if (has_veccall && (flag & JL_TARGET_CLONE_SIMD) && (flag & JL_TARGET_CLONE_MATH)) {
                 return flag;
             }
