--- conflicted
+++ resolved
@@ -4357,18 +4357,7 @@
                     if (specsig)
                         result = emit_call_specfun_other(ctx, mi, codeinst->rettype, protoname, argv, nargs, &cc, &return_roots, rt);
                     else
-<<<<<<< HEAD
                         result = emit_call_specfun_boxed(ctx, mi, codeinst->rettype, protoname, argv, nargs, rt);
-=======
-                        result = emit_call_specfun_boxed(ctx, codeinst->rettype, protoname, argv, nargs, rt);
-                    if (external) {
-                        assert(!need_to_emit);
-                        auto calledF = jl_Module->getFunction(protoname);
-                        assert(calledF);
-                        // TODO: Check if already present?
-                        ctx.external_calls[std::make_tuple(codeinst, specsig)] = calledF;
-                    }
->>>>>>> 1c5fa2b9
                     handled = true;
                     if (need_to_emit) {
                         Function *trampoline_decl = cast<Function>(jl_Module->getNamedValue(protoname));
