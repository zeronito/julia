--- conflicted
+++ resolved
@@ -4215,14 +4215,9 @@
     // Temporarily disable Haswell BMI2 features due to LLVM bug.
     const char *mattr[] = {"-bmi2", "-avx2"};
     std::vector<std::string> attrvec (mattr, mattr+2);
-<<<<<<< HEAD
-    EngineBuilder eb(engine_module);
-    eb  .setEngineKind(EngineKind::JIT)
-=======
 #endif
     EngineBuilder eb = EngineBuilder(engine_module)
         .setEngineKind(EngineKind::JIT)
->>>>>>> 2abcadd4
 #if defined(_OS_WINDOWS_) && defined(_CPU_X86_64_)
         .setJITMemoryManager(new JITMemoryManagerWin())
 #endif
@@ -4237,17 +4232,11 @@
         .setMAttrs(attrvec);
 #else
         .setMAttrs(attrvec);
-<<<<<<< HEAD
 #endif
 #if LLVM_VERSION_MINOR >= 3
     jl_TargetMachine = eb.selectTarget();
 #endif
-    jl_ExecutionEngine = eb.create();
-=======
-#endif
-    jl_TargetMachine = eb.selectTarget();
     jl_ExecutionEngine = eb.create(jl_TargetMachine);
->>>>>>> 2abcadd4
 #endif // LLVM VERSION
     jl_ExecutionEngine->DisableLazyCompilation();
     mbuilder = new MDBuilder(getGlobalContext());
