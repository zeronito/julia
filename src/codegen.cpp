// This file is a part of Julia. License is MIT: https://julialang.org/license

#undef DEBUG
#include "llvm-version.h"
#include "platform.h"

#ifndef __STDC_LIMIT_MACROS
#define __STDC_LIMIT_MACROS
#define __STDC_CONSTANT_MACROS
#endif

#include <setjmp.h>
#include <string>
#include <fstream>
#include <map>
#include <array>
#include <vector>
#include <set>
#include <functional>

// target machine computation
#include <llvm/CodeGen/TargetSubtargetInfo.h>
#include <llvm/MC/TargetRegistry.h>
#include <llvm/Target/TargetOptions.h>
#if JL_LLVM_VERSION >= 170000
#include <llvm/TargetParser/Host.h>
#else
#include <llvm/ADT/Host.h>
#endif
#include <llvm/Support/TargetSelect.h>
#include <llvm/Object/SymbolSize.h>

#include <llvm/InitializePasses.h>

// IR building
#include <llvm/IR/IntrinsicInst.h>
#include <llvm/Object/ObjectFile.h>
#include <llvm/IR/DIBuilder.h>
#include <llvm/AsmParser/Parser.h>
#include <llvm/DebugInfo/DIContext.h>
#include "llvm/IR/DebugInfoMetadata.h"
#include <llvm/IR/DerivedTypes.h>
#include <llvm/IR/Intrinsics.h>
#include <llvm/IR/Attributes.h>
#include <llvm/IR/IRBuilder.h>
#include <llvm/IR/MDBuilder.h>
#include <llvm/Analysis/InstructionSimplify.h>

// support
#include <llvm/ADT/SmallBitVector.h>
#include <llvm/ADT/Statistic.h>
#include <llvm/Support/raw_ostream.h>
#include <llvm/Support/FormattedStream.h>
#include <llvm/Support/SourceMgr.h> // for llvmcall
#include <llvm/Transforms/Utils/Cloning.h> // for llvmcall inlining
#include <llvm/Transforms/Utils/BasicBlockUtils.h>
#include <llvm/IR/Verifier.h> // for llvmcall validation
#include <llvm/IR/PassTimingInfo.h>
#include <llvm/Bitcode/BitcodeWriter.h>

// C API
#include <llvm-c/Types.h>

// for configuration options
#include <llvm/Support/PrettyStackTrace.h>
#include <llvm/Support/CommandLine.h>
#include <llvm/Support/Process.h>

#include <llvm/IR/InlineAsm.h>
#if defined(_CPU_ARM_) || defined(_CPU_AARCH64_)
#  include <sys/utsname.h>
#endif
#if defined(USE_POLLY)
#include <polly/RegisterPasses.h>
#include <polly/ScopDetection.h>
#endif
#include <llvm/Target/TargetMachine.h>

#include "llvm/Support/Path.h" // for llvm::sys::path
#include <llvm/Bitcode/BitcodeReader.h>
#include <llvm/Linker/Linker.h>

using namespace llvm;

static bool jl_fpo_disabled(const Triple &TT) {
#ifdef JL_DISABLE_FPO
    return true;
#endif
#ifdef _COMPILER_MSAN_ENABLED_
    // MSAN doesn't support FPO
    return true;
#endif
    if (TT.isOSLinux() || TT.isOSWindows() || TT.isOSFreeBSD() || TT.isOSOpenBSD()) {
        return true;
    }
    return false;
}

static bool jl_floattemp_var_needed(const Triple &TT) {
#ifdef JL_NEED_FLOATTEMP_VAR
    return true;
#endif
    return TT.getArch() == Triple::x86;
}

//Drag some useful type functions into our namespace
//to reduce verbosity of our code
auto getInt1Ty(LLVMContext &ctxt) {
    return Type::getInt1Ty(ctxt);
}
auto getInt8Ty(LLVMContext &ctxt) {
    return Type::getInt8Ty(ctxt);
}
auto getInt16Ty(LLVMContext &ctxt) {
    return Type::getInt16Ty(ctxt);
}
auto getInt32Ty(LLVMContext &ctxt) {
    return Type::getInt32Ty(ctxt);
}
auto getInt64Ty(LLVMContext &ctxt) {
    return Type::getInt64Ty(ctxt);
}
auto getHalfTy(LLVMContext &ctxt) {
    return Type::getHalfTy(ctxt);
}
auto getFloatTy(LLVMContext &ctxt) {
    return Type::getFloatTy(ctxt);
}
auto getDoubleTy(LLVMContext &ctxt) {
    return Type::getDoubleTy(ctxt);
}
auto getBFloatTy(LLVMContext &ctxt) {
    return Type::getBFloatTy(ctxt);
}
auto getFP128Ty(LLVMContext &ctxt) {
    return Type::getFP128Ty(ctxt);
}
auto getVoidTy(LLVMContext &ctxt) {
    return Type::getVoidTy(ctxt);
}
auto getCharTy(LLVMContext &ctxt) {
    return getInt32Ty(ctxt);
}
auto getPointerTy(LLVMContext &ctxt) {
    return PointerType::get(ctxt, 0);
}

typedef Instruction TerminatorInst;

#if defined(_OS_WINDOWS_) && !defined(NOMINMAX)
#define NOMINMAX
#endif

#include "jitlayers.h"
#include "processor.h"
#include "julia_assert.h"

#undef DEBUG_TYPE //LLVM occasionally likes to set DEBUG_TYPE in a header...
#define DEBUG_TYPE "julia_irgen_codegen"

void setName(jl_codegen_params_t &params, Value *V, const Twine &Name)
{
    // we do the constant check again later, duplicating it here just makes sure the assertion
    // fires on debug builds even if debug info is not enabled
    // note that if this assertion fires then the implication is that the caller of setName
    // is not checking that setName is only called for non-folded instructions (e.g. folded bitcasts
    // and 0-byte geps), which can result in information loss on the renamed instruction.
    assert((isa<Constant>(V) || isa<Instruction>(V)) && "Should only set names on instructions!");
    if (params.debug_level >= 2 && !isa<Constant>(V)) {
        V->setName(Name);
    }
}

void setName(jl_codegen_params_t &params, Value *V, std::function<std::string()> GetName)
{
    assert((isa<Constant>(V) || isa<Instruction>(V)) && "Should only set names on instructions!");
    if (params.debug_level >= 2 && !isa<Constant>(V)) {
        V->setName(Twine(GetName()));
    }
}

void setNameWithField(jl_codegen_params_t &params, Value *V, std::function<StringRef()> GetObjName, jl_datatype_t *jt, unsigned idx, const Twine &suffix)
{
    assert((isa<Constant>(V) || isa<Instruction>(V)) && "Should only set names on instructions!");
    if (params.debug_level >= 2 && !isa<Constant>(V)) {
        if (jl_is_tuple_type(jt)){
            V->setName(Twine(GetObjName()) + "[" + Twine(idx + 1) + "]"+ suffix);
            return;
        }

        if (jl_is_namedtuple_type(jt)) {
            auto names = jl_tparam0(jt);
            assert(jl_is_tuple(names));
            if (idx < jl_nfields(names)) {
                auto name = jl_fieldref(names, idx);
                assert(jl_is_symbol(name));
                V->setName(Twine(GetObjName()) + "." + Twine(jl_symbol_name((jl_sym_t*)name)) + suffix);
                return;
            }
        } else {
            auto flds = jl_field_names(jt);
            if (idx < jl_svec_len(flds)) {
                auto name = jl_svecref(flds, idx);
                assert(jl_is_symbol(name));
                V->setName(Twine(GetObjName()) + "." + Twine(jl_symbol_name((jl_sym_t*)name)) + suffix);
                return;
            }
        }
        V->setName(Twine(GetObjName()) + "." + Twine("unknown field") + suffix);
    }
}

STATISTIC(EmittedAllocas, "Number of allocas emitted");
STATISTIC(EmittedIntToPtrs, "Number of inttoptrs emitted");
STATISTIC(ModulesCreated, "Number of LLVM Modules created");
STATISTIC(EmittedBoxCompares, "Number of box compares emitted");
STATISTIC(EmittedBitsUnionCompares, "Number of bitsunion compares emitted");
STATISTIC(EmittedBitsCompares, "Number of bits compares emitted");
STATISTIC(EmittedEgals, "Number of egals emitted");
STATISTIC(EmittedOpfields, "Number of opfields emitted");
STATISTIC(EmittedBuiltinCalls, "Number of builtin calls emitted");
STATISTIC(EmittedJLCalls, "Number of jlcalls emitted");
STATISTIC(EmittedSpecfunCalls, "Number of specialized calls emitted");
STATISTIC(EmittedInvokes, "Number of invokes emitted");
STATISTIC(EmittedCalls, "Number of calls emitted");
STATISTIC(EmittedUndefVarErrors, "Number of undef var errors emitted");
STATISTIC(EmittedOpaqueClosureFunctions, "Number of opaque closures emitted");
STATISTIC(EmittedToJLInvokes, "Number of tojlinvoke calls emitted");
STATISTIC(EmittedCFuncInvalidates, "Number of C function invalidates emitted");
STATISTIC(GeneratedCFuncWrappers, "Number of C function wrappers generated");
STATISTIC(GeneratedCCallables, "Number of C-callable functions generated");
STATISTIC(GeneratedInvokeWrappers, "Number of invoke wrappers generated");
STATISTIC(EmittedFunctions, "Number of functions emitted");

extern "C" JL_DLLEXPORT_CODEGEN
void jl_dump_emitted_mi_name_impl(void *s)
{
    **jl_ExecutionEngine->get_dump_emitted_mi_name_stream() = (ios_t*)s;
}

extern "C" {

#include "builtin_proto.h"

extern void __stack_chk_fail();

#ifdef _OS_WINDOWS_
#if defined(_CPU_X86_64_)
#if defined(_COMPILER_GCC_)
extern void ___chkstk_ms(void);
#else
extern void __chkstk(void);
#endif
#else
#if defined(_COMPILER_GCC_)
#undef _alloca
extern void _alloca(void);
#else
extern void _chkstk(void);
#endif
#endif
//void *force_chkstk(void) {
//    return alloca(40960);
//}
#endif
}

// shared llvm state
#define jl_Module ctx.f->getParent()
#define jl_builderModule(builder) (builder).GetInsertBlock()->getParent()->getParent()
#define prepare_call(Callee) prepare_call_in(jl_Module, (Callee))

// types
struct jl_typecache_t {
    Type *T_ptr;
    Type *T_size;
    Type *T_jlvalue;
    Type *T_pjlvalue;
    Type *T_prjlvalue;
    Type *T_ppjlvalue;
    Type *T_pprjlvalue;
    StructType *T_jlgenericmemory;
    StructType *T_jlarray;
    Type *T_pjlarray;
    FunctionType *T_jlfunc;
    FunctionType *T_jlfuncparams;

    IntegerType *T_sigatomic;

    unsigned sizeof_ptr;
    Align alignof_ptr;

    bool initialized;

    jl_typecache_t() :
        T_ptr(nullptr), T_jlvalue(nullptr), T_pjlvalue(nullptr), T_prjlvalue(nullptr),
        T_ppjlvalue(nullptr), T_pprjlvalue(nullptr),
        T_jlgenericmemory(nullptr), T_jlarray(nullptr), T_pjlarray(nullptr),
        T_jlfunc(nullptr), T_jlfuncparams(nullptr), T_sigatomic(nullptr),
        initialized(false) {}

    void initialize(LLVMContext &context, const DataLayout &DL) {
        if (initialized) {
            return;
        }
        initialized = true;
        T_ptr = getPointerTy(context);
        T_sigatomic = Type::getIntNTy(context, sizeof(sig_atomic_t) * 8);
        T_size = DL.getIntPtrType(context);
        sizeof_ptr = DL.getPointerSize();
        // use pointer abi alignment for intptr_t
        alignof_ptr = DL.getPointerABIAlignment(0);
        T_jlvalue = JuliaType::get_jlvalue_ty(context);
        T_pjlvalue = PointerType::get(T_jlvalue, 0);
        T_prjlvalue = PointerType::get(T_jlvalue, AddressSpace::Tracked);
        T_ppjlvalue = PointerType::get(T_pjlvalue, 0);
        T_pprjlvalue = PointerType::get(T_prjlvalue, 0);

        T_jlfunc = JuliaType::get_jlfunc_ty(context);
        assert(T_jlfunc != NULL);
        T_jlfuncparams = JuliaType::get_jlfuncparams_ty(context);
        assert(T_jlfuncparams != NULL);

        T_jlgenericmemory = StructType::get(context, { T_size, T_pprjlvalue /* [, real-owner] */ });
        Type *vaelts[] = { PointerType::get(getInt8Ty(context), AddressSpace::Loaded),
                           PointerType::get(T_jlgenericmemory, AddressSpace::Tracked),
                           // dimsize[ndims]
        };
        T_jlarray = StructType::get(context, ArrayRef<Type*>(vaelts));
        T_pjlarray = PointerType::get(T_jlarray, 0);
    }
};

struct jl_tbaacache_t {
    // type-based alias analysis nodes.  Indentation of comments indicates hierarchy.
    MDNode *tbaa_root;     // Everything
    MDNode *tbaa_gcframe;    // GC frame
    // LLVM should have enough info for alias analysis of non-gcframe stack slot
    // this is mainly a place holder for `jl_cgval_t::tbaa`
    MDNode *tbaa_stack;      // stack slot
    MDNode *tbaa_unionselbyte;   // a selector byte in isbits Union struct fields
    MDNode *tbaa_data;       // Any user data that `pointerset/ref` are allowed to alias
    MDNode *tbaa_binding;        // jl_binding_t::value
    MDNode *tbaa_value;          // jl_value_t, that is not jl_array_t or jl_genericmemory_t
    MDNode *tbaa_mutab;              // mutable type
    MDNode *tbaa_datatype;               // datatype
    MDNode *tbaa_immut;              // immutable type
    MDNode *tbaa_ptrarraybuf;    // Data in an array of boxed values
    MDNode *tbaa_arraybuf;       // Data in an array of POD
    MDNode *tbaa_array;      // jl_array_t or jl_genericmemory_t
    MDNode *tbaa_arrayptr;       // The pointer inside a jl_array_t (to memoryref)
    MDNode *tbaa_arraysize;      // A size in a jl_array_t
    MDNode *tbaa_arrayselbyte;   // a selector byte in a isbits Union jl_genericmemory_t
    MDNode *tbaa_memoryptr;      // The pointer inside a jl_genericmemory_t
    MDNode *tbaa_memorylen;      // The length in a jl_genericmemory_t
    MDNode *tbaa_memoryown;      // The owner in a foreign jl_genericmemory_t
    MDNode *tbaa_const;      // Memory that is immutable by the time LLVM can see it
    bool initialized;

    jl_tbaacache_t(): tbaa_root(nullptr), tbaa_gcframe(nullptr), tbaa_stack(nullptr),
                    tbaa_unionselbyte(nullptr), tbaa_data(nullptr), tbaa_binding(nullptr),
                    tbaa_value(nullptr), tbaa_mutab(nullptr), tbaa_datatype(nullptr),
                    tbaa_immut(nullptr), tbaa_ptrarraybuf(nullptr), tbaa_arraybuf(nullptr),
                    tbaa_array(nullptr), tbaa_arrayptr(nullptr), tbaa_arraysize(nullptr),
                    tbaa_arrayselbyte(nullptr), tbaa_memoryptr(nullptr), tbaa_memorylen(nullptr), tbaa_memoryown(nullptr),
                    tbaa_const(nullptr), initialized(false) {}

    auto tbaa_make_child(MDBuilder &mbuilder, const char *name, MDNode *parent = nullptr, bool isConstant = false) {
        MDNode *scalar = mbuilder.createTBAAScalarTypeNode(name, parent ? parent : tbaa_root);
        MDNode *n = mbuilder.createTBAAStructTagNode(scalar, scalar, 0, isConstant);
        return std::make_pair(n, scalar);
    }

    void initialize(llvm::LLVMContext &context) {
        if (initialized) {
            assert(&tbaa_root->getContext() == &context);
            return;
        }
        initialized = true;
        MDBuilder mbuilder(context);
        MDNode *jtbaa = mbuilder.createTBAARoot("jtbaa");
        tbaa_root = mbuilder.createTBAAScalarTypeNode("jtbaa", jtbaa);
        tbaa_gcframe = tbaa_make_child(mbuilder, "jtbaa_gcframe").first;
        MDNode *tbaa_stack_scalar;
        std::tie(tbaa_stack, tbaa_stack_scalar) = tbaa_make_child(mbuilder, "jtbaa_stack");
        tbaa_unionselbyte = tbaa_make_child(mbuilder, "jtbaa_unionselbyte", tbaa_stack_scalar).first;
        MDNode *tbaa_data_scalar;
        std::tie(tbaa_data, tbaa_data_scalar) = tbaa_make_child(mbuilder, "jtbaa_data");
        tbaa_binding = tbaa_make_child(mbuilder, "jtbaa_binding", tbaa_data_scalar).first;
        MDNode *tbaa_value_scalar;
        std::tie(tbaa_value, tbaa_value_scalar) =
            tbaa_make_child(mbuilder, "jtbaa_value", tbaa_data_scalar);
        MDNode *tbaa_mutab_scalar;
        std::tie(tbaa_mutab, tbaa_mutab_scalar) =
            tbaa_make_child(mbuilder, "jtbaa_mutab", tbaa_value_scalar);
        tbaa_datatype = tbaa_make_child(mbuilder, "jtbaa_datatype", tbaa_mutab_scalar).first;
        tbaa_immut = tbaa_make_child(mbuilder, "jtbaa_immut", tbaa_value_scalar).first;
        tbaa_arraybuf = tbaa_make_child(mbuilder, "jtbaa_arraybuf", tbaa_data_scalar).first;
        tbaa_ptrarraybuf = tbaa_make_child(mbuilder, "jtbaa_ptrarraybuf", tbaa_data_scalar).first;
        MDNode *tbaa_array_scalar;
        std::tie(tbaa_array, tbaa_array_scalar) = tbaa_make_child(mbuilder, "jtbaa_array");
        tbaa_arrayptr = tbaa_make_child(mbuilder, "jtbaa_arrayptr", tbaa_array_scalar).first;
        tbaa_arraysize = tbaa_make_child(mbuilder, "jtbaa_arraysize", tbaa_array_scalar).first;
        tbaa_arrayselbyte = tbaa_make_child(mbuilder, "jtbaa_arrayselbyte", tbaa_array_scalar).first;
        tbaa_memoryptr = tbaa_make_child(mbuilder, "jtbaa_memoryptr", tbaa_array_scalar, true).first;
        tbaa_memorylen = tbaa_make_child(mbuilder, "jtbaa_memorylen", tbaa_array_scalar, true).first;
        tbaa_memoryown = tbaa_make_child(mbuilder, "jtbaa_memoryown", tbaa_array_scalar, true).first;
        tbaa_const = tbaa_make_child(mbuilder, "jtbaa_const", nullptr, true).first;
    }
};

struct jl_noaliascache_t {
    // Each domain operates completely independently.
    // "No aliasing" is inferred if it is implied by any domain.

    // memory regions domain
    struct jl_regions_t {
        MDNode *gcframe;        // GC frame
        MDNode *stack;          // Stack slot
        MDNode *data;           // Any user data that `pointerset/ref` are allowed to alias
        MDNode *type_metadata;  // Non-user-accessible type metadata incl. union selectors, etc.
        MDNode *constant;       // Memory that is immutable by the time LLVM can see it

        jl_regions_t(): gcframe(nullptr), stack(nullptr), data(nullptr), type_metadata(nullptr), constant(nullptr) {}

        void initialize(llvm::LLVMContext &context) {
            MDBuilder mbuilder(context);
            MDNode *domain = mbuilder.createAliasScopeDomain("jnoalias");

            this->gcframe = mbuilder.createAliasScope("jnoalias_gcframe", domain);
            this->stack = mbuilder.createAliasScope("jnoalias_stack", domain);
            this->data = mbuilder.createAliasScope("jnoalias_data", domain);
            this->type_metadata = mbuilder.createAliasScope("jnoalias_typemd", domain);
            this->constant = mbuilder.createAliasScope("jnoalias_const", domain);
        }
    } regions;

    // `@aliasscope` domain
    struct jl_aliasscope_t {
        MDNode *current;

        jl_aliasscope_t(): current(nullptr) {}

        // No init required, this->current is only used to store the currently active aliasscope
        void initialize(llvm::LLVMContext &context) {}
    } aliasscope;

    bool initialized;

    jl_noaliascache_t(): regions(), aliasscope(), initialized(false) {}

    void initialize(llvm::LLVMContext &context) {
        if (initialized) {
            assert(&regions.constant->getContext() == &context);
            return;
        }
        initialized = true;
        regions.initialize(context);
        aliasscope.initialize(context);
    }
};

struct jl_debugcache_t {
    // Basic DITypes
    DIDerivedType *jl_pvalue_dillvmt;
    DIDerivedType *jl_ppvalue_dillvmt;
    DISubroutineType *jl_di_func_sig;
    DISubroutineType *jl_di_func_null_sig;
    bool initialized;

    jl_debugcache_t()
    : jl_pvalue_dillvmt(nullptr), jl_ppvalue_dillvmt(nullptr),
    jl_di_func_sig(nullptr), jl_di_func_null_sig(nullptr), initialized(false) {}

    void initialize(Module *m);
};


// constants
static bool type_is_ghost(Type *ty)
{
    return (ty == getVoidTy(ty->getContext()) || ty->isEmptyTy());
}

// should agree with `Core.Compiler.hasuniquerep`
static bool type_has_unique_rep(jl_value_t *t)
{
    if (t == (jl_value_t*)jl_typeofbottom_type)
        return false;
    if (t == jl_bottom_type)
        return true;
    if (jl_is_typevar(t))
        return false;
    if (!jl_is_kind(jl_typeof(t)))
        return true;
    if (jl_is_concrete_type(t))
        return true;
    if (jl_is_datatype(t)) {
        jl_datatype_t *dt = (jl_datatype_t*)t;
        if (dt->name != jl_tuple_typename) {
            for (size_t i = 0; i < jl_nparams(dt); i++)
                if (!type_has_unique_rep(jl_tparam(dt, i)))
                    return false;
            return true;
        }
    }
    return false;
}

static bool is_uniquerep_Type(jl_value_t *t)
{
    return jl_is_type_type(t) && type_has_unique_rep(jl_tparam0(t));
}

class jl_codectx_t;
struct JuliaVariable {
public:
    StringLiteral name;
    bool isconst;
    Type *(*_type)(Type *T_size);

    JuliaVariable(const JuliaVariable&) = delete;
    JuliaVariable(const JuliaVariable&&) = delete;
    GlobalVariable *realize(Module *m) {
        if (GlobalValue *V = m->getNamedValue(name))
            return cast<GlobalVariable>(V);
        auto T_size = m->getDataLayout().getIntPtrType(m->getContext());
        auto var = new GlobalVariable(*m, _type(T_size),
                isconst, GlobalVariable::ExternalLinkage,
                NULL, name);
        if (Triple(m->getTargetTriple()).isOSWindows())
            var->setDLLStorageClass(GlobalValue::DLLStorageClassTypes::DLLImportStorageClass); // Cross-library imports must be explicit for COFF (Windows)
        return var;
    }
    GlobalVariable *realize(jl_codectx_t &ctx);
};
static inline void add_named_global(JuliaVariable *name, void *addr)
{
    add_named_global(name->name, addr);
}


typedef FunctionType *(*TypeFnContextOnly)(LLVMContext &C);
typedef FunctionType *(*TypeFnContextAndSizeT)(LLVMContext &C, Type *T_size);
typedef FunctionType *(*TypeFnContextAndTriple)(LLVMContext &C, const Triple &triple);

FunctionType *invoke_type(TypeFnContextOnly f, Module &M)
{
    return f(M.getContext());
}

FunctionType *invoke_type(TypeFnContextAndSizeT f, Module &M)
{
    return f(M.getContext(), M.getDataLayout().getIntPtrType(M.getContext()));
}

FunctionType *invoke_type(TypeFnContextAndTriple f, Module &M)
{
    return f(M.getContext(), Triple(M.getTargetTriple()));
}

template<typename TypeFn_t = TypeFnContextOnly>
struct JuliaFunction {
public:
    llvm::StringLiteral name;
    TypeFn_t _type;
    llvm::AttributeList (*_attrs)(llvm::LLVMContext &C);

    JuliaFunction(const JuliaFunction&) = delete;
    JuliaFunction(const JuliaFunction&&) = delete;
    llvm::Function *realize(llvm::Module *m) {
        if (llvm::GlobalValue *V = m->getNamedValue(name))
            return llvm::cast<llvm::Function>(V);
        llvm::Function *F = llvm::Function::Create(invoke_type(_type, *m),
                         llvm::Function::ExternalLinkage,
                         name, m);
        if (_attrs)
            F->setAttributes(_attrs(m->getContext()));
        return F;
    }
};

template<typename T, typename TypeFn_t>
static inline void add_named_global(JuliaFunction<TypeFn_t> *name, T *addr)
{
    // cast through integer to avoid c++ pedantic warning about casting between
    // data and code pointers
    add_named_global(name->name, (void*)(uintptr_t)addr);
}
template<typename T>
static inline void add_named_global(StringRef name, T *addr)
{
    // cast through integer to avoid c++ pedantic warning about casting between
    // data and code pointers
    add_named_global(name, (void*)(uintptr_t)addr);
}

AttributeSet Attributes(LLVMContext &C, std::initializer_list<Attribute::AttrKind> attrkinds, std::initializer_list<Attribute> extra={})
{
    SmallVector<Attribute, 8> attrs(attrkinds.size() + extra.size());
    for (size_t i = 0; i < attrkinds.size(); i++)
        attrs[i] = Attribute::get(C, attrkinds.begin()[i]);
    for (size_t i = 0; i < extra.size(); i++)
        attrs[attrkinds.size() + i] = extra.begin()[i];
    return AttributeSet::get(C, ArrayRef<Attribute>(attrs));
}

static Type *get_pjlvalue(LLVMContext &C) { return JuliaType::get_pjlvalue_ty(C); }

static FunctionType *get_func_sig(LLVMContext &C) { return JuliaType::get_jlfunc_ty(C); }
static FunctionType *get_func2_sig(LLVMContext &C) { return JuliaType::get_jlfunc2_ty(C); }
static FunctionType *get_func3_sig(LLVMContext &C) { return JuliaType::get_jlfunc3_ty(C); }

static FunctionType *get_donotdelete_sig(LLVMContext &C) {
    return FunctionType::get(getVoidTy(C), true);
}

static AttributeList get_func_attrs(LLVMContext &C)
{
    return AttributeList::get(C,
            AttributeSet(),
            Attributes(C, {Attribute::NonNull}),
            {AttributeSet(),
             Attributes(C, {Attribute::NoAlias, Attribute::ReadOnly, Attribute::NoCapture, Attribute::NoUndef})});
}

static AttributeList get_donotdelete_func_attrs(LLVMContext &C)
{
    AttrBuilder FnAttrs(C);
#if JL_LLVM_VERSION >= 160000
    FnAttrs.addMemoryAttr(MemoryEffects::inaccessibleMemOnly());
#else
    FnAttrs.addAttribute(Attribute::InaccessibleMemOnly);
#endif
    FnAttrs.addAttribute(Attribute::WillReturn);
    FnAttrs.addAttribute(Attribute::NoUnwind);
    return AttributeList::get(C,
            AttributeSet::get(C, FnAttrs),
            Attributes(C, {}),
            None);
}

static AttributeList get_attrs_noreturn(LLVMContext &C)
{
    return AttributeList::get(C,
                Attributes(C, {Attribute::NoReturn}),
                AttributeSet(),
                None);
}

static AttributeList get_attrs_basic(LLVMContext &C)
{
    return AttributeList::get(C,
                AttributeSet(),
                Attributes(C, {Attribute::NonNull}),
                None);
}

static AttributeList get_attrs_box_float(LLVMContext &C, unsigned nbytes)
{
    auto FnAttrs = AttrBuilder(C);
    FnAttrs.addAttribute(Attribute::WillReturn);
    FnAttrs.addAttribute(Attribute::NoUnwind);
#if JL_LLVM_VERSION >= 160000
    FnAttrs.addMemoryAttr(MemoryEffects::inaccessibleMemOnly());
#else
    FnAttrs.addAttribute(Attribute::InaccessibleMemOnly);
#endif
    auto RetAttrs = AttrBuilder(C);
    RetAttrs.addAttribute(Attribute::NonNull);
    RetAttrs.addDereferenceableAttr(nbytes);
    RetAttrs.addAlignmentAttr(Align(alignof(void*)));
    return AttributeList::get(C,
                AttributeSet::get(C, FnAttrs),
                AttributeSet::get(C, RetAttrs),
                None);
}

static AttributeList get_attrs_box_sext(LLVMContext &C, unsigned nbytes)
{
    auto FnAttrs = AttrBuilder(C);
    FnAttrs.addAttribute(Attribute::WillReturn);
    FnAttrs.addAttribute(Attribute::NoUnwind);
#if JL_LLVM_VERSION >= 160000
    FnAttrs.addMemoryAttr(MemoryEffects::inaccessibleMemOnly());
#else
    FnAttrs.addAttribute(Attribute::InaccessibleMemOnly);
#endif
    auto RetAttrs = AttrBuilder(C);
    RetAttrs.addAttribute(Attribute::NonNull);
    RetAttrs.addAttribute(Attribute::getWithDereferenceableBytes(C, nbytes));
    RetAttrs.addDereferenceableAttr(nbytes);
    RetAttrs.addAlignmentAttr(Align(alignof(void*)));
    return AttributeList::get(C,
                AttributeSet::get(C, FnAttrs),
                AttributeSet::get(C, RetAttrs),
                AttributeSet::get(C, {Attribute::get(C, Attribute::SExt)}));
}

static AttributeList get_attrs_box_zext(LLVMContext &C, unsigned nbytes)
{
    auto FnAttrs = AttrBuilder(C);
    FnAttrs.addAttribute(Attribute::WillReturn);
    FnAttrs.addAttribute(Attribute::NoUnwind);
#if JL_LLVM_VERSION >= 160000
    FnAttrs.addMemoryAttr(MemoryEffects::inaccessibleMemOnly());
#else
    FnAttrs.addAttribute(Attribute::InaccessibleMemOnly);
#endif
    auto RetAttrs = AttrBuilder(C);
    RetAttrs.addAttribute(Attribute::NonNull);
    RetAttrs.addDereferenceableAttr(nbytes);
    RetAttrs.addAlignmentAttr(Align(alignof(void*)));
    return AttributeList::get(C,
                AttributeSet::get(C, FnAttrs),
                AttributeSet::get(C, RetAttrs),
                AttributeSet::get(C, {Attribute::get(C, Attribute::ZExt)}));
}


// global vars
static const auto jlRTLD_DEFAULT_var = new JuliaVariable{
    XSTR(jl_RTLD_DEFAULT_handle),
    true,
    [](Type *T_size) -> Type * { return getPointerTy(T_size->getContext()); },
};
static const auto jlexe_var = new JuliaVariable{
    XSTR(jl_exe_handle),
    true,
    [](Type *T_size) -> Type * { return getPointerTy(T_size->getContext()); },
};
static const auto jldll_var = new JuliaVariable{
    XSTR(jl_libjulia_handle),
    true,
    [](Type *T_size) -> Type * { return getPointerTy(T_size->getContext()); },
};
static const auto jldlli_var = new JuliaVariable{
    XSTR(jl_libjulia_internal_handle),
    true,
    [](Type *T_size) -> Type * { return getPointerTy(T_size->getContext()); },
};
static const auto jl_small_typeof_var = new JuliaVariable{
    XSTR(jl_small_typeof),
    true,
    [](Type *T_size) -> Type * { return getInt8Ty(T_size->getContext()); },
};

static const auto jlstack_chk_guard_var = new JuliaVariable{
    XSTR(__stack_chk_guard),
    true,
    [](Type *T_size) -> Type * { return get_pjlvalue(T_size->getContext()); },
};

static const auto jlgetworld_global = new JuliaVariable{
    XSTR(jl_world_counter),
    false,
    [](Type *T_size) -> Type * { return T_size; },
};

static const auto jlboxed_int8_cache = new JuliaVariable{
    XSTR(jl_boxed_int8_cache),
    true,
    [](Type *T_size) -> Type * { return ArrayType::get(get_pjlvalue(T_size->getContext()), 256); },
};

static const auto jlboxed_uint8_cache = new JuliaVariable{
    XSTR(jl_boxed_uint8_cache),
    true,
    [](Type *T_size) -> Type * { return ArrayType::get(get_pjlvalue(T_size->getContext()), 256); },
};

static const auto jlpgcstack_func = new JuliaFunction<>{
    "julia.get_pgcstack",
    [](LLVMContext &C) { return FunctionType::get(PointerType::get(JuliaType::get_ppjlvalue_ty(C), 0), false); },
    nullptr,
};

static const auto jladoptthread_func = new JuliaFunction<>{
    "julia.get_pgcstack_or_new",
    jlpgcstack_func->_type,
    jlpgcstack_func->_attrs,
};


// important functions
// Symbols are not gc-tracked, but we'll treat them as callee rooted anyway,
// because they may come from a gc-rooted location
static const auto jlnew_func = new JuliaFunction<>{
    XSTR(jl_new_structv),
    get_func_sig,
    get_func_attrs,
};
static const auto jlsplatnew_func = new JuliaFunction<>{
    XSTR(jl_new_structt),
    [](LLVMContext &C) {
        auto T_prjlvalue = JuliaType::get_prjlvalue_ty(C);
        return FunctionType::get(T_prjlvalue,
            {T_prjlvalue, T_prjlvalue}, false);
    },
    get_attrs_basic,
};
static const auto jlthrow_func = new JuliaFunction<>{
    XSTR(jl_throw),
    [](LLVMContext &C) { return FunctionType::get(getVoidTy(C),
            {PointerType::get(JuliaType::get_jlvalue_ty(C), AddressSpace::CalleeRooted)}, false); },
    get_attrs_noreturn,
};
static const auto jlerror_func = new JuliaFunction<>{
    XSTR(jl_error),
    [](LLVMContext &C) { return FunctionType::get(getVoidTy(C),
            {getPointerTy(C)}, false); },
    get_attrs_noreturn,
};
static const auto jlatomicerror_func = new JuliaFunction<>{
    XSTR(jl_atomic_error),
    [](LLVMContext &C) { return FunctionType::get(getVoidTy(C),
            {getPointerTy(C)}, false); },
    get_attrs_noreturn,
};
static const auto jltypeerror_func = new JuliaFunction<>{
    XSTR(jl_type_error),
    [](LLVMContext &C) { return FunctionType::get(getVoidTy(C),
            {getPointerTy(C), JuliaType::get_prjlvalue_ty(C), PointerType::get(JuliaType::get_jlvalue_ty(C), AddressSpace::CalleeRooted)}, false); },
    get_attrs_noreturn,
};
static const auto jlundefvarerror_func = new JuliaFunction<>{
    XSTR(jl_undefined_var_error),
    [](LLVMContext &C) {
        Type *T = PointerType::get(JuliaType::get_jlvalue_ty(C), AddressSpace::CalleeRooted);
        return FunctionType::get(getVoidTy(C), {T, T}, false);
    },
    get_attrs_noreturn,
};
static const auto jlhasnofield_func = new JuliaFunction<>{
    XSTR(jl_has_no_field_error),
    [](LLVMContext &C) { return FunctionType::get(getVoidTy(C),
            {PointerType::get(JuliaType::get_jlvalue_ty(C), AddressSpace::CalleeRooted),
             PointerType::get(JuliaType::get_jlvalue_ty(C), AddressSpace::CalleeRooted)}, false); },
    get_attrs_noreturn,
};
static const auto jlboundserrorv_func = new JuliaFunction<TypeFnContextAndSizeT>{
    XSTR(jl_bounds_error_ints),
    [](LLVMContext &C, Type *T_size) { return FunctionType::get(getVoidTy(C),
            {PointerType::get(JuliaType::get_jlvalue_ty(C), AddressSpace::CalleeRooted), T_size->getPointerTo(), T_size}, false); },
    get_attrs_noreturn,
};
static const auto jlboundserror_func = new JuliaFunction<TypeFnContextAndSizeT>{
    XSTR(jl_bounds_error_int),
    [](LLVMContext &C, Type *T_size) { return FunctionType::get(getVoidTy(C),
            {PointerType::get(JuliaType::get_jlvalue_ty(C), AddressSpace::CalleeRooted), T_size}, false); },
    get_attrs_noreturn,
};
static const auto jlvboundserror_func = new JuliaFunction<TypeFnContextAndSizeT>{
    XSTR(jl_bounds_error_tuple_int),
    [](LLVMContext &C, Type *T_size) { return FunctionType::get(getVoidTy(C),
            {JuliaType::get_pprjlvalue_ty(C), T_size, T_size}, false); },
    get_attrs_noreturn,
};
static const auto jluboundserror_func = new JuliaFunction<TypeFnContextAndSizeT>{
    XSTR(jl_bounds_error_unboxed_int),
    [](LLVMContext &C, Type *T_size) {
        return FunctionType::get(getVoidTy(C),
            {PointerType::get(getInt8Ty(C), AddressSpace::Derived), JuliaType::get_pjlvalue_ty(C), T_size}, false); },
    get_attrs_noreturn,
};
static const auto jlcheckassign_func = new JuliaFunction<>{
    XSTR(jl_checked_assignment),
    [](LLVMContext &C) {
        auto T_pjlvalue = JuliaType::get_pjlvalue_ty(C);
        return FunctionType::get(getVoidTy(C),
            {T_pjlvalue, T_pjlvalue, T_pjlvalue, PointerType::get(JuliaType::get_jlvalue_ty(C), AddressSpace::CalleeRooted)}, false); },
    nullptr,
};
static const auto jlcheckreplace_func = new JuliaFunction<>{
    XSTR(jl_checked_replace),
    [](LLVMContext &C) {
        auto T_pjlvalue = JuliaType::get_pjlvalue_ty(C);
        auto T_prjlvalue = JuliaType::get_prjlvalue_ty(C);
        return FunctionType::get(T_prjlvalue,
            {T_pjlvalue, T_pjlvalue, T_pjlvalue, T_prjlvalue, T_prjlvalue}, false); },
    nullptr,
};
static const auto jlcheckmodify_func = new JuliaFunction<>{
    XSTR(jl_checked_modify),
    [](LLVMContext &C) {
        auto T_pjlvalue = JuliaType::get_pjlvalue_ty(C);
        auto T_prjlvalue = JuliaType::get_prjlvalue_ty(C);
        return FunctionType::get(T_prjlvalue,
            {T_pjlvalue, T_pjlvalue, T_pjlvalue, T_prjlvalue, T_prjlvalue}, false); },
    nullptr,
};
static const auto jlcheckswap_func = new JuliaFunction<>{
    XSTR(jl_checked_swap),
    [](LLVMContext &C) {
        auto T_pjlvalue = JuliaType::get_pjlvalue_ty(C);
        auto T_prjlvalue = JuliaType::get_prjlvalue_ty(C);
        return FunctionType::get(T_prjlvalue,
            {T_pjlvalue, T_pjlvalue, T_pjlvalue, PointerType::get(JuliaType::get_jlvalue_ty(C), AddressSpace::CalleeRooted)}, false); },
    nullptr,
};
static const auto jlcheckassignonce_func = new JuliaFunction<>{
    XSTR(jl_checked_assignonce),
    [](LLVMContext &C) {
        auto T_pjlvalue = JuliaType::get_pjlvalue_ty(C);
        auto T_prjlvalue = JuliaType::get_prjlvalue_ty(C);
        return FunctionType::get(T_prjlvalue,
            {T_pjlvalue, T_pjlvalue, T_pjlvalue, PointerType::get(JuliaType::get_jlvalue_ty(C), AddressSpace::CalleeRooted)}, false); },
    nullptr,
};
static const auto jldeclareconst_func = new JuliaFunction<>{
    XSTR(jl_declare_constant),
    [](LLVMContext &C) {
        auto T_pjlvalue = JuliaType::get_pjlvalue_ty(C);
        return FunctionType::get(getVoidTy(C),
            {T_pjlvalue, T_pjlvalue, T_pjlvalue}, false); },
    nullptr,
};
static const auto jldeclareconstval_func = new JuliaFunction<>{
    XSTR(jl_declare_constant_val),
    [](LLVMContext &C) {
        auto T_pjlvalue = JuliaType::get_pjlvalue_ty(C);
        auto T_prjlvalue = JuliaType::get_prjlvalue_ty(C);
        return FunctionType::get(getVoidTy(C),
            {T_pjlvalue, T_pjlvalue, T_pjlvalue, T_prjlvalue}, false); },
    nullptr,
};
static const auto jldeclareglobal_func = new JuliaFunction<>{
    XSTR(jl_declare_global),
    [](LLVMContext &C) {
        auto T_pjlvalue = JuliaType::get_pjlvalue_ty(C);
        auto T_prjlvalue = JuliaType::get_prjlvalue_ty(C);
        return FunctionType::get(getVoidTy(C),
            {T_pjlvalue, T_pjlvalue, T_prjlvalue}, false); },
    nullptr,
};
static const auto jlgetbindingorerror_func = new JuliaFunction<>{
    XSTR(jl_get_binding_or_error),
    [](LLVMContext &C) {
        auto T_pjlvalue = JuliaType::get_pjlvalue_ty(C);
        return FunctionType::get(T_pjlvalue,
                {T_pjlvalue, T_pjlvalue}, false);
    },
    nullptr,
};
static const auto jlgetbindingwrorerror_func = new JuliaFunction<>{
    XSTR(jl_get_binding_wr),
    [](LLVMContext &C) {
        auto T_pjlvalue = JuliaType::get_pjlvalue_ty(C);
        return FunctionType::get(T_pjlvalue,
                {T_pjlvalue, T_pjlvalue, getInt32Ty(C)}, false);
    },
    nullptr,
};
static const auto jlboundp_func = new JuliaFunction<>{
    XSTR(jl_boundp),
    [](LLVMContext &C) {
        auto T_pjlvalue = JuliaType::get_pjlvalue_ty(C);
        return FunctionType::get(getInt32Ty(C),
                {T_pjlvalue, T_pjlvalue, getInt32Ty(C)}, false);
    },
    nullptr,
};
static const auto jltopeval_func = new JuliaFunction<>{
    XSTR(jl_toplevel_eval),
    [](LLVMContext &C) {
        auto T_pjlvalue = JuliaType::get_pjlvalue_ty(C);
        return FunctionType::get(T_pjlvalue,
                {T_pjlvalue, T_pjlvalue}, false);
    },
    [](LLVMContext &C) { return AttributeList::get(C,
            AttributeSet(),
            Attributes(C, {Attribute::NonNull}),
            None); },
};
static const auto jlcopyast_func = new JuliaFunction<>{
    XSTR(jl_copy_ast),
    [](LLVMContext &C) {
        auto T_prjlvalue = JuliaType::get_prjlvalue_ty(C);
        return FunctionType::get(T_prjlvalue,
                {T_prjlvalue}, false);
    },
    [](LLVMContext &C) { return AttributeList::get(C,
            AttributeSet(),
            Attributes(C, {Attribute::NonNull}),
            None); },
};
static const auto jlapplygeneric_func = new JuliaFunction<>{
    XSTR(jl_apply_generic),
    get_func_sig,
    get_func_attrs,
};
static const auto jlinvoke_func = new JuliaFunction<>{
    XSTR(jl_invoke),
    get_func2_sig,
    [](LLVMContext &C) { return AttributeList::get(C,
            AttributeSet(),
            Attributes(C, {Attribute::NonNull}),
            {AttributeSet(),
             Attributes(C, {Attribute::ReadOnly, Attribute::NoCapture})}); },
};
static const auto jlmethod_func = new JuliaFunction<>{
    XSTR(jl_method_def),
    [](LLVMContext &C) {
        auto T_jlvalue = JuliaType::get_jlvalue_ty(C);
        auto T_pjlvalue = PointerType::get(T_jlvalue, 0);
        auto T_prjlvalue = PointerType::get(T_jlvalue, AddressSpace::Tracked);
        return FunctionType::get(T_prjlvalue,
                {T_prjlvalue, T_prjlvalue, T_prjlvalue, T_pjlvalue}, false);
    },
    nullptr,
};
static const auto jlgenericfunction_func = new JuliaFunction<>{
    XSTR(jl_generic_function_def),
    [](LLVMContext &C) {
        auto T_jlvalue = JuliaType::get_jlvalue_ty(C);
        auto T_pjlvalue = PointerType::get(T_jlvalue, 0);
        auto T_prjlvalue = PointerType::get(T_jlvalue, AddressSpace::Tracked);
        auto T_pprjlvalue = PointerType::get(T_prjlvalue, 0);
        return FunctionType::get(T_prjlvalue, {T_pjlvalue, T_pjlvalue, T_pprjlvalue, T_pjlvalue}, false);
    },
    nullptr,
};
static const auto jllockvalue_func = new JuliaFunction<>{
    XSTR(jl_lock_value),
    [](LLVMContext &C) { return FunctionType::get(getVoidTy(C),
            {PointerType::get(JuliaType::get_jlvalue_ty(C), AddressSpace::CalleeRooted)}, false); },
    [](LLVMContext &C) { return AttributeList::get(C,
            AttributeSet(),
            AttributeSet(),
            {Attributes(C, {Attribute::NoCapture})}); },
};
static const auto jlunlockvalue_func = new JuliaFunction<>{
    XSTR(jl_unlock_value),
    [](LLVMContext &C) { return FunctionType::get(getVoidTy(C),
            {PointerType::get(JuliaType::get_jlvalue_ty(C), AddressSpace::CalleeRooted)}, false); },
    [](LLVMContext &C) { return AttributeList::get(C,
            AttributeSet(),
            AttributeSet(),
            {Attributes(C, {Attribute::NoCapture})}); },
};
static const auto jllockfield_func = new JuliaFunction<>{
    XSTR(jl_lock_field),
    [](LLVMContext &C) { return FunctionType::get(getVoidTy(C),
            {PointerType::get(JuliaType::get_jlvalue_ty(C), AddressSpace::Loaded)}, false); },
    [](LLVMContext &C) { return AttributeList::get(C,
            AttributeSet(),
            AttributeSet(),
            {Attributes(C, {Attribute::NoCapture})}); },
};
static const auto jlunlockfield_func = new JuliaFunction<>{
    XSTR(jl_unlock_field),
    [](LLVMContext &C) { return FunctionType::get(getVoidTy(C),
            {PointerType::get(JuliaType::get_jlvalue_ty(C), AddressSpace::Loaded)}, false); },
    [](LLVMContext &C) { return AttributeList::get(C,
            AttributeSet(),
            AttributeSet(),
            {Attributes(C, {Attribute::NoCapture})}); },
};
static const auto jlenter_func = new JuliaFunction<>{
    XSTR(jl_enter_handler),
    [](LLVMContext &C) {
        auto T_pjlvalue = JuliaType::get_pjlvalue_ty(C);
        return FunctionType::get(getVoidTy(C),
            {T_pjlvalue, getPointerTy(C)}, false); },
    nullptr,
};
static const auto jl_current_exception_func = new JuliaFunction<>{
    XSTR(jl_current_exception),
    [](LLVMContext &C) { return FunctionType::get(JuliaType::get_prjlvalue_ty(C), {JuliaType::get_pjlvalue_ty(C)}, false); },
    nullptr,
};
static const auto jlleave_func = new JuliaFunction<>{
    XSTR(jl_pop_handler),
    [](LLVMContext &C) {
        auto T_pjlvalue = JuliaType::get_pjlvalue_ty(C);
        return FunctionType::get(getVoidTy(C),
            {T_pjlvalue, getInt32Ty(C)}, false); },
    [](LLVMContext &C) {
            auto FnAttrs = AttrBuilder(C);
            FnAttrs.addAttribute(Attribute::WillReturn);
            FnAttrs.addAttribute(Attribute::NoUnwind);
            auto RetAttrs = AttrBuilder(C);
            return AttributeList::get(C,
                AttributeSet::get(C, FnAttrs),
                AttributeSet(),
                None);
        },
};
static const auto jlleave_noexcept_func = new JuliaFunction<>{
    XSTR(jl_pop_handler_noexcept),
    [](LLVMContext &C) {
        auto T_pjlvalue = JuliaType::get_pjlvalue_ty(C);
        return FunctionType::get(getVoidTy(C),
            {T_pjlvalue, getInt32Ty(C)}, false); },
    [](LLVMContext &C) {
            auto FnAttrs = AttrBuilder(C);
            FnAttrs.addAttribute(Attribute::WillReturn);
            FnAttrs.addAttribute(Attribute::NoUnwind);
            auto RetAttrs = AttrBuilder(C);
            return AttributeList::get(C,
                AttributeSet::get(C, FnAttrs),
                AttributeSet(),
                None);
        },
};
static const auto jl_restore_excstack_func = new JuliaFunction<TypeFnContextAndSizeT>{
    XSTR(jl_restore_excstack),
    [](LLVMContext &C, Type *T_size) {
        auto T_pjlvalue = JuliaType::get_pjlvalue_ty(C);
        return FunctionType::get(getVoidTy(C),
            {T_pjlvalue, T_size}, false); },
    nullptr,
};
static const auto jl_excstack_state_func = new JuliaFunction<TypeFnContextAndSizeT>{
    XSTR(jl_excstack_state),
    [](LLVMContext &C, Type *T_size) {
        auto T_pjlvalue = JuliaType::get_pjlvalue_ty(C);
        return FunctionType::get(T_size, {T_pjlvalue}, false); },
    nullptr,
};
static const auto jlegalx_func = new JuliaFunction<TypeFnContextAndSizeT>{
    XSTR(jl_egal__unboxed),
    [](LLVMContext &C, Type *T_size) {
        Type *T = PointerType::get(JuliaType::get_jlvalue_ty(C), AddressSpace::Derived);
        return FunctionType::get(getInt32Ty(C), {T, T, T_size}, false); },
    [](LLVMContext &C) {
        AttrBuilder FnAttrs(C);
#if JL_LLVM_VERSION >= 160000
        FnAttrs.addMemoryAttr(MemoryEffects::inaccessibleOrArgMemOnly());
#else
        FnAttrs.addAttribute(Attribute::ReadOnly);
        FnAttrs.addAttribute(Attribute::ArgMemOnly);
#endif
        FnAttrs.addAttribute(Attribute::NoUnwind);
        return AttributeList::get(C,
                AttributeSet::get(C, FnAttrs),
                AttributeSet(),
                None); },
};
static const auto jl_alloc_obj_func = new JuliaFunction<TypeFnContextAndSizeT>{
    "julia.gc_alloc_obj",
    [](LLVMContext &C, Type *T_size) {
        auto T_jlvalue = JuliaType::get_jlvalue_ty(C);
        auto T_prjlvalue = PointerType::get(T_jlvalue, AddressSpace::Tracked);
        auto T_pjlvalue = PointerType::get(T_jlvalue, 0);
        return FunctionType::get(T_prjlvalue,
                {T_pjlvalue, T_size, T_prjlvalue}, false);
    },
    [](LLVMContext &C) {
        auto FnAttrs = AttrBuilder(C);
        FnAttrs.addAllocSizeAttr(1, None); // returns %1 bytes
        FnAttrs.addAllocKindAttr(AllocFnKind::Alloc);
#if JL_LLVM_VERSION >= 160000
        FnAttrs.addMemoryAttr(MemoryEffects::argMemOnly(ModRefInfo::Ref) | MemoryEffects::inaccessibleMemOnly(ModRefInfo::ModRef));
#endif
        FnAttrs.addAttribute(Attribute::WillReturn);
        FnAttrs.addAttribute(Attribute::NoUnwind);
        auto RetAttrs = AttrBuilder(C);
        RetAttrs.addAttribute(Attribute::NoAlias);
        RetAttrs.addAttribute(Attribute::NonNull);
        return AttributeList::get(C,
            AttributeSet::get(C, FnAttrs),
            AttributeSet::get(C, RetAttrs),
            None);
    },
};
static const auto jl_newbits_func = new JuliaFunction<>{
    XSTR(jl_new_bits),
    [](LLVMContext &C) {
        auto T_prjlvalue = JuliaType::get_prjlvalue_ty(C);
        return FunctionType::get(T_prjlvalue,
                {T_prjlvalue, getPointerTy(C)}, false);
    },
    [](LLVMContext &C) { return AttributeList::get(C,
            AttributeSet(),
            Attributes(C, {Attribute::NonNull}),
            None); },
};
// `julia.typeof` does read memory, but it is effectively readnone before we lower
// the allocation function. This is OK as long as we lower `julia.typeof` no later than
// `julia.gc_alloc_obj`.
static const auto jl_typeof_func = new JuliaFunction<>{
    "julia.typeof",
    [](LLVMContext &C) {
        auto T_prjlvalue = JuliaType::get_prjlvalue_ty(C);
        return FunctionType::get(T_prjlvalue,
                {T_prjlvalue}, false);
    },
    [](LLVMContext &C) {
        AttrBuilder FnAttrs(C);
#if JL_LLVM_VERSION >= 160000
        FnAttrs.addMemoryAttr(MemoryEffects::none());
#else
        FnAttrs.addAttribute(Attribute::ReadNone);
#endif
        FnAttrs.addAttribute(Attribute::NoUnwind);
        FnAttrs.addAttribute(Attribute::NoRecurse);
        return AttributeList::get(C,
            AttributeSet::get(C, FnAttrs),
            Attributes(C, {Attribute::NonNull}),
            None); },
};

static const auto jl_write_barrier_func = new JuliaFunction<>{
    "julia.write_barrier",
    [](LLVMContext &C) { return FunctionType::get(getVoidTy(C),
            {JuliaType::get_prjlvalue_ty(C)}, true); },
    [](LLVMContext &C) {
        AttrBuilder FnAttrs(C);
#if JL_LLVM_VERSION >= 160000
        FnAttrs.addMemoryAttr(MemoryEffects::inaccessibleMemOnly());
#else
        FnAttrs.addAttribute(Attribute::InaccessibleMemOnly);
#endif
        FnAttrs.addAttribute(Attribute::NoUnwind);
        FnAttrs.addAttribute(Attribute::NoRecurse);
        return AttributeList::get(C,
            AttributeSet::get(C, FnAttrs),
            AttributeSet(),
            {Attributes(C, {Attribute::ReadOnly})});
    },
};

static const auto jlisa_func = new JuliaFunction<>{
    XSTR(jl_isa),
    [](LLVMContext &C) {
        auto T_prjlvalue = JuliaType::get_prjlvalue_ty(C);
        return FunctionType::get(getInt32Ty(C),
            {T_prjlvalue, T_prjlvalue}, false);
    },
    nullptr,
};

static const auto jlsubtype_func = new JuliaFunction<>{
    XSTR(jl_subtype),
    [](LLVMContext &C) {
        auto T_prjlvalue = JuliaType::get_prjlvalue_ty(C);
        return FunctionType::get(getInt32Ty(C),
            {T_prjlvalue, T_prjlvalue}, false);
    },
    nullptr,
};
static const auto jlapplytype_func = new JuliaFunction<>{
    XSTR(jl_instantiate_type_in_env),
    [](LLVMContext &C) {
        auto T_jlvalue = JuliaType::get_jlvalue_ty(C);
        auto T_pjlvalue = PointerType::get(T_jlvalue, 0);
        auto T_prjlvalue = PointerType::get(T_jlvalue, AddressSpace::Tracked);
        auto T_pprjlvalue = PointerType::get(T_prjlvalue, 0);
        return FunctionType::get(T_prjlvalue,
            {T_pjlvalue, T_pjlvalue, T_pprjlvalue}, false);
    },
    [](LLVMContext &C) {
        return AttributeList::get(C,
            AttributeSet(),
            AttributeSet::get(C, ArrayRef<Attribute>({Attribute::get(C, Attribute::NonNull),
                                               Attribute::getWithAlignment(C, Align(16))})),
            None);
    },
};
static const auto jl_object_id__func = new JuliaFunction<TypeFnContextAndSizeT>{
    XSTR(jl_object_id_),
    [](LLVMContext &C, Type *T_size) { return FunctionType::get(T_size,
            {T_size, PointerType::get(getInt8Ty(C), AddressSpace::Derived)}, false); },
    nullptr,
};
static const auto setjmp_func = new JuliaFunction<TypeFnContextAndTriple>{
    jl_setjmp_name,
    [](LLVMContext &C, const Triple &T) {
        if (T.isOSWindows())
            return FunctionType::get(getInt32Ty(C),
                {getPointerTy(C)}, false);
        return FunctionType::get(getInt32Ty(C),
            {getPointerTy(C), getInt32Ty(C)}, false);
    },
    [](LLVMContext &C) { return AttributeList::get(C,
            Attributes(C, {Attribute::ReturnsTwice}),
            AttributeSet(),
            None); },
};
static const auto memcmp_func = new JuliaFunction<TypeFnContextAndSizeT>{
    XSTR(memcmp),
    [](LLVMContext &C, Type *T_size) { return FunctionType::get(getInt32Ty(C),
            {getPointerTy(C), getPointerTy(C), T_size}, false); },
    [](LLVMContext &C) {
        AttrBuilder FnAttrs(C);
#if JL_LLVM_VERSION >= 160000
        FnAttrs.addMemoryAttr(MemoryEffects::argMemOnly(ModRefInfo::Ref));
#else
        FnAttrs.addAttribute(Attribute::ArgMemOnly);
        FnAttrs.addAttribute(Attribute::ReadOnly);
#endif
        FnAttrs.addAttribute(Attribute::NoUnwind);
        return AttributeList::get(C,
            AttributeSet::get(C, FnAttrs),
            AttributeSet(),
            None); },
    // TODO: inferLibFuncAttributes(*memcmp_func, TLI);
};
static const auto jldlsym_func = new JuliaFunction<>{
    XSTR(jl_load_and_lookup),
    [](LLVMContext &C) { return FunctionType::get(JuliaType::get_pvoidfunc_ty(C),
            {getPointerTy(C), getPointerTy(C), PointerType::get(getPointerTy(C), 0)}, false); },
    nullptr,
};
static const auto jllazydlsym_func = new JuliaFunction<>{
    XSTR(jl_lazy_load_and_lookup),
    [](LLVMContext &C) { return FunctionType::get(JuliaType::get_pvoidfunc_ty(C),
            {JuliaType::get_prjlvalue_ty(C), getPointerTy(C)}, false); },
    nullptr,
};
static const auto jltypeassert_func = new JuliaFunction<>{
    XSTR(jl_typeassert),
    [](LLVMContext &C) {
        auto T_prjlvalue = JuliaType::get_prjlvalue_ty(C);
        return FunctionType::get(getVoidTy(C),
            {T_prjlvalue, T_prjlvalue}, false);
    },
    nullptr,
};
static const auto jlgetnthfieldchecked_func = new JuliaFunction<TypeFnContextAndSizeT>{
    XSTR(jl_get_nth_field_checked),
    [](LLVMContext &C, Type *T_size) {
        auto T_prjlvalue = JuliaType::get_prjlvalue_ty(C);
        return FunctionType::get(T_prjlvalue,
            {T_prjlvalue, T_size}, false);
    },
    [](LLVMContext &C) { return AttributeList::get(C,
            AttributeSet(),
            Attributes(C, {Attribute::NonNull}),
            None); },
};
static const auto jlfieldindex_func = new JuliaFunction<>{
    XSTR(jl_field_index),
    [](LLVMContext &C) {
        auto T_prjlvalue = JuliaType::get_prjlvalue_ty(C);
        return FunctionType::get(getInt32Ty(C),
            {T_prjlvalue, T_prjlvalue, getInt32Ty(C)}, false);
    },
    [](LLVMContext &C) {
        AttrBuilder FnAttrs(C);
#if JL_LLVM_VERSION >= 160000
        FnAttrs.addMemoryAttr(MemoryEffects::readOnly());
#else
        FnAttrs.addAttribute(Attribute::ReadOnly);
#endif
        FnAttrs.addAttribute(Attribute::NoUnwind);
        FnAttrs.addAttribute(Attribute::WillReturn);
        return AttributeList::get(C,
            AttributeSet::get(C, FnAttrs),
            AttributeSet(),
            None); }, // This function can error if the third argument is 1 so don't do that.
};
static const auto jlfieldisdefinedchecked_func = new JuliaFunction<TypeFnContextAndSizeT>{
    XSTR(jl_field_isdefined_checked),
    [](LLVMContext &C, Type *T_size) {
        auto T_prjlvalue = JuliaType::get_prjlvalue_ty(C);
        return FunctionType::get(getInt32Ty(C),
            {T_prjlvalue, T_size}, false);
    },
    [](LLVMContext &C) { return AttributeList::get(C,
            AttributeSet(),
            Attributes(C, {}),
            None); },
};
static const auto jlgetcfunctiontrampoline_func = new JuliaFunction<>{
    XSTR(jl_get_cfunction_trampoline),
    [](LLVMContext &C) {
        auto T_jlvalue = JuliaType::get_jlvalue_ty(C);
        auto T_pjlvalue = PointerType::get(T_jlvalue, 0);
        auto T_prjlvalue = PointerType::get(T_jlvalue, AddressSpace::Tracked);
        auto T_ppjlvalue = PointerType::get(T_pjlvalue, 0);
        auto T_pprjlvalue = PointerType::get(T_prjlvalue, 0);
        return FunctionType::get(T_prjlvalue,
            {
                T_prjlvalue, // f (object)
                T_pjlvalue, // result
                getPointerTy(C), // cache
                T_pjlvalue, // fill
                FunctionType::get(getPointerTy(C), { getPointerTy(C), T_ppjlvalue }, false)->getPointerTo(), // trampoline
                T_pjlvalue, // env
                T_pprjlvalue, // vals
            }, false);
    },
    [](LLVMContext &C) { return AttributeList::get(C,
            AttributeSet(),
            Attributes(C, {Attribute::NonNull}),
            None); },
};
static const auto diff_gc_total_bytes_func = new JuliaFunction<>{
    XSTR(jl_gc_diff_total_bytes),
    [](LLVMContext &C) { return FunctionType::get(getInt64Ty(C), false); },
    nullptr,
};
static const auto sync_gc_total_bytes_func = new JuliaFunction<>{
    XSTR(jl_gc_sync_total_bytes),
    [](LLVMContext &C) { return FunctionType::get(getInt64Ty(C),
            {getInt64Ty(C)}, false); },
    nullptr,
};
static const auto jl_allocgenericmemory = new JuliaFunction<TypeFnContextAndSizeT>{
    XSTR(jl_alloc_genericmemory),
    [](LLVMContext &C, Type *T_Size) {
        auto T_prjlvalue = JuliaType::get_prjlvalue_ty(C);
        return FunctionType::get(T_prjlvalue, // new Memory
                                {T_prjlvalue, // type
                                T_Size        // nelements
                                }, false); },
        [](LLVMContext &C) {
            AttrBuilder FnAttrs(C);
            AttrBuilder RetAttrs(C);
#if JL_LLVM_VERSION >= 160000
            FnAttrs.addMemoryAttr(MemoryEffects::inaccessibleMemOnly(ModRefInfo::ModRef) | MemoryEffects::argMemOnly(ModRefInfo::Ref));
#endif
            FnAttrs.addAttribute(Attribute::WillReturn);
            RetAttrs.addAlignmentAttr(Align(16));
            RetAttrs.addAttribute(Attribute::NonNull);
            RetAttrs.addDereferenceableAttr(16);
            return AttributeList::get(C,
                AttributeSet::get(C, FnAttrs),
                AttributeSet::get(C, RetAttrs),
                None); },
};
static const auto jlarray_data_owner_func = new JuliaFunction<>{
    XSTR(jl_array_data_owner),
    [](LLVMContext &C) {
        auto T_prjlvalue = JuliaType::get_prjlvalue_ty(C);
        return FunctionType::get(T_prjlvalue,
            {T_prjlvalue}, false);
    },
    [](LLVMContext &C) { return AttributeList::get(C,
            Attributes(C, {Attribute::ReadOnly, Attribute::NoUnwind}),
            Attributes(C, {Attribute::NonNull}),
            None); },
};
#define BOX_FUNC(ct,at,attrs,nbytes)                                                    \
static const auto box_##ct##_func = new JuliaFunction<>{                           \
    XSTR(jl_box_##ct),                                                           \
    [](LLVMContext &C) { return FunctionType::get(JuliaType::get_prjlvalue_ty(C),\
            {at}, false); },                                                     \
    [](LLVMContext &C) { return attrs(C,nbytes); },                                                                \
}
BOX_FUNC(int16, getInt16Ty(C), get_attrs_box_sext, 2);
BOX_FUNC(uint16, getInt16Ty(C), get_attrs_box_zext, 2);
BOX_FUNC(int32, getInt32Ty(C), get_attrs_box_sext, 4);
BOX_FUNC(uint32, getInt32Ty(C), get_attrs_box_zext, 4);
BOX_FUNC(int64, getInt64Ty(C), get_attrs_box_sext, 8);
BOX_FUNC(uint64, getInt64Ty(C), get_attrs_box_zext, 8);
BOX_FUNC(char, getCharTy(C), get_attrs_box_zext, 1);
BOX_FUNC(float32, getFloatTy(C), get_attrs_box_float, 4);
BOX_FUNC(float64, getDoubleTy(C), get_attrs_box_float, 8);
#undef BOX_FUNC

static const auto box_ssavalue_func = new JuliaFunction<TypeFnContextAndSizeT>{
    XSTR(jl_box_ssavalue),
    [](LLVMContext &C, Type *T_size) {
        auto T_prjlvalue = JuliaType::get_prjlvalue_ty(C);
        return FunctionType::get(T_prjlvalue,
            {T_size}, false);
    },
    get_attrs_basic,
};
static const auto jlgetbuiltinfptr_func = new JuliaFunction<>{
    XSTR(jl_get_builtin_fptr),
    [](LLVMContext &C) { return FunctionType::get(get_func_sig(C)->getPointerTo(),
            {JuliaType::get_prjlvalue_ty(C)}, false); },
    nullptr,
};


// placeholder functions
static const auto gcroot_flush_func = new JuliaFunction<>{
    "julia.gcroot_flush",
    [](LLVMContext &C) { return FunctionType::get(getVoidTy(C), false); },
    nullptr,
};
static const auto gc_preserve_begin_func = new JuliaFunction<>{
    "llvm.julia.gc_preserve_begin",
    [](LLVMContext &C) { return FunctionType::get(Type::getTokenTy(C), true); },
    nullptr,
};
static const auto gc_preserve_end_func = new JuliaFunction<> {
    "llvm.julia.gc_preserve_end",
    [](LLVMContext &C) { return FunctionType::get(getVoidTy(C), {Type::getTokenTy(C)}, false); },
    nullptr,
};
static const auto except_enter_func = new JuliaFunction<>{
    "julia.except_enter",
    [](LLVMContext &C) {
         auto T_pjlvalue = JuliaType::get_pjlvalue_ty(C);
         auto RT = StructType::get(getInt32Ty(C), getPointerTy(C));
         return FunctionType::get(RT, {T_pjlvalue}, false); },
    [](LLVMContext &C) { return AttributeList::get(C,
            Attributes(C, {Attribute::ReturnsTwice}),
            AttributeSet(),
            None); },
};
static const auto pointer_from_objref_func = new JuliaFunction<>{
    "julia.pointer_from_objref",
    [](LLVMContext &C) { return FunctionType::get(JuliaType::get_pjlvalue_ty(C),
            {PointerType::get(JuliaType::get_jlvalue_ty(C), AddressSpace::Derived)}, false); },
    [](LLVMContext &C) {
        AttrBuilder FnAttrs(C);
#if JL_LLVM_VERSION >= 160000
        FnAttrs.addMemoryAttr(MemoryEffects::none());
#else
        FnAttrs.addAttribute(Attribute::ReadNone);
#endif
        FnAttrs.addAttribute(Attribute::NoUnwind);
        return AttributeList::get(C,
            AttributeSet::get(C, FnAttrs),
            Attributes(C, {Attribute::NonNull}),
            None); },
};
static const auto gc_loaded_func = new JuliaFunction<>{
    "julia.gc_loaded",
    // # memory(none) nosync nounwind speculatable willreturn norecurse
    // declare nonnull noundef ptr(Loaded) @"julia.gc_loaded"(ptr(Tracked) nocapture nonnull noundef readnone, ptr nonnull noundef readnone)
    //  top:
    //   %metadata GC base pointer is ptr(Tracked)
    //   ret addrspacecast ptr to ptr(Loaded)
    [](LLVMContext &C) { return FunctionType::get(PointerType::get(JuliaType::get_prjlvalue_ty(C), AddressSpace::Loaded),
            {JuliaType::get_prjlvalue_ty(C), PointerType::get(JuliaType::get_prjlvalue_ty(C), 0)}, false); },
    [](LLVMContext &C) {
        AttrBuilder FnAttrs(C);
        FnAttrs.addAttribute(Attribute::NoSync);
        FnAttrs.addAttribute(Attribute::NoUnwind);
        FnAttrs.addAttribute(Attribute::Speculatable);
        FnAttrs.addAttribute(Attribute::WillReturn);
        FnAttrs.addAttribute(Attribute::NoRecurse);
#if JL_LLVM_VERSION >= 160000
        FnAttrs.addMemoryAttr(MemoryEffects::none());
#else
        FnAttrs.addAttribute(Attribute::ReadNone);
#endif
        AttrBuilder RetAttrs(C);
        RetAttrs.addAttribute(Attribute::NonNull);
        RetAttrs.addAttribute(Attribute::NoUndef);
        return AttributeList::get(C, AttributeSet::get(C,FnAttrs), AttributeSet::get(C,RetAttrs),
                { Attributes(C, {Attribute::NonNull, Attribute::NoUndef, Attribute::ReadNone, Attribute::NoCapture}),
                  Attributes(C, {Attribute::NonNull, Attribute::NoUndef, Attribute::ReadNone}) });
                  },
};

// julia.call represents a call with julia calling convention, it is used as
//
//   ptr julia.call(ptr %fptr, ptr %f, ptr %arg1, ptr %arg2, ...)
//
// In late lowering the call will then be rewritten as
//
//   ptr %fptr(ptr %f, ptr args, i64 nargs)
//
// with all the spelled out args appropriately moved into the argument stack buffer.
// By representing it this way rather than allocating the stack buffer earlier, we
// allow LLVM to make more aggressive optimizations on the call arguments.
static const auto julia_call = new JuliaFunction<>{
    "julia.call",
    [](LLVMContext &C) {
        auto T_prjlvalue = JuliaType::get_prjlvalue_ty(C);
        return FunctionType::get(T_prjlvalue,
            {get_func_sig(C)->getPointerTo(),
             T_prjlvalue}, // %f
            true); }, // %args
    get_attrs_basic,
};

// julia.call2 is like julia.call, except that %arg1 gets passed as a register
// argument at the end of the argument list.
static const auto julia_call2 = new JuliaFunction<>{
    "julia.call2",
    [](LLVMContext &C) {
        auto T_prjlvalue = JuliaType::get_prjlvalue_ty(C);
        return FunctionType::get(T_prjlvalue,
            {get_func2_sig(C)->getPointerTo(),
             T_prjlvalue, // %arg1
             T_prjlvalue}, // %f
            true); }, // %args
    get_attrs_basic,
};

// julia.call3 is like julia.call, except that %fptr is derived rather than tracked
static const auto julia_call3 = new JuliaFunction<>{
    "julia.call3",
    [](LLVMContext &C) {
        auto T_prjlvalue = JuliaType::get_prjlvalue_ty(C);
        Type *T = PointerType::get(JuliaType::get_jlvalue_ty(C), AddressSpace::Derived);
        return FunctionType::get(T_prjlvalue,
            {get_func3_sig(C)->getPointerTo(),
             T}, // %f
            true); }, // %args
    get_attrs_basic,
};


static const auto jltuple_func = new JuliaFunction<>{XSTR(jl_f_tuple), get_func_sig, get_func_attrs};
static const auto jlintrinsic_func = new JuliaFunction<>{XSTR(jl_f_intrinsic_call), get_func3_sig, get_func_attrs};

static const auto &builtin_func_map() {
    static std::map<jl_fptr_args_t, JuliaFunction<>*> builtins = {
          { jl_f_is_addr,                 new JuliaFunction<>{XSTR(jl_f_is), get_func_sig, get_func_attrs} },
          { jl_f_typeof_addr,             new JuliaFunction<>{XSTR(jl_f_typeof), get_func_sig, get_func_attrs} },
          { jl_f_sizeof_addr,             new JuliaFunction<>{XSTR(jl_f_sizeof), get_func_sig, get_func_attrs} },
          { jl_f_issubtype_addr,          new JuliaFunction<>{XSTR(jl_f_issubtype), get_func_sig, get_func_attrs} },
          { jl_f_isa_addr,                new JuliaFunction<>{XSTR(jl_f_isa), get_func_sig, get_func_attrs} },
          { jl_f_typeassert_addr,         new JuliaFunction<>{XSTR(jl_f_typeassert), get_func_sig, get_func_attrs} },
          { jl_f_ifelse_addr,             new JuliaFunction<>{XSTR(jl_f_ifelse), get_func_sig, get_func_attrs} },
          { jl_f__apply_iterate_addr,     new JuliaFunction<>{XSTR(jl_f__apply_iterate), get_func_sig, get_func_attrs} },
          { jl_f__apply_pure_addr,        new JuliaFunction<>{XSTR(jl_f__apply_pure), get_func_sig, get_func_attrs} },
          { jl_f__call_latest_addr,       new JuliaFunction<>{XSTR(jl_f__call_latest), get_func_sig, get_func_attrs} },
          { jl_f__call_in_world_addr,     new JuliaFunction<>{XSTR(jl_f__call_in_world), get_func_sig, get_func_attrs} },
          { jl_f__call_in_world_total_addr, new JuliaFunction<>{XSTR(jl_f__call_in_world_total), get_func_sig, get_func_attrs} },
          { jl_f_throw_addr,              new JuliaFunction<>{XSTR(jl_f_throw), get_func_sig, get_func_attrs} },
          { jl_f_tuple_addr,              jltuple_func },
          { jl_f_svec_addr,               new JuliaFunction<>{XSTR(jl_f_svec), get_func_sig, get_func_attrs} },
          { jl_f_applicable_addr,         new JuliaFunction<>{XSTR(jl_f_applicable), get_func_sig, get_func_attrs} },
          { jl_f_invoke_addr,             new JuliaFunction<>{XSTR(jl_f_invoke), get_func_sig, get_func_attrs} },
          { jl_f_isdefined_addr,          new JuliaFunction<>{XSTR(jl_f_isdefined), get_func_sig, get_func_attrs} },
          { jl_f_getfield_addr,           new JuliaFunction<>{XSTR(jl_f_getfield), get_func_sig, get_func_attrs} },
          { jl_f_setfield_addr,           new JuliaFunction<>{XSTR(jl_f_setfield), get_func_sig, get_func_attrs} },
          { jl_f_swapfield_addr,          new JuliaFunction<>{XSTR(jl_f_swapfield), get_func_sig, get_func_attrs} },
          { jl_f_modifyfield_addr,        new JuliaFunction<>{XSTR(jl_f_modifyfield), get_func_sig, get_func_attrs} },
          { jl_f_fieldtype_addr,          new JuliaFunction<>{XSTR(jl_f_fieldtype), get_func_sig, get_func_attrs} },
          { jl_f_nfields_addr,            new JuliaFunction<>{XSTR(jl_f_nfields), get_func_sig, get_func_attrs} },
          { jl_f__expr_addr,              new JuliaFunction<>{XSTR(jl_f__expr), get_func_sig, get_func_attrs} },
          { jl_f__typevar_addr,           new JuliaFunction<>{XSTR(jl_f__typevar), get_func_sig, get_func_attrs} },
          { jl_f_memoryref_addr,          new JuliaFunction<>{XSTR(jl_f_memoryref), get_func_sig, get_func_attrs} },
          { jl_f_memoryrefoffset_addr,    new JuliaFunction<>{XSTR(jl_f_memoryrefoffset), get_func_sig, get_func_attrs} },
          { jl_f_memoryrefset_addr,       new JuliaFunction<>{XSTR(jl_f_memoryrefset), get_func_sig, get_func_attrs} },
          { jl_f_memoryrefswap_addr,      new JuliaFunction<>{XSTR(jl_f_memoryrefswap), get_func_sig, get_func_attrs} },
          { jl_f_memoryrefreplace_addr,   new JuliaFunction<>{XSTR(jl_f_memoryrefreplace), get_func_sig, get_func_attrs} },
          { jl_f_memoryrefmodify_addr,    new JuliaFunction<>{XSTR(jl_f_memoryrefmodify), get_func_sig, get_func_attrs} },
          { jl_f_memoryrefsetonce_addr,   new JuliaFunction<>{XSTR(jl_f_memoryrefsetonce), get_func_sig, get_func_attrs} },
          { jl_f_memoryref_isassigned_addr,new JuliaFunction<>{XSTR(jl_f_memoryref_isassigned), get_func_sig, get_func_attrs} },
          { jl_f_apply_type_addr,         new JuliaFunction<>{XSTR(jl_f_apply_type), get_func_sig, get_func_attrs} },
          { jl_f_donotdelete_addr,        new JuliaFunction<>{XSTR(jl_f_donotdelete), get_donotdelete_sig, get_donotdelete_func_attrs} },
          { jl_f_compilerbarrier_addr,    new JuliaFunction<>{XSTR(jl_f_compilerbarrier), get_func_sig, get_func_attrs} },
          { jl_f_finalizer_addr,          new JuliaFunction<>{XSTR(jl_f_finalizer), get_func_sig, get_func_attrs} },
          { jl_f__svec_ref_addr,          new JuliaFunction<>{XSTR(jl_f__svec_ref), get_func_sig, get_func_attrs} }
        };
    return builtins;
}

static const auto jl_new_opaque_closure_jlcall_func = new JuliaFunction<>{XSTR(jl_new_opaque_closure_jlcall), get_func_sig, get_func_attrs};

static _Atomic(uint64_t) globalUniqueGeneratedNames{1};

// --- code generation ---

extern "C" {
    jl_cgparams_t jl_default_cgparams = {
        /* track_allocations */ 1,
        /* code_coverage */ 1,
        /* prefer_specsig */ 0,
#ifdef _OS_WINDOWS_
        /* gnu_pubnames */ 0,
#else
        /* gnu_pubnames */ 1,
#endif
        /* debug_info_kind */ (int) DICompileUnit::DebugEmissionKind::FullDebug,
        /* debug_line_info */ 1,
        /* safepoint_on_entry */ 1,
        /* gcstack_arg */ 1,
        /* use_jlplt*/ 1,
        /* lookup */ jl_rettype_inferred_addr };
}


static MDNode *best_tbaa(jl_tbaacache_t &tbaa_cache, jl_value_t *jt) {
    jt = jl_unwrap_unionall(jt);
    if (jt == (jl_value_t*)jl_datatype_type ||
        (jl_is_type_type(jt) && jl_is_datatype(jl_tparam0(jt))))
        return tbaa_cache.tbaa_datatype;
    if (!jl_is_datatype(jt))
        return tbaa_cache.tbaa_value;
    if (jl_is_abstracttype(jt))
        return tbaa_cache.tbaa_value;
    if (jl_is_genericmemory_type(jt) || jl_is_array_type(jt))
        return tbaa_cache.tbaa_array;
    // If we're here, we know all subtypes are (im)mutable, even if we
    // don't know what the exact type is
    return jl_is_mutable(jt) ? tbaa_cache.tbaa_mutab : tbaa_cache.tbaa_immut;
}

// tracks whether codegen is currently able to simply stack-allocate this type
// note that this includes jl_isbits, although codegen should work regardless
static bool jl_is_concrete_immutable(jl_value_t* t)
{
    return jl_is_immutable_datatype(t) && ((jl_datatype_t*)t)->isconcretetype;
}

static bool jl_is_pointerfree(jl_value_t* t)
{
    if (!jl_is_concrete_immutable(t))
        return 0;
    const jl_datatype_layout_t *layout = ((jl_datatype_t*)t)->layout;
    return layout && layout->npointers == 0;
}

// these queries are usually related, but we split them out here
// for convenience and clarity (and because it changes the calling convention)
// n.b. this must include jl_is_datatype_singleton (ghostType) and primitive types
static bool deserves_stack(jl_value_t* t)
{
    if (!jl_is_concrete_immutable(t))
        return false;
    jl_datatype_t *dt = (jl_datatype_t*)t;
    return jl_is_datatype_singleton(dt) || jl_datatype_isinlinealloc(dt, 0);
}
static bool deserves_argbox(jl_value_t* t)
{
    return !deserves_stack(t);
}
static bool deserves_retbox(jl_value_t* t)
{
    return deserves_argbox(t);
}
static bool deserves_sret(jl_value_t *dt, Type *T)
{
    assert(jl_is_datatype(dt));
    return (size_t)jl_datatype_size(dt) > sizeof(void*) && !T->isFloatingPointTy() && !T->isVectorTy();
}

// Alias Analysis Info (analogous to llvm::AAMDNodes)
struct jl_aliasinfo_t {
    MDNode *tbaa = nullptr;          // '!tbaa': Struct-path TBAA. TBAA graph forms a tree (indexed by offset).
                                     //          Two pointers do not alias if they are not transitive parents
                                     //          (effectively, subfields) of each other or equal.
    MDNode *tbaa_struct = nullptr;   // '!tbaa.struct': Describes memory layout of struct.
    MDNode *scope = nullptr;         // '!alias.scope': Generic "noalias" memory access sets.
                                     //                 If alias.scope(inst_a) ⊆ noalias(inst_b) (in any "domain")
                                     //                    => inst_a, inst_b do not alias.
    MDNode *noalias = nullptr;       // '!noalias': See '!alias.scope' above.

    enum class Region { unknown, gcframe, stack, data, constant, type_metadata }; // See jl_regions_t

    explicit jl_aliasinfo_t() = default;
    explicit jl_aliasinfo_t(jl_codectx_t &ctx, Region r, MDNode *tbaa);
    explicit jl_aliasinfo_t(MDNode *tbaa, MDNode *tbaa_struct, MDNode *scope, MDNode *noalias)
        : tbaa(tbaa), tbaa_struct(tbaa_struct), scope(scope), noalias(noalias) {}
    jl_aliasinfo_t(const jl_aliasinfo_t &) = default;

    // Add !tbaa, !tbaa.struct, !alias.scope, !noalias annotations to an instruction.
    //
    // Also adds `invariant.load` to load instructions in the constant !noalias scope.
    Instruction *decorateInst(Instruction *inst) const {

        if (this->tbaa)
            inst->setMetadata(LLVMContext::MD_tbaa, this->tbaa);
        if (this->tbaa_struct)
            inst->setMetadata(LLVMContext::MD_tbaa_struct, this->tbaa_struct);
        if (this->scope)
            inst->setMetadata(LLVMContext::MD_alias_scope, this->scope);
        if (this->noalias)
            inst->setMetadata(LLVMContext::MD_noalias, this->noalias);

        if (this->scope && isa<LoadInst>(inst)) {
            // If this is in the read-only region, mark the load with "!invariant.load"
            if (this->scope->getNumOperands() == 1) {
                MDNode *operand = cast<MDNode>(this->scope->getOperand(0));
                auto scope_name = cast<MDString>(operand->getOperand(0))->getString();
                if (scope_name == "jnoalias_const")
                    inst->setMetadata(LLVMContext::MD_invariant_load, MDNode::get(inst->getContext(), None));
            }
        }

        return inst;
    }

    // Merge two sets of alias information.
    jl_aliasinfo_t merge(const jl_aliasinfo_t &other) const {
        jl_aliasinfo_t result;
        result.tbaa = MDNode::getMostGenericTBAA(this->tbaa, other.tbaa);
        result.tbaa_struct = nullptr;
        result.scope = MDNode::getMostGenericAliasScope(this->scope, other.scope);
        result.noalias = MDNode::intersect(this->noalias, other.noalias);
        return result;
    }

    // Create alias information based on the provided TBAA metadata.
    //
    // This function only exists to help transition to using !noalias to encode
    // memory region non-aliasing. It should be deleted once the TBAA metadata
    // is improved to encode only memory layout and *not* memory regions.
    static jl_aliasinfo_t fromTBAA(jl_codectx_t &ctx, MDNode *tbaa);
};

// metadata tracking for a llvm Value* during codegen
const uint8_t UNION_BOX_MARKER = 0x80;
struct jl_cgval_t {
    Value *V; // may be of type T* or T, or set to NULL if ghost (or if the value has not been initialized yet, for a variable definition)
    // For unions, we may need to keep a reference to the boxed part individually.
    // If this is non-NULL, then, at runtime, we satisfy the invariant that (for the corresponding
    // runtime values) if `(TIndex | UNION_BOX_MARKER) != 0`, then `Vboxed == V` (by value).
    // For convenience, we also set this value of isboxed values, in which case
    // it is equal (at compile time) to V.

    // If this is non-NULL (at compile time), it is always of type `T_prjlvalue`.
    // N.B.: In general we expect this to always be a dereferenceable pointer at runtime.
    //       However, there are situations where this value may be a runtime NULL
    //       (PhiNodes with undef predecessors or PhiC with undef UpsilonNode).
    //       The middle-end arranges appropriate error checks before any use
    //       of this value that may read a non-dereferenceable Vboxed, with two
    //       exceptions: PhiNode and UpsilonNode arguments which need special
    //       handling to account for the possibility that this may be NULL.
    Value *Vboxed;

    Value *TIndex; // if `V` is an unboxed (tagged) Union described by `typ`, this gives the DataType index (1-based, small int) as an i8
    jl_value_t *constant; // constant value (rooted in linfo.def.roots)
    jl_value_t *typ; // the original type of V, never NULL
    bool isboxed; // whether this value is a jl_value_t* allocated on the heap with the right type tag
    bool isghost; // whether this value is "ghost"
    MDNode *tbaa; // The related tbaa node. Non-NULL iff this holds an address.
    // If non-null, this memory location may be promoted on use, by hoisting the
    // destination memory above the promotion point.
    Instruction *promotion_point;
    // If promotion_ssa is non-null, the julia src ssa value that corresponds
    // to the promotion point. This is used for dominator analysis, since LLVM's
    // dominator analysis has algorithmic problems for large basic blocks.
    ssize_t promotion_ssa;
    bool ispointer() const
    {
        // whether this value is compatible with `data_pointer`
        return tbaa != nullptr;
    }
    jl_cgval_t(Value *Vval, jl_value_t *typ, Value *tindex) : // general value constructor
        V(Vval), // V is allowed to be NULL in a jl_varinfo_t context, but not during codegen contexts
        Vboxed(nullptr),
        TIndex(tindex),
        constant(NULL),
        typ(typ),
        isboxed(false),
        isghost(false),
        tbaa(nullptr),
        promotion_point(nullptr),
        promotion_ssa(-1)
    {
        assert(TIndex == NULL || TIndex->getType() == getInt8Ty(TIndex->getContext()));
    }
    jl_cgval_t(Value *Vptr, bool isboxed, jl_value_t *typ, Value *tindex, MDNode *tbaa) : // general pointer constructor
        V(Vptr),
        Vboxed(isboxed ? Vptr : nullptr),
        TIndex(tindex),
        constant(NULL),
        typ(typ),
        isboxed(isboxed),
        isghost(false),
        tbaa(tbaa),
        promotion_point(nullptr),
        promotion_ssa(-1)
    {
        if (Vboxed)
            assert(Vboxed->getType() == JuliaType::get_prjlvalue_ty(Vboxed->getContext()));
        assert(tbaa != NULL);
        assert(!(isboxed && TIndex != NULL));
        assert(TIndex == NULL || TIndex->getType() == getInt8Ty(TIndex->getContext()));
    }
    explicit jl_cgval_t(jl_value_t *typ) : // ghost value constructor
        // mark explicit to avoid being used implicitly for conversion from NULL (use jl_cgval_t() instead)
        V(NULL),
        Vboxed(NULL),
        TIndex(NULL),
        constant(((jl_datatype_t*)typ)->instance),
        typ(typ),
        isboxed(false),
        isghost(true),
        tbaa(nullptr),
        promotion_point(nullptr),
        promotion_ssa(-1)
    {
        assert(jl_is_datatype(typ));
        assert(constant);
    }
    jl_cgval_t(const jl_cgval_t &v, jl_value_t *typ, Value *tindex) : // copy constructor with new type
        V(v.V),
        Vboxed(v.Vboxed),
        TIndex(tindex),
        constant(v.constant),
        typ(typ),
        isboxed(v.isboxed),
        isghost(v.isghost),
        tbaa(v.tbaa),
        promotion_point(v.promotion_point),
        promotion_ssa(v.promotion_ssa)
    {
        if (Vboxed)
            assert(Vboxed->getType() == JuliaType::get_prjlvalue_ty(Vboxed->getContext()));
        // this constructor expects we had a badly or equivalently typed version
        // make sure we aren't discarding the actual type information
        if (v.TIndex) {
            assert((TIndex == NULL) == jl_is_concrete_type(typ));
        }
        else {
            assert(isboxed || v.typ == typ || tindex);
        }
    }
    explicit jl_cgval_t() : // undef / unreachable constructor
        V(NULL),
        Vboxed(NULL),
        TIndex(NULL),
        constant(NULL),
        typ(jl_bottom_type),
        isboxed(false),
        isghost(true),
        tbaa(nullptr),
        promotion_point(nullptr),
        promotion_ssa(-1)
    {
    }
};

// per-local-variable information
struct jl_varinfo_t {
    Instruction *boxroot; // an address, if the var might be in a jl_value_t** stack slot (marked ctx.tbaa().tbaa_const, if appropriate)
    jl_cgval_t value; // a stack slot or constant value
    Value *pTIndex; // i8* stack slot for the value.TIndex tag describing `value.V`
    DILocalVariable *dinfo;
    // if the variable might be used undefined and is not boxed
    // this i1 flag is true when it is defined
    Value *defFlag;
    bool isSA; // whether all stores dominate all uses
    bool isVolatile;
    bool isArgument;
    bool usedUndef;
    bool used;

    jl_varinfo_t(LLVMContext &ctxt) : boxroot(NULL),
                     value(jl_cgval_t()),
                     pTIndex(NULL),
                     dinfo(NULL),
                     defFlag(NULL),
                     isSA(false),
                     isVolatile(false),
                     isArgument(false),
                     usedUndef(false),
                     used(false)
    {
    }
};

// information about the context of a piece of code: its enclosing
// function and module, and visible local variables and labels.
class jl_codectx_t {
public:
    IRBuilder<> builder;
    jl_codegen_params_t &emission_context;
    llvm::MapVector<jl_code_instance_t*, jl_codegen_call_target_t> call_targets;
    Function *f = NULL;
    MDNode* LoopID = NULL;
    // local var info. globals are not in here.
    SmallVector<jl_varinfo_t, 0> slots;
    std::map<int, jl_varinfo_t> phic_slots;
    std::map<int, std::pair<Value*, Value*> > scope_restore;
    SmallVector<jl_cgval_t, 0> SAvalues;
    SmallVector<std::tuple<jl_cgval_t, BasicBlock *, AllocaInst *, PHINode *, jl_value_t *>, 0> PhiNodes;
    SmallVector<bool, 0> ssavalue_assigned;
    SmallVector<int, 0> ssavalue_usecount;
    jl_module_t *module = NULL;
    jl_typecache_t type_cache;
    jl_tbaacache_t tbaa_cache;
    jl_noaliascache_t aliasscope_cache;
    jl_method_instance_t *linfo = NULL;
    jl_value_t *rettype = NULL;
    jl_code_info_t *source = NULL;
    jl_array_t *code = NULL;
    size_t min_world = 0;
    size_t max_world = -1;
    const char *name = NULL;
    StringRef file{};
    ssize_t *line = NULL;
    Value *spvals_ptr = NULL;
    Value *argArray = NULL;
    Value *argCount = NULL;
    std::string funcName;
    int vaSlot = -1;        // name of vararg argument
    int nReqArgs = 0;
    int nargs = 0;
    int nvargs = -1;
    bool is_opaque_closure = false;

    Value *pgcstack = NULL;
    Instruction *topalloca = NULL;
    Value *world_age_at_entry = NULL; // Not valid to use in toplevel code

    bool use_cache = false;
    bool external_linkage = false;
    const jl_cgparams_t *params = NULL;

    SmallVector<std::unique_ptr<Module>, 0> llvmcall_modules;

    jl_codectx_t(LLVMContext &llvmctx, jl_codegen_params_t &params, size_t min_world, size_t max_world)
      : builder(llvmctx),
        emission_context(params),
        call_targets(),
        min_world(min_world),
        max_world(max_world),
        use_cache(params.cache),
        external_linkage(params.external_linkage),
        params(params.params) {
    }

    jl_codectx_t(LLVMContext &llvmctx, jl_codegen_params_t &params, jl_code_instance_t *ci) :
        jl_codectx_t(llvmctx, params, jl_atomic_load_relaxed(&ci->min_world), jl_atomic_load_relaxed(&ci->max_world)) {}

    jl_typecache_t &types() {
        type_cache.initialize(builder.getContext(), emission_context.DL);
        return type_cache;
    }

    jl_tbaacache_t &tbaa() {
        tbaa_cache.initialize(builder.getContext());
        return tbaa_cache;
    }

    jl_noaliascache_t &noalias() {
        aliasscope_cache.initialize(builder.getContext());
        return aliasscope_cache;
    }

    ~jl_codectx_t() {
        // Transfer local delayed calls to the global queue
        for (auto call_target : call_targets)
            emission_context.workqueue.push_back(call_target);
    }
};

GlobalVariable *JuliaVariable::realize(jl_codectx_t &ctx) {
    return realize(jl_Module);
}

jl_aliasinfo_t::jl_aliasinfo_t(jl_codectx_t &ctx, Region r, MDNode *tbaa): tbaa(tbaa), tbaa_struct(nullptr) {
    MDNode *alias_scope = nullptr;
    jl_noaliascache_t::jl_regions_t regions = ctx.noalias().regions;
    switch (r) {
        case Region::unknown:
            alias_scope = nullptr;
            break;
        case Region::gcframe:
            alias_scope = regions.gcframe;
            break;
        case Region::stack:
            alias_scope = regions.stack;
            break;
        case Region::data:
            alias_scope = regions.data;
            break;
        case Region::constant:
            alias_scope = regions.constant;
            break;
        case Region::type_metadata:
            alias_scope = regions.type_metadata;
            break;
    }

    MDNode *all_scopes[5] = { regions.gcframe, regions.stack, regions.data, regions.type_metadata, regions.constant };
    if (alias_scope) {
        // The matching region is added to !alias.scope
        // All other regions are added to !noalias

        int i = 0;
        Metadata *scopes[1] = { alias_scope };
        Metadata *noaliases[4];
        for (auto const &scope: all_scopes) {
            if (scope == alias_scope) continue;
            noaliases[i++] = scope;
        }

        this->scope = MDNode::get(ctx.builder.getContext(), ArrayRef<Metadata*>(scopes));
        this->noalias = MDNode::get(ctx.builder.getContext(), ArrayRef<Metadata*>(noaliases));
    }
}

jl_aliasinfo_t jl_aliasinfo_t::fromTBAA(jl_codectx_t &ctx, MDNode *tbaa) {
    auto cache = ctx.tbaa();

    // Each top-level TBAA node has a corresponding !alias.scope scope
    MDNode *tbaa_srcs[5] = { cache.tbaa_gcframe, cache.tbaa_stack, cache.tbaa_data, cache.tbaa_array, cache.tbaa_const };
    Region regions[5] = { Region::gcframe, Region::stack, Region::data, Region::type_metadata, Region::constant };

    if (tbaa != nullptr) {
        MDNode *node = cast<MDNode>(tbaa->getOperand(1));
        if (cast<MDString>(node->getOperand(0))->getString() != "jtbaa") {

            // Climb up to node just before root
            MDNode *parent_node = cast<MDNode>(node->getOperand(1));
            while (cast<MDString>(parent_node->getOperand(0))->getString() != "jtbaa") {
                node = parent_node;
                parent_node = cast<MDNode>(node->getOperand(1));
            }

            // Find the matching node's index
            for (int i = 0; i < 5; i++) {
                if (cast<MDNode>(tbaa_srcs[i]->getOperand(1)) == node)
                    return jl_aliasinfo_t(ctx, regions[i], tbaa);
            }
        }
    }

    return jl_aliasinfo_t(ctx, Region::unknown, tbaa);
}

static Type *julia_type_to_llvm(jl_codectx_t &ctx, jl_value_t *jt, bool *isboxed = NULL);
static jl_returninfo_t get_specsig_function(jl_codectx_t &ctx, Module *M, Value *fval, StringRef name, jl_value_t *sig, jl_value_t *jlrettype, bool is_opaque_closure, bool gcstack_arg, BitVector *used_arguments=nullptr, size_t *args_begin=nullptr);
static jl_cgval_t emit_expr(jl_codectx_t &ctx, jl_value_t *expr, ssize_t ssaval = -1);
static Value *global_binding_pointer(jl_codectx_t &ctx, jl_module_t *m, jl_sym_t *s,
                                     jl_binding_t **pbnd, bool assign, bool alloc);
static jl_cgval_t emit_checked_var(jl_codectx_t &ctx, Value *bp, jl_sym_t *name, jl_value_t *scope, bool isvol, MDNode *tbaa);
static jl_cgval_t emit_sparam(jl_codectx_t &ctx, size_t i);
static Value *emit_condition(jl_codectx_t &ctx, const jl_cgval_t &condV, const Twine &msg);
static Value *get_current_task(jl_codectx_t &ctx);
static Value *get_current_ptls(jl_codectx_t &ctx);
static Value *get_tls_world_age_field(jl_codectx_t &ctx);
static void CreateTrap(IRBuilder<> &irbuilder, bool create_new_block = true);
static CallInst *emit_jlcall(jl_codectx_t &ctx, FunctionCallee theFptr, Value *theF,
                             ArrayRef<jl_cgval_t> args, size_t nargs, JuliaFunction<> *trampoline);
static CallInst *emit_jlcall(jl_codectx_t &ctx, JuliaFunction<> *theFptr, Value *theF,
                             ArrayRef<jl_cgval_t> args, size_t nargs, JuliaFunction<> *trampoline);
static Value *emit_f_is(jl_codectx_t &ctx, const jl_cgval_t &arg1, const jl_cgval_t &arg2,
                        Value *nullcheck1 = nullptr, Value *nullcheck2 = nullptr);
static jl_cgval_t emit_new_struct(jl_codectx_t &ctx, jl_value_t *ty, size_t nargs, ArrayRef<jl_cgval_t> argv, bool is_promotable=false);
static jl_cgval_t emit_invoke(jl_codectx_t &ctx, const jl_cgval_t &lival, ArrayRef<jl_cgval_t> argv, size_t nargs, jl_value_t *rt);

static Value *literal_pointer_val(jl_codectx_t &ctx, jl_value_t *p);
static unsigned julia_alignment(jl_value_t *jt);

static GlobalVariable *prepare_global_in(Module *M, JuliaVariable *G)
{
    return G->realize(M);
}

template<typename TypeFn_t>
static Function *prepare_call_in(Module *M, JuliaFunction<TypeFn_t> *G)
{
    return G->realize(M);
}

static inline GlobalVariable *prepare_global_in(Module *M, GlobalVariable *G)
{
    if (G->getParent() == M)
        return G;
    GlobalValue *local = M->getNamedValue(G->getName());
    if (!local) {
        // Copy the GlobalVariable, but without the initializer, so it becomes a declaration
        GlobalVariable *proto = new GlobalVariable(*M, G->getValueType(),
                G->isConstant(), G->getLinkage(),
                nullptr, G->getName(), nullptr, G->getThreadLocalMode());
        if (proto->hasLocalLinkage()) {
            proto->setInitializer(G->getInitializer());
        }
        proto->copyAttributesFrom(G);
        return proto;
    }
    return cast<GlobalVariable>(local);
}


// --- convenience functions for tagging llvm values with julia types ---

static GlobalVariable *get_pointer_to_constant(jl_codegen_params_t &emission_context, Constant *val, Align align, const Twine &name, Module &M)
{
    GlobalVariable *&gv = emission_context.mergedConstants[val];
    auto get_gv = [&](const Twine &name) {
        auto gv = new GlobalVariable(
                M,
                val->getType(),
                true,
                GlobalVariable::PrivateLinkage,
                val,
                name);
        gv->setUnnamedAddr(GlobalValue::UnnamedAddr::Global);
        gv->setAlignment(align);
        return gv;
    };
    if (gv == nullptr) {
        gv = get_gv(name + "#" + Twine(emission_context.mergedConstants.size()));
    }
    else if (gv->getParent() != &M) {
        StringRef gvname = gv->getName();
        gv = M.getNamedGlobal(gvname);
        if (!gv) {
            gv = get_gv(gvname);
        }
    }
    assert(gv->getName().startswith(name.str()));
    assert(val == gv->getInitializer());
    return gv;
}

static AllocaInst *emit_static_alloca(jl_codectx_t &ctx, Type *lty)
{
    ++EmittedAllocas;
    return new AllocaInst(lty, ctx.topalloca->getModule()->getDataLayout().getAllocaAddrSpace(), "", /*InsertBefore=*/ctx.topalloca);
}

static void undef_derived_strct(jl_codectx_t &ctx, Value *ptr, jl_datatype_t *sty, MDNode *tbaa)
{
    assert(ptr->getType()->getPointerAddressSpace() != AddressSpace::Tracked);
    size_t first_offset = sty->layout->nfields ? jl_field_offset(sty, 0) : 0;
    if (first_offset != 0)
        ctx.builder.CreateMemSet(ptr, ConstantInt::get(getInt8Ty(ctx.builder.getContext()), 0), first_offset, MaybeAlign(0));
    if (sty->layout->first_ptr < 0)
        return;
    size_t i, np = sty->layout->npointers;
    auto T_prjlvalue = JuliaType::get_prjlvalue_ty(ctx.builder.getContext());
    for (i = 0; i < np; i++) {
        Value *fld = ctx.builder.CreateConstInBoundsGEP1_32(T_prjlvalue, ptr, jl_ptr_offset(sty, i));
        jl_aliasinfo_t ai = jl_aliasinfo_t::fromTBAA(ctx, tbaa);
        ai.decorateInst(ctx.builder.CreateStore(Constant::getNullValue(T_prjlvalue), fld));
    }
}

static Value *emit_inttoptr(jl_codectx_t &ctx, Value *v, Type *ty)
{
    // Almost all of our inttoptr are generated due to representing `Ptr` with `ctx.types().T_size`
    // in LLVM and most of these integers are generated from `ptrtoint` in the first place.
    if (auto I = dyn_cast<PtrToIntInst>(v)) {
        auto ptr = I->getOperand(0);
        if (ty->getPointerAddressSpace() == ptr->getType()->getPointerAddressSpace())
            return ptr;
        #if JL_LLVM_VERSION >= 170000
        else
        #else
        else if (cast<PointerType>(ty)->hasSameElementTypeAs(cast<PointerType>(ptr->getType())))
        #endif
            return ctx.builder.CreateAddrSpaceCast(ptr, ty);
    }
    ++EmittedIntToPtrs;
    return ctx.builder.CreateIntToPtr(v, ty);
}

static inline jl_cgval_t ghostValue(jl_codectx_t &ctx, jl_value_t *typ)
{
    if (typ == jl_bottom_type)
        return jl_cgval_t(); // Undef{}
    if (typ == (jl_value_t*)jl_typeofbottom_type) {
        // normalize TypeofBottom to Type{Union{}}
        typ = (jl_value_t*)jl_typeofbottom_type->super;
    }
    if (jl_is_type_type(typ)) {
        assert(is_uniquerep_Type(typ));
        // replace T::Type{T} with T, by assuming that T must be a leaftype of some sort
        jl_cgval_t constant(NULL, true, typ, NULL, best_tbaa(ctx.tbaa(), typ));
        constant.constant = jl_tparam0(typ);
        return constant;
    }
    return jl_cgval_t(typ);
}
static inline jl_cgval_t ghostValue(jl_codectx_t &ctx, jl_datatype_t *typ)
{
    return ghostValue(ctx, (jl_value_t*)typ);
}

static inline jl_cgval_t mark_julia_const(jl_codectx_t &ctx, jl_value_t *jv)
{
    jl_value_t *typ;
    if (jl_is_type(jv)) {
        typ = (jl_value_t*)jl_wrap_Type(jv); // TODO: gc-root this?
    }
    else {
        typ = jl_typeof(jv);
        if (jl_is_datatype_singleton((jl_datatype_t*)typ))
            return ghostValue(ctx, typ);
    }
    jl_cgval_t constant(NULL, true, typ, NULL, best_tbaa(ctx.tbaa(), typ));
    constant.constant = jv;
    return constant;
}


static inline jl_cgval_t mark_julia_slot(Value *v, jl_value_t *typ, Value *tindex, MDNode *tbaa)
{
    // this enables lazy-copying of immutable values and stack or argument slots
    jl_cgval_t tagval(v, false, typ, tindex, tbaa);
    return tagval;
}

static bool valid_as_globalinit(const Value *v) {
    if (isa<ConstantExpr>(v)) {
        // llvm can't handle all the things that could be inside a ConstantExpr
        // (such as addrspacecast), and we don't really mind losing this optimization
        return false;
    }
    if (const auto *CC = dyn_cast<ConstantAggregate>(v)) {
        for (const Value *elem : CC->operand_values())
            if (!valid_as_globalinit(elem))
                return false;
    }
    return isa<Constant>(v);
}

static Value *zext_struct(jl_codectx_t &ctx, Value *V);

static inline jl_cgval_t value_to_pointer(jl_codectx_t &ctx, Value *v, jl_value_t *typ, Value *tindex)
{
    Value *loc;
    v = zext_struct(ctx, v);
    if (valid_as_globalinit(v)) { // llvm can't handle all the things that could be inside a ConstantExpr
        assert(jl_is_concrete_type(typ)); // not legal to have an unboxed abstract type
        loc = get_pointer_to_constant(ctx.emission_context, cast<Constant>(v), Align(julia_alignment(typ)), "_j_const", *jl_Module);
    }
    else {
        loc = emit_static_alloca(ctx, v->getType());
        ctx.builder.CreateStore(v, loc);
    }
    return mark_julia_slot(loc, typ, tindex, ctx.tbaa().tbaa_stack);
}
static inline jl_cgval_t value_to_pointer(jl_codectx_t &ctx, const jl_cgval_t &v)
{
    if (v.ispointer())
        return v;
    return value_to_pointer(ctx, v.V, v.typ, v.TIndex);
}

static inline jl_cgval_t mark_julia_type(jl_codectx_t &ctx, Value *v, bool isboxed, jl_value_t *typ)
{
    if (jl_is_type_type(typ)) {
        if (is_uniquerep_Type(typ)) {
            // replace T::Type{T} with T
            return ghostValue(ctx, typ);
        }
    } else if (jl_is_datatype(typ) && jl_is_datatype_singleton((jl_datatype_t*)typ)) {
        // no need to explicitly load/store a constant/ghost value
        return ghostValue(ctx, typ);
    }
    Type *T = julia_type_to_llvm(ctx, typ);
    if (type_is_ghost(T)) {
        return ghostValue(ctx, typ);
    }
    if (v && !isboxed && v->getType()->isAggregateType() && CountTrackedPointers(v->getType()).count == 0) {
        // eagerly put this back onto the stack
        // llvm mem2reg pass will remove this if unneeded
        return value_to_pointer(ctx, v, typ, NULL);
    }
    if (isboxed)
        return jl_cgval_t(v, isboxed, typ, NULL, best_tbaa(ctx.tbaa(), typ));
    return jl_cgval_t(v, typ, NULL);
}

static inline jl_cgval_t mark_julia_type(jl_codectx_t &ctx, Value *v, bool isboxed, jl_datatype_t *typ)
{
    return mark_julia_type(ctx, v, isboxed, (jl_value_t*)typ);
}

// see if it might be profitable (and cheap) to change the type of v to typ
static inline jl_cgval_t update_julia_type(jl_codectx_t &ctx, const jl_cgval_t &v, jl_value_t *typ)
{
    if (v.typ == jl_bottom_type || typ == (jl_value_t*)jl_any_type || jl_egal(v.typ, typ))
        return v; // fast-path
    if (v.constant)
        return jl_isa(v.constant, typ) ? v : jl_cgval_t();
    if (jl_is_concrete_type(v.typ) && !jl_is_kind(v.typ)) {
        if (jl_is_concrete_type(typ) && !jl_is_kind(typ)) {
            // type mismatch: changing from one leaftype to another
            CreateTrap(ctx.builder);
            return jl_cgval_t();
        }
        return v; // doesn't improve type info
    }
    if (v.TIndex) {
        jl_value_t *utyp = jl_unwrap_unionall(typ);
        if (jl_is_datatype(utyp)) {
            bool alwaysboxed;
            if (jl_is_concrete_type(utyp))
                alwaysboxed = !jl_is_pointerfree(utyp);
            else
                alwaysboxed = !((jl_datatype_t*)utyp)->name->abstract && ((jl_datatype_t*)utyp)->name->mutabl;
            if (alwaysboxed) {
                // discovered that this union-split type must actually be isboxed
                if (v.Vboxed) {
                    return jl_cgval_t(v.Vboxed, true, typ, NULL, best_tbaa(ctx.tbaa(), typ));
                }
                else {
                    // type mismatch (there weren't any boxed values in the union)
                    CreateTrap(ctx.builder);
                    return jl_cgval_t();
                }
            }
        }
        if (!jl_is_concrete_type(typ))
            return v; // not generally worth trying to change type info (which would require recomputing tindex)
    }
    Type *T = julia_type_to_llvm(ctx, typ);
    if (type_is_ghost(T))
        return ghostValue(ctx, typ);
    else if (v.TIndex && v.V == NULL) {
        // type mismatch (there weren't any non-ghost values in the union)
        CreateTrap(ctx.builder);
        return jl_cgval_t();
    }
    return jl_cgval_t(v, typ, NULL);
}

static jl_cgval_t convert_julia_type(jl_codectx_t &ctx, const jl_cgval_t &v, jl_value_t *typ, Value **skip=nullptr);

// --- allocating local variables ---

static jl_sym_t *slot_symbol(jl_codectx_t &ctx, int s)
{
    return (jl_sym_t*)jl_array_ptr_ref(ctx.source->slotnames, s);
}

static void store_def_flag(jl_codectx_t &ctx, const jl_varinfo_t &vi, bool val)
{
    assert((!vi.boxroot || vi.pTIndex) && "undef check is null pointer for boxed things");
    assert(vi.usedUndef && vi.defFlag && "undef flag codegen corrupted");
    ctx.builder.CreateStore(ConstantInt::get(getInt1Ty(ctx.builder.getContext()), val), vi.defFlag, vi.isVolatile);
}

static void alloc_def_flag(jl_codectx_t &ctx, jl_varinfo_t& vi)
{
    assert((!vi.boxroot || vi.pTIndex) && "undef check is null pointer for boxed things");
    if (vi.usedUndef) {
        vi.defFlag = emit_static_alloca(ctx, getInt1Ty(ctx.builder.getContext()));
        setName(ctx.emission_context, vi.defFlag, "isdefined");
        store_def_flag(ctx, vi, false);
    }
}


// --- utilities ---

static void CreateTrap(IRBuilder<> &irbuilder, bool create_new_block)
{
    Function *f = irbuilder.GetInsertBlock()->getParent();
    Function *trap_func = Intrinsic::getDeclaration(
            f->getParent(),
            Intrinsic::trap);
    irbuilder.CreateCall(trap_func);
    irbuilder.CreateUnreachable();
    if (create_new_block) {
        BasicBlock *newBB = BasicBlock::Create(irbuilder.getContext(), "after_noret", f);
        irbuilder.SetInsertPoint(newBB);
    }
    else {
        irbuilder.ClearInsertionPoint();
    }
}

#if 0 // this code is likely useful, but currently unused
#ifndef JL_NDEBUG
static void CreateConditionalAbort(IRBuilder<> &irbuilder, Value *test)
{
    Function *f = irbuilder.GetInsertBlock()->getParent();
    BasicBlock *abortBB = BasicBlock::Create(irbuilder.getContext(), "debug_abort", f);
    BasicBlock *postBB = BasicBlock::Create(irbuilder.getContext(), "post_abort", f);
    irbuilder.CreateCondBr(test, abortBB, postBB);
    irbuilder.SetInsertPoint(abortBB);
    Function *trap_func = Intrinsic::getDeclaration(
            f->getParent(),
            Intrinsic::trap);
    irbuilder.CreateCall(trap_func);
    irbuilder.CreateUnreachable();
    irbuilder.SetInsertPoint(postBB);
}
#endif
#endif


#include "cgutils.cpp"

static jl_cgval_t convert_julia_type_union(jl_codectx_t &ctx, const jl_cgval_t &v, jl_value_t *typ, Value **skip)
{
    // previous value was a split union, compute new index, or box
    Value *new_tindex = ConstantInt::get(getInt8Ty(ctx.builder.getContext()), UNION_BOX_MARKER);
    SmallBitVector skip_box(1, true);
    Value *tindex = ctx.builder.CreateAnd(v.TIndex, ConstantInt::get(getInt8Ty(ctx.builder.getContext()), 0x7f));
    if (jl_is_uniontype(typ)) {
        // compute the TIndex mapping from v.typ -> typ
        unsigned counter = 0;
        for_each_uniontype_small(
            // for each old union-split value
            [&](unsigned idx, jl_datatype_t *jt) {
                unsigned new_idx = get_box_tindex(jt, typ);
                bool t;
                if (new_idx) {
                    // found a matching element,
                    // match it against either the unboxed index
                    Value *cmp = ctx.builder.CreateICmpEQ(tindex, ConstantInt::get(getInt8Ty(ctx.builder.getContext()), idx));
                    new_tindex = ctx.builder.CreateSelect(cmp, ConstantInt::get(getInt8Ty(ctx.builder.getContext()), new_idx), new_tindex);
                    t = true;
                }
                else if (!jl_subtype((jl_value_t*)jt, typ)) {
                    // new value doesn't need to be boxed
                    // since it isn't part of the new union
                    t = true;
                    if (skip) {
                        Value *skip1 = ctx.builder.CreateICmpEQ(tindex, ConstantInt::get(getInt8Ty(ctx.builder.getContext()), idx));
                        *skip = *skip ? ctx.builder.CreateOr(*skip, skip1) : skip1;
                    }
                }
                else {
                    // will actually need to box this element
                    // since it appeared as a leaftype in the original type
                    // but not in the remark type
                    t = false;
                }
                skip_box.resize(idx + 1, t);
            },
            v.typ,
            counter);
    }
    setName(ctx.emission_context, new_tindex, "tindex");

    // some of the values are still unboxed
    if (!isa<Constant>(new_tindex)) {
        Value *wasboxed = NULL;
        // If the old value was boxed and unknown (type tag UNION_BOX_MARKER),
        // it is possible that the tag was actually one of the types
        // that are now explicitly represented. To find out, we need
        // to compare typeof(v.Vboxed) (i.e. the type of the unknown
        // value) against all the types that are now explicitly
        // selected and select the appropriate one as our new tindex.
        if (v.Vboxed) {
            wasboxed = ctx.builder.CreateAnd(v.TIndex, ConstantInt::get(getInt8Ty(ctx.builder.getContext()), UNION_BOX_MARKER));
            new_tindex = ctx.builder.CreateOr(wasboxed, new_tindex);
            wasboxed = ctx.builder.CreateICmpNE(wasboxed, ConstantInt::get(getInt8Ty(ctx.builder.getContext()), 0));
            setName(ctx.emission_context, wasboxed, "wasboxed");

            BasicBlock *currBB = ctx.builder.GetInsertBlock();

            // We lazily create a BB for this, once we decide that we
            // actually need it.
            Value *union_box_dt = NULL;
            BasicBlock *union_isaBB = NULL;
            BasicBlock *post_union_isaBB = NULL;
            auto maybe_setup_union_isa = [&]() {
                if (!union_isaBB) {
                    union_isaBB = BasicBlock::Create(ctx.builder.getContext(), "union_isa", ctx.f);
                    ctx.builder.SetInsertPoint(union_isaBB);
                    union_box_dt = emit_typeof(ctx, v.Vboxed, skip != NULL, true);
                    post_union_isaBB = ctx.builder.GetInsertBlock();
                }
            };

            // If we don't find a match. The type remains unknown
            // (UNION_BOX_MARKER). We could use `v.Tindex`, here, since we know
            // it has to be UNION_BOX_MARKER, but it seems likely the backend
            // will like the explicit constant better.
            Value *union_box_tindex = ConstantInt::get(getInt8Ty(ctx.builder.getContext()), UNION_BOX_MARKER);
            unsigned counter = 0;
            for_each_uniontype_small(
                // for each new union-split value
                [&](unsigned idx, jl_datatype_t *jt) {
                    unsigned old_idx = get_box_tindex(jt, v.typ);
                    if (old_idx == 0) {
                        // didn't handle this item before, select its new union index
                        maybe_setup_union_isa();
                        Value *cmp = ctx.builder.CreateICmpEQ(emit_tagfrom(ctx, jt), union_box_dt);
                        union_box_tindex = ctx.builder.CreateSelect(cmp, ConstantInt::get(getInt8Ty(ctx.builder.getContext()), UNION_BOX_MARKER | idx), union_box_tindex);
                    }
                },
                typ,
                counter);
            setName(ctx.emission_context, union_box_tindex, "union_box_tindex");
            if (union_box_dt) {
                BasicBlock *postBB = BasicBlock::Create(ctx.builder.getContext(), "post_union_isa", ctx.f);
                ctx.builder.CreateBr(postBB);
                ctx.builder.SetInsertPoint(currBB);
                Value *wasunknown = ctx.builder.CreateICmpEQ(v.TIndex, ConstantInt::get(getInt8Ty(ctx.builder.getContext()), UNION_BOX_MARKER));
                ctx.builder.CreateCondBr(wasunknown, union_isaBB, postBB);
                ctx.builder.SetInsertPoint(postBB);
                PHINode *tindex_phi = ctx.builder.CreatePHI(getInt8Ty(ctx.builder.getContext()), 2);
                tindex_phi->addIncoming(new_tindex, currBB);
                tindex_phi->addIncoming(union_box_tindex, post_union_isaBB);
                new_tindex = tindex_phi;
                setName(ctx.emission_context, new_tindex, "tindex");
            }
        }
        if (!skip_box.all()) {
            // some values weren't unboxed in the new union
            // box them now (tindex above already selected UNION_BOX_MARKER = box for them)
            Value *boxv = box_union(ctx, v, skip_box);
            if (v.Vboxed) {
                // If the value is boxed both before and after, we don't need
                // to touch it at all. Otherwise we're either transitioning
                // unboxed->boxed, or leaving an unboxed value in place.
                Value *isboxed = ctx.builder.CreateICmpNE(
                    ctx.builder.CreateAnd(new_tindex, ConstantInt::get(getInt8Ty(ctx.builder.getContext()), UNION_BOX_MARKER)),
                    ConstantInt::get(getInt8Ty(ctx.builder.getContext()), 0));
                boxv = ctx.builder.CreateSelect(
                    ctx.builder.CreateAnd(wasboxed, isboxed), v.Vboxed, boxv);
            }
            Value *slotv;
            MDNode *tbaa;
            if (v.V == NULL) {
                // v.V might be NULL if it was all ghost objects before
                slotv = NULL;
                tbaa = ctx.tbaa().tbaa_const;
            }
            else {
                Value *isboxv = ctx.builder.CreateIsNotNull(boxv);
                jl_cgval_t oldv = value_to_pointer(ctx, v);
                slotv = oldv.V;
                tbaa = oldv.tbaa;
                slotv = ctx.builder.CreateSelect(isboxv,
                            decay_derived(ctx, boxv),
                            decay_derived(ctx, slotv));
            }
            jl_cgval_t newv = jl_cgval_t(slotv, false, typ, new_tindex, tbaa);
            assert(boxv->getType() == ctx.types().T_prjlvalue);
            newv.Vboxed = boxv;
            return newv;
        }
    }
    else {
        return jl_cgval_t(boxed(ctx, v), true, typ, NULL, best_tbaa(ctx.tbaa(), typ));
    }
    return jl_cgval_t(v, typ, new_tindex);
}

// given a value marked with type `v.typ`, compute the mapping and/or boxing to return a value of type `typ`
// TODO: should this set TIndex when trivial (such as UNION_BOX_MARKER or concrete types) ?
static jl_cgval_t convert_julia_type(jl_codectx_t &ctx, const jl_cgval_t &v, jl_value_t *typ, Value **skip)
{
    if (typ == (jl_value_t*)jl_typeofbottom_type)
        return ghostValue(ctx, typ); // normalize TypeofBottom to Type{Union{}}
    if (v.typ == jl_bottom_type || jl_egal(v.typ, typ))
        return v; // fast-path
    Type *T = julia_type_to_llvm(ctx, typ);
    if (type_is_ghost(T))
        return ghostValue(ctx, typ);
    Value *new_tindex = NULL;
    if (jl_is_concrete_type(typ)) {
        if (jl_is_concrete_type(v.typ)) {
            // type mismatch: changing from one leaftype to another
            if (skip)
                *skip = ConstantInt::get(getInt1Ty(ctx.builder.getContext()), 1);
            else
                CreateTrap(ctx.builder);
            return jl_cgval_t();
        }
        bool mustbox_union = v.TIndex && !jl_is_pointerfree(typ);
        if (v.Vboxed && (v.isboxed || mustbox_union)) {
            if (skip) {
                *skip = ctx.builder.CreateNot(emit_exactly_isa(ctx, v, (jl_datatype_t*)typ, true));
            }
            return jl_cgval_t(v.Vboxed, true, typ, NULL, best_tbaa(ctx.tbaa(), typ));
        }
        if (mustbox_union) {
            // type mismatch: there weren't any boxed values in the union
            if (skip)
                *skip = ConstantInt::get(getInt1Ty(ctx.builder.getContext()), 1);
            else
                CreateTrap(ctx.builder);
            return jl_cgval_t();
        }
    }
    else {
        bool makeboxed = false;
        if (v.TIndex) {
            return convert_julia_type_union(ctx, v, typ, skip);
        }
        else if (!v.isboxed && jl_is_uniontype(typ)) {
            // previous value was unboxed (leaftype), statically compute union tindex
            assert(jl_is_concrete_type(v.typ));
            unsigned new_idx = get_box_tindex((jl_datatype_t*)v.typ, typ);
            if (new_idx) {
                new_tindex = ConstantInt::get(getInt8Ty(ctx.builder.getContext()), new_idx);
                if (v.V && !v.ispointer()) {
                    // TODO: remove this branch once all consumers of v.TIndex understand how to handle a non-ispointer value
                    return jl_cgval_t(value_to_pointer(ctx, v), typ, new_tindex);
                }
            }
            else if (jl_subtype(v.typ, typ)) {
                makeboxed = true;
            }
            else if (skip) {
                // undef
                *skip = ConstantInt::get(getInt1Ty(ctx.builder.getContext()), 1);
                return jl_cgval_t();
            }
            else {
                // unreachable
                CreateTrap(ctx.builder);
                return jl_cgval_t();
            }
        }
        else if (!v.isboxed) {
            makeboxed = true;
        }
        if (makeboxed) {
            // convert to a simple isboxed value
            return jl_cgval_t(boxed(ctx, v), true, typ, NULL, best_tbaa(ctx.tbaa(), typ));
        }
    }
    return jl_cgval_t(v, typ, new_tindex);
}

std::unique_ptr<Module> jl_create_llvm_module(StringRef name, LLVMContext &context, const DataLayout &DL, const Triple &triple)
{
    ++ModulesCreated;
    auto m = std::make_unique<Module>(name, context);
    // According to clang darwin above 10.10 supports dwarfv4
    if (!m->getModuleFlag("Dwarf Version")) {
        m->addModuleFlag(llvm::Module::Warning, "Dwarf Version", 4);
    }
    if (!m->getModuleFlag("Debug Info Version"))
        m->addModuleFlag(llvm::Module::Warning, "Debug Info Version",
            llvm::DEBUG_METADATA_VERSION);
    m->setDataLayout(DL);
    m->setTargetTriple(triple.str());

    if (triple.isOSWindows() && triple.getArch() == Triple::x86) {
        // tell Win32 to assume the stack is always 16-byte aligned,
        // and to ensure that it is 16-byte aligned for out-going calls,
        // to ensure compatibility with GCC codes
        m->setOverrideStackAlignment(16);
    }

#if defined(JL_DEBUG_BUILD)
    m->setStackProtectorGuard("global");
#endif
    return m;
}

static void jl_name_jlfunc_args(jl_codegen_params_t &params, Function *F) {
    assert(F->arg_size() == 3);
    F->getArg(0)->setName("function::Core.Function");
    F->getArg(1)->setName("args::Any[]");
    F->getArg(2)->setName("nargs::UInt32");
}

static void jl_name_jlfuncparams_args(jl_codegen_params_t &params, Function *F) {
    assert(F->arg_size() == 4);
    F->getArg(0)->setName("function::Core.Function");
    F->getArg(1)->setName("args::Any[]");
    F->getArg(2)->setName("nargs::UInt32");
    F->getArg(3)->setName("sparams::Any");
}

static void jl_init_function(Function *F, const Triple &TT)
{
    // set any attributes that *must* be set on all functions
    AttrBuilder attr(F->getContext());
    if (TT.isOSWindows() && TT.getArch() == Triple::x86) {
        // tell Win32 to assume the stack is always 16-byte aligned,
        // and to ensure that it is 16-byte aligned for out-going calls,
        // to ensure compatibility with GCC codes
        attr.addStackAlignmentAttr(16);
    }
    if (TT.isOSWindows() && TT.getArch() == Triple::x86_64) {
        attr.addUWTableAttr(llvm::UWTableKind::Default); // force NeedsWinEH
    }
    if (jl_fpo_disabled(TT))
        attr.addAttribute("frame-pointer", "all");
    if (!TT.isOSWindows()) {
#if !defined(_COMPILER_ASAN_ENABLED_)
        // ASAN won't like us accessing undefined memory causing spurious issues,
        // and Windows has platform-specific handling which causes it to mishandle
        // this annotation. Other platforms should just ignore this if they don't
        // implement it.
        attr.addAttribute("probe-stack", "inline-asm");
        //attr.addAttribute("stack-probe-size", "4096"); // can use this to change the default
#endif
    }
#if defined(_COMPILER_ASAN_ENABLED_)
    attr.addAttribute(Attribute::SanitizeAddress);
#endif
#if defined(_COMPILER_MSAN_ENABLED_)
    attr.addAttribute(Attribute::SanitizeMemory);
#endif
    F->addFnAttrs(attr);
}

static bool uses_specsig(jl_value_t *sig, bool needsparams, jl_value_t *rettype, bool prefer_specsig)
{
    if (needsparams)
        return false;
    if (sig == (jl_value_t*)jl_anytuple_type)
        return false;
    if (!jl_is_datatype(sig))
        return false;
    if (jl_nparams(sig) == 0)
        return false;
    if (jl_vararg_kind(jl_tparam(sig, jl_nparams(sig) - 1)) == JL_VARARG_UNBOUND)
        return false;
    // not invalid, consider if specialized signature is worthwhile
    if (prefer_specsig)
        return true;
    if (!deserves_retbox(rettype) && !jl_is_datatype_singleton((jl_datatype_t*)rettype) && rettype != (jl_value_t*)jl_bool_type)
        return true;
    if (jl_is_uniontype(rettype)) {
        bool allunbox;
        size_t nbytes, align, min_align;
        union_alloca_type((jl_uniontype_t*)rettype, allunbox, nbytes, align, min_align);
        if (nbytes > 0)
            return true; // some elements of the union could be returned unboxed avoiding allocation
    }
    if (jl_nparams(sig) <= 3) // few parameters == more efficient to pass directly
        return true;
    bool allSingleton = true;
    for (size_t i = 0; i < jl_nparams(sig); i++) {
        jl_value_t *sigt = jl_tparam(sig, i);
        bool issing = jl_is_datatype(sigt) && jl_is_datatype_singleton((jl_datatype_t*)sigt);
        allSingleton &= issing;
        if (!deserves_argbox(sigt) && !issing) {
            return true;
        }
    }
    if (allSingleton)
        return true;
    return false; // jlcall sig won't require any box allocations
}

static std::pair<bool, bool> uses_specsig(jl_method_instance_t *lam, jl_value_t *rettype, bool prefer_specsig)
{
    jl_value_t *sig = lam->specTypes;
    bool needsparams = false;
    if (jl_is_method(lam->def.method)) {
        if ((size_t)jl_subtype_env_size(lam->def.method->sig) != jl_svec_len(lam->sparam_vals))
            needsparams = true;
        for (size_t i = 0; i < jl_svec_len(lam->sparam_vals); ++i) {
            if (jl_is_typevar(jl_svecref(lam->sparam_vals, i)))
                needsparams = true;
        }
    }
    return std::make_pair(uses_specsig(sig, needsparams, rettype, prefer_specsig), needsparams);
}


// Logging for code coverage and memory allocation

JL_DLLEXPORT void jl_coverage_alloc_line(StringRef filename, int line);
JL_DLLEXPORT uint64_t *jl_coverage_data_pointer(StringRef filename, int line);
JL_DLLEXPORT uint64_t *jl_malloc_data_pointer(StringRef filename, int line);

static void visitLine(jl_codectx_t &ctx, uint64_t *ptr, Value *addend, const char *name)
{
    Value *pv = ConstantExpr::getIntToPtr(
        ConstantInt::get(ctx.types().T_size, (uintptr_t)ptr),
        getPointerTy(ctx.builder.getContext()));
    Value *v = ctx.builder.CreateLoad(getInt64Ty(ctx.builder.getContext()), pv, true, name);
    v = ctx.builder.CreateAdd(v, addend);
    ctx.builder.CreateStore(v, pv, true); // volatile, not atomic, so this might be an underestimate,
                                          // but it's faster this way
}

// Code coverage

static void coverageVisitLine(jl_codectx_t &ctx, StringRef filename, int line)
{
    if (ctx.emission_context.imaging_mode)
        return; // TODO
    if (filename == "" || filename == "none" || filename == "no file" || filename == "<missing>" || line < 0)
        return;
    visitLine(ctx, jl_coverage_data_pointer(filename, line), ConstantInt::get(getInt64Ty(ctx.builder.getContext()), 1), "lcnt");
}

// Memory allocation log (malloc_log)

static void mallocVisitLine(jl_codectx_t &ctx, StringRef filename, int line, Value *sync)
{
    if (ctx.emission_context.imaging_mode)
        return; // TODO
    if (filename == "" || filename == "none" || filename == "no file" || filename == "<missing>" || line < 0)
        return;
    Value *addend = sync
        ? ctx.builder.CreateCall(prepare_call(sync_gc_total_bytes_func), {sync})
        : ctx.builder.CreateCall(prepare_call(diff_gc_total_bytes_func), {});
    visitLine(ctx, jl_malloc_data_pointer(filename, line), addend, "bytecnt");
}

// --- constant determination ---

static void show_source_loc(jl_codectx_t &ctx, JL_STREAM *out)
{
    jl_printf(out, "in %s at %s", ctx.name, ctx.file.str().c_str());
}

static void cg_bdw(jl_codectx_t &ctx, jl_sym_t *var, jl_binding_t *b)
{
    jl_binding_deprecation_warning(ctx.module, var, b);
    if (b->deprecated == 1 && jl_options.depwarn) {
        show_source_loc(ctx, JL_STDERR);
        jl_printf(JL_STDERR, "\n");
    }
}

static jl_value_t *static_apply_type(jl_codectx_t &ctx, ArrayRef<jl_cgval_t> args, size_t nargs)
{
    assert(nargs > 1);
    SmallVector<jl_value_t *, 0> v(nargs);
    for (size_t i = 0; i < nargs; i++) {
        if (!args[i].constant)
            return NULL;
        v[i] = args[i].constant;
    }
    assert(v[0] == jl_builtin_apply_type);
    size_t last_age = jl_current_task->world_age;
    // call apply_type, but ignore errors. we know that will work in world 1.
    jl_current_task->world_age = 1;
    jl_value_t *result;
    JL_TRY {
        result = jl_apply(v.data(), nargs);
    }
    JL_CATCH {
        result = NULL;
    }
    jl_current_task->world_age = last_age;
    return result;
}

// try to statically evaluate, NULL if not possible. note that this may allocate, and as
// such the resulting value should not be embedded directly in the generated code.
static jl_value_t *static_eval(jl_codectx_t &ctx, jl_value_t *ex)
{
    if (jl_is_symbol(ex)) {
        jl_sym_t *sym = (jl_sym_t*)ex;
        if (jl_is_const(ctx.module, sym))
            return jl_get_global(ctx.module, sym);
        return NULL;
    }
    if (jl_is_slotnumber(ex) || jl_is_argument(ex))
        return NULL;
    if (jl_is_ssavalue(ex)) {
        ssize_t idx = ((jl_ssavalue_t*)ex)->id - 1;
        assert(idx >= 0);
        if (ctx.ssavalue_assigned[idx]) {
            return ctx.SAvalues[idx].constant;
        }
        return NULL;
    }
    if (jl_is_quotenode(ex))
        return jl_fieldref(ex, 0);
    if (jl_is_method_instance(ex))
        return NULL;
    jl_module_t *m = NULL;
    jl_sym_t *s = NULL;
    if (jl_is_globalref(ex)) {
        s = jl_globalref_name(ex);
        jl_binding_t *b = jl_get_binding(jl_globalref_mod(ex), s);
        if (b && b->constp) {
            if (b->deprecated)
                cg_bdw(ctx, s, b);
            return jl_atomic_load_relaxed(&b->value);
        }
        return NULL;
    }
    if (jl_is_expr(ex)) {
        jl_expr_t *e = (jl_expr_t*)ex;
        if (e->head == jl_call_sym) {
            jl_value_t *f = static_eval(ctx, jl_exprarg(e, 0));
            if (f) {
                if (jl_array_dim0(e->args) == 3 && (f == jl_builtin_getfield || f == jl_builtin_getglobal)) {
                    m = (jl_module_t*)static_eval(ctx, jl_exprarg(e, 1));
                    // Check the tag before evaluating `s` so that a value of random
                    // type won't be corrupted.
                    if (!m || !jl_is_module(m))
                        return NULL;
                    // Assumes that the module is rooted somewhere.
                    s = (jl_sym_t*)static_eval(ctx, jl_exprarg(e, 2));
                    if (s && jl_is_symbol(s)) {
                        jl_binding_t *b = jl_get_binding(m, s);
                        if (b && b->constp) {
                            if (b->deprecated)
                                cg_bdw(ctx, s, b);
                            return jl_atomic_load_relaxed(&b->value);
                        }
                    }
                }
                else if (f==jl_builtin_tuple || f==jl_builtin_apply_type) {
                    size_t i;
                    size_t n = jl_array_dim0(e->args)-1;
                    if (n==0 && f==jl_builtin_tuple) return (jl_value_t*)jl_emptytuple;
                    jl_value_t **v;
                    JL_GC_PUSHARGS(v, n+1);
                    v[0] = f;
                    for (i = 0; i < n; i++) {
                        v[i+1] = static_eval(ctx, jl_exprarg(e, i+1));
                        if (v[i+1] == NULL) {
                            JL_GC_POP();
                            return NULL;
                        }
                    }
                    size_t last_age = jl_current_task->world_age;
                    // here we know we're calling specific builtin functions that work in world 1.
                    jl_current_task->world_age = 1;
                    jl_value_t *result;
                    JL_TRY {
                        result = jl_apply(v, n+1);
                    }
                    JL_CATCH {
                        result = NULL;
                    }
                    jl_current_task->world_age = last_age;
                    JL_GC_POP();
                    return result;
                }
            }
        }
        else if (e->head == jl_static_parameter_sym) {
            size_t idx = jl_unbox_long(jl_exprarg(e, 0));
            if (idx <= jl_svec_len(ctx.linfo->sparam_vals)) {
                jl_value_t *e = jl_svecref(ctx.linfo->sparam_vals, idx - 1);
                if (jl_is_typevar(e))
                    return NULL;
                return e;
            }
        }
        return NULL;
    }
    return ex;
}

static bool slot_eq(jl_value_t *e, int sl)
{
    return (jl_is_slotnumber(e) || jl_is_argument(e)) && jl_slot_number(e)-1 == sl;
}

// --- code gen for intrinsic functions ---

#include "intrinsics.cpp"

// --- find volatile variables ---

// assigned in a try block and used outside that try block

static bool local_var_occurs(jl_value_t *e, int sl)
{
    if (slot_eq(e, sl)) {
        return true;
    }
    else if (jl_is_expr(e)) {
        jl_expr_t *ex = (jl_expr_t*)e;
        size_t alength = jl_array_dim0(ex->args);
        for(int i=0; i < (int)alength; i++) {
            if (local_var_occurs(jl_exprarg(ex,i),sl))
                return true;
        }
    }
    else if (jl_is_returnnode(e)) {
        jl_value_t *retexpr = jl_returnnode_value(e);
        if (retexpr != NULL)
            return local_var_occurs(retexpr, sl);
    }
    else if (jl_is_gotoifnot(e)) {
        return local_var_occurs(jl_gotoifnot_cond(e), sl);
    }
    return false;
}

static std::set<int> assigned_in_try(jl_array_t *stmts, int s, long l)
{
    std::set<int> av;
    for(int i=s; i < l; i++) {
        jl_value_t *st = jl_array_ptr_ref(stmts,i);
        if (jl_is_expr(st)) {
            if (((jl_expr_t*)st)->head == jl_assign_sym) {
                jl_value_t *ar = jl_exprarg(st, 0);
                if (jl_is_slotnumber(ar)) {
                    av.insert(jl_slot_number(ar)-1);
                }
            }
        }
    }
    return av;
}

static void mark_volatile_vars(jl_array_t *stmts, SmallVectorImpl<jl_varinfo_t> &slots)
{
    size_t slength = jl_array_dim0(stmts);
    for (int i = 0; i < (int)slength; i++) {
        jl_value_t *st = jl_array_ptr_ref(stmts, i);
        if (jl_is_enternode(st)) {
            int last = jl_enternode_catch_dest(st);
            if (last == 0)
                continue;
            std::set<int> as = assigned_in_try(stmts, i + 1, last - 1);
            for (int j = 0; j < (int)slength; j++) {
                if (j < i || j > last) {
                    std::set<int>::iterator it = as.begin();
                    for (; it != as.end(); it++) {
                        if (local_var_occurs(jl_array_ptr_ref(stmts, j), *it)) {
                            jl_varinfo_t &vi = slots[*it];
                            vi.isVolatile = true;
                        }
                    }
                }
            }
        }
    }
}

// --- use analysis ---

// a very simple, conservative use analysis
// to eagerly remove slot assignments that are never read from

template <typename callback>
static void general_use_analysis(jl_codectx_t &ctx, jl_value_t *expr, callback &f)
{
    if (f(expr)) {
        return;
    }
    else if (jl_is_expr(expr)) {
        jl_expr_t *e = (jl_expr_t*)expr;
        if (e->head == jl_method_sym) {
            general_use_analysis(ctx, jl_exprarg(e, 0), f);
            if (jl_expr_nargs(e) > 1) {
                general_use_analysis(ctx, jl_exprarg(e, 1), f);
                general_use_analysis(ctx, jl_exprarg(e, 2), f);
            }
        }
        else if (e->head == jl_assign_sym) {
            // don't consider assignment LHS as a variable "use"
            general_use_analysis(ctx, jl_exprarg(e, 1), f);
        }
        else {
            size_t i, elen = jl_array_dim0(e->args);
            for (i = 0; i < elen; i++) {
                general_use_analysis(ctx, jl_exprarg(e, i), f);
            }
        }
    }
    else if (jl_is_returnnode(expr)) {
        jl_value_t *retexpr = jl_returnnode_value(expr);
        if (retexpr != NULL)
            general_use_analysis(ctx, retexpr, f);
    }
    else if (jl_is_gotoifnot(expr)) {
        general_use_analysis(ctx, jl_gotoifnot_cond(expr), f);
    }
    else if (jl_is_pinode(expr)) {
        general_use_analysis(ctx, jl_fieldref_noalloc(expr, 0), f);
    }
    else if (jl_is_upsilonnode(expr)) {
        jl_value_t *val = jl_fieldref_noalloc(expr, 0);
        if (val)
            general_use_analysis(ctx, val, f);
    }
    else if (jl_is_phicnode(expr)) {
        jl_array_t *values = (jl_array_t*)jl_fieldref_noalloc(expr, 0);
        size_t i, elen = jl_array_nrows(values);
        for (i = 0; i < elen; i++) {
            jl_value_t *v = jl_array_ptr_ref(values, i);
            general_use_analysis(ctx, v, f);
        }
    }
    else if (jl_is_phinode(expr)) {
        jl_array_t *values = (jl_array_t*)jl_fieldref_noalloc(expr, 1);
        size_t i, elen = jl_array_nrows(values);
        for (i = 0; i < elen; i++) {
            jl_value_t *v = jl_array_ptr_ref(values, i);
            if (v)
                general_use_analysis(ctx, v, f);
        }
    }
}

static void simple_use_analysis(jl_codectx_t &ctx, jl_value_t *expr)
{
    auto scan_slot_arg = [&](jl_value_t *expr) {
        if (jl_is_slotnumber(expr) || jl_is_argument(expr)) {
            int i = jl_slot_number(expr) - 1;
            ctx.slots[i].used = true;
            return true;
        }
        return false;
    };
    return general_use_analysis(ctx, expr, scan_slot_arg);
}

// --- gc root utils ---

// ---- Get Element Pointer (GEP) instructions within the GC frame ----

static jl_value_t *jl_ensure_rooted(jl_codectx_t &ctx, jl_value_t *val)
{
    if (jl_is_globally_rooted(val))
        return val;
    jl_method_t *m = ctx.linfo->def.method;
    if (!jl_options.strip_ir && jl_is_method(m)) {
        // the method might have a root for this already; use it if so
        JL_LOCK(&m->writelock);
        if (m->roots) {
            size_t i, len = jl_array_dim0(m->roots);
            for (i = 0; i < len; i++) {
                jl_value_t *mval = jl_array_ptr_ref(m->roots, i);
                if (mval == val || jl_egal(mval, val)) {
                    JL_UNLOCK(&m->writelock);
                    return mval;
                }
            }
        }
        JL_UNLOCK(&m->writelock);
    }
    return jl_as_global_root(val, 1);
}

// --- generating function calls ---

static jl_cgval_t emit_globalref(jl_codectx_t &ctx, jl_module_t *mod, jl_sym_t *name, AtomicOrdering order)
{
    jl_binding_t *bnd = NULL;
    Value *bp = global_binding_pointer(ctx, mod, name, &bnd, false, false);
    if (bp == NULL)
        return jl_cgval_t();
    bp = julia_binding_pvalue(ctx, bp);
    jl_value_t *ty = nullptr;
    if (bnd) {
        jl_value_t *v = jl_atomic_load_acquire(&bnd->value); // acquire value for ty
        if (v != NULL && bnd->constp)
            return mark_julia_const(ctx, v);
        ty = jl_atomic_load_relaxed(&bnd->ty);
    }
    if (ty == nullptr)
        ty = (jl_value_t*)jl_any_type;
    return update_julia_type(ctx, emit_checked_var(ctx, bp, name, (jl_value_t*)mod, false, ctx.tbaa().tbaa_binding), ty);
}

static jl_cgval_t emit_globalop(jl_codectx_t &ctx, jl_module_t *mod, jl_sym_t *sym, jl_cgval_t rval, const jl_cgval_t &cmp,
                                AtomicOrdering Order, AtomicOrdering FailOrder,
                                bool issetglobal, bool isreplaceglobal, bool isswapglobal, bool ismodifyglobal, bool issetglobalonce,
                                const jl_cgval_t *modifyop, bool alloc)
{
    jl_binding_t *bnd = NULL;
    Value *bp = global_binding_pointer(ctx, mod, sym, &bnd, true, alloc);
    if (bp == NULL)
        return jl_cgval_t();
    if (bnd && !bnd->constp) {
        jl_value_t *ty = jl_atomic_load_relaxed(&bnd->ty);
        if (ty != nullptr) {
            const std::string fname = issetglobal ? "setglobal!" : isreplaceglobal ? "replaceglobal!" : isswapglobal ? "swapglobal!" : ismodifyglobal ? "modifyglobal!" : "setglobalonce!";
            if (!ismodifyglobal) {
                // TODO: use typeassert in jl_check_binding_wr too
                emit_typecheck(ctx, rval, ty, "typeassert");
                rval = update_julia_type(ctx, rval, ty);
                if (rval.typ == jl_bottom_type)
                    return jl_cgval_t();
            }
            bool isboxed = true;
            bool maybe_null = jl_atomic_load_relaxed(&bnd->value) == NULL;
            return typed_store(ctx,
                               julia_binding_pvalue(ctx, bp),
                               rval, cmp, ty,
                               ctx.tbaa().tbaa_binding,
                               nullptr,
                               bp,
                               isboxed,
                               Order,
                               FailOrder,
                               0,
                               nullptr,
                               issetglobal,
                               isreplaceglobal,
                               isswapglobal,
                               ismodifyglobal,
                               issetglobalonce,
                               maybe_null,
                               modifyop,
                               fname,
                               mod,
                               sym);

        }
    }
    Value *m = literal_pointer_val(ctx, (jl_value_t*)mod);
    Value *s = literal_pointer_val(ctx, (jl_value_t*)sym);
    if (issetglobal) {
        ctx.builder.CreateCall(prepare_call(jlcheckassign_func),
                { bp, m, s, mark_callee_rooted(ctx, boxed(ctx, rval)) });
        return rval;
    }
    else if (isreplaceglobal) {
        Value *r = ctx.builder.CreateCall(prepare_call(jlcheckreplace_func),
                { bp, m, s, boxed(ctx, cmp), boxed(ctx, rval) });
        return mark_julia_type(ctx, r, true, jl_any_type);
    }
    else if (isswapglobal) {
        Value *r = ctx.builder.CreateCall(prepare_call(jlcheckswap_func),
                { bp, m, s, mark_callee_rooted(ctx, boxed(ctx, rval)) });
        return mark_julia_type(ctx, r, true, jl_any_type);
    }
    else if (ismodifyglobal) {
        Value *r = ctx.builder.CreateCall(prepare_call(jlcheckmodify_func),
                { bp, m, s, boxed(ctx, cmp), boxed(ctx, rval) });
        return mark_julia_type(ctx, r, true, jl_any_type);
    }
    else if (issetglobalonce) {
        Value *r = ctx.builder.CreateCall(prepare_call(jlcheckassignonce_func),
                { bp, m, s, mark_callee_rooted(ctx, boxed(ctx, rval)) });
        return mark_julia_type(ctx, r, true, jl_bool_type);
    }
    abort(); // unreachable
}

static Value *emit_box_compare(jl_codectx_t &ctx, const jl_cgval_t &arg1, const jl_cgval_t &arg2,
                               Value *nullcheck1, Value *nullcheck2)
{
    ++EmittedBoxCompares;
    if (jl_pointer_egal(arg1.typ) || jl_pointer_egal(arg2.typ)) {
        // if we can be certain we won't try to load from the pointer (because
        // we know boxed is trivial), we can skip the separate null checks
        // and just do the ICmpEQ test
        if (!arg1.TIndex && !arg2.TIndex)
            nullcheck1 = nullcheck2 = nullptr;
    }
    return emit_nullcheck_guard2(ctx, nullcheck1, nullcheck2, [&] {
        Value *varg1 = decay_derived(ctx, boxed(ctx, arg1));
        Value *varg2 = decay_derived(ctx, boxed(ctx, arg2));
        if (jl_pointer_egal(arg1.typ) || jl_pointer_egal(arg2.typ)) {
            return ctx.builder.CreateICmpEQ(varg1, varg2);
        }
        Value *neq = ctx.builder.CreateICmpNE(varg1, varg2);
        return emit_guarded_test(ctx, neq, true, [&] {
            Value *dtarg = emit_typeof(ctx, arg1, false, true);
            Value *dt_eq = ctx.builder.CreateICmpEQ(dtarg, emit_typeof(ctx, arg2, false, true));
            return emit_guarded_test(ctx, dt_eq, false, [&] {
                return ctx.builder.CreateTrunc(ctx.builder.CreateCall(prepare_call(jlegalx_func),
                                                                      {varg1, varg2, dtarg}), getInt1Ty(ctx.builder.getContext()));
            });
        });
    });
}

static Value *emit_bits_compare(jl_codectx_t &ctx, jl_cgval_t arg1, jl_cgval_t arg2);

static Value *emit_bitsunion_compare(jl_codectx_t &ctx, const jl_cgval_t &arg1, const jl_cgval_t &arg2)
{
    ++EmittedBitsUnionCompares;
    assert(jl_egal(arg1.typ, arg2.typ) && arg1.TIndex && arg2.TIndex && jl_is_uniontype(arg1.typ) && "unimplemented");
    Value *tindex = arg1.TIndex;
    tindex = ctx.builder.CreateAnd(tindex, ConstantInt::get(getInt8Ty(ctx.builder.getContext()), 0x7f));
    Value *tindex2 = arg2.TIndex;
    tindex2 = ctx.builder.CreateAnd(tindex2, ConstantInt::get(getInt8Ty(ctx.builder.getContext()), 0x7f));
    Value *typeeq = ctx.builder.CreateICmpEQ(tindex, tindex2);
    setName(ctx.emission_context, typeeq, "typematch");
    tindex = ctx.builder.CreateSelect(typeeq, tindex, ConstantInt::get(getInt8Ty(ctx.builder.getContext()), 0x00));
    BasicBlock *defaultBB = BasicBlock::Create(ctx.builder.getContext(), "unionbits_is_boxed", ctx.f);
    SwitchInst *switchInst = ctx.builder.CreateSwitch(tindex, defaultBB);
    BasicBlock *postBB = BasicBlock::Create(ctx.builder.getContext(), "post_unionbits_is", ctx.f);
    ctx.builder.SetInsertPoint(postBB);
    PHINode *phi = ctx.builder.CreatePHI(getInt1Ty(ctx.builder.getContext()), 2);
    switchInst->addCase(ConstantInt::get(getInt8Ty(ctx.builder.getContext()), 0), postBB);
    phi->addIncoming(ConstantInt::get(getInt1Ty(ctx.builder.getContext()), 0), switchInst->getParent());
    unsigned counter = 0;
    bool allunboxed = for_each_uniontype_small(
        [&](unsigned idx, jl_datatype_t *jt) {
            BasicBlock *tempBB = BasicBlock::Create(ctx.builder.getContext(), "unionbits_is", ctx.f);
            ctx.builder.SetInsertPoint(tempBB);
            switchInst->addCase(ConstantInt::get(getInt8Ty(ctx.builder.getContext()), idx), tempBB);
            jl_cgval_t sel_arg1(arg1, (jl_value_t*)jt, NULL);
            jl_cgval_t sel_arg2(arg2, (jl_value_t*)jt, NULL);
            Value *cmp = emit_bits_compare(ctx, sel_arg1, sel_arg2);
            tempBB = ctx.builder.GetInsertBlock(); // could have changed
            phi->addIncoming(cmp, tempBB);
            ctx.builder.CreateBr(postBB);
        },
        arg1.typ,
        counter);
    assert(allunboxed); (void)allunboxed;
    ctx.builder.SetInsertPoint(defaultBB);
    Function *trap_func = Intrinsic::getDeclaration(
        ctx.f->getParent(),
        Intrinsic::trap);
    ctx.builder.CreateCall(trap_func);
    ctx.builder.CreateUnreachable();
    ctx.builder.SetInsertPoint(postBB);
    setName(ctx.emission_context, phi, "unionbits_is");
    return phi;
}

struct egal_desc {
    size_t offset;
    size_t nrepeats;
    size_t data_bytes;
    size_t padding_bytes;
};

template <typename callback>
static size_t emit_masked_bits_compare(callback &emit_desc, jl_datatype_t *aty, egal_desc &current_desc)
{
    // Memcmp, but with masked padding
    size_t data_bytes = 0;
    size_t padding_bytes = 0;
    size_t nfields = jl_datatype_nfields(aty);
    size_t total_size = jl_datatype_size(aty);
    for (size_t i = 0; i < nfields; ++i) {
        size_t offset = jl_field_offset(aty, i);
        size_t fend = i == nfields - 1 ? total_size : jl_field_offset(aty, i + 1);
        size_t fsz = jl_field_size(aty, i);
        jl_datatype_t *fty = (jl_datatype_t*)jl_field_type(aty, i);
        if (jl_field_isptr(aty, i) || !fty->layout->flags.haspadding) {
            // The field has no internal padding
            data_bytes += fsz;
            if (offset + fsz == fend) {
                // The field has no padding after. Merge this into the current
                // comparison range and go to next field.
            } else {
                padding_bytes = fend - offset - fsz;
                // Found padding. Either merge this into the current comparison
                // range, or emit the old one and start a new one.
                if (current_desc.data_bytes == data_bytes &&
                        current_desc.padding_bytes == padding_bytes) {
                    // Same as the previous range, just note that down, so we
                    // emit this as a loop.
                    current_desc.nrepeats += 1;
                } else {
                    if (current_desc.nrepeats != 0)
                        emit_desc(current_desc);
                    current_desc.nrepeats = 1;
                    current_desc.data_bytes = data_bytes;
                    current_desc.padding_bytes = padding_bytes;
                }
                data_bytes = 0;
            }
        } else {
            // The field may have internal padding. Recurse this.
            data_bytes += emit_masked_bits_compare(emit_desc, fty, current_desc);
        }
    }
    return data_bytes;
}

static Value *emit_bits_compare(jl_codectx_t &ctx, jl_cgval_t arg1, jl_cgval_t arg2)
{
    ++EmittedBitsCompares;
    bool isboxed;
    Type *at = julia_type_to_llvm(ctx, arg1.typ, &isboxed);
    assert(jl_is_datatype(arg1.typ) && arg1.typ == arg2.typ && !isboxed);

    if (type_is_ghost(at))
        return ConstantInt::get(getInt1Ty(ctx.builder.getContext()), 1);

    if (at->isIntegerTy() || at->isPointerTy() || at->isFloatingPointTy()) {
        Type *at_int = INTT(at, ctx.emission_context.DL);
        Value *varg1 = emit_unbox(ctx, at_int, arg1, arg1.typ);
        Value *varg2 = emit_unbox(ctx, at_int, arg2, arg2.typ);
        return ctx.builder.CreateICmpEQ(varg1, varg2);
    }

    if (at->isVectorTy()) {
        jl_svec_t *types = ((jl_datatype_t*)arg1.typ)->types;
        Value *answer = ConstantInt::get(getInt1Ty(ctx.builder.getContext()), 1);
        Value *varg1 = emit_unbox(ctx, at, arg1, arg1.typ);
        Value *varg2 = emit_unbox(ctx, at, arg2, arg2.typ);
        for (size_t i = 0, l = jl_svec_len(types); i < l; i++) {
            jl_value_t *fldty = jl_svecref(types, i);
            Value *subAns, *fld1, *fld2;
            fld1 = ctx.builder.CreateExtractElement(varg1, ConstantInt::get(getInt32Ty(ctx.builder.getContext()), i)),
            fld2 = ctx.builder.CreateExtractElement(varg2, ConstantInt::get(getInt32Ty(ctx.builder.getContext()), i)),
            subAns = emit_bits_compare(ctx,
                    mark_julia_type(ctx, fld1, false, fldty),
                    mark_julia_type(ctx, fld2, false, fldty));
            answer = ctx.builder.CreateAnd(answer, subAns);
        }
        return answer;
    }

    if (at->isAggregateType()) { // Struct or Array
        jl_datatype_t *sty = (jl_datatype_t*)arg1.typ;
        size_t sz = jl_datatype_size(sty);
        if (sz > 512 && !sty->layout->flags.haspadding && sty->layout->flags.isbitsegal) {
            Value *varg1 = arg1.ispointer() ? data_pointer(ctx, arg1) :
                value_to_pointer(ctx, arg1).V;
            Value *varg2 = arg2.ispointer() ? data_pointer(ctx, arg2) :
                value_to_pointer(ctx, arg2).V;
            varg1 = emit_pointer_from_objref(ctx, varg1);
            varg2 = emit_pointer_from_objref(ctx, varg2);
            SmallVector<Value*, 0> gc_uses;
            // these roots may seem a bit overkill, but we want to make sure
            // that a!=b implies (a,)!=(b,) even if a and b are unused and
            // therefore could be freed and then the memory for a reused for b
            gc_uses.append(get_gc_roots_for(ctx, arg1));
            gc_uses.append(get_gc_roots_for(ctx, arg2));
            OperandBundleDef OpBundle("jl_roots", gc_uses);
            auto answer = ctx.builder.CreateCall(prepare_call(memcmp_func), {
                        varg1,
                        varg2,
                        ConstantInt::get(ctx.types().T_size, sz) },
                    ArrayRef<OperandBundleDef>(&OpBundle, gc_uses.empty() ? 0 : 1));

            if (arg1.tbaa || arg2.tbaa) {
                jl_aliasinfo_t ai;
                if (!arg1.tbaa) {
                    ai = jl_aliasinfo_t::fromTBAA(ctx, arg2.tbaa);
                }
                else if (!arg2.tbaa) {
                    ai = jl_aliasinfo_t::fromTBAA(ctx, arg1.tbaa);
                }
                else {
                    jl_aliasinfo_t arg1_ai = jl_aliasinfo_t::fromTBAA(ctx, arg1.tbaa);
                    jl_aliasinfo_t arg2_ai = jl_aliasinfo_t::fromTBAA(ctx, arg2.tbaa);
                    ai = arg1_ai.merge(arg2_ai);
                }
                ai.decorateInst(answer);
            }
            return ctx.builder.CreateICmpEQ(answer, ConstantInt::get(getInt32Ty(ctx.builder.getContext()), 0));
        }
        else if (sz > 512 && jl_struct_try_layout(sty) && sty->layout->flags.isbitsegal) {
            Type *TInt8 = getInt8Ty(ctx.builder.getContext());
            Type *TInt1 = getInt1Ty(ctx.builder.getContext());
            Value *varg1 = arg1.ispointer() ? data_pointer(ctx, arg1) :
                value_to_pointer(ctx, arg1).V;
            Value *varg2 = arg2.ispointer() ? data_pointer(ctx, arg2) :
                value_to_pointer(ctx, arg2).V;
            varg1 = emit_pointer_from_objref(ctx, varg1);
            varg2 = emit_pointer_from_objref(ctx, varg2);

            // See above for why we want to do this
            SmallVector<Value*, 0> gc_uses;
            gc_uses.append(get_gc_roots_for(ctx, arg1));
            gc_uses.append(get_gc_roots_for(ctx, arg2));
            OperandBundleDef OpBundle("jl_roots", gc_uses);

            Value *answer = nullptr;
            auto emit_desc = [&](egal_desc desc) {
                Value *ptr1 = varg1;
                Value *ptr2 = varg2;
                if (desc.offset != 0) {
                    ptr1 = ctx.builder.CreateConstInBoundsGEP1_32(TInt8, ptr1, desc.offset);
                    ptr2 = ctx.builder.CreateConstInBoundsGEP1_32(TInt8, ptr2, desc.offset);
                }

                Value *new_ptr1 = ptr1;
                Value *endptr1 = nullptr;
                BasicBlock *postBB = nullptr;
                BasicBlock *loopBB = nullptr;
                PHINode *answerphi = nullptr;
                if (desc.nrepeats != 1) {
                    // Set up loop
                    endptr1 = ctx.builder.CreateConstInBoundsGEP1_32(TInt8, ptr1, desc.nrepeats * (desc.data_bytes + desc.padding_bytes));;

                    BasicBlock *currBB = ctx.builder.GetInsertBlock();
                    loopBB = BasicBlock::Create(ctx.builder.getContext(), "egal_loop", ctx.f);
                    postBB = BasicBlock::Create(ctx.builder.getContext(), "post", ctx.f);
                    ctx.builder.CreateBr(loopBB);

                    ctx.builder.SetInsertPoint(loopBB);
                    answerphi = ctx.builder.CreatePHI(TInt1, 2);
                    answerphi->addIncoming(answer ? answer : ConstantInt::get(TInt1, 1), currBB);
                    answer = answerphi;

                    PHINode *itr1 = ctx.builder.CreatePHI(ptr1->getType(), 2);
                    PHINode *itr2 = ctx.builder.CreatePHI(ptr2->getType(), 2);

                    new_ptr1 = ctx.builder.CreateConstInBoundsGEP1_32(TInt8, itr1, desc.data_bytes + desc.padding_bytes);
                    itr1->addIncoming(ptr1, currBB);
                    itr1->addIncoming(new_ptr1, loopBB);

                    Value *new_ptr2 = ctx.builder.CreateConstInBoundsGEP1_32(TInt8, itr2, desc.data_bytes + desc.padding_bytes);
                    itr2->addIncoming(ptr2, currBB);
                    itr2->addIncoming(new_ptr2, loopBB);

                    ptr1 = itr1;
                    ptr2 = itr2;
                }

                // Emit memcmp. TODO: LLVM has a pass to expand this for additional
                // performance.
                Value *this_answer = ctx.builder.CreateCall(prepare_call(memcmp_func),
                    { ptr1,
                      ptr2,
                      ConstantInt::get(ctx.types().T_size, desc.data_bytes) },
                    ArrayRef<OperandBundleDef>(&OpBundle, gc_uses.empty() ? 0 : 1));
                this_answer = ctx.builder.CreateICmpEQ(this_answer, ConstantInt::get(getInt32Ty(ctx.builder.getContext()), 0));
                answer = answer ? ctx.builder.CreateAnd(answer, this_answer) : this_answer;
                if (endptr1) {
                    answerphi->addIncoming(answer, loopBB);
                    Value *loopend = ctx.builder.CreateICmpEQ(new_ptr1, endptr1);
                    ctx.builder.CreateCondBr(loopend, postBB, loopBB);
                    ctx.builder.SetInsertPoint(postBB);
                }
            };
            egal_desc current_desc = {0};
            size_t trailing_data_bytes = emit_masked_bits_compare(emit_desc, sty, current_desc);
            assert(current_desc.nrepeats != 0);
            emit_desc(current_desc);
            if (trailing_data_bytes != 0) {
                current_desc.nrepeats = 1;
                current_desc.data_bytes = trailing_data_bytes;
                current_desc.padding_bytes = 0;
                emit_desc(current_desc);
            }
            return answer;
        }
        else {
            jl_svec_t *types = sty->types;
            Value *answer = ConstantInt::get(getInt1Ty(ctx.builder.getContext()), 1);
            for (size_t i = 0, l = jl_svec_len(types); i < l; i++) {
                jl_value_t *fldty = jl_svecref(types, i);
                if (type_is_ghost(julia_type_to_llvm(ctx, fldty)))
                    continue;
                Value *nullcheck1 = nullptr;
                Value *nullcheck2 = nullptr;
                auto fld1 = emit_getfield_knownidx(ctx, arg1, i, sty, jl_memory_order_notatomic, &nullcheck1);
                auto fld2 = emit_getfield_knownidx(ctx, arg2, i, sty, jl_memory_order_notatomic, &nullcheck2);
                Value *fld_answer;
                if (jl_field_isptr(sty, i) && jl_is_concrete_immutable(fldty)) {
                    // concrete immutables that are !isinlinealloc might be reference cycles
                    // issue #37872
                    fld_answer = emit_box_compare(ctx, fld1, fld2, nullcheck1, nullcheck2);
                }
                else {
                    fld_answer = emit_f_is(ctx, fld1, fld2, nullcheck1, nullcheck2);
                }
                answer = ctx.builder.CreateAnd(answer, fld_answer);
            }
            return answer;
        }
    }
    assert(0 && "what is this llvm type?");
    abort();
}

// emit code for is (===).
// If either `nullcheck1` or `nullcheck2` are non-NULL, they are pointer values
// representing the undef-ness of `arg1` and `arg2`.
// This can only happen when comparing two fields of the same time and the result should be
// true if both are NULL
// Like the runtime counterpart, this is codegen guaranteed to be non-allocating and to exclude safepoints
static Value *emit_f_is(jl_codectx_t &ctx, const jl_cgval_t &arg1, const jl_cgval_t &arg2,
                        Value *nullcheck1, Value *nullcheck2)
{
    ++EmittedEgals;
    // handle simple static expressions with no side-effects
    if (arg1.constant && arg2.constant)
        return ConstantInt::get(getInt1Ty(ctx.builder.getContext()), jl_egal(arg1.constant, arg2.constant));

    jl_value_t *rt1 = arg1.typ;
    jl_value_t *rt2 = arg2.typ;
    if (jl_is_concrete_type(rt1) && jl_is_concrete_type(rt2) && !jl_is_kind(rt1) && !jl_is_kind(rt2) && rt1 != rt2) {
        // disjoint concrete leaf types are never equal (quick test)
        return ConstantInt::get(getInt1Ty(ctx.builder.getContext()), 0);
    }

    if (arg1.isghost || arg2.isghost || arg1.constant == jl_bottom_type ||
        arg2.constant == jl_bottom_type) {
        // comparing to a singleton object, special case for value `jl_bottom_type`
        // since it is normalized to `::Type{Union{}}` instead...
        if (arg1.TIndex)
            return emit_nullcheck_guard(ctx, nullcheck1, [&] {
                return emit_exactly_isa(ctx, arg1, (jl_datatype_t*)rt2); // rt2 is a singleton type
            });
        if (arg2.TIndex)
            return emit_nullcheck_guard(ctx, nullcheck2, [&] {
                return emit_exactly_isa(ctx, arg2, (jl_datatype_t*)rt1); // rt1 is a singleton type
            });
        if (!(arg1.isboxed || arg1.constant) || !(arg2.isboxed || arg2.constant))
            // not TIndex && not boxed implies it is an unboxed value of a different type from this singleton
            // (which was probably caught above, but just to be safe, we repeat it here explicitly)
            return ConstantInt::get(getInt1Ty(ctx.builder.getContext()), 0);
        Value *varg1 = arg1.constant ? literal_pointer_val(ctx, arg1.constant) : arg1.Vboxed;
        Value *varg2 = arg2.constant ? literal_pointer_val(ctx, arg2.constant) : arg2.Vboxed;
        // rooting these values isn't needed since we won't load this pointer
        // and we know at least one of them is a unique Singleton
        // which is already enough to ensure pointer uniqueness for this test
        // even if the other pointer managed to get garbage collected
        // TODO: use emit_pointer_from_objref instead, per comment above
        return ctx.builder.CreateICmpEQ(decay_derived(ctx, varg1), decay_derived(ctx, varg2));
    }

    if (jl_type_intersection(rt1, rt2) == (jl_value_t*)jl_bottom_type) // types are disjoint (exhaustive test)
        return ConstantInt::get(getInt1Ty(ctx.builder.getContext()), 0);

    bool justbits1 = jl_is_concrete_immutable(rt1);
    bool justbits2 = jl_is_concrete_immutable(rt2);
    if (justbits1 || justbits2) { // whether this type is unique'd by value
        return emit_nullcheck_guard2(ctx, nullcheck1, nullcheck2, [&] () -> Value* {
            jl_datatype_t *typ = (jl_datatype_t*)(justbits1 ? rt1 : rt2);
            if (typ == jl_bool_type) { // aka jl_pointer_egal
                // some optimizations for bool, since pointer comparison may be better
                if ((arg1.isboxed || arg1.constant) && (arg2.isboxed || arg2.constant)) { // aka have-fast-pointer
                    Value *varg1 = arg1.constant ? literal_pointer_val(ctx, arg1.constant) : arg1.Vboxed;
                    Value *varg2 = arg2.constant ? literal_pointer_val(ctx, arg2.constant) : arg2.Vboxed;
                    return ctx.builder.CreateICmpEQ(decay_derived(ctx, varg1), decay_derived(ctx, varg2));
                }
            }
            if (rt1 == rt2)
                return emit_bits_compare(ctx, arg1, arg2);
            Value *same_type = emit_exactly_isa(ctx, (justbits1 ? arg2 : arg1), typ);
            BasicBlock *currBB = ctx.builder.GetInsertBlock();
            BasicBlock *isaBB = BasicBlock::Create(ctx.builder.getContext(), "is", ctx.f);
            BasicBlock *postBB = BasicBlock::Create(ctx.builder.getContext(), "post_is", ctx.f);
            ctx.builder.CreateCondBr(same_type, isaBB, postBB);
            ctx.builder.SetInsertPoint(isaBB);
            Value *bitcmp = emit_bits_compare(ctx, jl_cgval_t(arg1, (jl_value_t*)typ, NULL),
                                              jl_cgval_t(arg2, (jl_value_t*)typ, NULL));
            isaBB = ctx.builder.GetInsertBlock(); // might have changed
            ctx.builder.CreateBr(postBB);
            ctx.builder.SetInsertPoint(postBB);
            PHINode *cmp = ctx.builder.CreatePHI(getInt1Ty(ctx.builder.getContext()), 2);
            cmp->addIncoming(ConstantInt::get(getInt1Ty(ctx.builder.getContext()), 0), currBB);
            cmp->addIncoming(bitcmp, isaBB);
            return cmp;
        });
    }

    // TODO: handle the case where arg1.typ is not exactly arg2.typ, or when
    // one of these isn't union, or when the union can be pointer
    if (arg1.TIndex && arg2.TIndex && jl_egal(arg1.typ, arg2.typ) &&
        jl_is_uniontype(arg1.typ) && is_uniontype_allunboxed(arg1.typ))
        return emit_nullcheck_guard2(ctx, nullcheck1, nullcheck2, [&] {
            return emit_bitsunion_compare(ctx, arg1, arg2);
        });

    return emit_box_compare(ctx, arg1, arg2, nullcheck1, nullcheck2);
}

static bool emit_f_opglobal(jl_codectx_t &ctx, jl_cgval_t *ret, jl_value_t *f,
                            ArrayRef<jl_cgval_t> argv, size_t nargs, const jl_cgval_t *modifyop)
{
    bool issetglobal = f == jl_builtin_setglobal;
    bool isreplaceglobal = f == jl_builtin_replaceglobal;
    bool isswapglobal = f == jl_builtin_swapglobal;
    bool ismodifyglobal = f == jl_builtin_modifyglobal;
    bool issetglobalonce = f == jl_builtin_setglobalonce;
    const jl_cgval_t undefval;
    const jl_cgval_t &mod = argv[1];
    const jl_cgval_t &sym = argv[2];
    jl_cgval_t val = argv[isreplaceglobal || ismodifyglobal ? 4 : 3];
    const jl_cgval_t &cmp = isreplaceglobal || ismodifyglobal ? argv[3] : undefval;
    enum jl_memory_order order = jl_memory_order_release;
    const std::string fname = issetglobal ? "setglobal!" : isreplaceglobal ? "replaceglobal!" : isswapglobal ? "swapglobal!" : ismodifyglobal ? "modifyglobal!" : "setglobalonce!";
    if (nargs >= (isreplaceglobal || ismodifyglobal ? 5 : 4)) {
        const jl_cgval_t &ord = argv[isreplaceglobal || ismodifyglobal ? 5 : 4];
        emit_typecheck(ctx, ord, (jl_value_t*)jl_symbol_type, fname);
        if (!ord.constant)
            return false;
        order = jl_get_atomic_order((jl_sym_t*)ord.constant, !issetglobal, true);
    }
    enum jl_memory_order fail_order = order;
    if ((isreplaceglobal || issetglobalonce) && nargs == (isreplaceglobal ? 6 : 5)) {
        const jl_cgval_t &ord = argv[isreplaceglobal ? 6 : 5];
        emit_typecheck(ctx, ord, (jl_value_t*)jl_symbol_type, fname);
        if (!ord.constant)
            return false;
        fail_order = jl_get_atomic_order((jl_sym_t*)ord.constant, true, false);
    }
    if (order == jl_memory_order_invalid || fail_order == jl_memory_order_invalid || fail_order > order) {
        emit_atomic_error(ctx, "invalid atomic ordering");
        *ret = jl_cgval_t(); // unreachable
        return true;
    }

    if (order == jl_memory_order_notatomic) {
        emit_atomic_error(ctx,
                issetglobal ? "setglobal!: module binding cannot be written non-atomically" :
                isreplaceglobal ? "replaceglobal!: module binding cannot be written non-atomically" :
                isswapglobal ? "swapglobal!: module binding cannot be written non-atomically" :
                ismodifyglobal ? "modifyglobal!: module binding cannot be written non-atomically" :
                "setglobalonce!: module binding cannot be written non-atomically");
        *ret = jl_cgval_t(); // unreachable
        return true;
    }
    else if (fail_order == jl_memory_order_notatomic) {
        emit_atomic_error(ctx,
                isreplaceglobal ? "replaceglobal!: module binding cannot be accessed non-atomically" :
                "setglobalonce!: module binding cannot be accessed non-atomically");
        *ret = jl_cgval_t(); // unreachable
        return true;
    }

    if (sym.constant && jl_is_symbol(sym.constant)) {
        if (mod.constant && jl_is_module(mod.constant)) {
            *ret = emit_globalop(ctx, (jl_module_t*)mod.constant, (jl_sym_t*)sym.constant, val, cmp,
                                 get_llvm_atomic_order(order), get_llvm_atomic_order(fail_order),
                                 issetglobal,
                                 isreplaceglobal,
                                 isswapglobal,
                                 ismodifyglobal,
                                 issetglobalonce,
                                 modifyop,
                                 false);
            return true;
        }
    }

    return false;
}

static bool emit_f_opfield(jl_codectx_t &ctx, jl_cgval_t *ret, jl_value_t *f,
                           ArrayRef<jl_cgval_t> argv, size_t nargs, const jl_cgval_t *modifyop)
{
    ++EmittedOpfields;
    bool issetfield = f == jl_builtin_setfield;
    bool isreplacefield = f == jl_builtin_replacefield;
    bool isswapfield = f == jl_builtin_swapfield;
    bool ismodifyfield = f == jl_builtin_modifyfield;
    bool issetfieldonce = f == jl_builtin_setfieldonce;
    const jl_cgval_t undefval;
    const jl_cgval_t &obj = argv[1];
    const jl_cgval_t &fld = argv[2];
    jl_cgval_t val = argv[isreplacefield || ismodifyfield ? 4 : 3];
    const jl_cgval_t &cmp = isreplacefield || ismodifyfield ? argv[3] : undefval;
    enum jl_memory_order order = jl_memory_order_notatomic;
    const std::string fname = issetfield ? "setfield!" : isreplacefield ? "replacefield!" : isswapfield ? "swapfield!" : ismodifyfield ? "modifyfield!" : "setfieldonce!";
    if (nargs >= (isreplacefield || ismodifyfield ? 5 : 4)) {
        const jl_cgval_t &ord = argv[isreplacefield || ismodifyfield ? 5 : 4];
        emit_typecheck(ctx, ord, (jl_value_t*)jl_symbol_type, fname);
        if (!ord.constant)
            return false;
        order = jl_get_atomic_order((jl_sym_t*)ord.constant, !issetfield, true);
    }
    enum jl_memory_order fail_order = order;
    if ((isreplacefield || issetfieldonce) && nargs == (isreplacefield ? 6 : 5)) {
        const jl_cgval_t &ord = argv[isreplacefield ? 6 : 5];
        emit_typecheck(ctx, ord, (jl_value_t*)jl_symbol_type, fname);
        if (!ord.constant)
            return false;
        fail_order = jl_get_atomic_order((jl_sym_t*)ord.constant, true, false);
    }
    if (order == jl_memory_order_invalid || fail_order == jl_memory_order_invalid || fail_order > order) {
        emit_atomic_error(ctx, "invalid atomic ordering");
        *ret = jl_cgval_t(); // unreachable
        return true;
    }

    jl_datatype_t *uty = (jl_datatype_t*)jl_unwrap_unionall(obj.typ);
    if (jl_is_datatype(uty) && jl_struct_try_layout(uty)) {
        ssize_t idx = -1;
        if (fld.constant && jl_is_symbol(fld.constant)) {
            idx = jl_field_index(uty, (jl_sym_t*)fld.constant, 0);
        }
        else if (fld.constant && fld.typ == (jl_value_t*)jl_long_type) {
            ssize_t i = jl_unbox_long(fld.constant);
            if (i > 0 && i <= (ssize_t)jl_datatype_nfields(uty))
                idx = i - 1;
        }
        if (idx != -1) {
            jl_value_t *ft = jl_field_type(uty, idx);
            if (!jl_has_free_typevars(ft)) {
                if (!ismodifyfield) {
                    emit_typecheck(ctx, val, ft, fname);
                    val = update_julia_type(ctx, val, ft);
                    if (val.typ == jl_bottom_type)
                        return true;
                }
                // TODO: attempt better codegen for approximate types
                bool isboxed = jl_field_isptr(uty, idx);
                bool isatomic = jl_field_isatomic(uty, idx);
                bool needlock = isatomic && !isboxed && jl_datatype_size(jl_field_type(uty, idx)) > MAX_ATOMIC_SIZE;
                *ret = jl_cgval_t();
                if (isatomic == (order == jl_memory_order_notatomic)) {
                    emit_atomic_error(ctx,
                            issetfield ?
                            (isatomic ? "setfield!: atomic field cannot be written non-atomically"
                                      : "setfield!: non-atomic field cannot be written atomically") :
                            isreplacefield ?
                            (isatomic ? "replacefield!: atomic field cannot be written non-atomically"
                                      : "replacefield!: non-atomic field cannot be written atomically") :
                            isswapfield ?
                            (isatomic ? "swapfield!: atomic field cannot be written non-atomically"
                                      : "swapfield!: non-atomic field cannot be written atomically") :
                            ismodifyfield ?
                            (isatomic ? "modifyfield!: atomic field cannot be written non-atomically"
                                      : "modifyfield!: non-atomic field cannot be written atomically") :
                            (isatomic ? "setfieldonce!: atomic field cannot be written non-atomically"
                                      : "setfieldonce!: non-atomic field cannot be written atomically"));
                }
                else if (isatomic == (fail_order == jl_memory_order_notatomic)) {
                    emit_atomic_error(ctx,
                            isreplacefield ?
                            (isatomic ? "replacefield!: atomic field cannot be accessed non-atomically"
                                      : "replacefield!: non-atomic field cannot be accessed atomically") :
                            (isatomic ? "setfieldonce!: atomic field cannot be accessed non-atomically"
                                      : "setfieldonce!: non-atomic field cannot be accessed atomically"));
                }
                else if (!uty->name->mutabl) {
                    std::string msg = fname + ": immutable struct of type "
                        + std::string(jl_symbol_name(uty->name->name))
                        + " cannot be changed";
                    emit_error(ctx, msg);
                }
                else if (jl_field_isconst(uty, idx)) {
                    std::string msg = fname + ": const field ."
                        + std::string(jl_symbol_name((jl_sym_t*)jl_svecref(jl_field_names(uty), idx)))
                        + " of type "
                        + std::string(jl_symbol_name(uty->name->name))
                        + " cannot be changed";
                    emit_error(ctx, msg);
                }
                else {
                    assert(obj.isboxed);
                    *ret = emit_setfield(ctx, uty, obj, idx, val, cmp, true,
                            (needlock || order <= jl_memory_order_notatomic)
                                ? AtomicOrdering::NotAtomic
                                : get_llvm_atomic_order(order),
                            (needlock || fail_order <= jl_memory_order_notatomic)
                                ? AtomicOrdering::NotAtomic
                                : get_llvm_atomic_order(fail_order),
                            needlock ? boxed(ctx, obj) : nullptr,
                            issetfield, isreplacefield, isswapfield, ismodifyfield, issetfieldonce,
                            modifyop, fname);
                }
                return true;
            }
        }
    }
    return false;
}

static bool emit_f_opmemory(jl_codectx_t &ctx, jl_cgval_t *ret, jl_value_t *f,
                            ArrayRef<jl_cgval_t> argv, size_t nargs, const jl_cgval_t *modifyop)
{
    bool issetmemory = f == jl_builtin_memoryrefset;
    bool isreplacememory = f == jl_builtin_memoryrefreplace;
    bool isswapmemory = f == jl_builtin_memoryrefswap;
    bool ismodifymemory = f == jl_builtin_memoryrefmodify;
    bool issetmemoryonce = f == jl_builtin_memoryrefsetonce;

    const jl_cgval_t undefval;
    const jl_cgval_t &ref = argv[1];
    jl_cgval_t val = argv[isreplacememory || ismodifymemory ? 3 : 2];
    jl_value_t *mty_dt = jl_unwrap_unionall(ref.typ);
    if (!jl_is_genericmemoryref_type(mty_dt) || !jl_is_concrete_type(mty_dt))
        return false;

    jl_value_t *kind = jl_tparam0(mty_dt);
    jl_value_t *ety = jl_tparam1(mty_dt);
    jl_value_t *addrspace = jl_tparam2(mty_dt); (void)addrspace; // TODO
    mty_dt = jl_field_type_concrete((jl_datatype_t*)mty_dt, 1);
    if (kind != (jl_value_t*)jl_not_atomic_sym && kind != (jl_value_t*)jl_atomic_sym)
        return false;

    const jl_cgval_t &cmp = isreplacememory || ismodifymemory ? argv[2] : undefval;
    enum jl_memory_order order = jl_memory_order_notatomic;
    const std::string fname = issetmemory ? "memoryrefset!" : isreplacememory ? "memoryrefreplace!" : isswapmemory ? "memoryrefswap!" : ismodifymemory ? "memoryrefmodify!" : "memoryrefsetonce!";
    {
        const jl_cgval_t &ord = argv[isreplacememory || ismodifymemory ? 4 : 3];
        emit_typecheck(ctx, ord, (jl_value_t*)jl_symbol_type, fname);
        if (!ord.constant)
            return false;
        order = jl_get_atomic_order((jl_sym_t*)ord.constant, !issetmemory, true);
    }
    enum jl_memory_order fail_order = order;
    if (isreplacememory || issetmemoryonce) {
        const jl_cgval_t &ord = argv[isreplacememory ? 5 : 4];
        emit_typecheck(ctx, ord, (jl_value_t*)jl_symbol_type, fname);
        if (!ord.constant)
            return false;
        fail_order = jl_get_atomic_order((jl_sym_t*)ord.constant, true, false);
    }
    if (order == jl_memory_order_invalid || fail_order == jl_memory_order_invalid || fail_order > order) {
        emit_atomic_error(ctx, "invalid atomic ordering");
        *ret = jl_cgval_t(); // unreachable
        return true;
    }

    jl_value_t *boundscheck = argv[nargs].constant;
    emit_typecheck(ctx, argv[nargs], (jl_value_t*)jl_bool_type, fname);
    const jl_datatype_layout_t *layout = ((jl_datatype_t*)mty_dt)->layout;
    bool isboxed = layout->flags.arrayelem_isboxed;
    bool isunion = layout->flags.arrayelem_isunion;
    bool isatomic = kind == (jl_value_t*)jl_atomic_sym;
    bool needlock = isatomic && layout->size > MAX_ATOMIC_SIZE;
    size_t elsz = layout->size;
    size_t al = layout->alignment;
    if (al > JL_HEAP_ALIGNMENT)
        al = JL_HEAP_ALIGNMENT;
    if (isatomic == (order == jl_memory_order_notatomic)) {
        emit_atomic_error(ctx,
                issetmemory ?
                (isatomic ? "memoryrefset!: atomic memory cannot be written non-atomically"
                          : "memoryrefset!: non-atomic memory cannot be written atomically") :
                isreplacememory ?
                (isatomic ? "memoryrefreplace!: atomic memory cannot be written non-atomically"
                          : "memoryrefreplace!: non-atomic memory cannot be written atomically") :
                isswapmemory ?
                (isatomic ? "memoryrefswap!: atomic memory cannot be written non-atomically"
                          : "memoryrefswap!: non-atomic memory cannot be written atomically") :
                ismodifymemory ?
                (isatomic ? "memoryrefmodify!: atomic memory cannot be written non-atomically"
                          : "memoryrefmodify!: non-atomic memory cannot be written atomically") :
                (isatomic ? "memoryrefsetonce!: atomic memory cannot be written non-atomically"
                          : "memoryrefsetonce!: non-atomic memory cannot be written atomically"));
        *ret = jl_cgval_t();
        return true;
    }
    else if (isatomic == (fail_order == jl_memory_order_notatomic)) {
        emit_atomic_error(ctx,
                isreplacememory ?
                (isatomic ? "memoryrefreplace!: atomic memory cannot be accessed non-atomically"
                          : "memoryrefreplace!: non-atomic memory cannot be accessed atomically") :
                (isatomic ? "memoryrefsetonce!: atomic memory cannot be accessed non-atomically"
                          : "memoryrefsetonce!: non-atomic memory cannot be accessed atomically"));
        *ret = jl_cgval_t();
        return true;
    }
    Value *mem = emit_memoryref_mem(ctx, ref, layout);
    Value *mlen = emit_genericmemorylen(ctx, mem, ref.typ);
    if (bounds_check_enabled(ctx, boundscheck)) {
        BasicBlock *failBB, *endBB;
        failBB = BasicBlock::Create(ctx.builder.getContext(), "oob");
        endBB = BasicBlock::Create(ctx.builder.getContext(), "load");
        ctx.builder.CreateCondBr(ctx.builder.CreateIsNull(mlen), failBB, endBB);
        failBB->insertInto(ctx.f);
        ctx.builder.SetInsertPoint(failBB);
        ctx.builder.CreateCall(prepare_call(jlboundserror_func), { mark_callee_rooted(ctx, mem), ConstantInt::get(ctx.types().T_size, 1) });
        ctx.builder.CreateUnreachable();
        endBB->insertInto(ctx.f);
        ctx.builder.SetInsertPoint(endBB);
    }
    if (!ismodifymemory) {
        emit_typecheck(ctx, val, ety, fname);
        val = update_julia_type(ctx, val, ety);
        if (val.typ == jl_bottom_type)
            return true;
    }
    AtomicOrdering Order = (needlock || order <= jl_memory_order_notatomic)
                            ? AtomicOrdering::NotAtomic
                            : get_llvm_atomic_order(order);
    AtomicOrdering FailOrder = (needlock || fail_order <= jl_memory_order_notatomic)
                        ? AtomicOrdering::NotAtomic
                        : get_llvm_atomic_order(fail_order);
    if (isunion) {
        assert(!isatomic && !needlock);
        Value *V = emit_memoryref_FCA(ctx, ref, layout);
        Value *idx0 = CreateSimplifiedExtractValue(ctx, V, 0);
        Value *mem = CreateSimplifiedExtractValue(ctx, V, 1);
        Value *data = emit_genericmemoryptr(ctx, mem, layout, AddressSpace::Loaded);
        Type *AT = ArrayType::get(IntegerType::get(ctx.builder.getContext(), 8 * al), (elsz + al - 1) / al);
        // compute tindex from val
        Value *ptindex;
        if (elsz == 0) {
            ptindex = data;
        }
        else {
            // isbits union selector bytes are stored after mem->length
            ptindex = ctx.builder.CreateInBoundsGEP(AT, data, mlen);
            data = ctx.builder.CreateInBoundsGEP(AT, data, idx0);
        }
        ptindex = ctx.builder.CreateInBoundsGEP(getInt8Ty(ctx.builder.getContext()), ptindex, idx0);
        *ret = union_store(ctx, data, ptindex, val, cmp, ety,
            ctx.tbaa().tbaa_arraybuf, ctx.tbaa().tbaa_arrayselbyte,
            Order, FailOrder,
            nullptr, issetmemory, isreplacememory, isswapmemory, ismodifymemory, issetmemoryonce,
            modifyop, fname);
    }
    else {
        Value *ptr = (layout->size == 0 ? nullptr : emit_memoryref_ptr(ctx, ref, layout));
        Value *lock = nullptr;
        bool maybenull = true;
        if (needlock) {
            assert(ptr);
            lock = ptr;
            // ptr += sizeof(lock);
            ptr = ctx.builder.CreateConstInBoundsGEP1_32(getInt8Ty(ctx.builder.getContext()), ptr, LLT_ALIGN(sizeof(jl_mutex_t), JL_SMALL_BYTE_ALIGNMENT));
        }
        Value *data_owner = NULL; // owner object against which the write barrier must check
        if (isboxed || layout->first_ptr >= 0) { // if elements are just bits, don't need a write barrier
            Value *V = emit_memoryref_FCA(ctx, ref, layout);
            data_owner = emit_genericmemoryowner(ctx, CreateSimplifiedExtractValue(ctx, V, 1));
        }
        *ret = typed_store(ctx,
                    ptr,
                    val, cmp, ety,
                    isboxed ? ctx.tbaa().tbaa_ptrarraybuf : ctx.tbaa().tbaa_arraybuf,
                    ctx.noalias().aliasscope.current,
                    data_owner,
                    isboxed,
                    Order,
                    FailOrder,
                    al,
                    lock,
                    issetmemory,
                    isreplacememory,
                    isswapmemory,
                    ismodifymemory,
                    issetmemoryonce,
                    maybenull,
                    modifyop,
                    fname,
                    nullptr,
                    nullptr);
    }
    return true;
}

static jl_llvm_functions_t
    emit_function(
        orc::ThreadSafeModule &TSM,
        jl_method_instance_t *lam,
        jl_code_info_t *src,
        jl_value_t *rettype,
        jl_codegen_params_t &params);

static void emit_hasnofield_error_ifnot(jl_codectx_t &ctx, Value *ok, jl_datatype_t *type, jl_cgval_t name);

static bool emit_builtin_call(jl_codectx_t &ctx, jl_cgval_t *ret, jl_value_t *f,
                              ArrayRef<jl_cgval_t> argv, size_t nargs, jl_value_t *rt,
                              jl_expr_t *ex, bool is_promotable)
// returns true if the call has been handled
{
    ++EmittedBuiltinCalls;
    if (f == jl_builtin_is && nargs == 2) {
        // emit comparison test
        Value *ans = emit_f_is(ctx, argv[1], argv[2]);
        *ret = mark_julia_type(ctx, ans, false, jl_bool_type);
        return true;
    }

    else if (f == jl_builtin_typeof && nargs == 1) {
        const jl_cgval_t &p = argv[1];
        if (p.constant)
            *ret = mark_julia_const(ctx, jl_typeof(p.constant));
        else if (jl_is_concrete_type(p.typ))
            *ret = mark_julia_const(ctx, p.typ);
        else
            *ret = mark_julia_type(ctx, emit_typeof(ctx, p, false, false), true, jl_datatype_type);
        return true;
    }

    else if (f == jl_builtin_typeassert && nargs == 2) {
        const jl_cgval_t &arg = argv[1];
        const jl_cgval_t &ty = argv[2];
        if (jl_is_type_type(ty.typ) && !jl_has_free_typevars(ty.typ)) {
            jl_value_t *tp0 = jl_tparam0(ty.typ);
            emit_typecheck(ctx, arg, tp0, "typeassert");
            *ret = update_julia_type(ctx, arg, tp0);
            return true;
        }
        if (jl_subtype(ty.typ, (jl_value_t*)jl_type_type)) {
            Value *rt_arg = boxed(ctx, arg);
            Value *rt_ty = boxed(ctx, ty);
            ctx.builder.CreateCall(prepare_call(jltypeassert_func), {rt_arg, rt_ty});
            *ret = arg;
            return true;
        }
    }

    else if (f == jl_builtin_isa && nargs == 2) {
        const jl_cgval_t &arg = argv[1];
        const jl_cgval_t &ty = argv[2];
        if (jl_is_type_type(ty.typ) && !jl_has_free_typevars(ty.typ)) {
            jl_value_t *tp0 = jl_tparam0(ty.typ);
            Value *isa_result = emit_isa(ctx, arg, tp0, Twine()).first;
            *ret = mark_julia_type(ctx, isa_result, false, jl_bool_type);
            return true;
        }
    }

    else if (f == jl_builtin_issubtype && nargs == 2) {
        const jl_cgval_t &ta = argv[1];
        const jl_cgval_t &tb = argv[2];
        if (jl_is_type_type(ta.typ) && !jl_has_free_typevars(ta.typ) &&
            jl_is_type_type(tb.typ) && !jl_has_free_typevars(tb.typ)) {
            int issub = jl_subtype(jl_tparam0(ta.typ), jl_tparam0(tb.typ));
            *ret = mark_julia_type(ctx, ConstantInt::get(getInt8Ty(ctx.builder.getContext()), issub), false, jl_bool_type);
            return true;
        }
    }

    else if ((f == jl_builtin__apply_iterate && nargs == 3) && ctx.vaSlot > 0) {
        // turn Core._apply_iterate(iter, f, Tuple) ==> f(Tuple...) using the jlcall calling convention if Tuple is the va allocation
        if (LoadInst *load = dyn_cast_or_null<LoadInst>(argv[3].V)) {
            if (load->getPointerOperand() == ctx.slots[ctx.vaSlot].boxroot && ctx.argArray) {
                Value *theF = boxed(ctx, argv[2]);
                Value *nva = emit_n_varargs(ctx);
#ifdef _P64
                nva = ctx.builder.CreateTrunc(nva, getInt32Ty(ctx.builder.getContext()));
#endif
                Value *theArgs = ctx.builder.CreateInBoundsGEP(ctx.types().T_prjlvalue, ctx.argArray, ConstantInt::get(ctx.types().T_size, ctx.nReqArgs));
                Value *r = ctx.builder.CreateCall(prepare_call(jlapplygeneric_func), { theF, theArgs, nva });
                *ret = mark_julia_type(ctx, r, true, jl_any_type);
                return true;
            }
        }
    }

    else if (f == jl_builtin_tuple) {
        if (nargs == 0) {
            *ret = ghostValue(ctx, jl_emptytuple_type);
            return true;
        }
        if (jl_is_tuple_type(rt) && jl_is_concrete_type(rt) && nargs == jl_datatype_nfields(rt)) {
            *ret = emit_new_struct(ctx, rt, nargs, argv.drop_front(), is_promotable);
            return true;
        }
    }

    else if (f == jl_builtin_throw && nargs == 1) {
        Value *arg1 = boxed(ctx, argv[1]);
        raise_exception(ctx, arg1);
        *ret = jl_cgval_t();
        return true;
    }

    else if (f == jl_builtin_memoryref && nargs == 1) {
        const jl_cgval_t &mem = argv[1];
        jl_datatype_t *mty_dt = (jl_datatype_t*)jl_unwrap_unionall(mem.typ);
        if (jl_is_genericmemory_type(mty_dt) && jl_is_concrete_type((jl_value_t*)mty_dt)) {
            jl_value_t *typ = jl_apply_type((jl_value_t*)jl_genericmemoryref_type, jl_svec_data(mty_dt->parameters), jl_svec_len(mty_dt->parameters));
            const jl_datatype_layout_t *layout = mty_dt->layout;
            *ret = _emit_memoryref(ctx, mem, layout, typ);
            return true;
        }
    }

    else if (f == jl_builtin_memoryref && (nargs == 2 || nargs == 3)) {
        const jl_cgval_t &ref = argv[1];
        jl_value_t *mty_dt = jl_unwrap_unionall(ref.typ);
        if (jl_is_genericmemoryref_type(mty_dt) && jl_is_concrete_type(mty_dt)) {
            mty_dt = jl_field_type_concrete((jl_datatype_t*)mty_dt, 1);
            const jl_datatype_layout_t *layout = ((jl_datatype_t*)mty_dt)->layout;
            jl_value_t *boundscheck = nargs == 3 ? argv[3].constant : nullptr;
            if (nargs == 3)
                emit_typecheck(ctx, argv[3], (jl_value_t*)jl_bool_type, "memoryref");
            *ret = emit_memoryref(ctx, ref, argv[2], boundscheck, layout);
            return true;
        }
    }

    else if (f == jl_builtin_memoryrefoffset && nargs == 1) {
        const jl_cgval_t &ref = argv[1];
        jl_value_t *mty_dt = jl_unwrap_unionall(ref.typ);
        if (jl_is_genericmemoryref_type(mty_dt) && jl_is_concrete_type(mty_dt)) {
            mty_dt = jl_field_type_concrete((jl_datatype_t*)mty_dt, 1);
            const jl_datatype_layout_t *layout = ((jl_datatype_t*)mty_dt)->layout;
            *ret = emit_memoryref_offset(ctx, ref, layout);
            return true;
        }
    }

    else if (f == jl_builtin_memoryrefget && nargs == 3) {
        const jl_cgval_t &ref = argv[1];
        jl_value_t *mty_dt = jl_unwrap_unionall(ref.typ);
        if (jl_is_genericmemoryref_type(mty_dt) && jl_is_concrete_type(mty_dt)) {
            jl_value_t *kind = jl_tparam0(mty_dt);
            jl_value_t *ety = jl_tparam1(mty_dt);
            jl_value_t *addrspace = jl_tparam2(mty_dt); (void)addrspace; // TODO
            mty_dt = jl_field_type_concrete((jl_datatype_t*)mty_dt, 1);
            if (kind != (jl_value_t*)jl_not_atomic_sym && kind != (jl_value_t*)jl_atomic_sym)
                return false;
            enum jl_memory_order order = jl_memory_order_unspecified;
            const std::string fname = "memoryrefget";
            {
                const jl_cgval_t &ord = argv[2];
                emit_typecheck(ctx, ord, (jl_value_t*)jl_symbol_type, fname);
                if (!ord.constant)
                    return false;
                order = jl_get_atomic_order((jl_sym_t*)ord.constant, true, false);
            }
            if (order == jl_memory_order_invalid) {
                emit_atomic_error(ctx, "invalid atomic ordering");
                *ret = jl_cgval_t(); // unreachable
                return true;
            }
            bool isatomic = kind == (jl_value_t*)jl_atomic_sym;
            if (!isatomic && order != jl_memory_order_notatomic && order != jl_memory_order_unspecified) {
                emit_atomic_error(ctx, "memoryrefget: non-atomic memory cannot be accessed atomically");
                *ret = jl_cgval_t(); // unreachable
                return true;
            }
            if (isatomic && order == jl_memory_order_notatomic) {
                emit_atomic_error(ctx, "memoryrefget: atomic memory cannot be accessed non-atomically");
                *ret = jl_cgval_t(); // unreachable
                return true;
            }
            if (order == jl_memory_order_unspecified) {
                order = isatomic ? jl_memory_order_unordered : jl_memory_order_notatomic;
            }
            jl_value_t *boundscheck = argv[3].constant;
            emit_typecheck(ctx, argv[3], (jl_value_t*)jl_bool_type, "memoryref");
            const jl_datatype_layout_t *layout = ((jl_datatype_t*)mty_dt)->layout;
            Value *mem = emit_memoryref_mem(ctx, ref, layout);
            Value *mlen = emit_genericmemorylen(ctx, mem, ref.typ);
            if (bounds_check_enabled(ctx, boundscheck)) {
                BasicBlock *failBB, *endBB;
                failBB = BasicBlock::Create(ctx.builder.getContext(), "oob");
                endBB = BasicBlock::Create(ctx.builder.getContext(), "load");
                ctx.builder.CreateCondBr(ctx.builder.CreateIsNull(mlen), failBB, endBB);
                failBB->insertInto(ctx.f);
                ctx.builder.SetInsertPoint(failBB);
                ctx.builder.CreateCall(prepare_call(jlboundserror_func), { mark_callee_rooted(ctx, mem), ConstantInt::get(ctx.types().T_size, 1) });
                ctx.builder.CreateUnreachable();
                endBB->insertInto(ctx.f);
                ctx.builder.SetInsertPoint(endBB);
            }
            bool isboxed = layout->flags.arrayelem_isboxed;
            bool isunion = layout->flags.arrayelem_isunion;
            size_t elsz = layout->size;
            size_t al = layout->alignment;
            if (al > JL_HEAP_ALIGNMENT)
                al = JL_HEAP_ALIGNMENT;
            bool needlock = isatomic && !isboxed && elsz > MAX_ATOMIC_SIZE;
            AtomicOrdering Order = (needlock || order <= jl_memory_order_notatomic)
                                    ? (isboxed ? AtomicOrdering::Unordered : AtomicOrdering::NotAtomic)
                                    : get_llvm_atomic_order(order);
            bool maybenull = true;
            if (!isboxed && !isunion && elsz == 0) {
                assert(jl_is_datatype(ety) && jl_is_datatype_singleton((jl_datatype_t*)ety));
                *ret = ghostValue(ctx, ety);
                if (isStrongerThanMonotonic(Order))
                    ctx.builder.CreateFence(Order);
            }
            else if (isunion) {
                assert(!isatomic && !needlock);
                Value *V = emit_memoryref_FCA(ctx, ref, layout);
                Value *idx0 = CreateSimplifiedExtractValue(ctx, V, 0);
                Value *mem = CreateSimplifiedExtractValue(ctx, V, 1);
                Value *data = emit_genericmemoryptr(ctx, mem, layout, AddressSpace::Loaded);
                Value *ptindex;
                if (elsz == 0) {
                    ptindex = data;
                }
                else {
                    Type *AT = ArrayType::get(IntegerType::get(ctx.builder.getContext(), 8 * al), (elsz + al - 1) / al);
                    // isbits union selector bytes are stored after mem->length bytes
                    ptindex = ctx.builder.CreateInBoundsGEP(AT, data, mlen);
                    data = ctx.builder.CreateInBoundsGEP(AT, data, idx0);
                }
                ptindex = ctx.builder.CreateInBoundsGEP(getInt8Ty(ctx.builder.getContext()), ptindex, idx0);
                size_t elsz_c = 0, al_c = 0;
                int union_max = jl_islayout_inline(ety, &elsz_c, &al_c);
                assert(union_max && LLT_ALIGN(elsz_c, al_c) == elsz && al_c == al);
                *ret = emit_unionload(ctx, data, ptindex, ety, elsz_c, al, ctx.tbaa().tbaa_arraybuf, true, union_max, ctx.tbaa().tbaa_arrayselbyte);
            }
            else {
                Value *ptr = (layout->size == 0 ? nullptr : emit_memoryref_ptr(ctx, ref, layout));
                Value *lock = nullptr;
                if (needlock) {
                    assert(ptr);
                    lock = ptr;
                    // ptr += sizeof(lock);
                    ptr = ctx.builder.CreateConstInBoundsGEP1_32(getInt8Ty(ctx.builder.getContext()), ptr, LLT_ALIGN(sizeof(jl_mutex_t), JL_SMALL_BYTE_ALIGNMENT));
                    emit_lockstate_value(ctx, lock, true);
                }
                *ret = typed_load(ctx, ptr, nullptr, ety,
                        isboxed ? ctx.tbaa().tbaa_ptrarraybuf : ctx.tbaa().tbaa_arraybuf,
                        ctx.noalias().aliasscope.current,
                        isboxed, Order, maybenull, al);
                if (needlock) {
                    emit_lockstate_value(ctx, lock, false);
                }
            }
            return true;
        }
    }

    else if ((f == jl_builtin_memoryrefset && nargs == 4) ||
             (f == jl_builtin_memoryrefswap && nargs == 4) ||
             (f == jl_builtin_memoryrefreplace && nargs == 6) ||
             (f == jl_builtin_memoryrefmodify && nargs == 5) ||
             (f == jl_builtin_memoryrefsetonce && nargs == 5)) {
        return emit_f_opmemory(ctx, ret, f, argv, nargs, nullptr);
    }


    else if (f == jl_builtin_memoryref_isassigned && nargs == 3) {
        const jl_cgval_t &ref = argv[1];
        jl_value_t *mty_dt = jl_unwrap_unionall(ref.typ);
        if (jl_is_genericmemoryref_type(mty_dt) && jl_is_concrete_type(mty_dt)) {
            jl_value_t *kind = jl_tparam0(mty_dt);
            mty_dt = jl_field_type_concrete((jl_datatype_t*)mty_dt, 1);
            if (kind != (jl_value_t*)jl_not_atomic_sym && kind != (jl_value_t*)jl_atomic_sym)
                return false;
            enum jl_memory_order order = jl_memory_order_unspecified;
            const std::string fname = "memoryref_isassigned";
            {
                const jl_cgval_t &ord = argv[2];
                emit_typecheck(ctx, ord, (jl_value_t*)jl_symbol_type, fname);
                if (!ord.constant)
                    return false;
                order = jl_get_atomic_order((jl_sym_t*)ord.constant, true, false);
            }
            if (order == jl_memory_order_invalid) {
                emit_atomic_error(ctx, "invalid atomic ordering");
                *ret = jl_cgval_t(); // unreachable
                return true;
            }
            bool isatomic = kind == (jl_value_t*)jl_atomic_sym;
            if (!isatomic && order != jl_memory_order_notatomic && order != jl_memory_order_unspecified) {
                emit_atomic_error(ctx, "memoryref_isassigned: non-atomic memory cannot be accessed atomically");
                *ret = jl_cgval_t(); // unreachable
                return true;
            }
            if (isatomic && order == jl_memory_order_notatomic) {
                emit_atomic_error(ctx, "memoryref_isassigned: atomic memory cannot be accessed non-atomically");
                *ret = jl_cgval_t(); // unreachable
                return true;
            }
            if (order == jl_memory_order_unspecified) {
                order = isatomic ? jl_memory_order_unordered : jl_memory_order_notatomic;
            }
            jl_value_t *boundscheck = argv[3].constant;
            emit_typecheck(ctx, argv[3], (jl_value_t*)jl_bool_type, fname);
            const jl_datatype_layout_t *layout = ((jl_datatype_t*)mty_dt)->layout;
            Value *mem = emit_memoryref_mem(ctx, ref, layout);
            Value *mlen = emit_genericmemorylen(ctx, mem, ref.typ);
            Value *oob = bounds_check_enabled(ctx, boundscheck) ? ctx.builder.CreateIsNull(mlen) : nullptr;
            bool isboxed = layout->flags.arrayelem_isboxed;
            if (isboxed || layout->first_ptr >= 0) {
                bool needlock = isatomic && !isboxed && layout->size > MAX_ATOMIC_SIZE;
                AtomicOrdering Order = (needlock || order <= jl_memory_order_notatomic)
                                        ? (isboxed ? AtomicOrdering::Unordered : AtomicOrdering::NotAtomic)
                                        : get_llvm_atomic_order(order);
                PHINode *result = nullptr;
                if (oob) {
                    BasicBlock *passBB, *endBB, *fromBB;
                    passBB = BasicBlock::Create(ctx.builder.getContext(), "load");
                    endBB = BasicBlock::Create(ctx.builder.getContext(), "oob");

                    passBB->insertInto(ctx.f);
                    endBB->insertInto(ctx.f);
                    fromBB = ctx.builder.CreateCondBr(oob, endBB, passBB)->getParent();
                    ctx.builder.SetInsertPoint(endBB);
                    result = ctx.builder.CreatePHI(getInt1Ty(ctx.builder.getContext()), 2);
                    result->addIncoming(ConstantInt::get(result->getType(), 0), fromBB);
                    setName(ctx.emission_context, result, "arraysize");
                    ctx.builder.SetInsertPoint(passBB);
                }
                Value *elem = emit_memoryref_ptr(ctx, ref, layout);
                if (needlock) {
                    // n.b. no actual lock acquire needed, as the check itself only needs to load a single pointer and check for null
                    // elem += sizeof(lock);
                    elem = ctx.builder.CreateConstInBoundsGEP1_32(getInt8Ty(ctx.builder.getContext()), elem, LLT_ALIGN(sizeof(jl_mutex_t), JL_SMALL_BYTE_ALIGNMENT));
                }
                if (!isboxed)
                    elem = ctx.builder.CreateConstInBoundsGEP1_32(ctx.types().T_prjlvalue, elem, layout->first_ptr);
                // emit this using the same type as jl_builtin_memoryrefget
                // so that LLVM may be able to load-load forward them and fold the result
                auto tbaa = isboxed ? ctx.tbaa().tbaa_ptrarraybuf : ctx.tbaa().tbaa_arraybuf;
                jl_aliasinfo_t ai = jl_aliasinfo_t::fromTBAA(ctx, tbaa);
                LoadInst *fldv = ctx.builder.CreateAlignedLoad(ctx.types().T_prjlvalue, elem, ctx.types().alignof_ptr);
                fldv->setOrdering(Order);
                ai.decorateInst(fldv);
                Value *isdef = ctx.builder.CreateIsNotNull(fldv);
                setName(ctx.emission_context, isdef, fname);
                if (oob) {
                    assert(result);
                    result->addIncoming(isdef, ctx.builder.CreateBr(result->getParent())->getParent());
                    ctx.builder.SetInsertPoint(result->getParent());
                    isdef = result;
                }
                *ret = mark_julia_type(ctx, isdef, false, jl_bool_type);
            }
            else if (oob) {
                Value *isdef = ctx.builder.CreateNot(oob);
                *ret = mark_julia_type(ctx, isdef, false, jl_bool_type);
            }
            else {
                *ret = mark_julia_const(ctx, jl_true);
            }
            return true;
        }
    }


    else if (f == jl_builtin_getfield && (nargs == 2 || nargs == 3 || nargs == 4)) {
        const jl_cgval_t &obj = argv[1];
        const jl_cgval_t &fld = argv[2];
        enum jl_memory_order order = jl_memory_order_unspecified;
        jl_value_t *boundscheck = jl_true;

        if (nargs == 4) {
            const jl_cgval_t &ord = argv[3];
            const jl_cgval_t &inb = argv[4];
            emit_typecheck(ctx, ord, (jl_value_t*)jl_symbol_type, "getfield");
            emit_typecheck(ctx, inb, (jl_value_t*)jl_bool_type, "getfield");
            if (!ord.constant)
                return false;
            order = jl_get_atomic_order((jl_sym_t*)ord.constant, true, false);
            if (inb.constant == jl_false)
                boundscheck = jl_false;
        }
        else if (nargs == 3) {
            const jl_cgval_t &arg3 = argv[3];
            if (arg3.constant && jl_is_symbol(arg3.constant))
                order = jl_get_atomic_order((jl_sym_t*)arg3.constant, true, false);
            else if (arg3.constant == jl_false)
                boundscheck = jl_false;
            else if (arg3.typ != (jl_value_t*)jl_bool_type)
                return false;
        }
        if (order == jl_memory_order_invalid) {
            emit_atomic_error(ctx, "invalid atomic ordering");
            *ret = jl_cgval_t(); // unreachable
            return true;
        }

        jl_datatype_t *utt = (jl_datatype_t*)jl_unwrap_unionall(obj.typ);
        if (jl_is_type_type((jl_value_t*)utt) && jl_is_concrete_type(jl_tparam0(utt)))
            utt = (jl_datatype_t*)jl_typeof(jl_tparam0(utt));

        if (fld.constant && jl_is_symbol(fld.constant)) {
            jl_sym_t *name = (jl_sym_t*)fld.constant;
            if (obj.constant && jl_is_module(obj.constant)) {
                *ret = emit_globalref(ctx, (jl_module_t*)obj.constant, name, order == jl_memory_order_unspecified ? AtomicOrdering::Unordered : get_llvm_atomic_order(order));
                return true;
            }

            if (jl_is_datatype(utt) && jl_struct_try_layout(utt)) {
                ssize_t idx = jl_field_index(utt, name, 0);
                if (idx != -1 && !jl_has_free_typevars(jl_field_type(utt, idx))) {
                    *ret = emit_getfield_knownidx(ctx, obj, idx, utt, order);
                    return true;
                }
            }
        }
        else if (fld.typ == (jl_value_t*)jl_long_type) {
            if (ctx.vaSlot > 0) {
                // optimize VA tuple
                if (LoadInst *load = dyn_cast_or_null<LoadInst>(obj.V)) {
                    if (load->getPointerOperand() == ctx.slots[ctx.vaSlot].boxroot && ctx.argArray) {
                        Value *valen = emit_n_varargs(ctx);
                        jl_cgval_t va_ary( // fake instantiation of a cgval, in order to call emit_bounds_check (it only checks the `.V` field)
                                ctx.builder.CreateInBoundsGEP(ctx.types().T_prjlvalue, ctx.argArray, ConstantInt::get(ctx.types().T_size, ctx.nReqArgs)),
                                NULL, NULL);
                        Value *idx = emit_unbox(ctx, ctx.types().T_size, fld, (jl_value_t*)jl_long_type);
                        idx = emit_bounds_check(ctx, va_ary, NULL, idx, valen, boundscheck);
                        idx = ctx.builder.CreateAdd(idx, ConstantInt::get(ctx.types().T_size, ctx.nReqArgs));
                        Instruction *v = ctx.builder.CreateAlignedLoad(ctx.types().T_prjlvalue, ctx.builder.CreateInBoundsGEP(ctx.types().T_prjlvalue, ctx.argArray, idx), Align(sizeof(void*)));
                        setName(ctx.emission_context, v, "getfield");
                        // if we know the result type of this load, we will mark that information here too
                        jl_aliasinfo_t ai = jl_aliasinfo_t::fromTBAA(ctx, ctx.tbaa().tbaa_value);
                        ai.decorateInst(maybe_mark_load_dereferenceable(v, false, rt));
                        *ret = mark_julia_type(ctx, v, /*boxed*/ true, rt);
                        return true;
                    }
                }
            }

            if (jl_is_datatype(utt)) {
                if (jl_struct_try_layout(utt)) {
                    size_t nfields = jl_datatype_nfields(utt);
                    // integer index
                    size_t idx;
                    if (fld.constant && (idx = jl_unbox_long(fld.constant) - 1) < nfields) {
                        if (!jl_has_free_typevars(jl_field_type(utt, idx))) {
                            // known index
                            *ret = emit_getfield_knownidx(ctx, obj, idx, utt, order);
                            return true;
                        }
                    }
                    else {
                        // unknown index
                        Value *vidx = emit_unbox(ctx, ctx.types().T_size, fld, (jl_value_t*)jl_long_type);
                        if (emit_getfield_unknownidx(ctx, ret, obj, vidx, utt, boundscheck, order)) {
                            return true;
                        }
                    }
                }
                Value *vidx = emit_unbox(ctx, ctx.types().T_size, fld, (jl_value_t*)jl_long_type);
                if (jl_is_tuple_type(utt) && is_tupletype_homogeneous(utt->parameters, true)) {
                    // For tuples, we can emit code even if we don't know the exact
                    // type (e.g. because we don't know the length). This is possible
                    // as long as we know that all elements are of the same (leaf) type.
                    if (obj.ispointer()) {
                        if (order != jl_memory_order_notatomic && order != jl_memory_order_unspecified) {
                            emit_atomic_error(ctx, "getfield: non-atomic field cannot be accessed atomically");
                            *ret = jl_cgval_t(); // unreachable
                            return true;
                        }
                        // Determine which was the type that was homogeneous
                        jl_value_t *jt = jl_tparam0(utt);
                        if (jl_is_vararg(jt))
                            jt = jl_unwrap_vararg(jt);
                        assert(jl_is_datatype(jt));
                        // This is not necessary for correctness, but allows to omit
                        // the extra code for getting the length of the tuple
                        if (!bounds_check_enabled(ctx, boundscheck)) {
                            vidx = ctx.builder.CreateSub(vidx, ConstantInt::get(ctx.types().T_size, 1));
                        }
                        else {
                            vidx = emit_bounds_check(ctx, obj, (jl_value_t*)obj.typ, vidx,
                                emit_datatype_nfields(ctx, emit_typeof(ctx, obj, false, false)),
                                jl_true);
                        }
                        bool isboxed = !jl_datatype_isinlinealloc((jl_datatype_t*)jt, 0);
                        Value *ptr = data_pointer(ctx, obj);
                        *ret = typed_load(ctx, ptr, vidx,
                                isboxed ? (jl_value_t*)jl_any_type : jt,
                                obj.tbaa, nullptr, isboxed, AtomicOrdering::NotAtomic, false);
                        return true;
                    }
                }

                // Unknown object, but field known to be integer
                vidx = ctx.builder.CreateSub(vidx, ConstantInt::get(ctx.types().T_size, 1));
                Value *fld_val = ctx.builder.CreateCall(prepare_call(jlgetnthfieldchecked_func), { boxed(ctx, obj), vidx }, "getfield");
                *ret = mark_julia_type(ctx, fld_val, true, jl_any_type);
                return true;
            }
        }
        else if (fld.typ == (jl_value_t*)jl_symbol_type) { // Known type but unknown symbol
            if (jl_is_datatype(utt) && (utt != jl_module_type) && jl_struct_try_layout(utt)) {
                if ((jl_datatype_nfields(utt) == 1 && !jl_is_namedtuple_type(utt) && !jl_is_tuple_type(utt))) {
                    jl_svec_t *fn = jl_field_names(utt);
                    assert(jl_svec_len(fn) == 1);
                    Value *typ_sym = literal_pointer_val(ctx, jl_svecref(fn, 0));
                    Value *cond = ctx.builder.CreateICmpEQ(mark_callee_rooted(ctx, typ_sym), mark_callee_rooted(ctx, boxed(ctx, fld)));
                    emit_hasnofield_error_ifnot(ctx, cond, utt, fld);
                    *ret = emit_getfield_knownidx(ctx, obj, 0, utt, order);
                    return true;
                }
                else {
                    Value *index = ctx.builder.CreateCall(prepare_call(jlfieldindex_func),
                            {emit_typeof(ctx, obj, false, false), boxed(ctx, fld), ConstantInt::get(getInt32Ty(ctx.builder.getContext()), 0)});
                    Value *cond = ctx.builder.CreateICmpNE(index, ConstantInt::get(getInt32Ty(ctx.builder.getContext()), -1));
                    emit_hasnofield_error_ifnot(ctx, cond, utt, fld);
                    Value *idx2 = ctx.builder.CreateAdd(ctx.builder.CreateIntCast(index, ctx.types().T_size, false), ConstantInt::get(ctx.types().T_size, 1)); // getfield_unknown is 1 based
                    if (emit_getfield_unknownidx(ctx, ret, obj, idx2, utt, jl_false, order))
                        return true;
                }
            }
        }
        return false;
    }

    else if (f == jl_builtin_getglobal && (nargs == 2 || nargs == 3)) {
        const jl_cgval_t &mod = argv[1];
        const jl_cgval_t &sym = argv[2];
        enum jl_memory_order order = jl_memory_order_unspecified;

        if (nargs == 3) {
            const jl_cgval_t &arg3 = argv[3];
            if (arg3.constant && jl_is_symbol(arg3.constant))
                order = jl_get_atomic_order((jl_sym_t*)arg3.constant, true, false);
            else
                return false;
        }
        else
            order = jl_memory_order_monotonic;

        if (order == jl_memory_order_invalid || order == jl_memory_order_notatomic) {
            emit_atomic_error(ctx, order == jl_memory_order_invalid ? "invalid atomic ordering" : "getglobal: module binding cannot be read non-atomically");
            *ret = jl_cgval_t(); // unreachable
            return true;
        }

        if (sym.constant && jl_is_symbol(sym.constant)) {
            jl_sym_t *name = (jl_sym_t*)sym.constant;
            if (mod.constant && jl_is_module(mod.constant)) {
                *ret = emit_globalref(ctx, (jl_module_t*)mod.constant, name, get_llvm_atomic_order(order));
                return true;
            }
        }

        return false;
    }

    else if ((f == jl_builtin_setglobal && (nargs == 3 || nargs == 4)) ||
             (f == jl_builtin_swapglobal && (nargs == 3 || nargs == 4)) ||
             (f == jl_builtin_replaceglobal && (nargs == 4 || nargs == 5 || nargs == 6)) ||
             (f == jl_builtin_modifyglobal && (nargs == 4 || nargs == 5)) ||
             (f == jl_builtin_setglobalonce && (nargs == 3 || nargs == 4 || nargs == 5))) {
        return emit_f_opglobal(ctx, ret, f, argv, nargs, nullptr);
    }

    else if ((f == jl_builtin_setfield && (nargs == 3 || nargs == 4)) ||
             (f == jl_builtin_swapfield && (nargs == 3 || nargs == 4)) ||
             (f == jl_builtin_replacefield && (nargs == 4 || nargs == 5 || nargs == 6)) ||
             (f == jl_builtin_modifyfield && (nargs == 4 || nargs == 5)) ||
             (f == jl_builtin_setfieldonce && (nargs == 3 || nargs == 4 || nargs == 5))) {
        return emit_f_opfield(ctx, ret, f, argv, nargs, nullptr);
    }

    else if (f == jl_builtin_nfields && nargs == 1) {
        const jl_cgval_t &obj = argv[1];
        if (ctx.vaSlot > 0) {
            // optimize VA tuple
            if (LoadInst *load = dyn_cast_or_null<LoadInst>(obj.V)) {
                if (load->getPointerOperand() == ctx.slots[ctx.vaSlot].boxroot) {
                    *ret = mark_julia_type(ctx, emit_n_varargs(ctx), false, jl_long_type);
                    return true;
                }
            }
        }
        ssize_t nf = -1;
        if (obj.constant) {
            nf = jl_datatype_nfields(jl_typeof(obj.constant));
        }
        else if (jl_is_type_type(obj.typ)) {
            jl_value_t *tp0 = jl_tparam0(obj.typ);
            if (jl_is_datatype(tp0) && jl_is_datatype_singleton((jl_datatype_t*)tp0))
                nf = jl_datatype_nfields((jl_value_t*)jl_datatype_type);
        }
        else if (jl_is_concrete_type(obj.typ)) {
            nf = jl_datatype_nfields(obj.typ);
        }
        Value *sz;
        if (nf != -1)
            sz = ConstantInt::get(ctx.types().T_size, nf);
        else
            sz = emit_datatype_nfields(ctx, emit_typeof(ctx, obj, false, false));
        *ret = mark_julia_type(ctx, sz, false, jl_long_type);
        return true;
    }

    else if (f == jl_builtin_fieldtype && (nargs == 2 || nargs == 3)) {
        const jl_cgval_t &typ = argv[1];
        const jl_cgval_t &fld = argv[2];
        if ((jl_is_type_type(typ.typ) && jl_is_concrete_type(jl_tparam0(typ.typ))) ||
                (typ.constant && jl_is_concrete_type(typ.constant))) {
            if (fld.typ == (jl_value_t*)jl_long_type) {
                assert(typ.isboxed);
                Value *tyv = boxed(ctx, typ);
                Value *types_svec = emit_datatype_types(ctx, tyv);
                Value *types_len = emit_datatype_nfields(ctx, tyv);
                Value *idx = emit_unbox(ctx, ctx.types().T_size, fld, (jl_value_t*)jl_long_type);
                jl_value_t *boundscheck = (nargs == 3 ? argv[3].constant : jl_true);
                if (nargs == 3)
                    emit_typecheck(ctx, argv[3], (jl_value_t*)jl_bool_type, "fieldtype");
                emit_bounds_check(ctx, typ, (jl_value_t*)jl_datatype_type, idx, types_len, boundscheck);
                Value *fieldtyp_p = ctx.builder.CreateInBoundsGEP(ctx.types().T_prjlvalue, decay_derived(ctx, types_svec), idx);
                jl_aliasinfo_t ai = jl_aliasinfo_t::fromTBAA(ctx, ctx.tbaa().tbaa_const);
                Value *fieldtyp = ai.decorateInst(ctx.builder.CreateAlignedLoad(ctx.types().T_prjlvalue, fieldtyp_p, Align(sizeof(void*))));
                setName(ctx.emission_context, fieldtyp, "fieldtype");
                *ret = mark_julia_type(ctx, fieldtyp, true, (jl_value_t*)jl_type_type);
                return true;
            }
        }
    }

    else if (f == jl_builtin_sizeof && nargs == 1) {
        const jl_cgval_t &obj = argv[1];
        jl_datatype_t *sty = (jl_datatype_t*)jl_unwrap_unionall(obj.typ);
        assert(jl_string_type->name->mutabl);
        if (sty == jl_string_type || sty == jl_simplevector_type) {
            if (obj.constant) {
                size_t sz;
                if (sty == jl_string_type) {
                    sz = jl_string_len(obj.constant);
                }
                else {
                    sz = (1 + jl_svec_len(obj.constant)) * sizeof(void*);
                }
                *ret = mark_julia_type(ctx, ConstantInt::get(ctx.types().T_size, sz), false, jl_long_type);
                return true;
            }
            // String and SimpleVector's length fields have the same layout
            auto ptr = boxed(ctx, obj);
            jl_aliasinfo_t ai = jl_aliasinfo_t::fromTBAA(ctx, ctx.tbaa().tbaa_const);
            Value *len = ai.decorateInst(ctx.builder.CreateAlignedLoad(ctx.types().T_size, ptr, ctx.types().alignof_ptr));
            MDBuilder MDB(ctx.builder.getContext());
            if (sty == jl_simplevector_type) {
                auto rng = MDB.createRange(
                    Constant::getNullValue(ctx.types().T_size), ConstantInt::get(ctx.types().T_size, INTPTR_MAX / sizeof(void*) - 1));
                cast<LoadInst>(len)->setMetadata(LLVMContext::MD_range, rng);
                len = ctx.builder.CreateMul(len, ConstantInt::get(ctx.types().T_size, sizeof(void*)));
                len = ctx.builder.CreateAdd(len, ConstantInt::get(ctx.types().T_size, sizeof(void*)));
            }
            else {
                auto rng = MDB.createRange(Constant::getNullValue(ctx.types().T_size), ConstantInt::get(ctx.types().T_size, INTPTR_MAX));
                cast<LoadInst>(len)->setMetadata(LLVMContext::MD_range, rng);
            }
            setName(ctx.emission_context, len, "sizeof");
            *ret = mark_julia_type(ctx, len, false, jl_long_type);
            return true;
        }
        else if (jl_is_genericmemory_type(sty)) {
            Value *v = boxed(ctx, obj);
            auto len = emit_genericmemorylen(ctx, v, (jl_value_t*)sty);
            auto elsize = emit_genericmemoryelsize(ctx, v, obj.typ, true);
            *ret = mark_julia_type(ctx, ctx.builder.CreateMul(len, elsize), false, jl_long_type);
            return true;
        }
    }

    else if (f == jl_builtin_apply_type && nargs > 0) {
        if (jl_is_method(ctx.linfo->def.method)) {
            // don't bother codegen constant-folding for toplevel.
            jl_value_t *ty = static_apply_type(ctx, argv, nargs + 1);
            if (ty != NULL) {
                JL_GC_PUSH1(&ty);
                ty = jl_ensure_rooted(ctx, ty);
                JL_GC_POP();
                *ret = mark_julia_const(ctx, ty);
                return true;
            }
        }
    }

    else if (f == jl_builtin_isdefined && (nargs == 2 || nargs == 3)) {
        const jl_cgval_t &obj = argv[1];
        const jl_cgval_t &fld = argv[2];
        jl_datatype_t *stt = (jl_datatype_t*)obj.typ;
        ssize_t fieldidx = -1;
        if (jl_is_type_type((jl_value_t*)stt)) {
            // the representation type of Type{T} is either typeof(T), or unknown
            // TODO: could use `issingletontype` predicate here, providing better type knowledge
            // than only handling DataType
            if (jl_is_concrete_type(jl_tparam0(stt)))
                stt = (jl_datatype_t*)jl_typeof(jl_tparam0(stt));
            else
                return false;
        }
        if (!jl_is_concrete_type((jl_value_t*)stt) || jl_is_array_type(stt) ||
            stt == jl_module_type) { // TODO: use ->layout here instead of concrete_type
            goto isdefined_unknown_idx;
        }
        assert(jl_is_datatype(stt));

        if (fld.constant && jl_is_symbol(fld.constant)) {
            jl_sym_t *sym = (jl_sym_t*)fld.constant;
            fieldidx = jl_field_index(stt, sym, 0);
        }
        else if (fld.constant && fld.typ == (jl_value_t*)jl_long_type) {
            fieldidx = jl_unbox_long(fld.constant) - 1;
        }
        else {
isdefined_unknown_idx:
            if (nargs == 3 || fld.typ != (jl_value_t*)jl_long_type)
                return false;
            Value *vidx = emit_unbox(ctx, ctx.types().T_size, fld, (jl_value_t*)jl_long_type);
            vidx = ctx.builder.CreateSub(vidx, ConstantInt::get(ctx.types().T_size, 1));
            Value *isd = ctx.builder.CreateCall(prepare_call(jlfieldisdefinedchecked_func), { boxed(ctx, obj), vidx });
            isd = ctx.builder.CreateTrunc(isd, getInt8Ty(ctx.builder.getContext()));
            *ret = mark_julia_type(ctx, isd, false, jl_bool_type);
            return true;
        }
        enum jl_memory_order order = jl_memory_order_unspecified;
        if (nargs == 3) {
            const jl_cgval_t &ord = argv[3];
            emit_typecheck(ctx, ord, (jl_value_t*)jl_symbol_type, "isdefined");
            if (!ord.constant)
                return false;
            order = jl_get_atomic_order((jl_sym_t*)ord.constant, true, false);
        }
        if (order == jl_memory_order_invalid) {
            emit_atomic_error(ctx, "invalid atomic ordering");
            *ret = jl_cgval_t(); // unreachable
            return true;
        }
        ssize_t nf = jl_datatype_nfields(stt);
        if (fieldidx < 0 || fieldidx >= nf) {
            if (order != jl_memory_order_unspecified) {
                emit_atomic_error(ctx, "isdefined: atomic ordering cannot be specified for nonexistent field");
                *ret = jl_cgval_t(); // unreachable
                return true;
            }
            *ret = mark_julia_const(ctx, jl_false);
            return true;
        }
        bool isatomic = jl_field_isatomic(stt, fieldidx);
        if (!isatomic && order != jl_memory_order_notatomic && order != jl_memory_order_unspecified) {
            emit_atomic_error(ctx, "isdefined: non-atomic field cannot be accessed atomically");
            *ret = jl_cgval_t(); // unreachable
            return true;
        }
        if (isatomic && order == jl_memory_order_notatomic) {
            emit_atomic_error(ctx, "isdefined: atomic field cannot be accessed non-atomically");
            *ret = jl_cgval_t(); // unreachable
            return true;
        }
        else if (!field_may_be_null(obj, stt, fieldidx)) {
            *ret = mark_julia_const(ctx, jl_true);
        }
        else if (jl_field_isptr(stt, fieldidx) || jl_type_hasptr(jl_field_type(stt, fieldidx))) {
            Value *fldv;
            size_t offs = jl_field_offset(stt, fieldidx) / sizeof(jl_value_t*);
            if (obj.ispointer()) {
                auto tbaa = best_field_tbaa(ctx, obj, stt, fieldidx, offs);
                if (!jl_field_isptr(stt, fieldidx))
                    offs += ((jl_datatype_t*)jl_field_type(stt, fieldidx))->layout->first_ptr;
                Value *ptr = data_pointer(ctx, obj);
                Value *addr = ctx.builder.CreateConstInBoundsGEP1_32(ctx.types().T_prjlvalue, ptr, offs);
                // emit this using the same type as emit_getfield_knownidx
                // so that LLVM may be able to load-load forward them and fold the result
                jl_aliasinfo_t ai = jl_aliasinfo_t::fromTBAA(ctx, tbaa);
                fldv = ai.decorateInst(ctx.builder.CreateAlignedLoad(ctx.types().T_prjlvalue, addr, ctx.types().alignof_ptr));
                cast<LoadInst>(fldv)->setOrdering(order <= jl_memory_order_notatomic ? AtomicOrdering::Unordered : get_llvm_atomic_order(order));
            }
            else {
                fldv = ctx.builder.CreateExtractValue(obj.V, offs);
                if (!jl_field_isptr(stt, fieldidx)) {
                    fldv = extract_first_ptr(ctx, fldv);
                    assert(fldv);
                }
            }
            Value *isdef = ctx.builder.CreateIsNotNull(fldv);
            setName(ctx.emission_context, isdef, "isdefined");
            *ret = mark_julia_type(ctx, isdef, false, jl_bool_type);
        }
        else {
            *ret = mark_julia_const(ctx, jl_true);
        }
        if (order > jl_memory_order_monotonic && ret->constant) {
            // fence instructions may only have acquire, release, acq_rel, or seq_cst ordering.
            ctx.builder.CreateFence(get_llvm_atomic_order(order));
        }
        return true;
    }

    else if (f == jl_builtin_donotdelete) {
        // For now we emit this as a vararg call to the builtin
        // (which doesn't look at the arguments). In the future,
        // this should be an LLVM builtin.
        auto it = builtin_func_map().find(jl_f_donotdelete_addr);
        if (it == builtin_func_map().end()) {
            return false;
        }

        *ret = mark_julia_const(ctx, jl_nothing);
        FunctionType *Fty = FunctionType::get(getVoidTy(ctx.builder.getContext()), true);
        Function *dnd = prepare_call(it->second);
        SmallVector<Value*, 1> call_args;

        for (size_t i = 1; i <= nargs; ++i) {
            const jl_cgval_t &obj = argv[i];
            if (obj.V) {
                // TODO is this strong enough to constitute a read of any contained
                // pointers?
                Value *V = obj.V;
                if (obj.isboxed) {
                    V = emit_pointer_from_objref(ctx, V);
                }
                call_args.push_back(V);
            }
        }
        ctx.builder.CreateCall(Fty, dnd, call_args);
        return true;
    }

    else if (f == jl_builtin_compilerbarrier && (nargs == 2)) {
        emit_typecheck(ctx, argv[1], (jl_value_t*)jl_symbol_type, "compilerbarrier");
        *ret = argv[2];
        return true;
    }

    return false;
}

// Returns ctx.types().T_prjlvalue
static CallInst *emit_jlcall(jl_codectx_t &ctx, FunctionCallee theFptr, Value *theF,
                             ArrayRef<jl_cgval_t> argv, size_t nargs, JuliaFunction<> *trampoline)
{
    ++EmittedJLCalls;
    Function *TheTrampoline = prepare_call(trampoline);
    // emit arguments
    SmallVector<Value*, 4> theArgs;
    theArgs.push_back(theFptr.getCallee());
    if (theF)
        theArgs.push_back(theF);
    for (size_t i = 0; i < nargs; i++) {
        Value *arg = boxed(ctx, argv[i]);
        theArgs.push_back(arg);
    }
    CallInst *result = ctx.builder.CreateCall(TheTrampoline, theArgs);
    result->setAttributes(TheTrampoline->getAttributes());
    // TODO: we could add readonly attributes in many cases to the args
    return result;
}

// Returns ctx.types().T_prjlvalue
static CallInst *emit_jlcall(jl_codectx_t &ctx, JuliaFunction<> *theFptr, Value *theF,
                             ArrayRef<jl_cgval_t> argv, size_t nargs, JuliaFunction<> *trampoline)
{
    return emit_jlcall(ctx, prepare_call(theFptr), theF, argv, nargs, trampoline);
}

static jl_cgval_t emit_call_specfun_other(jl_codectx_t &ctx, bool is_opaque_closure, jl_value_t *specTypes, jl_value_t *jlretty, llvm::Value *callee, StringRef specFunctionObject, jl_code_instance_t *fromexternal,
                                          ArrayRef<jl_cgval_t> argv, size_t nargs, jl_returninfo_t::CallingConv *cc, unsigned *return_roots, jl_value_t *inferred_retty)
{
    ++EmittedSpecfunCalls;
    // emit specialized call site
    bool gcstack_arg = JL_FEAT_TEST(ctx, gcstack_arg);
    jl_returninfo_t returninfo = get_specsig_function(ctx, jl_Module, callee, specFunctionObject, specTypes, jlretty, is_opaque_closure, gcstack_arg);
    FunctionType *cft = returninfo.decl.getFunctionType();
    *cc = returninfo.cc;
    *return_roots = returninfo.return_roots;

    size_t nfargs = cft->getNumParams();
    SmallVector<Value *, 0> argvals(nfargs);
    unsigned idx = 0;
    AllocaInst *result = nullptr;
    switch (returninfo.cc) {
    case jl_returninfo_t::Boxed:
    case jl_returninfo_t::Register:
    case jl_returninfo_t::Ghosts:
        break;
    case jl_returninfo_t::SRet:
        result = emit_static_alloca(ctx, getAttributeAtIndex(returninfo.attrs, 1, Attribute::StructRet).getValueAsType());
        #if JL_LLVM_VERSION < 170000
        assert(cast<PointerType>(result->getType())->hasSameElementTypeAs(cast<PointerType>(cft->getParamType(0))));
        #endif
        argvals[idx] = result;
        idx++;
        break;
    case jl_returninfo_t::Union:
        result = emit_static_alloca(ctx, ArrayType::get(getInt8Ty(ctx.builder.getContext()), returninfo.union_bytes));
        setName(ctx.emission_context, result, "sret_box");
        if (returninfo.union_align > 1)
            result->setAlignment(Align(returninfo.union_align));
        argvals[idx] = result;
        idx++;
        break;
    }

    if (returninfo.return_roots) {
        AllocaInst *return_roots = emit_static_alloca(ctx, ArrayType::get(ctx.types().T_prjlvalue, returninfo.return_roots));
        argvals[idx] = return_roots;
        idx++;
    }
    if (gcstack_arg) {
        argvals[idx] = ctx.pgcstack;
        idx++;
    }
    for (size_t i = 0; i < nargs; i++) {
        jl_value_t *jt = jl_nth_slot_type(specTypes, i);
        // n.b.: specTypes is required to be a datatype by construction for specsig
        jl_cgval_t arg = argv[i];
        if (is_opaque_closure && i == 0) {
            // Special optimization for opaque closures: We know that specsig opaque
            // closures don't look at their type tag (they are fairly quickly discarded
            // for their environments). Therefore, we can just pass these as a pointer,
            // rather than a boxed value.
            arg = value_to_pointer(ctx, arg);
            argvals[idx] = decay_derived(ctx, data_pointer(ctx, arg));
        }
        else if (is_uniquerep_Type(jt)) {
            continue;
        } else {
            bool isboxed = deserves_argbox(jt);
            Type *et = isboxed ? ctx.types().T_prjlvalue : julia_type_to_llvm(ctx, jt);
            if (type_is_ghost(et))
                continue;
            assert(idx < nfargs);
            if (isboxed) {
                argvals[idx] = boxed(ctx, arg);
            }
            else if (et->isAggregateType()) {
                arg = value_to_pointer(ctx, arg);
                // can lazy load on demand, no copy needed
                argvals[idx] = decay_derived(ctx, data_pointer(ctx, arg));
            }
            else {
                Value *val = emit_unbox(ctx, et, arg, jt);
                if (!val) {
                    // There was a type mismatch of some sort - exit early
                    CreateTrap(ctx.builder);
                    return jl_cgval_t();
                }
                argvals[idx] = val;
            }
        }
        idx++;
    }
    assert(idx == nfargs);
    Value *TheCallee = returninfo.decl.getCallee();
    if (fromexternal) {
        std::string namep("p");
        namep += cast<Function>(returninfo.decl.getCallee())->getName();
        GlobalVariable *GV = cast_or_null<GlobalVariable>(jl_Module->getNamedValue(namep));
        if (GV == nullptr) {
            GV = new GlobalVariable(*jl_Module, TheCallee->getType(), false,
                                    GlobalVariable::ExternalLinkage,
                                    Constant::getNullValue(TheCallee->getType()),
                                    namep);
            ctx.emission_context.external_fns[std::make_tuple(fromexternal, true)] = GV;
        }
        jl_aliasinfo_t ai = jl_aliasinfo_t::fromTBAA(ctx, ctx.tbaa().tbaa_const);
        TheCallee = ai.decorateInst(ctx.builder.CreateAlignedLoad(TheCallee->getType(), GV, Align(sizeof(void*))));
        setName(ctx.emission_context, TheCallee, namep);
    }
    CallInst *call = ctx.builder.CreateCall(cft, TheCallee, argvals);
    call->setAttributes(returninfo.attrs);
    if (gcstack_arg)
        call->setCallingConv(CallingConv::Swift);

    jl_cgval_t retval;
    switch (returninfo.cc) {
        case jl_returninfo_t::Boxed:
            retval = mark_julia_type(ctx, call, true, jlretty);
            break;
        case jl_returninfo_t::Register:
            retval = mark_julia_type(ctx, call, false, jlretty);
            break;
        case jl_returninfo_t::SRet:
            assert(result);
            retval = mark_julia_slot(result, jlretty, NULL, ctx.tbaa().tbaa_stack);
            break;
        case jl_returninfo_t::Union: {
            Value *box = ctx.builder.CreateExtractValue(call, 0);
            Value *tindex = ctx.builder.CreateExtractValue(call, 1);
            Value *derived = ctx.builder.CreateSelect(
                ctx.builder.CreateICmpEQ(
                        ctx.builder.CreateAnd(tindex, ConstantInt::get(getInt8Ty(ctx.builder.getContext()), UNION_BOX_MARKER)),
                        ConstantInt::get(getInt8Ty(ctx.builder.getContext()), 0)),
                decay_derived(ctx, argvals[0]),
                decay_derived(ctx, box)
            );
            retval = mark_julia_slot(derived,
                                     jlretty,
                                     tindex,
                                     ctx.tbaa().tbaa_stack);
            retval.Vboxed = box;
            break;
        }
        case jl_returninfo_t::Ghosts:
            retval = mark_julia_slot(NULL, jlretty, call, ctx.tbaa().tbaa_stack);
            break;
    }
    // see if inference has a different / better type for the call than the lambda
    return update_julia_type(ctx, retval, inferred_retty);
}

static jl_cgval_t emit_call_specfun_other(jl_codectx_t &ctx, jl_method_instance_t *mi, jl_value_t *jlretty, StringRef specFunctionObject, jl_code_instance_t *fromexternal,
                                          ArrayRef<jl_cgval_t> argv, size_t nargs, jl_returninfo_t::CallingConv *cc, unsigned *return_roots, jl_value_t *inferred_retty)
{
    bool is_opaque_closure = jl_is_method(mi->def.value) && mi->def.method->is_for_opaque_closure;
    return emit_call_specfun_other(ctx, is_opaque_closure, mi->specTypes, jlretty, NULL,
        specFunctionObject, fromexternal, argv, nargs, cc, return_roots, inferred_retty);
}

static jl_cgval_t emit_call_specfun_boxed(jl_codectx_t &ctx, jl_value_t *jlretty, StringRef specFunctionObject, jl_code_instance_t *fromexternal,
                                          ArrayRef<jl_cgval_t> argv, size_t nargs, jl_value_t *inferred_retty)
{
    Value *theFptr;
    if (fromexternal) {
        std::string namep("p");
        namep += specFunctionObject;
        GlobalVariable *GV = cast_or_null<GlobalVariable>(jl_Module->getNamedValue(namep));
        Type *pfunc = ctx.types().T_jlfunc->getPointerTo();
        if (GV == nullptr) {
            GV = new GlobalVariable(*jl_Module, pfunc, false,
                                    GlobalVariable::ExternalLinkage,
                                    Constant::getNullValue(pfunc),
                                    namep);
            ctx.emission_context.external_fns[std::make_tuple(fromexternal, false)] = GV;
        }
        jl_aliasinfo_t ai = jl_aliasinfo_t::fromTBAA(ctx, ctx.tbaa().tbaa_const);
        theFptr = ai.decorateInst(ctx.builder.CreateAlignedLoad(pfunc, GV, Align(sizeof(void*))));
        setName(ctx.emission_context, theFptr, specFunctionObject);
    }
    else {
        theFptr = jl_Module->getOrInsertFunction(specFunctionObject, ctx.types().T_jlfunc).getCallee();
        addRetAttr(cast<Function>(theFptr), Attribute::NonNull);
    }
    Value *ret = emit_jlcall(ctx, FunctionCallee(ctx.types().T_jlfunc, theFptr), nullptr, argv, nargs, julia_call);
    return update_julia_type(ctx, mark_julia_type(ctx, ret, true, jlretty), inferred_retty);
}

static jl_cgval_t emit_invoke(jl_codectx_t &ctx, jl_expr_t *ex, jl_value_t *rt)
{
    jl_value_t **args = jl_array_data(ex->args, jl_value_t*);
    size_t arglen = jl_array_dim0(ex->args);
    size_t nargs = arglen - 1;
    assert(arglen >= 2);

    jl_cgval_t lival = emit_expr(ctx, args[0]);
    SmallVector<jl_cgval_t, 0> argv(nargs);
    for (size_t i = 0; i < nargs; ++i) {
        argv[i] = emit_expr(ctx, args[i + 1]);
        if (argv[i].typ == jl_bottom_type)
            return jl_cgval_t();
    }
    return emit_invoke(ctx, lival, argv, nargs, rt);
}

static jl_cgval_t emit_invoke(jl_codectx_t &ctx, const jl_cgval_t &lival, ArrayRef<jl_cgval_t> argv, size_t nargs, jl_value_t *rt)
{
    ++EmittedInvokes;
    bool handled = false;
    jl_cgval_t result;
    if (lival.constant) {
        jl_method_instance_t *mi = (jl_method_instance_t*)lival.constant;
        assert(jl_is_method_instance(mi));
        if (mi == ctx.linfo) {
            // handle self-recursion specially
            jl_returninfo_t::CallingConv cc = jl_returninfo_t::CallingConv::Boxed;
            FunctionType *ft = ctx.f->getFunctionType();
            StringRef protoname = ctx.f->getName();
            if (ft == ctx.types().T_jlfunc) {
                result = emit_call_specfun_boxed(ctx, ctx.rettype, protoname, nullptr, argv, nargs, rt);
                handled = true;
            }
            else if (ft != ctx.types().T_jlfuncparams) {
                unsigned return_roots = 0;
                result = emit_call_specfun_other(ctx, mi, ctx.rettype, protoname, nullptr, argv, nargs, &cc, &return_roots, rt);
                handled = true;
            }
        }
        else {
            jl_value_t *ci = ctx.params->lookup(mi, ctx.min_world, ctx.max_world);
            if (ci != jl_nothing) {
                jl_code_instance_t *codeinst = (jl_code_instance_t*)ci;
                auto invoke = jl_atomic_load_acquire(&codeinst->invoke);
                 // check if we know how to handle this specptr
                if (invoke == jl_fptr_const_return_addr) {
                    result = mark_julia_const(ctx, codeinst->rettype_const);
                    handled = true;
                }
                else if (invoke != jl_fptr_sparam_addr) {
                    bool specsig, needsparams;
                    std::tie(specsig, needsparams) = uses_specsig(mi, codeinst->rettype, ctx.params->prefer_specsig);
                    std::string name;
                    StringRef protoname;
                    bool need_to_emit = true;
                    bool cache_valid = ctx.use_cache || ctx.external_linkage;
                    bool external = false;

                    // Check if we already queued this up
                    auto it = ctx.call_targets.find(codeinst);
                    if (need_to_emit && it != ctx.call_targets.end()) {
                        protoname = it->second.decl->getName();
                        need_to_emit = cache_valid = false;
                    }

                    // Check if it is already compiled (either JIT or externally)
                    if (need_to_emit && cache_valid) {
                        // optimization: emit the correct name immediately, if we know it
                        // TODO: use `emitted` map here too to try to consolidate names?
                        uint8_t specsigflags;
                        jl_callptr_t invoke;
                        void *fptr;
                        jl_read_codeinst_invoke(codeinst, &specsigflags, &invoke, &fptr, 0);
                        if (specsig ? specsigflags & 0b1 : invoke == jl_fptr_args_addr) {
                            protoname = jl_ExecutionEngine->getFunctionAtAddress((uintptr_t)fptr, invoke, codeinst);
                            if (ctx.external_linkage) {
                                // TODO: Add !specsig support to aotcompile.cpp
                                // Check that the codeinst is containing native code
                                if (specsig && (specsigflags & 0b100)) {
                                    external = true;
                                    need_to_emit = false;
                                }
                            }
                            else { // ctx.use_cache
                                need_to_emit = false;
                            }
                        }
                    }
                    if (need_to_emit) {
                        raw_string_ostream(name) << (specsig ? "j_" : "j1_") << name_from_method_instance(mi) << "_" << jl_atomic_fetch_add_relaxed(&globalUniqueGeneratedNames, 1);
                        protoname = StringRef(name);
                    }
                    jl_returninfo_t::CallingConv cc = jl_returninfo_t::CallingConv::Boxed;
                    unsigned return_roots = 0;
                    if (specsig)
                        result = emit_call_specfun_other(ctx, mi, codeinst->rettype, protoname, external ? codeinst : nullptr, argv, nargs, &cc, &return_roots, rt);
                    else
                        result = emit_call_specfun_boxed(ctx, codeinst->rettype, protoname, external ? codeinst : nullptr, argv, nargs, rt);
                    handled = true;
                    if (need_to_emit) {
                        Function *trampoline_decl = cast<Function>(jl_Module->getNamedValue(protoname));
                        ctx.call_targets[codeinst] = {cc, return_roots, trampoline_decl, specsig};
                    }
                }
            }
        }
    }
    if (!handled) {
        Value *r = emit_jlcall(ctx, jlinvoke_func, boxed(ctx, lival), argv, nargs, julia_call2);
        result = mark_julia_type(ctx, r, true, rt);
    }
    if (result.typ == jl_bottom_type) {
#ifndef JL_NDEBUG
        emit_error(ctx, "(Internal Error - IR Validity): Returned from function we expected not to.");
#endif
        CreateTrap(ctx.builder);
    }
    return result;
}

static jl_cgval_t emit_invoke_modify(jl_codectx_t &ctx, jl_expr_t *ex, jl_value_t *rt)
{
    ++EmittedInvokes;
    jl_value_t **args = jl_array_data(ex->args, jl_value_t*);
    size_t arglen = jl_array_dim0(ex->args);
    size_t nargs = arglen - 1;
    assert(arglen >= 2);
    jl_cgval_t lival = emit_expr(ctx, args[0]);
    SmallVector<jl_cgval_t, 0> argv(nargs);
    for (size_t i = 0; i < nargs; ++i) {
        argv[i] = emit_expr(ctx, args[i + 1]);
        if (argv[i].typ == jl_bottom_type)
            return jl_cgval_t();
    }
    const jl_cgval_t &f = argv[0];
    if (f.constant) {
        jl_cgval_t ret;
        auto it = builtin_func_map().end();
        if (f.constant == jl_builtin_modifyfield) {
            if (emit_f_opfield(ctx, &ret, jl_builtin_modifyfield, argv, nargs - 1, &lival))
                return ret;
            it = builtin_func_map().find(jl_f_modifyfield_addr);
            assert(it != builtin_func_map().end());
        }
        else if (f.constant == jl_builtin_modifyglobal) {
            if (emit_f_opglobal(ctx, &ret, jl_builtin_modifyglobal, argv, nargs - 1, &lival))
                return ret;
            it = builtin_func_map().find(jl_f_modifyglobal_addr);
            assert(it != builtin_func_map().end());
        }
        else if (f.constant == jl_builtin_memoryrefmodify) {
            if (emit_f_opmemory(ctx, &ret, jl_builtin_memoryrefmodify, argv, nargs - 1, &lival))
                return ret;
            it = builtin_func_map().find(jl_f_memoryrefmodify_addr);
            assert(it != builtin_func_map().end());
        }
        else if (jl_typetagis(f.constant, jl_intrinsic_type)) {
            JL_I::intrinsic fi = (intrinsic)*(uint32_t*)jl_data_ptr(f.constant);
            if (fi == JL_I::atomic_pointermodify && jl_intrinsic_nargs((int)fi) == nargs - 1)
                return emit_atomic_pointerop(ctx, fi, ArrayRef<jl_cgval_t>(argv).drop_front(), nargs - 1, &lival);
        }

        if (it != builtin_func_map().end()) {
            Value *oldnew = emit_jlcall(ctx, it->second, Constant::getNullValue(ctx.types().T_prjlvalue), ArrayRef<jl_cgval_t>(argv).drop_front(), nargs - 1, julia_call);
            return mark_julia_type(ctx, oldnew, true, rt);
        }
    }

    // emit function and arguments
    Value *callval = emit_jlcall(ctx, jlapplygeneric_func, nullptr, argv, nargs, julia_call);
    return mark_julia_type(ctx, callval, true, rt);
}

static jl_cgval_t emit_specsig_oc_call(jl_codectx_t &ctx, jl_value_t *oc_type, jl_value_t *sigtype, MutableArrayRef<jl_cgval_t> argv /*n.b. this mutation is unusual */, size_t nargs)
{
    jl_datatype_t *oc_argt = (jl_datatype_t *)jl_tparam0(oc_type);
    jl_value_t *oc_rett = jl_tparam1(oc_type);
    jl_svec_t *types = jl_get_fieldtypes((jl_datatype_t*)oc_argt);
    size_t ntypes = jl_svec_len(types);
    for (size_t i = 0; i < nargs-1; ++i) {
        jl_value_t *typ = i >= ntypes ? jl_svecref(types, ntypes-1) : jl_svecref(types, i);
        if (jl_is_vararg(typ))
            typ = jl_unwrap_vararg(typ);
        emit_typecheck(ctx, argv[i+1], typ, "typeassert");
        argv[i+1] = update_julia_type(ctx, argv[i+1], typ);
        if (argv[i+1].typ == jl_bottom_type)
            return jl_cgval_t();
    }
    jl_returninfo_t::CallingConv cc = jl_returninfo_t::CallingConv::Boxed;
    unsigned return_roots = 0;

    // Load specptr
    jl_cgval_t &theArg = argv[0];
    jl_cgval_t closure_specptr = emit_getfield_knownidx(ctx, theArg, 4, (jl_datatype_t*)oc_type, jl_memory_order_notatomic);
    Value *specptr = emit_unbox(ctx, ctx.types().T_size, closure_specptr, (jl_value_t*)jl_long_type);
    JL_GC_PUSH1(&sigtype);
    jl_cgval_t r = emit_call_specfun_other(ctx, true, sigtype, oc_rett, specptr, "", NULL, argv, nargs,
        &cc, &return_roots, oc_rett);
    JL_GC_POP();
    return r;
}

static jl_cgval_t emit_call(jl_codectx_t &ctx, jl_expr_t *ex, jl_value_t *rt, bool is_promotable)
{
    ++EmittedCalls;
    jl_value_t **args = jl_array_data(ex->args, jl_value_t*);
    size_t nargs = jl_array_dim0(ex->args);
    assert(nargs >= 1);
    jl_cgval_t f = emit_expr(ctx, args[0]);
    if (f.typ == jl_bottom_type) {
        return jl_cgval_t();
    }

    if (f.constant && jl_typetagis(f.constant, jl_intrinsic_type)) {
        JL_I::intrinsic fi = (intrinsic)*(uint32_t*)jl_data_ptr(f.constant);
        return emit_intrinsic(ctx, fi, args, nargs - 1);
    }

    size_t n_generic_args = nargs;

    SmallVector<jl_cgval_t, 0> argv(n_generic_args);

    argv[0] = f;
    for (size_t i = 1; i < nargs; ++i) {
        argv[i] = emit_expr(ctx, args[i]);
        if (argv[i].typ == jl_bottom_type)
            return jl_cgval_t(); // anything past here is unreachable
    }

    if (jl_subtype(f.typ, (jl_value_t*)jl_builtin_type)) {
        if (f.constant) {
            if (f.constant == jl_builtin_ifelse && nargs == 4)
                return emit_ifelse(ctx, argv[1], argv[2], argv[3], rt);
            jl_cgval_t result;
            bool handled = emit_builtin_call(ctx, &result, f.constant, argv, nargs - 1, rt, ex, is_promotable);
            if (handled)
                return result;

            // special case for some known builtin not handled by emit_builtin_call
            auto it = builtin_func_map().find(jl_get_builtin_fptr((jl_datatype_t*)jl_typeof(f.constant)));
            if (it != builtin_func_map().end()) {
                Value *ret = emit_jlcall(ctx, it->second, Constant::getNullValue(ctx.types().T_prjlvalue), ArrayRef<jl_cgval_t>(argv).drop_front(), nargs - 1, julia_call);
                setName(ctx.emission_context, ret, it->second->name + "_ret");
                return mark_julia_type(ctx, ret, true, rt);
            }
        }
        FunctionCallee fptr;
        Value *F;
        JuliaFunction<> *cc;
        if (f.typ == (jl_value_t*)jl_intrinsic_type) {
            fptr = prepare_call(jlintrinsic_func);
            F = f.ispointer() ? data_pointer(ctx, f) : value_to_pointer(ctx, f).V;
            F = decay_derived(ctx, F);
            cc = julia_call3;
        }
        else {
            fptr = FunctionCallee(get_func_sig(ctx.builder.getContext()), ctx.builder.CreateCall(prepare_call(jlgetbuiltinfptr_func), {emit_typeof(ctx, f)}));
            F = boxed(ctx, f);
            cc = julia_call;
        }
        Value *ret = emit_jlcall(ctx, fptr, F, ArrayRef<jl_cgval_t>(argv).drop_front(), nargs - 1, cc);
        setName(ctx.emission_context, ret, "Builtin_ret");
        return mark_julia_type(ctx, ret, true, rt);
    }

    // handle calling an OpaqueClosure
    if (jl_is_concrete_type(f.typ) && jl_subtype(f.typ, (jl_value_t*)jl_opaque_closure_type)) {
        jl_value_t *oc_argt = jl_tparam0(f.typ);
        jl_value_t *oc_rett = jl_tparam1(f.typ);
        if (jl_is_datatype(oc_argt) && jl_tupletype_length_compat(oc_argt, nargs-1)) {
            jl_value_t *sigtype = jl_argtype_with_function_type((jl_value_t*)f.typ, (jl_value_t*)oc_argt);
            if (uses_specsig(sigtype, false, oc_rett, true)) {
                JL_GC_PUSH1(&sigtype);
                jl_cgval_t r = emit_specsig_oc_call(ctx, f.typ, sigtype, argv, nargs);
                JL_GC_POP();
                return r;
            }
        }
    }

    // emit function and arguments
    Value *callval = emit_jlcall(ctx, jlapplygeneric_func, nullptr, argv, n_generic_args, julia_call);
    return mark_julia_type(ctx, callval, true, rt);
}

// --- accessing and assigning variables ---

static void emit_hasnofield_error_ifnot(jl_codectx_t &ctx, Value *ok, jl_datatype_t *type, jl_cgval_t name)
{
    ++EmittedUndefVarErrors;
    assert(name.typ == (jl_value_t*)jl_symbol_type);
    BasicBlock *err = BasicBlock::Create(ctx.builder.getContext(), "err", ctx.f);
    BasicBlock *ifok = BasicBlock::Create(ctx.builder.getContext(), "ok");
    ctx.builder.CreateCondBr(ok, ifok, err);
    ctx.builder.SetInsertPoint(err);
    ctx.builder.CreateCall(prepare_call(jlhasnofield_func),
                          {mark_callee_rooted(ctx, literal_pointer_val(ctx, (jl_value_t*)type)),
                           mark_callee_rooted(ctx, boxed(ctx, name))});
    ctx.builder.CreateUnreachable();
    ifok->insertInto(ctx.f);
    ctx.builder.SetInsertPoint(ifok);
}

// returns a jl_ppvalue_t location for the global variable m.s
// if the reference currently bound or assign == true,
//   pbnd will also be assigned with the binding address
static Value *global_binding_pointer(jl_codectx_t &ctx, jl_module_t *m, jl_sym_t *s,
                                     jl_binding_t **pbnd, bool assign, bool alloc)
{
    jl_binding_t *b = jl_get_module_binding(m, s, 1);
    if (assign) {
        if (jl_atomic_load_relaxed(&b->owner) == NULL)
            // not yet declared
            b = NULL;
    }
    else {
        b = jl_atomic_load_relaxed(&b->owner);
        if (b == NULL)
            // try to look this up now
            b = jl_get_binding(m, s);
    }
    if (b == NULL) {
        // var not found. switch to delayed lookup.
        Constant *initnul = Constant::getNullValue(ctx.types().T_pjlvalue);
        GlobalVariable *bindinggv = new GlobalVariable(*ctx.f->getParent(), ctx.types().T_pjlvalue,
                false, GlobalVariable::PrivateLinkage, initnul, "jl_binding_ptr"); // LLVM has bugs with nameless globals
        LoadInst *cachedval = ctx.builder.CreateAlignedLoad(ctx.types().T_pjlvalue, bindinggv, Align(sizeof(void*)));
        setName(ctx.emission_context, cachedval, jl_symbol_name(m->name) + StringRef(".") + jl_symbol_name(s) + ".cached");
        cachedval->setOrdering(AtomicOrdering::Unordered);
        BasicBlock *have_val = BasicBlock::Create(ctx.builder.getContext(), "found");
        BasicBlock *not_found = BasicBlock::Create(ctx.builder.getContext(), "notfound");
        BasicBlock *currentbb = ctx.builder.GetInsertBlock();
        auto iscached = ctx.builder.CreateICmpNE(cachedval, initnul);
        setName(ctx.emission_context, iscached, "iscached");
        ctx.builder.CreateCondBr(iscached, have_val, not_found);
        not_found->insertInto(ctx.f);
        ctx.builder.SetInsertPoint(not_found);
        Value *bval = nullptr;
        if (assign) {
            bval = ctx.builder.CreateCall(prepare_call(jlgetbindingwrorerror_func),
                    { literal_pointer_val(ctx, (jl_value_t*)m),
                    literal_pointer_val(ctx, (jl_value_t*)s),
                    ConstantInt::get(getInt32Ty(ctx.builder.getContext()), alloc)});
        } else {
            bval = ctx.builder.CreateCall(prepare_call(jlgetbindingorerror_func),
                    { literal_pointer_val(ctx, (jl_value_t*)m),
                    literal_pointer_val(ctx, (jl_value_t*)s)});
        }
        setName(ctx.emission_context, bval, jl_symbol_name(m->name) + StringRef(".") + jl_symbol_name(s) + ".found");
        ctx.builder.CreateAlignedStore(bval, bindinggv, Align(sizeof(void*)))->setOrdering(AtomicOrdering::Release);
        ctx.builder.CreateBr(have_val);
        have_val->insertInto(ctx.f);
        ctx.builder.SetInsertPoint(have_val);
        PHINode *p = ctx.builder.CreatePHI(ctx.types().T_pjlvalue, 2);
        p->addIncoming(cachedval, currentbb);
        p->addIncoming(bval, not_found);
        setName(ctx.emission_context, p, jl_symbol_name(m->name) + StringRef(".") + jl_symbol_name(s));
        return p;
    }
    if (assign) {
        if (jl_atomic_load_relaxed(&b->owner) != b) {
            // this will fail at runtime, so defer to the runtime to create the error
            ctx.builder.CreateCall(prepare_call(jlgetbindingwrorerror_func),
                    { literal_pointer_val(ctx, (jl_value_t*)m),
                      literal_pointer_val(ctx, (jl_value_t*)s),
                      ConstantInt::get(getInt32Ty(ctx.builder.getContext()), alloc) });
            CreateTrap(ctx.builder);
            return NULL;
        }
    }
    else {
        if (b->deprecated)
            cg_bdw(ctx, s, b);
    }
    *pbnd = b;
    return julia_binding_gv(ctx, b);
}

static jl_cgval_t emit_checked_var(jl_codectx_t &ctx, Value *bp, jl_sym_t *name, jl_value_t *scope, bool isvol, MDNode *tbaa)
{
    LoadInst *v = ctx.builder.CreateAlignedLoad(ctx.types().T_prjlvalue, bp, Align(sizeof(void*)));
    setName(ctx.emission_context, v, jl_symbol_name(name) + StringRef(".checked"));
    if (isvol)
        v->setVolatile(true);
    v->setOrdering(AtomicOrdering::Unordered);
    if (tbaa) {
        jl_aliasinfo_t ai = jl_aliasinfo_t::fromTBAA(ctx, tbaa);
        ai.decorateInst(v);
    }
    undef_var_error_ifnot(ctx, ctx.builder.CreateIsNotNull(v), name, scope);
    return mark_julia_type(ctx, v, true, jl_any_type);
}

static jl_cgval_t emit_sparam(jl_codectx_t &ctx, size_t i)
{
    if (jl_svec_len(ctx.linfo->sparam_vals) > 0) {
        jl_value_t *e = jl_svecref(ctx.linfo->sparam_vals, i);
        if (!jl_is_typevar(e)) {
            return mark_julia_const(ctx, e);
        }
    }
    assert(ctx.spvals_ptr != NULL);
    Value *bp = ctx.builder.CreateConstInBoundsGEP1_32(
            ctx.types().T_prjlvalue,
            ctx.spvals_ptr,
            i + sizeof(jl_svec_t) / sizeof(jl_value_t*));
    jl_aliasinfo_t ai = jl_aliasinfo_t::fromTBAA(ctx, ctx.tbaa().tbaa_const);
    Value *sp = ai.decorateInst(ctx.builder.CreateAlignedLoad(ctx.types().T_prjlvalue, bp, Align(sizeof(void*))));
    setName(ctx.emission_context, sp, "sparam");
    Value *isnull = ctx.builder.CreateICmpNE(emit_typeof(ctx, sp, false, true), emit_tagfrom(ctx, jl_tvar_type));
    jl_unionall_t *sparam = (jl_unionall_t*)ctx.linfo->def.method->sig;
    for (size_t j = 0; j < i; j++) {
        sparam = (jl_unionall_t*)sparam->body;
        assert(jl_is_unionall(sparam));
    }
    undef_var_error_ifnot(ctx, isnull, sparam->var->name, (jl_value_t*)jl_static_parameter_sym);
    return mark_julia_type(ctx, sp, true, jl_any_type);
}

static jl_cgval_t emit_isdefined(jl_codectx_t &ctx, jl_value_t *sym, int allow_import)
{
    Value *isnull = NULL;
    if (jl_is_slotnumber(sym) || jl_is_argument(sym)) {
        size_t sl = jl_slot_number(sym) - 1;
        jl_varinfo_t &vi = ctx.slots[sl];
        if (!vi.usedUndef)
            return mark_julia_const(ctx, jl_true);
        if (vi.boxroot == NULL || vi.pTIndex != NULL) {
            assert(vi.defFlag);
            isnull = ctx.builder.CreateAlignedLoad(getInt1Ty(ctx.builder.getContext()), vi.defFlag, Align(1), vi.isVolatile);
        }
        if (vi.boxroot != NULL) {
            Value *boxed = ctx.builder.CreateAlignedLoad(ctx.types().T_prjlvalue, vi.boxroot, Align(sizeof(void*)), vi.isVolatile);
            Value *box_isnull = ctx.builder.CreateICmpNE(boxed, Constant::getNullValue(ctx.types().T_prjlvalue));
            if (vi.pTIndex) {
                // value is either boxed in the stack slot, or unboxed in value
                // as indicated by testing (pTIndex & UNION_BOX_MARKER)
                Value *tindex = ctx.builder.CreateAlignedLoad(getInt8Ty(ctx.builder.getContext()), vi.pTIndex, Align(sizeof(void*)), vi.isVolatile);
                Value *load_unbox = ctx.builder.CreateICmpEQ(
                            ctx.builder.CreateAnd(tindex, ConstantInt::get(getInt8Ty(ctx.builder.getContext()), UNION_BOX_MARKER)),
                            ConstantInt::get(getInt8Ty(ctx.builder.getContext()), 0));
                isnull = ctx.builder.CreateSelect(load_unbox, isnull, box_isnull);
            }
            else {
                isnull = box_isnull;
            }
        }
    }
    else if (jl_is_expr(sym)) {
        assert(((jl_expr_t*)sym)->head == jl_static_parameter_sym && "malformed isdefined expression");
        size_t i = jl_unbox_long(jl_exprarg(sym, 0)) - 1;
        if (jl_svec_len(ctx.linfo->sparam_vals) > 0) {
            jl_value_t *e = jl_svecref(ctx.linfo->sparam_vals, i);
            if (!jl_is_typevar(e)) {
                return mark_julia_const(ctx, jl_true);
            }
        }
        assert(ctx.spvals_ptr != NULL);
        Value *bp = ctx.builder.CreateConstInBoundsGEP1_32(
                ctx.types().T_prjlvalue,
                ctx.spvals_ptr,
                i + sizeof(jl_svec_t) / sizeof(jl_value_t*));
        jl_aliasinfo_t ai = jl_aliasinfo_t::fromTBAA(ctx, ctx.tbaa().tbaa_const);
        Value *sp = ai.decorateInst(ctx.builder.CreateAlignedLoad(ctx.types().T_prjlvalue, bp, Align(sizeof(void*))));
        isnull = ctx.builder.CreateICmpNE(emit_typeof(ctx, sp, false, true), emit_tagfrom(ctx, jl_tvar_type));
    }
    else {
        jl_module_t *modu;
        jl_sym_t *name;
        if (jl_is_globalref(sym)) {
            modu = jl_globalref_mod(sym);
            name = jl_globalref_name(sym);
        }
        else {
            assert(jl_is_symbol(sym) && "malformed isdefined expression");
            modu = ctx.module;
            name = (jl_sym_t*)sym;
        }
        jl_binding_t *bnd = allow_import ? jl_get_binding(modu, name) : jl_get_module_binding(modu, name, 0);
        if (bnd && jl_atomic_load_relaxed(&bnd->owner) == bnd) {
            if (jl_atomic_load_acquire(&bnd->value) != NULL && bnd->constp)
                return mark_julia_const(ctx, jl_true);
            Value *bp = julia_binding_gv(ctx, bnd);
            bp = julia_binding_pvalue(ctx, bp);
            LoadInst *v = ctx.builder.CreateAlignedLoad(ctx.types().T_prjlvalue, bp, Align(sizeof(void*)));
            jl_aliasinfo_t ai = jl_aliasinfo_t::fromTBAA(ctx, ctx.tbaa().tbaa_binding);
            ai.decorateInst(v);
            v->setOrdering(AtomicOrdering::Unordered);
            isnull = ctx.builder.CreateICmpNE(v, Constant::getNullValue(ctx.types().T_prjlvalue));
        }
        else {
            Value *v = ctx.builder.CreateCall(prepare_call(jlboundp_func), {
                    literal_pointer_val(ctx, (jl_value_t*)modu),
                    literal_pointer_val(ctx, (jl_value_t*)name),
                    ConstantInt::get(getInt32Ty(ctx.builder.getContext()), allow_import)
                });
            isnull = ctx.builder.CreateICmpNE(v, ConstantInt::get(getInt32Ty(ctx.builder.getContext()), 0));
        }
    }
    return mark_julia_type(ctx, isnull, false, jl_bool_type);
}

static jl_cgval_t emit_varinfo(jl_codectx_t &ctx, jl_varinfo_t &vi, jl_sym_t *varname) {
    jl_value_t *typ = vi.value.typ;
    jl_cgval_t v;
    Value *isnull = NULL;
    if (vi.boxroot == NULL || vi.pTIndex != NULL) {
        if ((!vi.isVolatile && vi.isSA) || vi.isArgument || vi.value.constant || !vi.value.V) {
            v = vi.value;
            if (vi.pTIndex)
                v.TIndex = ctx.builder.CreateAlignedLoad(getInt8Ty(ctx.builder.getContext()), vi.pTIndex, Align(1));
        }
        else {
            // copy value to a non-mutable (non-volatile SSA) location
            AllocaInst *varslot = cast<AllocaInst>(vi.value.V);
            setName(ctx.emission_context, varslot, jl_symbol_name(varname));
            Type *T = varslot->getAllocatedType();
            assert(!varslot->isArrayAllocation() && "variables not expected to be VLA");
            AllocaInst *ssaslot = cast<AllocaInst>(varslot->clone());
            setName(ctx.emission_context, ssaslot, jl_symbol_name(varname) + StringRef(".ssa"));
            ssaslot->insertAfter(varslot);
            if (vi.isVolatile) {
                Value *unbox = ctx.builder.CreateAlignedLoad(ssaslot->getAllocatedType(), varslot,
                        varslot->getAlign(),
                        true);
                ctx.builder.CreateAlignedStore(unbox, ssaslot, ssaslot->getAlign());
            }
            else {
                const DataLayout &DL = jl_Module->getDataLayout();
                uint64_t sz = DL.getTypeStoreSize(T);
                emit_memcpy(ctx, ssaslot, jl_aliasinfo_t::fromTBAA(ctx, ctx.tbaa().tbaa_stack), vi.value, sz, ssaslot->getAlign().value(), varslot->getAlign().value());
            }
            Value *tindex = NULL;
            if (vi.pTIndex)
                tindex = ctx.builder.CreateAlignedLoad(getInt8Ty(ctx.builder.getContext()), vi.pTIndex, Align(1), vi.isVolatile);
            v = mark_julia_slot(ssaslot, vi.value.typ, tindex, ctx.tbaa().tbaa_stack);
        }
        if (vi.boxroot == NULL)
            v = update_julia_type(ctx, v, typ);
        if (vi.usedUndef) {
            assert(vi.defFlag);
            isnull = ctx.builder.CreateAlignedLoad(getInt1Ty(ctx.builder.getContext()), vi.defFlag, Align(1), vi.isVolatile);
        }
    }
    if (vi.boxroot != NULL) {
        Instruction *boxed = ctx.builder.CreateAlignedLoad(ctx.types().T_prjlvalue, vi.boxroot, Align(sizeof(void*)), vi.isVolatile);
        Value *box_isnull = NULL;
        if (vi.usedUndef)
            box_isnull = ctx.builder.CreateICmpNE(boxed, Constant::getNullValue(ctx.types().T_prjlvalue));
        maybe_mark_load_dereferenceable(boxed, vi.usedUndef || vi.pTIndex, typ);
        if (vi.pTIndex) {
            // value is either boxed in the stack slot, or unboxed in value
            // as indicated by testing (pTIndex & UNION_BOX_MARKER)
            Value *load_unbox = ctx.builder.CreateICmpEQ(
                        ctx.builder.CreateAnd(v.TIndex, ConstantInt::get(getInt8Ty(ctx.builder.getContext()), UNION_BOX_MARKER)),
                        ConstantInt::get(getInt8Ty(ctx.builder.getContext()), 0));
            if (vi.usedUndef)
                isnull = ctx.builder.CreateSelect(load_unbox, isnull, box_isnull);
            if (v.V) { // v.V will be null if it is a union of all ghost values
                v.V = ctx.builder.CreateSelect(load_unbox, decay_derived(ctx, v.V), decay_derived(ctx, boxed));
            } else
                v.V = boxed;
            v.Vboxed = boxed;
            v = update_julia_type(ctx, v, typ);
        }
        else {
            v = mark_julia_type(ctx, boxed, true, typ);
            if (vi.usedUndef)
                isnull = box_isnull;
        }
    }
    if (isnull) {
        setName(ctx.emission_context, isnull, jl_symbol_name(varname) + StringRef("_is_null"));
        undef_var_error_ifnot(ctx, isnull, varname, (jl_value_t*)jl_local_sym);
    }
    return v;
}

static jl_cgval_t emit_local(jl_codectx_t &ctx, jl_value_t *slotload)
{
    size_t sl = jl_slot_number(slotload) - 1;
    jl_varinfo_t &vi = ctx.slots[sl];
    jl_sym_t *sym = slot_symbol(ctx, sl);
    if (sym == jl_unused_sym) {
        // This shouldn't happen in well-formed input, but let's be robust,
        // since we otherwise cause undefined behavior here.
        emit_error(ctx, "(INTERNAL ERROR): Tried to use `#undef#` argument.");
        return jl_cgval_t();
    }
    return emit_varinfo(ctx, vi, sym);
}

static void emit_vi_assignment_unboxed(jl_codectx_t &ctx, jl_varinfo_t &vi, Value *isboxed, jl_cgval_t rval_info)
{
    if (vi.usedUndef)
        store_def_flag(ctx, vi, true);

    if (!vi.value.constant) { // check that this is not a virtual store
        assert(vi.value.ispointer() || (vi.pTIndex && vi.value.V == NULL));
        // store value
        if (vi.value.V == NULL) {
            // all ghost values in destination - nothing to copy or store
        }
        else if (rval_info.constant || !rval_info.ispointer()) {
            if (rval_info.isghost) {
                // all ghost values in source - nothing to copy or store
            }
            else {
                if (rval_info.typ != vi.value.typ && !vi.pTIndex && !rval_info.TIndex) {
                    // isbits cast-on-assignment is invalid. this branch should be dead-code.
                    CreateTrap(ctx.builder);
                }
                else {
                    Value *dest = vi.value.V;
                    if (vi.pTIndex) // TODO: use lifetime-end here instead
                        ctx.builder.CreateStore(UndefValue::get(cast<AllocaInst>(vi.value.V)->getAllocatedType()), vi.value.V);
                    Type *store_ty = julia_type_to_llvm(ctx, rval_info.constant ? jl_typeof(rval_info.constant) : rval_info.typ);
                    jl_aliasinfo_t ai = jl_aliasinfo_t::fromTBAA(ctx, ctx.tbaa().tbaa_stack);
                    ai.decorateInst(ctx.builder.CreateStore(
                                      emit_unbox(ctx, store_ty, rval_info, rval_info.typ),
                                      dest,
                                      vi.isVolatile));
                }
            }
        }
        else {
            if (vi.pTIndex == NULL) {
                assert(jl_is_concrete_type(vi.value.typ));
                // Sometimes we can get into situations where the LHS and RHS
                // are the same slot. We're not allowed to memcpy in that case
                // due to LLVM bugs.
                // This check should probably mostly catch the relevant situations.
                if (vi.value.V != rval_info.V) {
                    Value *copy_bytes = ConstantInt::get(getInt32Ty(ctx.builder.getContext()), jl_datatype_size(vi.value.typ));
                    emit_memcpy(ctx, vi.value.V, jl_aliasinfo_t::fromTBAA(ctx, ctx.tbaa().tbaa_stack), rval_info, copy_bytes,
                                julia_alignment(rval_info.typ), julia_alignment(rval_info.typ), vi.isVolatile);
                }
            }
            else {
                emit_unionmove(ctx, vi.value.V, ctx.tbaa().tbaa_stack, rval_info, /*skip*/isboxed, vi.isVolatile);
            }
        }
    }
    else {
        assert(vi.pTIndex == NULL);
    }
}

static void emit_phinode_assign(jl_codectx_t &ctx, ssize_t idx, jl_value_t *r)
{
    jl_value_t *ssavalue_types = (jl_value_t*)ctx.source->ssavaluetypes;
    jl_value_t *phiType = NULL;
    if (jl_is_array(ssavalue_types)) {
        phiType = jl_array_ptr_ref(ssavalue_types, idx);
    } else {
        phiType = (jl_value_t*)jl_any_type;
    }
    jl_array_t *edges = (jl_array_t*)jl_fieldref_noalloc(r, 0);
    BasicBlock *BB = ctx.builder.GetInsertBlock();
    auto InsertPt = BB->getFirstInsertionPt();
    if (phiType == jl_bottom_type) {
        return;
    }
    AllocaInst *dest = nullptr;
    // N.B.: For any memory space, used as a phi,
    // we need to emit space twice here. The reason for this is that
    // phi nodes may be arguments of other phi nodes, so if we don't
    // have two buffers, one may be overwritten before its value is
    // used. Hopefully LLVM will be able to fold this back where legal.
    if (jl_is_uniontype(phiType)) {
        bool allunbox;
        size_t min_align, nbytes;
        dest = try_emit_union_alloca(ctx, ((jl_uniontype_t*)phiType), allunbox, min_align, nbytes);
        if (dest) {
            Instruction *phi = dest->clone();
            phi->insertAfter(dest);
            PHINode *Tindex_phi = PHINode::Create(getInt8Ty(ctx.builder.getContext()), jl_array_nrows(edges), "tindex_phi");
            Tindex_phi->insertInto(BB, InsertPt);
            PHINode *ptr_phi = PHINode::Create(ctx.types().T_prjlvalue, jl_array_nrows(edges), "ptr_phi");
            ptr_phi->insertInto(BB, InsertPt);
            Value *isboxed = ctx.builder.CreateICmpNE(
                    ctx.builder.CreateAnd(Tindex_phi, ConstantInt::get(getInt8Ty(ctx.builder.getContext()), UNION_BOX_MARKER)),
                    ConstantInt::get(getInt8Ty(ctx.builder.getContext()), 0));
            ctx.builder.CreateMemCpy(phi, MaybeAlign(min_align), dest, dest->getAlign(), nbytes, false);
            ctx.builder.CreateLifetimeEnd(dest);
            Value *ptr = ctx.builder.CreateSelect(isboxed,
                decay_derived(ctx, ptr_phi),
                decay_derived(ctx, phi));
            jl_cgval_t val = mark_julia_slot(ptr, phiType, Tindex_phi, best_tbaa(ctx.tbaa(), phiType));
            val.Vboxed = ptr_phi;
            ctx.PhiNodes.push_back(std::make_tuple(val, BB, dest, ptr_phi, r));
            ctx.SAvalues[idx] = val;
            ctx.ssavalue_assigned[idx] = true;
            return;
        }
        else if (allunbox) {
            PHINode *Tindex_phi = PHINode::Create(getInt8Ty(ctx.builder.getContext()), jl_array_nrows(edges), "tindex_phi");
            Tindex_phi->insertInto(BB, InsertPt);
            jl_cgval_t val = mark_julia_slot(NULL, phiType, Tindex_phi, ctx.tbaa().tbaa_stack);
            ctx.PhiNodes.push_back(std::make_tuple(val, BB, dest, (PHINode*)NULL, r));
            ctx.SAvalues[idx] = val;
            ctx.ssavalue_assigned[idx] = true;
            return;
        }
    }
    bool isboxed = !deserves_stack(phiType);
    Type *vtype = isboxed ? ctx.types().T_prjlvalue : julia_type_to_llvm(ctx, phiType);
    // The frontend should really not emit this, but we allow it
    // for convenience.
    if (type_is_ghost(vtype)) {
        assert(jl_is_datatype(phiType) && jl_is_datatype_singleton((jl_datatype_t*)phiType));
        // Skip adding it to the PhiNodes list, since we didn't create one.
        ctx.SAvalues[idx] = mark_julia_const(ctx, ((jl_datatype_t*)phiType)->instance);
        ctx.ssavalue_assigned[idx] = true;
        return;
    }
    jl_cgval_t slot;
    PHINode *value_phi = NULL;
    if (vtype->isAggregateType() && CountTrackedPointers(vtype).count == 0) {
        // the value will be moved into dest in the predecessor critical block.
        // here it's moved into phi in the successor (from dest)
        dest = emit_static_alloca(ctx, vtype);
        Value *phi = emit_static_alloca(ctx, vtype);
        ctx.builder.CreateMemCpy(phi, Align(julia_alignment(phiType)),
             dest, dest->getAlign(),
             jl_datatype_size(phiType), false);
        ctx.builder.CreateLifetimeEnd(dest);
        slot = mark_julia_slot(phi, phiType, NULL, ctx.tbaa().tbaa_stack);
    }
    else {
        value_phi = PHINode::Create(vtype, jl_array_nrows(edges), "value_phi");
        value_phi->insertInto(BB, InsertPt);
        slot = mark_julia_type(ctx, value_phi, isboxed, phiType);
    }
    ctx.PhiNodes.push_back(std::make_tuple(slot, BB, dest, value_phi, r));
    ctx.SAvalues[idx] = slot;
    ctx.ssavalue_assigned[idx] = true;
    return;
}

static void emit_ssaval_assign(jl_codectx_t &ctx, ssize_t ssaidx_0based, jl_value_t *r)
{
    assert(!ctx.ssavalue_assigned[ssaidx_0based]);
    if (jl_is_phinode(r)) {
        return emit_phinode_assign(ctx, ssaidx_0based, r);
    }

    jl_cgval_t slot;
    if (jl_is_phicnode(r)) {
        auto it = ctx.phic_slots.find(ssaidx_0based);
        if (it == ctx.phic_slots.end()) {
            it = ctx.phic_slots.emplace(ssaidx_0based, jl_varinfo_t(ctx.builder.getContext())).first;
        }
        slot = emit_varinfo(ctx, it->second, jl_symbol("phic"));
    } else {
        slot = emit_expr(ctx, r, ssaidx_0based); // slot could be a jl_value_t (unboxed) or jl_value_t* (ispointer)
    }
    if (slot.isboxed || slot.TIndex) {
        // see if inference suggested a different type for the ssavalue than the expression
        // e.g. sometimes the information is inconsistent after inlining getfield on a Tuple
        jl_value_t *ssavalue_types = (jl_value_t*)ctx.source->ssavaluetypes;
        if (jl_is_array(ssavalue_types)) {
            jl_value_t *declType = jl_array_ptr_ref(ssavalue_types, ssaidx_0based);
            if (declType != slot.typ) {
                slot = update_julia_type(ctx, slot, declType);
            }
        }
    }
    ctx.SAvalues[ssaidx_0based] = slot; // now SAvalues[ssaidx_0based] contains the SAvalue
    ctx.ssavalue_assigned[ssaidx_0based] = true;
}

static void emit_varinfo_assign(jl_codectx_t &ctx, jl_varinfo_t &vi, jl_cgval_t rval_info, jl_value_t *l=NULL, bool allow_mismatch=false)
{
    if (!vi.used || vi.value.typ == jl_bottom_type)
        return;

    // convert rval-type to lval-type
    jl_value_t *slot_type = vi.value.typ;
    // If allow_mismatch is set, type mismatches will not result in traps.
    // This is used for upsilon nodes, where the destination can have a narrower
    // type than the store, if inference determines that the store is never read.
    Value *skip = NULL;
    rval_info = convert_julia_type(ctx, rval_info, slot_type, &skip);
    if (!allow_mismatch && skip) {
        CreateTrap(ctx.builder);
        return;
    }

    if (rval_info.typ == jl_bottom_type)
        return;

    // compute / store tindex info
    if (vi.pTIndex) {
        Value *tindex;
        if (rval_info.TIndex) {
            tindex = rval_info.TIndex;
            if (!vi.boxroot)
                tindex = ctx.builder.CreateAnd(tindex, ConstantInt::get(getInt8Ty(ctx.builder.getContext()), ~UNION_BOX_MARKER));
        }
        else {
            assert(rval_info.isboxed || rval_info.constant);
            tindex = compute_tindex_unboxed(ctx, rval_info, vi.value.typ);
            if (vi.boxroot)
                tindex = ctx.builder.CreateOr(tindex, ConstantInt::get(getInt8Ty(ctx.builder.getContext()), UNION_BOX_MARKER));
            else
                rval_info.TIndex = tindex;
        }
        ctx.builder.CreateStore(tindex, vi.pTIndex, vi.isVolatile);
    }

    // store boxed variables
    Value *isboxed = NULL;
    if (vi.boxroot) {
        Value *rval;
        if (vi.pTIndex && rval_info.TIndex) {
            ctx.builder.CreateStore(rval_info.TIndex, vi.pTIndex, vi.isVolatile);
            isboxed = ctx.builder.CreateICmpNE(
                    ctx.builder.CreateAnd(rval_info.TIndex, ConstantInt::get(getInt8Ty(ctx.builder.getContext()), UNION_BOX_MARKER)),
                    ConstantInt::get(getInt8Ty(ctx.builder.getContext()), 0));
            rval = rval_info.Vboxed ? rval_info.Vboxed : Constant::getNullValue(ctx.types().T_prjlvalue);
            assert(rval->getType() == ctx.types().T_prjlvalue);
            assert(!vi.value.constant);
        }
        else {
            assert(!vi.pTIndex || rval_info.isboxed || rval_info.constant);
            rval = boxed(ctx, rval_info);
        }
        ctx.builder.CreateStore(rval, vi.boxroot, vi.isVolatile);
    }

    // store unboxed variables
    if (!vi.boxroot || (vi.pTIndex && rval_info.TIndex)) {
        emit_guarded_test(ctx, skip ? ctx.builder.CreateNot(skip) : nullptr, nullptr, [&]{
            emit_vi_assignment_unboxed(ctx, vi, isboxed, rval_info);
            return nullptr;
        });
    }

    return;
}

static void emit_assignment(jl_codectx_t &ctx, jl_value_t *l, jl_value_t *r, ssize_t ssaval)
{
    assert(!jl_is_ssavalue(l));
    jl_cgval_t rval_info = emit_expr(ctx, r, ssaval);

    if (jl_is_slotnumber(l)) {
        int sl = jl_slot_number(l) - 1;
        // it's a local variable
        jl_varinfo_t &vi = ctx.slots[sl];
        emit_varinfo_assign(ctx, vi, rval_info, l);
        return;
    }

    jl_module_t *mod;
    jl_sym_t *sym;
    bool toplevel = jl_is_module(ctx.linfo->def.value);
    bool alloc = toplevel;
    if (jl_is_symbol(l)) {
        mod = ctx.module;
        sym = (jl_sym_t*)l;
    }
    else {
        assert(jl_is_globalref(l));
        alloc &= jl_globalref_mod(l) == ctx.module;
        mod = jl_globalref_mod(l);
        sym = jl_globalref_name(l);
    }
    emit_globalop(ctx, mod, sym, rval_info, jl_cgval_t(), AtomicOrdering::Release, AtomicOrdering::NotAtomic,
                  true, false, false, false, false, nullptr, alloc);
    // Global variable. Does not need debug info because the debugger knows about
    // its memory location.
}

static void emit_upsilonnode(jl_codectx_t &ctx, ssize_t phic, jl_value_t *val)
{
    auto it = ctx.phic_slots.find(phic);
    if (it == ctx.phic_slots.end()) {
        it = ctx.phic_slots.emplace(phic, jl_varinfo_t(ctx.builder.getContext())).first;
    }
    jl_varinfo_t &vi = it->second;
    // If the val is null, we can ignore the store.
    // The middle end guarantees that the value from this
    // upsilon node is not dynamically observed.
    if (val) {
        jl_cgval_t rval_info = emit_expr(ctx, val);
        if (rval_info.typ == jl_bottom_type) {
            // as a special case, PhiC nodes are allowed to use undefined
            // values, since they are just copy operations, so we need to
            // ignore the store (it will not by dynamically observed), while
            // normally, for any other operation result, we'd assume this store
            // was unreachable and dead
            val = NULL;
        }
        else {
            emit_varinfo_assign(ctx, vi, rval_info, NULL, true);
        }
    }
    if (!val) {
        if (vi.boxroot) {
            // memory optimization: eagerly clear this gc-root now
            ctx.builder.CreateAlignedStore(Constant::getNullValue(ctx.types().T_prjlvalue), vi.boxroot, Align(sizeof(void*)), true);
        }
        if (vi.pTIndex) {
            // We don't care what the contents of the variable are, but it
            // does need to satisfy the union invariants (i.e. inbounds
            // tindex).
            ctx.builder.CreateAlignedStore(
                vi.boxroot ? ConstantInt::get(getInt8Ty(ctx.builder.getContext()), UNION_BOX_MARKER) :
                             ConstantInt::get(getInt8Ty(ctx.builder.getContext()), 0x01),
                vi.pTIndex, Align(1), true);
        }
        else if (vi.value.V && !vi.value.constant && vi.value.typ != jl_bottom_type) {
            assert(vi.value.ispointer());
            Type *T = cast<AllocaInst>(vi.value.V)->getAllocatedType();
            if (CountTrackedPointers(T).count) {
                // make sure gc pointers (including ptr_phi of union-split) are initialized to NULL
                ctx.builder.CreateStore(Constant::getNullValue(T), vi.value.V, true);
            }
        }
    }
}

// --- convert expression to code ---

static jl_cgval_t emit_cfunction(jl_codectx_t &ctx, jl_value_t *output_type, const jl_cgval_t &fexpr, jl_value_t *rt, jl_svec_t *argt);

static Value *emit_condition(jl_codectx_t &ctx, const jl_cgval_t &condV, const Twine &msg)
{
    bool isbool = (condV.typ == (jl_value_t*)jl_bool_type);
    if (!isbool) {
        if (condV.TIndex) {
            // check whether this might be bool
            isbool = jl_subtype((jl_value_t*)jl_bool_type, condV.typ);
        }
        emit_typecheck(ctx, condV, (jl_value_t*)jl_bool_type, msg);
    }
    if (isbool) {
        Value *cond = emit_unbox(ctx, getInt1Ty(ctx.builder.getContext()), condV, (jl_value_t*)jl_bool_type);
        return ctx.builder.CreateNot(cond);
    }
    if (condV.isboxed) {
        return ctx.builder.CreateICmpEQ(boxed(ctx, condV),
            track_pjlvalue(ctx, literal_pointer_val(ctx, jl_false)));
    }
    // not a boolean (unreachable dead code)
    return UndefValue::get(getInt1Ty(ctx.builder.getContext()));
}

static Value *emit_condition(jl_codectx_t &ctx, jl_value_t *cond, const Twine &msg)
{
    return emit_condition(ctx, emit_expr(ctx, cond), msg);
}

static void emit_stmtpos(jl_codectx_t &ctx, jl_value_t *expr, int ssaval_result)
{
    if (jl_is_ssavalue(expr) && ssaval_result == -1)
        return; // value not used, no point in attempting codegen for it
    if (jl_is_slotnumber(expr) && ssaval_result == -1) {
        size_t sl = jl_slot_number(expr) - 1;
        jl_varinfo_t &vi = ctx.slots[sl];
        if (vi.usedUndef)
            (void)emit_expr(ctx, expr);
        return;
    }
    if (jl_is_argument(expr) && ssaval_result == -1) {
        return;
    }
    if (jl_is_newvarnode(expr)) {
        jl_value_t *var = jl_fieldref(expr, 0);
        assert(jl_is_slotnumber(var));
        jl_varinfo_t &vi = ctx.slots[jl_slot_number(var)-1];
        if (vi.usedUndef) {
            // create a new uninitialized variable
            Value *lv = vi.boxroot;
            if (lv != NULL)
                ctx.builder.CreateStore(Constant::getNullValue(ctx.types().T_prjlvalue), lv);
            if (lv == NULL || vi.pTIndex != NULL)
                store_def_flag(ctx, vi, false);
        }
        return;
    }
    if (!jl_is_expr(expr)) {
        assert(ssaval_result != -1);
        emit_ssaval_assign(ctx, ssaval_result, expr);
        return;
    }
    jl_expr_t *ex = (jl_expr_t*)expr;
    jl_value_t **args = jl_array_data(ex->args, jl_value_t*);
    jl_sym_t *head = ex->head;
    if (head == jl_meta_sym || head == jl_inbounds_sym || head == jl_coverageeffect_sym
            || head == jl_aliasscope_sym || head == jl_popaliasscope_sym || head == jl_inline_sym || head == jl_noinline_sym) {
        // some expression types are metadata and can be ignored
        // in statement position
        return;
    }
    else if (head == jl_leave_sym) {
        int hand_n_leave = 0;
        Value *scope_to_restore = nullptr;
        Value *scope_ptr = nullptr;
        for (size_t i = 0; i < jl_expr_nargs(ex); ++i) {
            jl_value_t *arg = args[i];
            if (arg == jl_nothing)
                continue;
            assert(jl_is_ssavalue(arg));
            size_t enter_idx = ((jl_ssavalue_t*)arg)->id - 1;
            jl_value_t *enter_stmt = jl_array_ptr_ref(ctx.code, enter_idx);
            if (enter_stmt == jl_nothing)
                continue;
            if (ctx.scope_restore.count(enter_idx))
                std::tie(scope_to_restore, scope_ptr) = ctx.scope_restore[enter_idx];
            if (jl_enternode_catch_dest(enter_stmt)) {
                // We're not actually setting up the exception frames for these, so
                // we don't need to exit them.
                hand_n_leave += 1;
            }
        }
        ctx.builder.CreateCall(prepare_call(jlleave_noexcept_func), {get_current_task(ctx), ConstantInt::get(getInt32Ty(ctx.builder.getContext()), hand_n_leave)});
        if (scope_to_restore) {
            jl_aliasinfo_t scope_ai = jl_aliasinfo_t::fromTBAA(ctx, ctx.tbaa().tbaa_gcframe);
            scope_ai.decorateInst(
                ctx.builder.CreateAlignedStore(scope_to_restore, scope_ptr, ctx.types().alignof_ptr));
        }
    }
    else if (head == jl_pop_exception_sym) {
        jl_cgval_t excstack_state = emit_expr(ctx, jl_exprarg(expr, 0));
        assert(excstack_state.V && excstack_state.V->getType() == ctx.types().T_size);
        ctx.builder.CreateCall(prepare_call(jl_restore_excstack_func), {get_current_task(ctx), excstack_state.V});
        return;
    }
    else {
        assert(ssaval_result != -1);
        emit_ssaval_assign(ctx, ssaval_result, expr);
    }
}

static std::pair<Function*, Function*> get_oc_function(jl_codectx_t &ctx, jl_method_t *closure_method, jl_tupletype_t *env_t, jl_tupletype_t *argt_typ, jl_value_t *rettype)
{
    jl_svec_t *sig_args = NULL;
    jl_value_t *sigtype = NULL;
    JL_GC_PUSH2(&sig_args, &sigtype);

    size_t nsig = 1 + jl_svec_len(argt_typ->parameters);
    sig_args = jl_alloc_svec_uninit(nsig);
    jl_svecset(sig_args, 0, env_t);
    for (size_t i = 0; i < jl_svec_len(argt_typ->parameters); ++i) {
        jl_svecset(sig_args, 1+i, jl_svecref(argt_typ->parameters, i));
    }
    sigtype = jl_apply_tuple_type_v(jl_svec_data(sig_args), nsig);

    jl_method_instance_t *mi;
    jl_code_instance_t *ci;

    if (closure_method->source) {
        mi = jl_specializations_get_linfo(closure_method, sigtype, jl_emptysvec);
        ci = (jl_code_instance_t*)jl_rettype_inferred_addr(mi, ctx.min_world, ctx.max_world);
    } else {
        mi = (jl_method_instance_t*)jl_atomic_load_relaxed(&closure_method->specializations);
        assert(jl_is_method_instance(mi));
        ci = jl_atomic_load_relaxed(&mi->cache);
    }

    if (ci == NULL || (jl_value_t*)ci == jl_nothing) {
        JL_GC_POP();
        return std::make_pair((Function*)NULL, (Function*)NULL);
    }
    auto inferred = jl_atomic_load_relaxed(&ci->inferred);
    if (!inferred || inferred == jl_nothing) {
        JL_GC_POP();
        return std::make_pair((Function*)NULL, (Function*)NULL);
    }

    auto it = ctx.emission_context.compiled_functions.find(ci);

    if (it == ctx.emission_context.compiled_functions.end()) {
        ++EmittedOpaqueClosureFunctions;
        jl_code_info_t *ir = jl_uncompress_ir(closure_method, ci, (jl_value_t*)inferred);
        JL_GC_PUSH1(&ir);
        // TODO: Emit this inline and outline it late using LLVM's coroutine support.
        orc::ThreadSafeModule closure_m = jl_create_ts_module(
                name_from_method_instance(mi), ctx.emission_context.tsctx,
                jl_Module->getDataLayout(), Triple(jl_Module->getTargetTriple()));
        jl_llvm_functions_t closure_decls = emit_function(closure_m, mi, ir, rettype, ctx.emission_context);
        JL_GC_POP();
        it = ctx.emission_context.compiled_functions.insert(std::make_pair(ci, std::make_pair(std::move(closure_m), std::move(closure_decls)))).first;
    }

    auto &closure_m = it->second.first;
    auto &closure_decls = it->second.second;

    assert(closure_decls.functionObject != "jl_fptr_sparam");
    bool isspecsig = closure_decls.functionObject != "jl_fptr_args";

    Function *F = NULL;
    std::string fname = isspecsig ?
        closure_decls.functionObject :
        closure_decls.specFunctionObject;
    if (GlobalValue *V = jl_Module->getNamedValue(fname)) {
        F = cast<Function>(V);
    } else {
        F = Function::Create(get_func_sig(ctx.builder.getContext()),
                             Function::ExternalLinkage,
                             fname, jl_Module);
        jl_init_function(F, ctx.emission_context.TargetTriple);
        jl_name_jlfunc_args(ctx.emission_context, F);
        F->setAttributes(AttributeList::get(ctx.builder.getContext(), {get_func_attrs(ctx.builder.getContext()), F->getAttributes()}));
    }
    Function *specF = NULL;
    if (!isspecsig) {
        specF = F;
    } else {
        //emission context holds context lock so can get module
        specF = closure_m.getModuleUnlocked()->getFunction(closure_decls.specFunctionObject);
        if (specF) {
            jl_returninfo_t returninfo = get_specsig_function(ctx, jl_Module, NULL,
                closure_decls.specFunctionObject, sigtype, rettype, true, JL_FEAT_TEST(ctx,gcstack_arg));
            specF = cast<Function>(returninfo.decl.getCallee());
        }
    }
    JL_GC_POP();
    return std::make_pair(F, specF);
}

// `expr` is not clobbered in JL_TRY
JL_GCC_IGNORE_START("-Wclobbered")
static jl_cgval_t emit_expr(jl_codectx_t &ctx, jl_value_t *expr, ssize_t ssaidx_0based)
{
    if (jl_is_symbol(expr)) {
        jl_sym_t *sym = (jl_sym_t*)expr;
        return emit_globalref(ctx, ctx.module, sym, AtomicOrdering::Unordered);
    }
    if (jl_is_slotnumber(expr) || jl_is_argument(expr)) {
        return emit_local(ctx, expr);
    }
    if (jl_is_ssavalue(expr)) {
        ssize_t idx = ((jl_ssavalue_t*)expr)->id - 1;
        assert(idx >= 0);
        if (!ctx.ssavalue_assigned[idx]) {
            ctx.ssavalue_assigned[idx] = true; // (assignment, not comparison test)
            return jl_cgval_t(); // dead code branch
        }
        else {
            return ctx.SAvalues[idx]; // at this point, SAvalues[idx] actually contains the SAvalue
        }
    }
    if (jl_is_globalref(expr)) {
        return emit_globalref(ctx, jl_globalref_mod(expr), jl_globalref_name(expr), AtomicOrdering::Unordered);
    }
    if (jl_is_linenode(expr)) {
        jl_error("LineNumberNode in value position");
    }
    if (jl_is_gotonode(expr)) {
        jl_error("GotoNode in value position");
    }
    if (jl_is_gotoifnot(expr)) {
        jl_error("GotoIfNot in value position");
    }
    if (jl_is_pinode(expr)) {
        Value *skip = NULL;
        return convert_julia_type(ctx, emit_expr(ctx, jl_fieldref_noalloc(expr, 0)), jl_fieldref_noalloc(expr, 1), &skip);
    }
    if (!jl_is_expr(expr)) {
        jl_value_t *val = expr;
        if (jl_is_quotenode(expr))
            val = jl_fieldref_noalloc(expr, 0);
        if (jl_is_method(ctx.linfo->def.method)) // toplevel exprs are already rooted
            val = jl_ensure_rooted(ctx, val);
        return mark_julia_const(ctx, val);
    }

    jl_expr_t *ex = (jl_expr_t*)expr;
    jl_value_t **args = jl_array_data(ex->args, jl_value_t*);
    size_t nargs = jl_array_nrows(ex->args);
    jl_sym_t *head = ex->head;
    // this is object-disoriented.
    // however, this is a good way to do it because it should *not* be easy
    // to add new node types.
    if (head == jl_isdefined_sym) {
        assert(nargs == 1 || nargs == 2);
        int allow_import = 1;
        if (nargs == 2) {
            assert(jl_is_bool(args[1]));
            allow_import = args[1] == jl_true;
        }
        return emit_isdefined(ctx, args[0], allow_import);
    }
    else if (head == jl_throw_undef_if_not_sym) {
        assert(nargs == 2);
        jl_sym_t *var = (jl_sym_t*)args[0];
        Value *cond = ctx.builder.CreateTrunc(emit_unbox(ctx, getInt8Ty(ctx.builder.getContext()), emit_expr(ctx, args[1]), (jl_value_t*)jl_bool_type), getInt1Ty(ctx.builder.getContext()));
        if (var == jl_getfield_undefref_sym) {
            raise_exception_unless(ctx, cond,
                literal_pointer_val(ctx, jl_undefref_exception));
        }
        else {
            undef_var_error_ifnot(ctx, cond, var, (jl_value_t*)jl_local_sym);
        }
        return ghostValue(ctx, jl_nothing_type);
    }
    else if (head == jl_invoke_sym) {
        assert(ssaidx_0based >= 0);
        jl_value_t *expr_t = jl_is_long(ctx.source->ssavaluetypes) ? (jl_value_t*)jl_any_type :
            jl_array_ptr_ref(ctx.source->ssavaluetypes, ssaidx_0based);
        return emit_invoke(ctx, ex, expr_t);
    }
    else if (head == jl_invoke_modify_sym) {
        assert(ssaidx_0based >= 0);
        jl_value_t *expr_t = jl_is_long(ctx.source->ssavaluetypes) ? (jl_value_t*)jl_any_type :
            jl_array_ptr_ref(ctx.source->ssavaluetypes, ssaidx_0based);
        return emit_invoke_modify(ctx, ex, expr_t);
    }
    else if (head == jl_call_sym) {
        jl_value_t *expr_t;
        bool is_promotable = false;
        if (ssaidx_0based < 0)
            // TODO: this case is needed for the call to emit_expr in emit_llvmcall
            expr_t = (jl_value_t*)jl_any_type;
        else {
            expr_t = jl_is_long(ctx.source->ssavaluetypes) ? (jl_value_t*)jl_any_type : jl_array_ptr_ref(ctx.source->ssavaluetypes, ssaidx_0based);
            is_promotable = ctx.ssavalue_usecount[ssaidx_0based] == 1;
        }
        jl_cgval_t res = emit_call(ctx, ex, expr_t, is_promotable);
        // some intrinsics (e.g. typeassert) can return a wider type
        // than what's actually possible
        if (is_promotable && res.promotion_point && res.promotion_ssa == -1) {
            res.promotion_ssa = ssaidx_0based;
        }
        res = update_julia_type(ctx, res, expr_t);
        if (res.typ == jl_bottom_type || expr_t == jl_bottom_type) {
            CreateTrap(ctx.builder);
        }
        return res;
    }
    else if (head == jl_foreigncall_sym) {
        return emit_ccall(ctx, args, jl_array_dim0(ex->args));
    }
    else if (head == jl_cfunction_sym) {
        assert(nargs == 5);
        jl_cgval_t fexpr_rt = emit_expr(ctx, args[1]);
        return emit_cfunction(ctx, args[0], fexpr_rt, args[2], (jl_svec_t*)args[3]);
    }
    else if (head == jl_assign_sym) {
        assert(nargs == 2);
        emit_assignment(ctx, args[0], args[1], ssaidx_0based);
        return ghostValue(ctx, jl_nothing_type);
    }
    else if (head == jl_static_parameter_sym) {
        assert(nargs == 1);
        return emit_sparam(ctx, jl_unbox_long(args[0]) - 1);
    }
    else if (head == jl_method_sym) {
        if (nargs == 1) {
            jl_value_t *mn = args[0];
            assert(jl_is_symbol(mn) || jl_is_slotnumber(mn) || jl_is_globalref(mn));

            Value *bp = NULL, *name;
            jl_binding_t *bnd = NULL;
            bool issym = jl_is_symbol(mn);
            bool isglobalref = !issym && jl_is_globalref(mn);
            jl_module_t *mod = ctx.module;
            if (issym || isglobalref) {
                if (isglobalref) {
                    mod = jl_globalref_mod(mn);
                    mn = (jl_value_t*)jl_globalref_name(mn);
                }
                JL_TRY {
                    if (jl_symbol_name((jl_sym_t*)mn)[0] == '@')
                        jl_errorf("macro definition not allowed inside a local scope");
                    name = literal_pointer_val(ctx, mn);
                    bnd = jl_get_binding_for_method_def(mod, (jl_sym_t*)mn);
                }
                JL_CATCH {
                    jl_value_t *e = jl_current_exception(jl_current_task);
                    // errors. boo. :(
                    JL_GC_PUSH1(&e);
                    e = jl_as_global_root(e, 1);
                    JL_GC_POP();
                    raise_exception(ctx, literal_pointer_val(ctx, e));
                    return ghostValue(ctx, jl_nothing_type);
                }
                bp = julia_binding_gv(ctx, bnd);
                bp = julia_binding_pvalue(ctx, bp);
            }
            else if (jl_is_slotnumber(mn) || jl_is_argument(mn)) {
                // XXX: eval_methoddef does not have this code branch
                int sl = jl_slot_number(mn)-1;
                jl_varinfo_t &vi = ctx.slots[sl];
                bp = vi.boxroot;
                name = literal_pointer_val(ctx, (jl_value_t*)slot_symbol(ctx, sl));
            }
            if (bp) {
                Value *mdargs[] = { name, literal_pointer_val(ctx, (jl_value_t*)mod), bp, literal_pointer_val(ctx, bnd) };
                jl_cgval_t gf = mark_julia_type(
                        ctx,
                        ctx.builder.CreateCall(prepare_call(jlgenericfunction_func), ArrayRef<Value*>(mdargs)),
                        true,
                        jl_function_type);
                return gf;
            }
            emit_error(ctx, "method: invalid declaration");
            return jl_cgval_t();
        }
        assert(nargs == 3);
        Value *a1 = boxed(ctx, emit_expr(ctx, args[1]));
        Value *a2 = boxed(ctx, emit_expr(ctx, args[2]));
        Value *mdargs[4] = {
            /*argdata*/a1,
            ConstantPointerNull::get(cast<PointerType>(ctx.types().T_prjlvalue)),
            /*code*/a2,
            /*module*/literal_pointer_val(ctx, (jl_value_t*)ctx.module)
        };
        jl_cgval_t meth = mark_julia_type(
            ctx,
            ctx.builder.CreateCall(prepare_call(jlmethod_func), ArrayRef<Value*>(mdargs)),
            true,
            jl_method_type);
        return meth;
    }
    else if (head == jl_const_sym) {
        assert(nargs <= 2);
        jl_sym_t *sym = (jl_sym_t*)args[0];
        jl_module_t *mod = ctx.module;
        if (jl_is_globalref(sym)) {
            mod = jl_globalref_mod(sym);
            sym = jl_globalref_name(sym);
        }
        if (jl_is_symbol(sym)) {
            jl_binding_t *bnd = NULL;
            Value *bp = global_binding_pointer(ctx, mod, sym, &bnd, true, true);
            if (bp) {
                if (nargs == 2) {
                    jl_cgval_t rhs = emit_expr(ctx, args[1]);
                    ctx.builder.CreateCall(prepare_call(jldeclareconstval_func),
                            { bp, literal_pointer_val(ctx, (jl_value_t*)mod), literal_pointer_val(ctx, (jl_value_t*)sym), boxed(ctx, rhs) });
                } else {
                    ctx.builder.CreateCall(prepare_call(jldeclareconst_func),
                            { bp, literal_pointer_val(ctx, (jl_value_t*)mod), literal_pointer_val(ctx, (jl_value_t*)sym) });
                }
            }
        }
    }
    else if (head == jl_globaldecl_sym) {
        assert(nargs == 2);
        jl_sym_t *sym = (jl_sym_t*)args[0];
        jl_module_t *mod = ctx.module;
        if (jl_is_globalref(sym)) {
            mod = jl_globalref_mod(sym);
            sym = jl_globalref_name(sym);
        }
        jl_cgval_t typ = emit_expr(ctx, args[1]);
        ctx.builder.CreateCall(prepare_call(jldeclareglobal_func),
                { literal_pointer_val(ctx, (jl_value_t*)mod), literal_pointer_val(ctx, (jl_value_t*)sym), boxed(ctx, typ) });
    }
    else if (head == jl_new_sym) {
        bool is_promotable = false;
        if (ssaidx_0based >= 0) {
            is_promotable = ctx.ssavalue_usecount[ssaidx_0based] == 1;
        }
        assert(nargs > 0);
        SmallVector<jl_cgval_t, 0> argv(nargs);
        for (size_t i = 0; i < nargs; ++i) {
            argv[i] = emit_expr(ctx, args[i]);
        }
        jl_value_t *ty = argv[0].typ;
        if (jl_is_type_type(ty) &&
                jl_is_datatype(jl_tparam0(ty)) &&
                jl_is_concrete_type(jl_tparam0(ty))) {
            assert(nargs <= jl_datatype_nfields(jl_tparam0(ty)) + 1);
            jl_cgval_t res = emit_new_struct(ctx, jl_tparam0(ty), nargs - 1, ArrayRef<jl_cgval_t>(argv).drop_front(), is_promotable);
            if (is_promotable && res.promotion_point && res.promotion_ssa==-1)
                res.promotion_ssa = ssaidx_0based;
            return res;
        }
        Value *val = emit_jlcall(ctx, jlnew_func, nullptr, argv, nargs, julia_call);
        // temporarily mark as `Any`, expecting `emit_ssaval_assign` to update
        // it to the inferred type.
        return mark_julia_type(ctx, val, true, (jl_value_t*)jl_any_type);
    }
    else if (head == jl_splatnew_sym) {
        jl_cgval_t argv[2] = {jl_cgval_t(), jl_cgval_t()};
        assert(nargs == 2);
        argv[0] = emit_expr(ctx, args[0]);
        argv[1] = emit_expr(ctx, args[1]);
        Value *typ = boxed(ctx, argv[0]);
        Value *tup = boxed(ctx, argv[1]);
        Value *val = ctx.builder.CreateCall(prepare_call(jlsplatnew_func), { typ, tup });
        // temporarily mark as `Any`, expecting `emit_ssaval_assign` to update
        // it to the inferred type.
        return mark_julia_type(ctx, val, true, (jl_value_t*)jl_any_type);
    }
    else if (head == jl_new_opaque_closure_sym) {
        assert(nargs >= 5 && "Not enough arguments in new_opaque_closure");
        SmallVector<jl_cgval_t, 5> argv(nargs, jl_cgval_t());
        for (size_t i = 0; i < nargs; ++i) {
            argv[i] = emit_expr(ctx, args[i]);
        }
        const jl_cgval_t &argt = argv[0];
        const jl_cgval_t &lb = argv[1];
        const jl_cgval_t &ub = argv[2];
        // argv[3] - constprop marker not used here
        const jl_cgval_t &source = argv[4];
        if (source.constant == NULL) {
            // For now, we require non-constant source to be handled by using
            // eval. This should probably be a verifier error and an abort here.
            emit_error(ctx, "(internal error) invalid IR: opaque closure source must be constant");
            return jl_cgval_t();
        }
        bool can_optimize = argt.constant != NULL && lb.constant != NULL && ub.constant != NULL &&
            jl_is_tuple_type(argt.constant) &&
            jl_is_type(lb.constant) && jl_is_type(ub.constant) && jl_is_method(source.constant) &&
            ((jl_method_t*)source.constant)->nargs > 0 &&
            jl_is_valid_oc_argtype((jl_tupletype_t*)argt.constant, (jl_method_t*)source.constant);

        if (can_optimize) {
            jl_value_t *closure_t = NULL;
            jl_value_t *env_t = NULL;
            JL_GC_PUSH2(&closure_t, &env_t);

<<<<<<< HEAD
            SmallVector<jl_value_t *, 0> env_component_ts(nargs-4);
            for (size_t i = 0; i < nargs - 4; ++i) {
                jl_value_t *typ = argv[4+i].typ;
=======
            size_t ncapture_args = nargs-5;
            SmallVector<jl_value_t *, 0> env_component_ts(ncapture_args);
            for (size_t i = 0; i < ncapture_args; ++i) {
                jl_value_t *typ = argv[nargs-ncapture_args+i].typ;
>>>>>>> 59074fa7
                if (typ == jl_bottom_type) {
                    JL_GC_POP();
                    return jl_cgval_t();
                }
                env_component_ts[i] = typ;
            }

            env_t = jl_apply_tuple_type_v(env_component_ts.data(), ncapture_args);
            // we need to know the full env type to look up the right specialization
            if (jl_is_concrete_type(env_t)) {
                jl_tupletype_t *argt_typ = (jl_tupletype_t*)argt.constant;
                Function *F, *specF;
                std::tie(F, specF) = get_oc_function(ctx, (jl_method_t*)source.constant, (jl_tupletype_t*)env_t, argt_typ, ub.constant);
                if (F) {
                    jl_cgval_t jlcall_ptr = mark_julia_type(ctx, F, false, jl_voidpointer_type);
                    jl_aliasinfo_t ai = jl_aliasinfo_t::fromTBAA(ctx, ctx.tbaa().tbaa_gcframe);
                    bool not_toplevel = (ctx.linfo && jl_is_method(ctx.linfo->def.method));
                    Instruction *I = not_toplevel ? cast<Instruction>(ctx.world_age_at_entry) :
                                     ctx.builder.CreateAlignedLoad(ctx.types().T_size, get_tls_world_age_field(ctx), ctx.types().alignof_ptr);
                    jl_cgval_t world_age = mark_julia_type(ctx, ai.decorateInst(I), false, jl_long_type);
                    jl_cgval_t fptr;
                    if (specF)
                        fptr = mark_julia_type(ctx, specF, false, jl_voidpointer_type);
                    else
                        fptr = mark_julia_type(ctx, Constant::getNullValue(ctx.types().T_size), false, jl_voidpointer_type);

                    // TODO: Inline the env at the end of the opaque closure and generate a descriptor for GC
                    jl_cgval_t env = emit_new_struct(ctx, env_t, ncapture_args, ArrayRef<jl_cgval_t>(argv).drop_front(nargs-ncapture_args));

                    jl_cgval_t closure_fields[5] = {
                        env,
                        world_age,
                        source,
                        jlcall_ptr,
                        fptr
                    };

                    closure_t = jl_apply_type2((jl_value_t*)jl_opaque_closure_type, (jl_value_t*)argt_typ, ub.constant);
                    jl_cgval_t ret = emit_new_struct(ctx, closure_t, 5, closure_fields);

                    JL_GC_POP();
                    return ret;
                }
            }
            JL_GC_POP();
        }

        return mark_julia_type(ctx,
                emit_jlcall(ctx, jl_new_opaque_closure_jlcall_func, Constant::getNullValue(ctx.types().T_prjlvalue), argv, nargs, julia_call),
                true, jl_any_type);
    }
    else if (head == jl_exc_sym) {
        assert(nargs == 0);
        return mark_julia_type(ctx,
                ctx.builder.CreateCall(prepare_call(jl_current_exception_func), {get_current_task(ctx)}),
                true, jl_any_type);
    }
    else if (head == jl_copyast_sym) {
        assert(nargs == 1);
        jl_cgval_t ast = emit_expr(ctx, args[0]);
        if (ast.typ != (jl_value_t*)jl_expr_type && ast.typ != (jl_value_t*)jl_any_type) {
            // elide call to jl_copy_ast when possible
            return ast;
        }
        return mark_julia_type(ctx,
                ctx.builder.CreateCall(prepare_call(jlcopyast_func),
                                       boxed(ctx, ast)), true, jl_expr_type);
    }
    else if (head == jl_loopinfo_sym) {
        // parse Expr(:loopinfo, "julia.simdloop", ("llvm.loop.vectorize.width", 4))
        // to LLVM LoopID
        SmallVector<Metadata *, 8> MDs;

        // Reserve first location for self reference to the LoopID metadata node.
        TempMDTuple TempNode = MDNode::getTemporary(ctx.builder.getContext(), None);
        MDs.push_back(TempNode.get());

        for (int i = 0, ie = nargs; i < ie; ++i) {
            Metadata *MD = to_md_tree(args[i], ctx.builder.getContext());
            if (MD)
                MDs.push_back(MD);
        }

        ctx.LoopID = MDNode::getDistinct(ctx.builder.getContext(), MDs);
        // Replace the temporary node with a self-reference.
        ctx.LoopID->replaceOperandWith(0, ctx.LoopID);
        return jl_cgval_t();
    }
    else if (head == jl_leave_sym || head == jl_coverageeffect_sym
            || head == jl_pop_exception_sym || head == jl_inbounds_sym
            || head == jl_aliasscope_sym || head == jl_popaliasscope_sym || head == jl_inline_sym || head == jl_noinline_sym) {
        jl_errorf("Expr(:%s) in value position", jl_symbol_name(head));
    }
    else if (head == jl_boundscheck_sym) {
        jl_value_t *def = (nargs == 0) ? jl_true : args[0];
        return mark_julia_const(ctx, bounds_check_enabled(ctx, def) ? jl_true : jl_false);
    }
    else if (head == jl_gc_preserve_begin_sym) {
        SmallVector<jl_cgval_t, 0> argv(nargs);
        for (size_t i = 0; i < nargs; ++i) {
            argv[i] = emit_expr(ctx, args[i]);
        }
        SmallVector<Value*, 0> vals;
        for (size_t i = 0; i < nargs; ++i) {
            vals.append(get_gc_roots_for(ctx, argv[i]));
        }
        Value *token = vals.empty()
            ? (Value*)ConstantTokenNone::get(ctx.builder.getContext())
            : ctx.builder.CreateCall(prepare_call(gc_preserve_begin_func), vals);
        jl_cgval_t tok(token, (jl_value_t*)jl_nothing_type, NULL);
        return tok;
    }
    else if (head == jl_gc_preserve_end_sym) {
        // We only support ssa values as the argument. Everything else will
        // fall back to the default behavior of preserving the argument value
        // until the end of the scope, which is correct, but not optimal.
        if (!jl_is_ssavalue(args[0])) {
            return jl_cgval_t((jl_value_t*)jl_nothing_type);
        }
        jl_cgval_t token = emit_expr(ctx, args[0]);
        assert(token.V->getType()->isTokenTy());
        if (!isa<ConstantTokenNone>(token.V))
            ctx.builder.CreateCall(prepare_call(gc_preserve_end_func), {token.V});
        return jl_cgval_t((jl_value_t*)jl_nothing_type);
    }
    else {
        if (jl_is_toplevel_only_expr(expr) &&
            !jl_is_method(ctx.linfo->def.method)) {
            // call interpreter to run a toplevel expr from inside a
            // compiled toplevel thunk.
            Value *args[2] = {
                literal_pointer_val(ctx, (jl_value_t*)ctx.module),
                literal_pointer_val(ctx, expr)
            };
            ctx.builder.CreateCall(prepare_call(jltopeval_func), args);
            return ghostValue(ctx, jl_nothing_type);
        }
        jl_errorf("unsupported or misplaced expression \"%s\" in function %s",
                  jl_symbol_name(head), ctx.name);
    }
    return jl_cgval_t();
}
JL_GCC_IGNORE_STOP

// --- generate function bodies ---

// gc frame emission
static void allocate_gc_frame(jl_codectx_t &ctx, BasicBlock *b0, bool or_new=false)
{
    // allocate a placeholder gc instruction
    // this will require the runtime, but it gets deleted later if unused
    ctx.topalloca = ctx.builder.CreateCall(prepare_call(or_new ? jladoptthread_func : jlpgcstack_func));
    ctx.pgcstack = ctx.topalloca;
    ctx.pgcstack->setName("pgcstack");
}

static Value *get_current_task(jl_codectx_t &ctx)
{
    return get_current_task_from_pgcstack(ctx.builder, ctx.types().T_size, ctx.pgcstack);
}

// Get PTLS through current task.
static Value *get_current_ptls(jl_codectx_t &ctx)
{
    return get_current_ptls_from_task(ctx.builder, ctx.types().T_size, get_current_task(ctx), ctx.tbaa().tbaa_gcframe);
}

// Get the address of the world age of the current task
static Value *get_tls_world_age_field(jl_codectx_t &ctx)
{
    Value *ct = get_current_task(ctx);
    return ctx.builder.CreateInBoundsGEP(
            ctx.types().T_size,
            ct,
            ConstantInt::get(ctx.types().T_size, offsetof(jl_task_t, world_age) / ctx.types().sizeof_ptr),
            "world_age");
}

static Value *get_scope_field(jl_codectx_t &ctx)
{
    Value *ct = get_current_task(ctx);
    return ctx.builder.CreateInBoundsGEP(
            ctx.types().T_prjlvalue,
            ct,
            ConstantInt::get(ctx.types().T_size, offsetof(jl_task_t, scope) / ctx.types().sizeof_ptr),
            "current_scope");
}

static Function *emit_tojlinvoke(jl_code_instance_t *codeinst, StringRef theFptrName, Module *M, jl_codegen_params_t &params)
{
    ++EmittedToJLInvokes;
    jl_codectx_t ctx(M->getContext(), params, codeinst);
    std::string name;
    raw_string_ostream(name) << "tojlinvoke" << jl_atomic_fetch_add_relaxed(&globalUniqueGeneratedNames, 1);
    Function *f = Function::Create(ctx.types().T_jlfunc,
            GlobalVariable::InternalLinkage,
            name, M);
    jl_init_function(f, params.TargetTriple);
    jl_name_jlfunc_args(params, f);
    //f->setAlwaysInline();
    ctx.f = f; // for jl_Module
    BasicBlock *b0 = BasicBlock::Create(ctx.builder.getContext(), "top", f);
    ctx.builder.SetInsertPoint(b0);
    Function *theFunc;
    Value *theFarg;

    if (!theFptrName.empty()) {
        theFunc = cast<Function>(
            M->getOrInsertFunction(theFptrName, jlinvoke_func->_type(ctx.builder.getContext())).getCallee());
        theFarg = literal_pointer_val(ctx, (jl_value_t*)codeinst);
    }
    else {
        theFunc = prepare_call(jlinvoke_func);
        theFarg = literal_pointer_val(ctx, (jl_value_t*)codeinst->def);
    }
    theFarg = track_pjlvalue(ctx, theFarg);
    auto args = f->arg_begin();
    CallInst *r = ctx.builder.CreateCall(theFunc, { &*args, &*++args, &*++args, theFarg });
    r->setAttributes(theFunc->getAttributes());
    ctx.builder.CreateRet(r);
    return f;
}

static Type *get_returnroots_type(jl_codectx_t &ctx, unsigned rootcount) {
    return ArrayType::get(ctx.types().T_prjlvalue, rootcount);
}

static Type *get_unionbytes_type(LLVMContext &C, unsigned unionbytes) {
    return ArrayType::get(getInt8Ty(C), unionbytes);
}

static void emit_cfunc_invalidate(
        Function *gf_thunk, jl_returninfo_t::CallingConv cc, unsigned return_roots,
        jl_value_t *calltype, jl_value_t *rettype, bool is_for_opaque_closure,
        size_t nargs,
        jl_codegen_params_t &params,
        Function *target,
        size_t min_world, size_t max_world)
{
    ++EmittedCFuncInvalidates;
    jl_codectx_t ctx(gf_thunk->getParent()->getContext(), params, min_world, max_world);
    ctx.f = gf_thunk;

    BasicBlock *b0 = BasicBlock::Create(ctx.builder.getContext(), "top", gf_thunk);
    ctx.builder.SetInsertPoint(b0);
    DebugLoc noDbg;
    ctx.builder.SetCurrentDebugLocation(noDbg);
    allocate_gc_frame(ctx, b0);
    Function::arg_iterator AI = gf_thunk->arg_begin();
    SmallVector<jl_cgval_t, 0> myargs(nargs);
    if (cc == jl_returninfo_t::SRet || cc == jl_returninfo_t::Union)
        ++AI;
    if (return_roots)
        ++AI;
    if (JL_FEAT_TEST(ctx,gcstack_arg)){
        ++AI; // gcstack_arg
    }
    for (size_t i = 0; i < nargs; i++) {
        jl_value_t *jt = jl_nth_slot_type(calltype, i);
        // n.b. specTypes is required to be a datatype by construction for specsig
        bool isboxed = false;
        Type *et;
        if (i == 0 && is_for_opaque_closure) {
            et = PointerType::get(ctx.types().T_jlvalue, AddressSpace::Derived);
        }
        else if (deserves_argbox(jt)) {
            et = ctx.types().T_prjlvalue;
            isboxed = true;
        }
        else {
            et = julia_type_to_llvm(ctx, jt);
        }
        if (is_uniquerep_Type(jt)) {
            myargs[i] = mark_julia_const(ctx, jl_tparam0(jt));
        }
        else if (type_is_ghost(et)) {
            assert(jl_is_datatype(jt) && jl_is_datatype_singleton((jl_datatype_t*)jt));
            myargs[i] = mark_julia_const(ctx, ((jl_datatype_t*)jt)->instance);
        }
        else {
            Value *arg_v = &*AI;
            ++AI;
            Type *at = arg_v->getType();
            if ((i == 0 && is_for_opaque_closure) || (!isboxed && et->isAggregateType())) {
                myargs[i] = mark_julia_slot(arg_v, jt, NULL, ctx.tbaa().tbaa_const);
            }
            else {
                assert(at == et);
                myargs[i] = mark_julia_type(ctx, arg_v, isboxed, jt);
            }
            (void)at;
        }
    }
    assert(AI == gf_thunk->arg_end());
    Value *gf_ret = emit_jlcall(ctx, target, nullptr, myargs, nargs, julia_call);
    jl_cgval_t gf_retbox = mark_julia_type(ctx, gf_ret, true, jl_any_type);
    if (cc != jl_returninfo_t::Boxed) {
        emit_typecheck(ctx, gf_retbox, rettype, "cfunction");
    }

    switch (cc) {
    case jl_returninfo_t::Boxed:
        ctx.builder.CreateRet(gf_ret);
        break;
    case jl_returninfo_t::Register: {
        Type *gfrt = gf_thunk->getReturnType();
        if (gfrt->isVoidTy()) {
            ctx.builder.CreateRetVoid();
        }
        else {
            ctx.builder.CreateRet(ctx.builder.CreateAlignedLoad(gfrt, gf_ret, Align(julia_alignment(rettype))));
        }
        break;
    }
    case jl_returninfo_t::SRet: {
        if (return_roots) {
            Value *root1 = gf_thunk->arg_begin() + 1; // root1 has type [n x {}*]*
            #if JL_LLVM_VERSION < 170000
            assert(cast<PointerType>(root1->getType())->isOpaqueOrPointeeTypeMatches(get_returnroots_type(ctx, return_roots)));
            #endif
            root1 = ctx.builder.CreateConstInBoundsGEP2_32(get_returnroots_type(ctx, return_roots), root1, 0, 0);
            ctx.builder.CreateStore(gf_ret, root1);
        }
        emit_memcpy(ctx, &*gf_thunk->arg_begin(), jl_aliasinfo_t::fromTBAA(ctx, nullptr), gf_ret,
                    jl_aliasinfo_t::fromTBAA(ctx, nullptr), jl_datatype_size(rettype), julia_alignment(rettype), julia_alignment(rettype));
        ctx.builder.CreateRetVoid();
        break;
    }
    case jl_returninfo_t::Union: {
        Type *retty = gf_thunk->getReturnType();
        Value *gf_retval = UndefValue::get(retty);
        Value *tindex = compute_box_tindex(ctx, emit_typeof(ctx, gf_retbox, false, true), (jl_value_t*)jl_any_type, rettype);
        tindex = ctx.builder.CreateOr(tindex, ConstantInt::get(getInt8Ty(ctx.builder.getContext()), UNION_BOX_MARKER));
        gf_retval = ctx.builder.CreateInsertValue(gf_retval, gf_ret, 0);
        gf_retval = ctx.builder.CreateInsertValue(gf_retval, tindex, 1);
        ctx.builder.CreateRet(gf_retval);
        break;
    }
    case jl_returninfo_t::Ghosts: {
        Value *gf_retval = compute_tindex_unboxed(ctx, gf_retbox, rettype);
        ctx.builder.CreateRet(gf_retval);
        break;
    }
    }
}

static void emit_cfunc_invalidate(
        Function *gf_thunk, jl_returninfo_t::CallingConv cc, unsigned return_roots,
        jl_value_t *calltype, jl_value_t *rettype, bool is_for_opaque_closure,
        size_t nargs, jl_codegen_params_t &params,
        size_t min_world, size_t max_world)
{
    emit_cfunc_invalidate(gf_thunk, cc, return_roots, calltype, rettype, is_for_opaque_closure, nargs, params,
        prepare_call_in(gf_thunk->getParent(), jlapplygeneric_func), min_world, max_world);
}

static Function* gen_cfun_wrapper(
    Module *into, jl_codegen_params_t &params,
    const function_sig_t &sig, jl_value_t *ff, const char *aliasname,
    jl_value_t *declrt, jl_method_instance_t *lam,
    jl_unionall_t *unionall_env, jl_svec_t *sparam_vals, jl_array_t **closure_types,
    size_t min_world, size_t max_world)
{
    ++GeneratedCFuncWrappers;
    // Generate a c-callable wrapper
    assert(into);
    size_t nargs = sig.nccallargs;
    const char *name = "cfunction";
    size_t world = jl_atomic_load_acquire(&jl_world_counter);
    jl_code_instance_t *codeinst = NULL;
    bool nest = (!ff || unionall_env);
    jl_value_t *astrt = (jl_value_t*)jl_any_type;
    void *callptr = NULL;
    jl_callptr_t invoke = NULL;
    int calltype = 0;
    if (aliasname)
        name = aliasname;
    else if (lam)
        name = jl_symbol_name(lam->def.method->name);
    if (lam && params.cache) {
        // TODO: this isn't ideal to be unconditionally calling type inference (and compile) from here
        codeinst = jl_compile_method_internal(lam, world);
        uint8_t specsigflags;
        void *fptr;
        jl_read_codeinst_invoke(codeinst, &specsigflags, &invoke, &fptr, 0);
        assert(invoke);
        if (invoke == jl_fptr_args_addr) {
            callptr = fptr;
            calltype = 1;
        }
        else if (invoke == jl_fptr_const_return_addr) {
            // don't need the fptr
            callptr = (void*)codeinst->rettype_const;
            calltype = 2;
        }
        else if (specsigflags & 0b1) {
            callptr = fptr;
            calltype = 3;
        }
        astrt = codeinst->rettype;
        if (astrt != (jl_value_t*)jl_bottom_type &&
            jl_type_intersection(astrt, declrt) == jl_bottom_type) {
            // Do not warn if the function never returns since it is
            // occasionally required by the C API (typically error callbacks)
            // even though we're likely to encounter memory errors in that case
            jl_printf(JL_STDERR, "WARNING: cfunction: return type of %s does not match\n", name);
        }
    }

    std::string funcName;
    raw_string_ostream(funcName) << "jlcapi_" << name << "_" << jl_atomic_fetch_add_relaxed(&globalUniqueGeneratedNames, 1);

    Module *M = into; // Safe because ctx lock is held by params
    AttributeList attributes = sig.attributes;
    FunctionType *functype;
    if (nest) {
        // add nest parameter (pointer to jl_value_t* data array) after sret arg
        assert(closure_types);
        SmallVector<Type*, 0> fargt_sig(sig.fargt_sig.begin(), sig.fargt_sig.end());

        fargt_sig.insert(fargt_sig.begin() + sig.sret, JuliaType::get_pprjlvalue_ty(M->getContext()));

        // Shift LLVM attributes for parameters one to the right, as
        // we are adding the extra nest parameter after sret arg.
        SmallVector<std::pair<unsigned, AttributeSet>, 0> newAttributes;
        newAttributes.reserve(attributes.getNumAttrSets() + 1);
        auto it = *attributes.indexes().begin();
        const auto it_end = *attributes.indexes().end();

        // Skip past FunctionIndex
        if (it == AttributeList::AttrIndex::FunctionIndex) {
            ++it;
        }

        // Move past ReturnValue and parameter return value
        for (;it < AttributeList::AttrIndex::FirstArgIndex + sig.sret; ++it) {
            if (hasAttributesAtIndex(attributes, it)) {
                newAttributes.emplace_back(it, attributes.getAttributes(it));
            }
        }

        // Add the new nest attribute
        AttrBuilder attrBuilder(M->getContext());
        attrBuilder.addAttribute(Attribute::Nest);
        newAttributes.emplace_back(it, AttributeSet::get(M->getContext(), attrBuilder));

        // Shift forward the rest of the attributes
        if (attributes.getNumAttrSets() > 0) { // without this check the loop range below is invalid
            for(; it != it_end; ++it) {
                if (hasAttributesAtIndex(attributes, it)) {
                    newAttributes.emplace_back(it + 1, attributes.getAttributes(it));
                }
            }
        }

        // Remember to add back FunctionIndex
        if (hasAttributesAtIndex(attributes, AttributeList::AttrIndex::FunctionIndex)) {
            newAttributes.emplace_back(AttributeList::AttrIndex::FunctionIndex,
                                       getFnAttrs(attributes));
        }

        // Create the new AttributeList
        attributes = AttributeList::get(M->getContext(), newAttributes);
        functype = FunctionType::get(sig.sret ? getVoidTy(M->getContext()) : sig.prt, fargt_sig, /*isVa*/false);
    }
    else {
        functype = sig.functype(M->getContext());
    }
    Function *cw = Function::Create(functype,
            GlobalVariable::ExternalLinkage,
            funcName, M);
    jl_init_function(cw, params.TargetTriple);
    cw->setAttributes(AttributeList::get(M->getContext(), {attributes, cw->getAttributes()}));

    jl_codectx_t ctx(M->getContext(), params, min_world, max_world);
    ctx.f = cw;
    ctx.name = name;
    ctx.funcName = name;

    BasicBlock *b0 = BasicBlock::Create(ctx.builder.getContext(), "top", cw);
    ctx.builder.SetInsertPoint(b0);
    DebugLoc noDbg;
    ctx.builder.SetCurrentDebugLocation(noDbg);
    allocate_gc_frame(ctx, b0, true);

    auto world_age_field = get_tls_world_age_field(ctx);
    jl_aliasinfo_t ai = jl_aliasinfo_t::fromTBAA(ctx, ctx.tbaa().tbaa_gcframe);
    Value *last_age = ai.decorateInst(
            ctx.builder.CreateAlignedLoad(ctx.types().T_size, world_age_field, ctx.types().alignof_ptr));
    ctx.world_age_at_entry = last_age;
    Value *world_v = ctx.builder.CreateAlignedLoad(ctx.types().T_size,
        prepare_global_in(jl_Module, jlgetworld_global), ctx.types().alignof_ptr);
    cast<LoadInst>(world_v)->setOrdering(AtomicOrdering::Acquire);

    Value *age_ok = NULL;
    if (calltype) {
        LoadInst *lam_max = ctx.builder.CreateAlignedLoad(
                ctx.types().T_size,
                ctx.builder.CreateConstInBoundsGEP1_32(
                    ctx.types().T_size,
                    literal_pointer_val(ctx, (jl_value_t*)codeinst),
                    offsetof(jl_code_instance_t, max_world) / ctx.types().sizeof_ptr),
                ctx.types().alignof_ptr);
        age_ok = ctx.builder.CreateICmpUGE(lam_max, world_v);
    }
    ctx.builder.CreateStore(world_v, world_age_field);

    // first emit code to record the arguments
    Function::arg_iterator AI = cw->arg_begin();
    Value *sretPtr = sig.sret ? &*AI++ : NULL;
    Value *nestPtr = nest ? &*AI++ : NULL;
    SmallVector<jl_cgval_t, 0> inputargs(nargs + 1);
    if (ff) {
        // we need to pass the function object even if (even though) it is a singleton
        inputargs[0] = mark_julia_const(ctx, ff);
    }
    else {
        assert(nest && nestPtr);
        Value *ff = ctx.builder.CreateAlignedLoad(ctx.types().T_prjlvalue, nestPtr, Align(sizeof(void*)));
        inputargs[0] = mark_julia_type(ctx, ff, true, jl_any_type);
    }
    // XXX: these values may need to be rooted until the end of the function
    jl_value_t *rt1 = NULL;
    jl_value_t *rt2 = NULL;
    JL_GC_PUSH2(&rt1, &rt2);
    for (size_t i = 0; i < nargs; ++i, ++AI) {
        // figure out how to unpack this argument type
        Value *val = &*AI;
        assert(sig.fargt_sig[i + sig.sret] == val->getType());
        jl_cgval_t &inputarg = inputargs[i + 1];
        jl_value_t *jargty = jl_svecref(sig.at, i);
        bool aref = jl_is_abstract_ref_type(jargty);
        if (aref) // a pointer to a value
            jargty = jl_tparam0(jargty);

        // if we know the outer function sparams, try to fill those in now
        // so that the julia_to_native type checks are more likely to be doable (e.g. concrete types) at compile-time
        jl_value_t *jargty_proper = jargty;
        bool static_at = !(unionall_env && jl_has_typevar_from_unionall(jargty, unionall_env));
        if (!static_at) {
            if (sparam_vals) {
                jargty_proper = rt1 = jl_instantiate_type_in_env(jargty, unionall_env, jl_svec_data(sparam_vals));
                assert(jargty_proper != jargty);
                jargty = jargty_proper;
                static_at = true;
            }
            else {
                jargty_proper = rt1 = jl_rewrap_unionall(jargty, (jl_value_t*)unionall_env);
            }
        }

        if (aref) {
            if (jargty == (jl_value_t*)jl_any_type) {
                inputarg = mark_julia_type(ctx,
                        ctx.builder.CreateAlignedLoad(ctx.types().T_prjlvalue, val, Align(sizeof(void*))),
                        true, jl_any_type);
            }
            else if (static_at && jl_is_concrete_immutable(jargty)) { // anything that could be stored unboxed
                bool isboxed;
                Type *T = julia_type_to_llvm(ctx, jargty, &isboxed);
                assert(!isboxed);
                // a T* (of unknown origin)
                if (type_is_ghost(T)) {
                    inputarg = ghostValue(ctx, jargty);
                }
                else {
                    val = ctx.builder.CreateAlignedLoad(T, val, Align(1)); // make no alignment assumption about pointer from C
                    inputarg = mark_julia_type(ctx, val, false, jargty);
                }
            }
            else if (static_at || (!jl_is_typevar(jargty) && !jl_is_immutable_datatype(jargty))) {
                // must be a jl_value_t* (because it's mutable or contains gc roots)
                inputarg = mark_julia_type(ctx, maybe_decay_untracked(ctx, val), true, jargty_proper);
            }
            else {
                // allocate val into a new box, if it might not be boxed
                // otherwise preserve / reuse the existing box identity
                // TODO: could inspect `jargty` and eliminate some of these cases
                if (!*closure_types)
                    *closure_types = jl_alloc_vec_any(0);
                jl_array_ptr_1d_push(*closure_types, jargty);
                Value *runtime_dt = ctx.builder.CreateAlignedLoad(ctx.types().T_prjlvalue,
                        ctx.builder.CreateConstInBoundsGEP1_32(ctx.types().T_prjlvalue, nestPtr, jl_array_nrows(*closure_types)),
                        Align(sizeof(void*)));
                BasicBlock *boxedBB = BasicBlock::Create(ctx.builder.getContext(), "isboxed", cw);
                BasicBlock *loadBB = BasicBlock::Create(ctx.builder.getContext(), "need-load", cw);
                BasicBlock *unboxedBB = BasicBlock::Create(ctx.builder.getContext(), "maybe-unboxed", cw);
                BasicBlock *isanyBB = BasicBlock::Create(ctx.builder.getContext(), "any", cw);
                BasicBlock *afterBB = BasicBlock::Create(ctx.builder.getContext(), "after", cw);
                Value *isrtboxed = ctx.builder.CreateIsNull(val); // XXX: this is the wrong condition and should be inspecting runtime_dt instead
                ctx.builder.CreateCondBr(isrtboxed, boxedBB, loadBB);
                ctx.builder.SetInsertPoint(boxedBB);
                Value *p1 = val;
                p1 = track_pjlvalue(ctx, p1);
                ctx.builder.CreateBr(afterBB);
                ctx.builder.SetInsertPoint(loadBB);
                Value *isrtany = ctx.builder.CreateICmpEQ(
                        literal_pointer_val(ctx, (jl_value_t*)jl_any_type), val);
                ctx.builder.CreateCondBr(isrtany, isanyBB, unboxedBB);
                ctx.builder.SetInsertPoint(isanyBB);
                Value *p2 = ctx.builder.CreateAlignedLoad(ctx.types().T_prjlvalue, val, Align(sizeof(void*)));
                ctx.builder.CreateBr(afterBB);
                ctx.builder.SetInsertPoint(unboxedBB);
                Value *p3 = emit_new_bits(ctx, runtime_dt, val);
                unboxedBB = ctx.builder.GetInsertBlock(); // could have changed
                ctx.builder.CreateBr(afterBB);
                ctx.builder.SetInsertPoint(afterBB);
                PHINode *p = ctx.builder.CreatePHI(ctx.types().T_prjlvalue, 3);
                p->addIncoming(p1, boxedBB);
                p->addIncoming(p2, isanyBB);
                p->addIncoming(p3, unboxedBB);
                inputarg = mark_julia_type(ctx, p, true, jargty_proper);
            }
        }
        else {
            bool argboxed = sig.fargt_isboxed[i];
            if (argboxed) {
                // a jl_value_t*, even when represented as a struct
                inputarg = mark_julia_type(ctx, val, true, jargty_proper);
            }
            else {
                // something of type T
                // undo whatever we might have done to this poor argument
                assert(jl_is_datatype(jargty));
                if (sig.byRefList[i]) {
                    val = ctx.builder.CreateAlignedLoad(sig.fargt[i], val, Align(1)); // unknown alignment from C
                }
                else {
                    bool issigned = jl_signed_type && jl_subtype(jargty_proper, (jl_value_t*)jl_signed_type);
                    val = llvm_type_rewrite(ctx, val, sig.fargt[i], issigned);
                }
                // passed an unboxed T, but may need something boxed (not valid to be unboxed)
                if (static_at) {
                    bool isboxed;
                    assert(jargty == jargty_proper);
                    (void)julia_type_to_llvm(ctx, jargty, &isboxed);
                    if (isboxed)
                        inputarg = mark_julia_type(ctx,
                                box_ccall_result(ctx, val, literal_pointer_val(ctx, jargty), jargty),
                                true, jargty_proper);
                    else
                        inputarg = mark_julia_type(ctx, val, false, jargty);
                }
                else {
                    if (!*closure_types)
                        *closure_types = jl_alloc_vec_any(0);
                    jl_array_ptr_1d_push(*closure_types, jargty);
                    Value *runtime_dt = ctx.builder.CreateAlignedLoad(ctx.types().T_prjlvalue,
                            ctx.builder.CreateConstInBoundsGEP1_32(ctx.types().T_prjlvalue, nestPtr, jl_array_nrows(*closure_types)),
                            Align(sizeof(void*)));
                    Value *strct = box_ccall_result(ctx, val, runtime_dt, jargty);
                    inputarg = mark_julia_type(ctx, strct, true, jargty_proper);
                }
            }
        }
    }
    JL_GC_POP();
    assert(AI == cw->arg_end());

    // Create the call
    bool jlfunc_sret;
    jl_cgval_t retval;
    if (calltype == 2) {
        nargs = 0; // arguments not needed -- TODO: not really true, should emit an age_ok test and jlcall
        (void)nargs; // silence unused variable warning
        jlfunc_sret = false;
        retval = mark_julia_const(ctx, (jl_value_t*)callptr);
    }
    else if (calltype == 0 || calltype == 1) {
        // emit a jlcall
        jlfunc_sret = false;
        Function *theFptr = NULL;
        if (calltype == 1) {
            StringRef fname = jl_ExecutionEngine->getFunctionAtAddress((uintptr_t)callptr, invoke, codeinst);
            theFptr = cast_or_null<Function>(jl_Module->getNamedValue(fname));
            if (!theFptr) {
                theFptr = Function::Create(ctx.types().T_jlfunc, GlobalVariable::ExternalLinkage,
                                           fname, jl_Module);
                jl_init_function(theFptr, ctx.emission_context.TargetTriple);
                jl_name_jlfunc_args(ctx.emission_context, theFptr);
                addRetAttr(theFptr, Attribute::NonNull);
            }
            else {
                assert(theFptr->getFunctionType() == ctx.types().T_jlfunc);
            }
        }
        BasicBlock *b_generic, *b_jlcall, *b_after;
        Value *ret_jlcall;
        if (age_ok) {
            assert(theFptr);
            b_generic = BasicBlock::Create(ctx.builder.getContext(), "generic", cw);
            b_jlcall = BasicBlock::Create(ctx.builder.getContext(), "apply", cw);
            b_after = BasicBlock::Create(ctx.builder.getContext(), "after", cw);
            ctx.builder.CreateCondBr(age_ok, b_jlcall, b_generic);
            ctx.builder.SetInsertPoint(b_jlcall);
            // for jlcall, we need to pass the function object even if it is a ghost.
            Value *theF = boxed(ctx, inputargs[0]);
            assert(theF);
            ret_jlcall = emit_jlcall(ctx, theFptr, theF, ArrayRef<jl_cgval_t>(inputargs).drop_front(), nargs, julia_call);
            ctx.builder.CreateBr(b_after);
            ctx.builder.SetInsertPoint(b_generic);
        }
        Value *ret = emit_jlcall(ctx, jlapplygeneric_func, NULL, inputargs, nargs + 1, julia_call);
        if (age_ok) {
            ctx.builder.CreateBr(b_after);
            ctx.builder.SetInsertPoint(b_after);
            PHINode *retphi = ctx.builder.CreatePHI(ctx.types().T_prjlvalue, 2);
            retphi->addIncoming(ret_jlcall, b_jlcall);
            retphi->addIncoming(ret, b_generic);
            ret = retphi;
        }
        retval = mark_julia_type(ctx, ret, true, astrt);
    }
    else {
        bool is_opaque_closure = jl_is_method(lam->def.value) && lam->def.method->is_for_opaque_closure;
        assert(calltype == 3);
        // emit a specsig call
        bool gcstack_arg = JL_FEAT_TEST(ctx, gcstack_arg);
        StringRef protoname = jl_ExecutionEngine->getFunctionAtAddress((uintptr_t)callptr, invoke, codeinst);
        jl_returninfo_t returninfo = get_specsig_function(ctx, M, NULL, protoname, lam->specTypes, astrt, is_opaque_closure, gcstack_arg);
        FunctionType *cft = returninfo.decl.getFunctionType();
        jlfunc_sret = (returninfo.cc == jl_returninfo_t::SRet);

        // TODO: Can use use emit_call_specfun_other here?
        SmallVector<Value*, 0> args;
        Value *result = nullptr;
        if (jlfunc_sret || returninfo.cc == jl_returninfo_t::Union) {
            // fuse the two sret together, or emit an alloca to hold it
            if (sig.sret && jlfunc_sret) {
                result = emit_bitcast(ctx, sretPtr, cft->getParamType(0));
            }
            else {
                if (jlfunc_sret) {
                    result = emit_static_alloca(ctx, getAttributeAtIndex(returninfo.attrs, 1, Attribute::StructRet).getValueAsType());
                    setName(ctx.emission_context, result, "sret");
                    #if JL_LLVM_VERSION < 170000
                    assert(cast<PointerType>(result->getType())->hasSameElementTypeAs(cast<PointerType>(cft->getParamType(0))));
                    #endif
                } else {
                    result = emit_static_alloca(ctx, get_unionbytes_type(ctx.builder.getContext(), returninfo.union_bytes));
                    setName(ctx.emission_context, result, "result_union");
                    #if JL_LLVM_VERSION < 170000
                    assert(cast<PointerType>(result->getType())->hasSameElementTypeAs(cast<PointerType>(cft->getParamType(0))));
                    #endif
                }
            }
            args.push_back(result);
        }
        if (returninfo.return_roots) {
            AllocaInst *return_roots = emit_static_alloca(ctx, get_returnroots_type(ctx, returninfo.return_roots));
            setName(ctx.emission_context, return_roots, "return_roots");
            args.push_back(return_roots);
        }
        if (gcstack_arg)
            args.push_back(ctx.pgcstack);
        for (size_t i = 0; i < nargs + 1; i++) {
            // figure out how to repack the arguments
            jl_cgval_t &inputarg = inputargs[i];
            Value *arg;
            jl_value_t *spect = (i == 0 && is_opaque_closure) ? (jl_value_t*)jl_any_type :
                jl_nth_slot_type(lam->specTypes, i);
            // n.b. specTypes is required to be a datatype by construction for specsig
            bool isboxed = deserves_argbox(spect);
            Type *T = isboxed ? ctx.types().T_prjlvalue : julia_type_to_llvm(ctx, spect);
            if (is_uniquerep_Type(spect)) {
                continue;
            }
            else if (isboxed) {
                arg = boxed(ctx, inputarg);
            }
            else if (type_is_ghost(T)) {
                continue; // ghost types are skipped by the specsig method signature
            }
            else if (T->isAggregateType()) {
                // aggregate types are passed by pointer
                inputarg = value_to_pointer(ctx, inputarg);
                arg = decay_derived(ctx, data_pointer(ctx, inputarg));
            }
            else {
                arg = emit_unbox(ctx, T, inputarg, spect);
                assert(!isa<UndefValue>(arg));
            }

            // add to argument list
            args.push_back(arg);
        }
        Value *theFptr = returninfo.decl.getCallee();
        assert(theFptr);
        if (age_ok) {
            funcName += "_gfthunk";
            Function *gf_thunk = Function::Create(returninfo.decl.getFunctionType(),
                    GlobalVariable::InternalLinkage, funcName, M);
            jl_init_function(gf_thunk, ctx.emission_context.TargetTriple);
            gf_thunk->setAttributes(AttributeList::get(M->getContext(), {returninfo.attrs, gf_thunk->getAttributes()}));
            // build a  specsig -> jl_apply_generic converter thunk
            // this builds a method that calls jl_apply_generic (as a closure over a singleton function pointer),
            // but which has the signature of a specsig
            emit_cfunc_invalidate(gf_thunk, returninfo.cc, returninfo.return_roots, lam->specTypes, codeinst->rettype, is_opaque_closure, nargs + 1, ctx.emission_context,
                min_world, max_world);
            theFptr = ctx.builder.CreateSelect(age_ok, theFptr, gf_thunk);
        }

        #if JL_LLVM_VERSION < 170000
        assert(cast<PointerType>(theFptr->getType())->isOpaqueOrPointeeTypeMatches(returninfo.decl.getFunctionType()));
        #endif
        CallInst *call = ctx.builder.CreateCall(
            returninfo.decl.getFunctionType(),
            theFptr, ArrayRef<Value*>(args));
        call->setAttributes(returninfo.attrs);
        if (gcstack_arg)
            call->setCallingConv(CallingConv::Swift);

        switch (returninfo.cc) {
            case jl_returninfo_t::Boxed:
                retval = mark_julia_type(ctx, call, true, astrt);
                break;
            case jl_returninfo_t::Register:
                retval = mark_julia_type(ctx, call, false, astrt);
                break;
            case jl_returninfo_t::SRet:
                retval = mark_julia_slot(result, astrt, NULL, ctx.tbaa().tbaa_stack);
                break;
            case jl_returninfo_t::Union: {
                Value *box = ctx.builder.CreateExtractValue(call, 0);
                Value *tindex = ctx.builder.CreateExtractValue(call, 1);
                Value *derived = ctx.builder.CreateSelect(
                    ctx.builder.CreateICmpEQ(
                            ctx.builder.CreateAnd(tindex, ConstantInt::get(getInt8Ty(ctx.builder.getContext()), UNION_BOX_MARKER)),
                            ConstantInt::get(getInt8Ty(ctx.builder.getContext()), 0)),
                    decay_derived(ctx, result),
                    decay_derived(ctx, box));
                retval = mark_julia_slot(derived,
                                         astrt,
                                         tindex,
                                         ctx.tbaa().tbaa_stack);
                assert(box->getType() == ctx.types().T_prjlvalue);
                retval.Vboxed = box;
                break;
            }
            case jl_returninfo_t::Ghosts:
                retval = mark_julia_slot(NULL, astrt, call, ctx.tbaa().tbaa_stack);
                break;
        }
    }

    // inline a call to typeassert here, if required
    emit_typecheck(ctx, retval, declrt, "cfunction");
    retval = update_julia_type(ctx, retval, declrt);

    // Prepare the return value
    Value *r;
    if (sig.retboxed) {
        assert(!sig.sret);
        // return a jl_value_t*
        r = boxed(ctx, retval);
    }
    else if (sig.sret && jlfunc_sret) {
        // nothing to do
        r = NULL;
    }
    else if (!type_is_ghost(sig.lrt)) {
        Type *prt = sig.prt;
        bool issigned = jl_signed_type && jl_subtype(declrt, (jl_value_t*)jl_signed_type);
        Value *v = emit_unbox(ctx, sig.lrt, retval, retval.typ);
        r = llvm_type_rewrite(ctx, v, prt, issigned);
        if (sig.sret) {
            ctx.builder.CreateStore(r, sretPtr);
            r = NULL;
        }
    }
    else {
        r = NULL;
    }

    ctx.builder.CreateStore(last_age, world_age_field);
    ctx.builder.CreateRet(r);

    ctx.builder.SetCurrentDebugLocation(noDbg);
    ctx.builder.ClearInsertionPoint();

    if (aliasname) {
        auto alias = GlobalAlias::create(cw->getValueType(), cw->getType()->getAddressSpace(),
                            GlobalValue::ExternalLinkage, aliasname, cw, M);
        if(ctx.emission_context.TargetTriple.isOSBinFormatCOFF()) {
            alias->setDLLStorageClass(GlobalValue::DLLStorageClassTypes::DLLExportStorageClass);
        }
    }

    if (nest) {
        funcName += "make";
        Function *cw_make = Function::Create(
                FunctionType::get(getPointerTy(ctx.builder.getContext()), { getPointerTy(ctx.builder.getContext()), ctx.types().T_ppjlvalue }, false),
                GlobalVariable::ExternalLinkage,
                funcName, M);
        jl_init_function(cw_make, ctx.emission_context.TargetTriple);
        cw_make->getArg(0)->setName("wrapper");
        cw_make->getArg(1)->setName("newval");
        BasicBlock *b0 = BasicBlock::Create(ctx.builder.getContext(), "top", cw_make);
        IRBuilder<> cwbuilder(b0);
        Function::arg_iterator AI = cw_make->arg_begin();
        Argument *Tramp = &*AI; ++AI;
        Argument *NVal = &*AI; ++AI;
        Function *init_trampoline = Intrinsic::getDeclaration(cw_make->getParent(), Intrinsic::init_trampoline);
        Function *adjust_trampoline = Intrinsic::getDeclaration(cw_make->getParent(), Intrinsic::adjust_trampoline);
        cwbuilder.CreateCall(init_trampoline, {
                Tramp,
                cw,
                NVal,
            });
        cwbuilder.CreateRet(cwbuilder.CreateCall(adjust_trampoline, { Tramp }));
        cw = cw_make;
    }

    return cw;
}

// Get the LLVM Function* for the C-callable entry point for a certain function
// and argument types.
// here argt does not include the leading function type argument
static jl_cgval_t emit_cfunction(jl_codectx_t &ctx, jl_value_t *output_type, const jl_cgval_t &fexpr_rt, jl_value_t *declrt, jl_svec_t *argt)
{
    jl_unionall_t *unionall_env = (jl_is_method(ctx.linfo->def.method) && jl_is_unionall(ctx.linfo->def.method->sig))
        ? (jl_unionall_t*)ctx.linfo->def.method->sig
        : NULL;
    jl_svec_t *sparam_vals = NULL;
    if (ctx.spvals_ptr == NULL && jl_svec_len(ctx.linfo->sparam_vals) > 0)
        sparam_vals = ctx.linfo->sparam_vals;

    jl_value_t *rt = declrt;
    if (jl_is_abstract_ref_type(declrt)) {
        declrt = jl_tparam0(declrt);
        if (!verify_ref_type(ctx, declrt, unionall_env, 0, "cfunction")) {
            return jl_cgval_t();
        }
        if (unionall_env)
            declrt = jl_rewrap_unionall(declrt, (jl_value_t*)unionall_env);
        rt = (jl_value_t*)jl_any_type; // convert return type to jl_value_t*
    }

    // some sanity checking and check whether there's a vararg
    size_t nargt = jl_svec_len(argt);
    bool isVa = (nargt > 0 && jl_is_vararg(jl_svecref(argt, nargt - 1)));
    assert(!isVa); (void)isVa;

    jl_array_t *closure_types = NULL;
    jl_value_t *sigt = NULL; // dispatch-sig = type signature with Ref{} annotations removed and applied to the env
    JL_GC_PUSH4(&declrt, &sigt, &rt, &closure_types);
    Type *lrt;
    bool retboxed;
    bool static_rt;
    const std::string err = verify_ccall_sig(
            /* inputs:  */
            rt, (jl_value_t*)argt, unionall_env,
            sparam_vals,
            &ctx.emission_context,
            /* outputs: */
            lrt, ctx.builder.getContext(),
            retboxed, static_rt);
    if (!err.empty()) {
        emit_error(ctx, "cfunction " + err);
        JL_GC_POP();
        return jl_cgval_t();
    }
    if (rt != declrt && rt != (jl_value_t*)jl_any_type)
        rt = jl_ensure_rooted(ctx, rt);

    function_sig_t sig("cfunction", lrt, rt, retboxed, argt, unionall_env, false, CallingConv::C, false, &ctx.emission_context);
    assert(sig.fargt.size() + sig.sret == sig.fargt_sig.size());
    if (!sig.err_msg.empty()) {
        emit_error(ctx, sig.err_msg);
        JL_GC_POP();
        return jl_cgval_t();
    }

    // compute+verify the dispatch signature, and see if it depends on the environment sparams
    bool approx = false;
    sigt = (jl_value_t*)jl_alloc_svec(nargt + 1);
    jl_svecset(sigt, 0, fexpr_rt.typ);
    if (!fexpr_rt.constant && (!jl_is_concrete_type(fexpr_rt.typ) || jl_is_kind(fexpr_rt.typ)))
        approx = true;
    for (size_t i = 0; i < nargt; i++) {
        jl_value_t *jargty = jl_svecref(argt, i);
        if (jl_is_abstract_ref_type(jargty)) {
            jargty = jl_tparam0(jargty);
            if (!verify_ref_type(ctx, jargty, unionall_env, i + 1, "cfunction")) {
                JL_GC_POP();
                return jl_cgval_t();
            }
        }
        if (unionall_env && jl_has_typevar_from_unionall(jargty, unionall_env)) {
            if (sparam_vals)
                jargty = jl_instantiate_type_in_env(jargty, unionall_env, jl_svec_data(sparam_vals));
            else
                approx = true;
        }
        jl_svecset(sigt, i + 1, jargty);
    }
    if (approx) {
        sigt = NULL;
    }
    else {
        sigt = jl_apply_tuple_type((jl_svec_t*)sigt, 1);
    }
    if (sigt && !(unionall_env && jl_has_typevar_from_unionall(rt, unionall_env))) {
        unionall_env = NULL;
    }

    bool nest = (!fexpr_rt.constant || unionall_env);
    if (ctx.emission_context.TargetTriple.isAArch64() || ctx.emission_context.TargetTriple.isARM() || ctx.emission_context.TargetTriple.isPPC64()) {
        if (nest) {
            emit_error(ctx, "cfunction: closures are not supported on this platform");
            JL_GC_POP();
            return jl_cgval_t();
        }
    }
    size_t world = jl_atomic_load_acquire(&jl_world_counter);
    size_t min_valid = 0;
    size_t max_valid = ~(size_t)0;
    // try to look up this function for direct invoking
    jl_method_instance_t *lam = sigt ? jl_get_specialization1((jl_tupletype_t*)sigt, world, &min_valid, &max_valid, 0) : NULL;
    Value *F = gen_cfun_wrapper(
            jl_Module, ctx.emission_context,
            sig, fexpr_rt.constant, NULL,
            declrt, lam,
            unionall_env, sparam_vals, &closure_types, min_valid, max_valid);
    bool outboxed;
    if (nest) {
        // F is actually an init_trampoline function that returns the real address
        // Now fill in the nest parameters
        Value *fobj = boxed(ctx, fexpr_rt);
        jl_svec_t *fill = jl_emptysvec;
        if (closure_types) {
            assert(ctx.spvals_ptr);
            size_t n = jl_array_nrows(closure_types);
            jl_svec_t *fill_i = jl_alloc_svec_uninit(n);
            for (size_t i = 0; i < n; i++) {
                jl_svecset(fill_i, i, jl_array_ptr_ref(closure_types, i));
            }
            JL_GC_PUSH1(&fill_i);
            fill = (jl_svec_t*)jl_ensure_rooted(ctx, (jl_value_t*)fill_i);
            JL_GC_POP();
        }
        Type *T_htable = ArrayType::get(ctx.types().T_size, sizeof(htable_t) / sizeof(void*));
        Value *cache = new GlobalVariable(*jl_Module, T_htable, false,
                               GlobalVariable::PrivateLinkage,
                               ConstantAggregateZero::get(T_htable));
        F = ctx.builder.CreateCall(prepare_call(jlgetcfunctiontrampoline_func), {
                 fobj,
                 literal_pointer_val(ctx, output_type),
                 cache,
                 literal_pointer_val(ctx, (jl_value_t*)fill),
                 F,
                 closure_types ? literal_pointer_val(ctx, (jl_value_t*)unionall_env) : Constant::getNullValue(ctx.types().T_pjlvalue),
                 closure_types ? ctx.spvals_ptr : ConstantPointerNull::get(cast<PointerType>(ctx.types().T_pprjlvalue))
             });
        outboxed = true;
    }
    else {
        F = ctx.builder.CreatePtrToInt(F, ctx.types().T_size);
        outboxed = (output_type != (jl_value_t*)jl_voidpointer_type);
        if (outboxed) {
            assert(jl_datatype_size(output_type) == sizeof(void*) * 4);
            Value *strct = emit_allocobj(ctx, (jl_datatype_t*)output_type, true);
            setName(ctx.emission_context, strct, "cfun_result");
            Value *derived_strct = decay_derived(ctx, strct);
            MDNode *tbaa = best_tbaa(ctx.tbaa(), output_type);
            jl_aliasinfo_t ai = jl_aliasinfo_t::fromTBAA(ctx, tbaa);
            ai.decorateInst(ctx.builder.CreateStore(F, derived_strct));
            ai.decorateInst(ctx.builder.CreateStore(
                ctx.builder.CreatePtrToInt(literal_pointer_val(ctx, fexpr_rt.constant), ctx.types().T_size),
                ctx.builder.CreateConstInBoundsGEP1_32(ctx.types().T_size, derived_strct, 1)));
            ai.decorateInst(ctx.builder.CreateStore(Constant::getNullValue(ctx.types().T_size),
                    ctx.builder.CreateConstInBoundsGEP1_32(ctx.types().T_size, derived_strct, 2)));
            ai.decorateInst(ctx.builder.CreateStore(Constant::getNullValue(ctx.types().T_size),
                    ctx.builder.CreateConstInBoundsGEP1_32(ctx.types().T_size, derived_strct, 3)));
            F = strct;
        }
    }
    JL_GC_POP();
    return mark_julia_type(ctx, F, outboxed, output_type);
}

// do codegen to create a C-callable alias/wrapper, or if sysimg_handle is set,
// restore one from a loaded system image.
const char *jl_generate_ccallable(LLVMOrcThreadSafeModuleRef llvmmod, void *sysimg_handle, jl_value_t *declrt, jl_value_t *sigt, jl_codegen_params_t &params)
{
    ++GeneratedCCallables;
    jl_datatype_t *ft = (jl_datatype_t*)jl_tparam0(sigt);
    jl_value_t *ff = ft->instance;
    assert(ff);
    const char *name = jl_symbol_name(ft->name->mt->name);
    jl_value_t *crt = declrt;
    if (jl_is_abstract_ref_type(declrt)) {
        declrt = jl_tparam0(declrt);
        crt = (jl_value_t*)jl_any_type;
    }
    bool toboxed;
    Type *lcrt = _julia_struct_to_llvm(&params, *params.tsctx.getContext(), crt, &toboxed);
    if (toboxed)
        lcrt = JuliaType::get_prjlvalue_ty(lcrt->getContext());
    size_t nargs = jl_nparams(sigt)-1;
    jl_svec_t *argtypes = NULL;
    JL_GC_PUSH1(&argtypes);
    argtypes = jl_alloc_svec(nargs);
    for (size_t i = 0; i < nargs; i++) {
        jl_svecset(argtypes, i, jl_tparam(sigt, i+1));
    }
    jl_value_t *err;
    { // scope block for sig
        function_sig_t sig("cfunction", lcrt, crt, toboxed,
                           argtypes, NULL, false, CallingConv::C, false, &params);
        if (sig.err_msg.empty()) {
            size_t world = jl_atomic_load_acquire(&jl_world_counter);
            size_t min_valid = 0;
            size_t max_valid = ~(size_t)0;
            if (sysimg_handle) {
                // restore a ccallable from the system image
                void *addr;
                int found = jl_dlsym(sysimg_handle, name, &addr, 0);
                if (found)
                    add_named_global(name, addr);
                else {
                    err = jl_get_exceptionf(jl_errorexception_type, "%s not found in sysimg", name);
                    jl_throw(err);
                }
            }
            else {
                jl_method_instance_t *lam = jl_get_specialization1((jl_tupletype_t*)sigt, world, &min_valid, &max_valid, 0);
                //Safe b/c params holds context lock
                gen_cfun_wrapper(unwrap(llvmmod)->getModuleUnlocked(), params, sig, ff, name, declrt, lam, NULL, NULL, NULL, min_valid, max_valid);
            }
            JL_GC_POP();
            return name;
        }
        err = jl_get_exceptionf(jl_errorexception_type, "%s", sig.err_msg.c_str());
    }
    jl_throw(err);
}

// generate a julia-callable function that calls f (AKA lam)
static Function *gen_invoke_wrapper(jl_method_instance_t *lam, jl_value_t *jlretty, const jl_returninfo_t &f, int retarg, StringRef funcName,
        Module *M, jl_codegen_params_t &params)
{
    ++GeneratedInvokeWrappers;
    Function *w = Function::Create(get_func_sig(M->getContext()), GlobalVariable::ExternalLinkage, funcName, M);
    jl_init_function(w, params.TargetTriple);
    jl_name_jlfunc_args(params, w);
    w->setAttributes(AttributeList::get(M->getContext(), {get_func_attrs(M->getContext()), w->getAttributes()}));
    w->addFnAttr(Attribute::OptimizeNone);
    w->addFnAttr(Attribute::NoInline);
    Function::arg_iterator AI = w->arg_begin();
    Value *funcArg = &*AI++;
    Value *argArray = &*AI++;
    Value *argCount = &*AI++; (void)argCount; // unused
    //Value *mfunc = &*AI++; (void)mfunc; // unused
    assert(AI == w->arg_end());

    jl_codectx_t ctx(M->getContext(), params, 0, 0);
    ctx.f = w;
    ctx.linfo = lam;
    ctx.rettype = jlretty;

    BasicBlock *b0 = BasicBlock::Create(ctx.builder.getContext(), "top", w);
    ctx.builder.SetInsertPoint(b0);
    DebugLoc noDbg;
    ctx.builder.SetCurrentDebugLocation(noDbg);
    allocate_gc_frame(ctx, b0);

    // TODO: replace this with emit_call_specfun_other?
    FunctionType *ftype = const_cast<llvm::FunctionCallee&>(f.decl).getFunctionType();
    size_t nfargs = ftype->getNumParams();
    SmallVector<Value *, 0> args(nfargs);
    unsigned idx = 0;
    AllocaInst *result = NULL;
    switch (f.cc) {
    case jl_returninfo_t::Boxed:
    case jl_returninfo_t::Register:
    case jl_returninfo_t::Ghosts:
        break;
    case jl_returninfo_t::SRet:
        #if JL_LLVM_VERSION < 170000
        assert(cast<PointerType>(ftype->getParamType(0))->isOpaqueOrPointeeTypeMatches(getAttributeAtIndex(f.attrs, 1, Attribute::StructRet).getValueAsType()));
        #endif
        result = ctx.builder.CreateAlloca(getAttributeAtIndex(f.attrs, 1, Attribute::StructRet).getValueAsType());
        setName(ctx.emission_context, result, "sret");
        args[idx] = result;
        idx++;
        break;
    case jl_returninfo_t::Union:
        result = ctx.builder.CreateAlloca(ArrayType::get(getInt8Ty(ctx.builder.getContext()), f.union_bytes));
        if (f.union_align > 1)
            result->setAlignment(Align(f.union_align));
        args[idx] = result;
        idx++;
        setName(ctx.emission_context, result, "result_union");
        break;
    }
    if (f.return_roots) {
        AllocaInst *return_roots = emit_static_alloca(ctx, ArrayType::get(ctx.types().T_prjlvalue, f.return_roots));
        setName(ctx.emission_context, return_roots, "return_roots");
        args[idx] = return_roots;
        idx++;
    }
    bool gcstack_arg = JL_FEAT_TEST(ctx, gcstack_arg);
    if (gcstack_arg) {
        args[idx] = ctx.pgcstack;
        idx++;
    }
    bool is_opaque_closure = jl_is_method(lam->def.value) && lam->def.method->is_for_opaque_closure;
    for (size_t i = 0; i < jl_nparams(lam->specTypes) && idx < nfargs; ++i) {
        jl_value_t *ty = ((i == 0) && is_opaque_closure) ? (jl_value_t*)jl_any_type :
            jl_nth_slot_type(lam->specTypes, i);
        // n.b. specTypes is required to be a datatype by construction for specsig
        bool isboxed = deserves_argbox(ty);
        Type *lty = isboxed ?  ctx.types().T_prjlvalue : julia_type_to_llvm(ctx, ty);
        if (type_is_ghost(lty) || is_uniquerep_Type(ty))
            continue;
        Value *theArg;
        if (i == 0) {
            // This function adapts from generic jlcall to OC specsig. Generic jlcall pointers
            // come in as ::Tracked, but specsig expected ::Derived.
            if (is_opaque_closure)
                theArg = decay_derived(ctx, funcArg);
            else
                theArg = funcArg;
        }
        else {
            Value *argPtr = ctx.builder.CreateConstInBoundsGEP1_32(ctx.types().T_prjlvalue, argArray, i - 1);
            jl_aliasinfo_t ai = jl_aliasinfo_t::fromTBAA(ctx, ctx.tbaa().tbaa_const);
            theArg = ai.decorateInst(maybe_mark_load_dereferenceable(
                    ctx.builder.CreateAlignedLoad(ctx.types().T_prjlvalue, argPtr, Align(sizeof(void*))),
                    false,
                    ty));
        }
        if (!isboxed) {
            theArg = decay_derived(ctx, theArg);
            if (!lty->isAggregateType()) // keep "aggregate" type values in place as pointers
                theArg = ctx.builder.CreateAlignedLoad(lty, theArg, Align(julia_alignment(ty)));
        }
        assert(!isa<UndefValue>(theArg));
        args[idx] = theArg;
        idx++;
    }
    CallInst *call = ctx.builder.CreateCall(f.decl, args);
    call->setAttributes(f.attrs);
    if (gcstack_arg)
        call->setCallingConv(CallingConv::Swift);
    jl_cgval_t retval;
    if (retarg != -1) {
        Value *theArg;
        if (retarg == 0)
            theArg = funcArg;
        else
            theArg = ctx.builder.CreateAlignedLoad(ctx.types().T_prjlvalue,
                    ctx.builder.CreateConstInBoundsGEP1_32(ctx.types().T_prjlvalue, argArray, retarg - 1),
                    Align(sizeof(void*)));
        retval = mark_julia_type(ctx, theArg, true, jl_any_type);
    }
    else {
        switch (f.cc) {
        case jl_returninfo_t::Boxed:
            retval = mark_julia_type(ctx, call, true, jlretty);
            break;
        case jl_returninfo_t::Register:
            retval = mark_julia_type(ctx, call, false, jlretty);
            break;
        case jl_returninfo_t::SRet:
            retval = mark_julia_slot(result, jlretty, NULL, ctx.tbaa().tbaa_stack);
            break;
        case jl_returninfo_t::Union:
            // result is technically not right here, but `boxed` will only look at it
            // for the unboxed values, so it's ok.
            retval = mark_julia_slot(result,
                                     jlretty,
                                     ctx.builder.CreateExtractValue(call, 1),
                                     ctx.tbaa().tbaa_stack);
            retval.Vboxed = ctx.builder.CreateExtractValue(call, 0);
            assert(retval.Vboxed->getType() == ctx.types().T_prjlvalue);
            break;
        case jl_returninfo_t::Ghosts:
            retval = mark_julia_slot(NULL, jlretty, call, ctx.tbaa().tbaa_stack);
            break;
        }
    }
    ctx.builder.CreateRet(boxed(ctx, retval));
    return w;
}

static jl_returninfo_t get_specsig_function(jl_codectx_t &ctx, Module *M, Value *fval, StringRef name, jl_value_t *sig, jl_value_t *jlrettype, bool is_opaque_closure, bool gcstack_arg, BitVector *used_arguments, size_t *arg_offset)
{
    jl_returninfo_t props = {};
    SmallVector<Type*, 8> fsig;
    SmallVector<std::string, 4> argnames;
    Type *rt = NULL;
    Type *srt = NULL;
    if (jlrettype == (jl_value_t*)jl_bottom_type) {
        rt = getVoidTy(ctx.builder.getContext());
        props.cc = jl_returninfo_t::Register;
    }
    else if (jl_is_structtype(jlrettype) && jl_is_datatype_singleton((jl_datatype_t*)jlrettype)) {
        rt = getVoidTy(ctx.builder.getContext());
        props.cc = jl_returninfo_t::Register;
    }
    else if (jl_is_uniontype(jlrettype)) {
        bool allunbox;
        union_alloca_type((jl_uniontype_t*)jlrettype, allunbox, props.union_bytes, props.union_align, props.union_minalign);
        if (props.union_bytes) {
            props.cc = jl_returninfo_t::Union;
            Type *AT = ArrayType::get(getInt8Ty(ctx.builder.getContext()), props.union_bytes);
            fsig.push_back(AT->getPointerTo());
            argnames.push_back("union_bytes_return");
            Type *pair[] = { ctx.types().T_prjlvalue, getInt8Ty(ctx.builder.getContext()) };
            rt = StructType::get(ctx.builder.getContext(), ArrayRef<Type*>(pair));
        }
        else if (allunbox) {
            props.cc = jl_returninfo_t::Ghosts;
            rt = getInt8Ty(ctx.builder.getContext());
        }
        else {
            rt = ctx.types().T_prjlvalue;
        }
    }
    else if (!deserves_retbox(jlrettype)) {
        bool retboxed;
        rt = julia_type_to_llvm(ctx, jlrettype, &retboxed);
        assert(!retboxed);
        if (rt != getVoidTy(ctx.builder.getContext()) && deserves_sret(jlrettype, rt)) {
            auto tracked = CountTrackedPointers(rt, true);
            assert(!tracked.derived);
            if (tracked.count && !tracked.all)
                props.return_roots = tracked.count;
            props.cc = jl_returninfo_t::SRet;
            // sret is always passed from alloca
            assert(M);
            fsig.push_back(rt->getPointerTo(M->getDataLayout().getAllocaAddrSpace()));
            argnames.push_back("sret_return");
            srt = rt;
            rt = getVoidTy(ctx.builder.getContext());
        }
        else {
            props.cc = jl_returninfo_t::Register;
        }
    }
    else {
        rt = ctx.types().T_prjlvalue;
    }

    SmallVector<AttributeSet, 8> attrs; // function declaration attributes
    if (props.cc == jl_returninfo_t::SRet) {
        assert(srt);
        AttrBuilder param(ctx.builder.getContext());
        param.addStructRetAttr(srt);
        param.addAttribute(Attribute::NoAlias);
        param.addAttribute(Attribute::NoCapture);
        param.addAttribute(Attribute::NoUndef);
        attrs.push_back(AttributeSet::get(ctx.builder.getContext(), param));
        assert(fsig.size() == 1);
    }
    if (props.cc == jl_returninfo_t::Union) {
        AttrBuilder param(ctx.builder.getContext());
        param.addAttribute(Attribute::NoAlias);
        param.addAttribute(Attribute::NoCapture);
        param.addAttribute(Attribute::NoUndef);
        attrs.push_back(AttributeSet::get(ctx.builder.getContext(), param));
        assert(fsig.size() == 1);
    }

    if (props.return_roots) {
        AttrBuilder param(ctx.builder.getContext());
        param.addAttribute(Attribute::NoAlias);
        param.addAttribute(Attribute::NoCapture);
        param.addAttribute(Attribute::NoUndef);
        attrs.push_back(AttributeSet::get(ctx.builder.getContext(), param));
        fsig.push_back(get_returnroots_type(ctx, props.return_roots)->getPointerTo(0));
        argnames.push_back("return_roots");
    }

    if (gcstack_arg){
        AttrBuilder param(ctx.builder.getContext());
        param.addAttribute(Attribute::SwiftSelf);
        param.addAttribute(Attribute::NonNull);
        attrs.push_back(AttributeSet::get(ctx.builder.getContext(), param));
        fsig.push_back(PointerType::get(JuliaType::get_ppjlvalue_ty(ctx.builder.getContext()), 0));
        argnames.push_back("pgcstack_arg");
    }

    if (arg_offset)
        *arg_offset = fsig.size();
    size_t nparams = jl_nparams(sig);
    if (used_arguments)
        used_arguments->resize(nparams);

    for (size_t i = 0; i < nparams; i++) {
        jl_value_t *jt = jl_tparam(sig, i);
        bool isboxed = false;
        Type *ty = NULL;
        if (i == 0 && is_opaque_closure) {
            ty = PointerType::get(ctx.types().T_jlvalue, AddressSpace::Derived);
            isboxed = true; // true-ish anyway - we might not have the type tag
        }
        else {
            if (is_uniquerep_Type(jt))
                continue;
            isboxed = deserves_argbox(jt);
            ty = isboxed ? ctx.types().T_prjlvalue : julia_type_to_llvm(ctx, jt);
        }
        if (type_is_ghost(ty))
            continue;
        AttrBuilder param(ctx.builder.getContext());
        if (ty->isAggregateType()) { // aggregate types are passed by pointer
            param.addAttribute(Attribute::NoCapture);
            param.addAttribute(Attribute::ReadOnly);
            ty = PointerType::get(ty, AddressSpace::Derived);
        }
        else if (isboxed && jl_is_immutable_datatype(jt)) {
            param.addAttribute(Attribute::ReadOnly);
        }
        else if (jl_is_primitivetype(jt) && ty->isIntegerTy()) {
            bool issigned = jl_signed_type && jl_subtype(jt, (jl_value_t*)jl_signed_type);
            Attribute::AttrKind attr = issigned ? Attribute::SExt : Attribute::ZExt;
            param.addAttribute(attr);
        }
        attrs.push_back(AttributeSet::get(ctx.builder.getContext(), param));
        fsig.push_back(ty);
        if (used_arguments)
            used_arguments->set(i);
    }

    AttributeSet FnAttrs;
    AttributeSet RetAttrs;
    if (jlrettype == (jl_value_t*)jl_bottom_type)
        FnAttrs = FnAttrs.addAttribute(ctx.builder.getContext(), Attribute::NoReturn);
    else if (rt == ctx.types().T_prjlvalue)
        RetAttrs = RetAttrs.addAttribute(ctx.builder.getContext(), Attribute::NonNull);
    AttributeList attributes = AttributeList::get(ctx.builder.getContext(), FnAttrs, RetAttrs, attrs);

    FunctionType *ftype = FunctionType::get(rt, fsig, false);
    if (fval == NULL) {
        Function *f = M ? cast_or_null<Function>(M->getNamedValue(name)) : NULL;
        if (f == NULL) {
            f = Function::Create(ftype, GlobalVariable::ExternalLinkage, name, M);
            jl_init_function(f, ctx.emission_context.TargetTriple);
            if (ctx.emission_context.debug_level >= 2) {
                ios_t sigbuf;
                ios_mem(&sigbuf, 0);
                jl_static_show_func_sig((JL_STREAM*) &sigbuf, sig);
                f->setAttributes(AttributeList::get(f->getContext(), {attributes.addFnAttribute(ctx.builder.getContext(),"julia.fsig", StringRef(sigbuf.buf, sigbuf.size)), f->getAttributes()}));
                ios_close(&sigbuf);
            } else
                f->setAttributes(AttributeList::get(f->getContext(), {attributes, f->getAttributes()}));
        }
        else {
            assert(f->getFunctionType() == ftype);
        }
        fval = f;
    }
    else {
        if (fval->getType()->isIntegerTy())
            fval = emit_inttoptr(ctx, fval, ftype->getPointerTo());
    }
    if (auto F = dyn_cast<Function>(fval)) {
        if (gcstack_arg)
            F->setCallingConv(CallingConv::Swift);
        assert(F->arg_size() >= argnames.size());
        for (size_t i = 0; i < argnames.size(); i++) {
            F->getArg(i)->setName(argnames[i]);
        }
    }
    props.decl = FunctionCallee(ftype, fval);
    props.attrs = attributes;
    return props;
}

static void emit_sret_roots(jl_codectx_t &ctx, bool isptr, Value *Src, Type *T, Value *Shadow, Type *ShadowT, unsigned count)
{
    unsigned emitted = TrackWithShadow(Src, T, isptr, Shadow, ShadowT, ctx.builder); //This comes from Late-GC-Lowering??
    assert(emitted == count); (void)emitted; (void)count;
}

static DISubroutineType *
get_specsig_di(jl_codectx_t &ctx, jl_debugcache_t &debuginfo, jl_value_t *rt, jl_value_t *sig, DIBuilder &dbuilder)
{
    size_t nargs = jl_nparams(sig); // TODO: if this is a Varargs function, our debug info for the `...` var may be misleading
    SmallVector<Metadata*, 0> ditypes(nargs + 1);
    ditypes[0] = julia_type_to_di(ctx, debuginfo, rt, &dbuilder, false);
    for (size_t i = 0; i < nargs; i++) {
        jl_value_t *jt = jl_tparam(sig, i);
        ditypes[i + 1] = julia_type_to_di(ctx, debuginfo, jt, &dbuilder, false);
    }
    return dbuilder.createSubroutineType(dbuilder.getOrCreateTypeArray(ditypes));
}

/* aka Core.Compiler.tuple_tfunc */
static jl_datatype_t *compute_va_type(jl_method_instance_t *lam, size_t nreq)
{
    size_t nvargs = jl_nparams(lam->specTypes)-nreq;
    jl_svec_t *tupargs = jl_alloc_svec(nvargs);
    JL_GC_PUSH1(&tupargs);
    for (size_t i = nreq; i < jl_nparams(lam->specTypes); ++i) {
        jl_value_t *argType = jl_nth_slot_type(lam->specTypes, i);
        // n.b. specTypes is required to be a datatype by construction for specsig
        if (is_uniquerep_Type(argType))
            argType = jl_typeof(jl_tparam0(argType));
        else if (jl_has_intersect_type_not_kind(argType)) {
            jl_value_t *ts[2] = {argType, (jl_value_t*)jl_type_type};
            argType = jl_type_union(ts, 2);
        }
        jl_svecset(tupargs, i-nreq, argType);
    }
    jl_value_t *typ = jl_apply_tuple_type(tupargs, 1);
    JL_GC_POP();
    return (jl_datatype_t*)typ;
}

static std::string get_function_name(bool specsig, bool needsparams, const char *unadorned_name, const Triple &TargetTriple)
{
    std::string _funcName;
    raw_string_ostream funcName(_funcName);
    // try to avoid conflicts in the global symbol table
    if (specsig)
        funcName << "julia_"; // api 5
    else if (needsparams)
        funcName << "japi3_";
    else
        funcName << "japi1_";
    if (TargetTriple.isOSLinux()) {
        if (unadorned_name[0] == '@')
            unadorned_name++;
    }
    funcName << unadorned_name << "_" << jl_atomic_fetch_add_relaxed(&globalUniqueGeneratedNames, 1);
    return funcName.str();
}

// Compile to LLVM IR, using a specialized signature if applicable.
static jl_llvm_functions_t
    emit_function(
        orc::ThreadSafeModule &TSM,
        jl_method_instance_t *lam,
        jl_code_info_t *src,
        jl_value_t *jlrettype,
        jl_codegen_params_t &params)
{
    ++EmittedFunctions;
    // step 1. unpack AST and allocate codegen context for this function
    size_t min_world = src->min_world;
    size_t max_world = src->max_world;
    jl_llvm_functions_t declarations;
    jl_codectx_t ctx(*params.tsctx.getContext(), params, min_world, max_world);
    jl_datatype_t *vatyp = NULL;
    JL_GC_PUSH2(&ctx.code, &vatyp);
    ctx.code = src->code;
    ctx.source = src;

    std::map<int, BasicBlock*> labels;
    bool toplevel = false;
    ctx.module = jl_is_method(lam->def.method) ? lam->def.method->module : lam->def.module;
    ctx.linfo = lam;
    ctx.name = TSM.getModuleUnlocked()->getModuleIdentifier().data();
    size_t nreq = src->nargs;
    int va = src->isva;
    ctx.nargs = nreq;
    if (va) {
        assert(nreq > 0);
        nreq--;
    }
    if (jl_is_method(lam->def.value)) {
        ctx.is_opaque_closure = lam->def.method->is_for_opaque_closure;
    }
    ctx.nReqArgs = nreq;
    if (va) {
        jl_sym_t *vn = slot_symbol(ctx, ctx.nargs-1);
        if (vn != jl_unused_sym)
            ctx.vaSlot = ctx.nargs - 1;
    }
    toplevel = !jl_is_method(lam->def.method);
    ctx.rettype = jlrettype;
    ctx.funcName = ctx.name;
    ctx.spvals_ptr = NULL;
    jl_array_t *stmts = ctx.code;
    size_t stmtslen = jl_array_dim0(stmts);

    // step 1b. unpack debug information
    int coverage_mode = jl_options.code_coverage;
    int malloc_log_mode = jl_options.malloc_log;
    if (!JL_FEAT_TEST(ctx, code_coverage))
        coverage_mode = JL_LOG_NONE;
    if (!JL_FEAT_TEST(ctx, track_allocations))
        malloc_log_mode = JL_LOG_NONE;

    StringRef dbgFuncName = ctx.name;
    int toplineno = -1;
    if (lam && jl_is_method(lam->def.method)) {
        toplineno = lam->def.method->line;
        ctx.file = jl_symbol_name(lam->def.method->file);
    }
    else if ((jl_value_t*)src->debuginfo != jl_nothing) {
        // look for the file and line info of the original start of this block, as reported by lowering
        jl_debuginfo_t *debuginfo = src->debuginfo;
        while ((jl_value_t*)debuginfo->linetable != jl_nothing)
            debuginfo = debuginfo->linetable;
        ctx.file = jl_debuginfo_file(debuginfo);
        struct jl_codeloc_t lineidx = jl_uncompress1_codeloc(debuginfo->codelocs, 0);
        toplineno = std::max((int32_t)0, lineidx.line);
    }
    if (ctx.file.empty())
        ctx.file = "<missing>";
    // jl_printf(JL_STDERR, "\n*** compiling %s at %s:%d\n\n",
    //           jl_symbol_name(ctx.name), ctx.file.str().c_str(), toplineno);

    bool debug_enabled = ctx.emission_context.debug_level != 0;
    if (dbgFuncName.empty()) // Should never happen anymore?
        debug_enabled = false;

    // step 2. process var-info lists to see what vars need boxing
    int n_ssavalues = jl_is_long(src->ssavaluetypes) ? jl_unbox_long(src->ssavaluetypes) : jl_array_nrows(src->ssavaluetypes);
    size_t vinfoslen = jl_array_dim0(src->slotflags);
    ctx.slots.resize(vinfoslen, jl_varinfo_t(ctx.builder.getContext()));
    assert(lam->specTypes); // the specTypes field should always be assigned


    // create SAvalue locations for SSAValue objects
    ctx.ssavalue_assigned.assign(n_ssavalues, false);
    ctx.SAvalues.assign(n_ssavalues, jl_cgval_t());
    ctx.ssavalue_usecount.assign(n_ssavalues, 0);

    bool specsig, needsparams;
    std::tie(specsig, needsparams) = uses_specsig(lam, jlrettype, params.params->prefer_specsig);

    // step 3. some variable analysis
    size_t i;
    for (i = 0; i < nreq && i < vinfoslen; i++) {
        jl_varinfo_t &varinfo = ctx.slots[i];
        varinfo.isArgument = true;
        jl_sym_t *argname = slot_symbol(ctx, i);
        if (argname == jl_unused_sym)
            continue;
        jl_value_t *ty = jl_nth_slot_type(lam->specTypes, i);
        // TODO: jl_nth_slot_type should call jl_rewrap_unionall
        //  specTypes is required to be a datatype by construction for specsig, but maybe not otherwise
        // OpaqueClosure implicitly loads the env
        if (i == 0 && ctx.is_opaque_closure) {
            if (jl_is_array(src->slottypes)) {
                ty = jl_array_ptr_ref((jl_array_t*)src->slottypes, i);
            }
            else {
                ty = (jl_value_t*)jl_any_type;
            }
        }
        varinfo.value = mark_julia_type(ctx, (Value*)NULL, false, ty);
    }
    if (va && ctx.vaSlot != -1) {
        jl_varinfo_t &varinfo = ctx.slots[ctx.vaSlot];
        varinfo.isArgument = true;
        vatyp = specsig ? compute_va_type(lam, nreq) : (jl_tuple_type);
        varinfo.value = mark_julia_type(ctx, (Value*)NULL, false, vatyp);
    }

    for (i = 0; i < vinfoslen; i++) {
        jl_varinfo_t &varinfo = ctx.slots[i];
        uint8_t flags = jl_array_uint8_ref(src->slotflags, i);
        varinfo.isSA = (jl_vinfo_sa(flags) != 0) || varinfo.isArgument;
        varinfo.usedUndef = (jl_vinfo_usedundef(flags) != 0) || !varinfo.isArgument;
        if (!varinfo.isArgument) {
            varinfo.value = mark_julia_type(ctx, (Value*)NULL, false, (jl_value_t*)jl_any_type);
        }
    }

    // finish recording variable use info
    for (i = 0; i < stmtslen; i++)
        simple_use_analysis(ctx, jl_array_ptr_ref(stmts, i));

    // determine which vars need to be volatile
    mark_volatile_vars(stmts, ctx.slots);

    // step 4. determine function signature
    if (!specsig)
        ctx.nReqArgs--;  // function not part of argArray in jlcall

    std::string _funcName = get_function_name(specsig, needsparams, ctx.name, ctx.emission_context.TargetTriple);
    declarations.specFunctionObject = _funcName;

    // allocate Function declarations and wrapper objects
    //Safe because params holds ctx lock
    Module *M = TSM.getModuleUnlocked();
    M->addModuleFlag(Module::Warning, "julia.debug_level", ctx.emission_context.debug_level);
    jl_debugcache_t debugcache;
    debugcache.initialize(M);
    jl_returninfo_t returninfo = {};
    Function *f = NULL;
    bool has_sret = false;
    if (specsig) { // assumes !va and !needsparams
        BitVector used_args;
        size_t args_begin;
        returninfo = get_specsig_function(ctx, M, NULL, declarations.specFunctionObject, lam->specTypes,
                                          jlrettype, ctx.is_opaque_closure, JL_FEAT_TEST(ctx,gcstack_arg), &used_args, &args_begin);
        f = cast<Function>(returninfo.decl.getCallee());
        has_sret = (returninfo.cc == jl_returninfo_t::SRet || returninfo.cc == jl_returninfo_t::Union);
        jl_init_function(f, ctx.emission_context.TargetTriple);
        if (ctx.emission_context.debug_level >= 2) {
            auto arg_typename = [&](size_t i) JL_NOTSAFEPOINT {
                auto tp = jl_tparam(lam->specTypes, i);
                return jl_is_datatype(tp) ? jl_symbol_name(((jl_datatype_t*)tp)->name->name) : "<unknown type>";
            };
            size_t nreal = 0;
            for (size_t i = 0; i < std::min(nreq, static_cast<size_t>(used_args.size())); i++) {
                jl_sym_t *argname = slot_symbol(ctx, i);
                if (argname == jl_unused_sym)
                    continue;
                if (used_args.test(i)) {
                    auto &arg = *f->getArg(args_begin++);
                    nreal++;
                    auto name = jl_symbol_name(argname);
                    if (!name[0]) {
                        arg.setName(StringRef("#") + Twine(nreal) + StringRef("::") + arg_typename(i));
                    } else {
                        arg.setName(name + StringRef("::") + arg_typename(i));
                    }
                }
            }
            if (va && ctx.vaSlot != -1) {
                size_t vidx = 0;
                for (size_t i = nreq; i < used_args.size(); i++) {
                    if (used_args.test(i)) {
                        auto &arg = *f->getArg(args_begin++);
                        auto type = arg_typename(i);
                        const char *name = jl_symbol_name(slot_symbol(ctx, ctx.vaSlot));
                        if (!name[0])
                            name = "...";
                        vidx++;
                        arg.setName(name + StringRef("[") + Twine(vidx) + StringRef("]::") + type);
                    }
                }
            }
        }

        // common pattern: see if all return statements are an argument in that
        // case the apply-generic call can re-use the original box for the return
        int retarg = [stmts, nreq]() {
            int retarg = -1;
            for (size_t i = 0; i < jl_array_nrows(stmts); ++i) {
                jl_value_t *stmt = jl_array_ptr_ref(stmts, i);
                if (jl_is_returnnode(stmt)) {
                    stmt = jl_returnnode_value(stmt);
                    if (stmt == NULL)
                        continue;
                    if (!jl_is_argument(stmt))
                        return -1;
                    unsigned sl = jl_slot_number(stmt) - 1;
                    if (sl >= nreq)
                        return -1;
                    if (retarg == -1)
                        retarg = sl;
                    else if ((unsigned)retarg != sl)
                        return -1;
                }
            }
            return retarg;
        }();

        std::string wrapName;
        raw_string_ostream(wrapName) << "jfptr_" << ctx.name << "_" << jl_atomic_fetch_add_relaxed(&globalUniqueGeneratedNames, 1);
        declarations.functionObject = wrapName;
        (void)gen_invoke_wrapper(lam, jlrettype, returninfo, retarg, declarations.functionObject, M, ctx.emission_context);
        // TODO: add attributes: maybe_mark_argument_dereferenceable(Arg, argType)
        // TODO: add attributes: dereferenceable<sizeof(void*) * nreq>
        // TODO: (if needsparams) add attributes: dereferenceable<sizeof(void*) * length(sp)>, readonly, nocapture
    }
    else {
        f = Function::Create(needsparams ? ctx.types().T_jlfuncparams : ctx.types().T_jlfunc,
                             GlobalVariable::ExternalLinkage,
                             declarations.specFunctionObject, M);
        jl_init_function(f, ctx.emission_context.TargetTriple);
        if (needsparams) {
            jl_name_jlfuncparams_args(ctx.emission_context, f);
        } else {
            jl_name_jlfunc_args(ctx.emission_context, f);
        }
        f->setAttributes(AttributeList::get(ctx.builder.getContext(), {get_func_attrs(ctx.builder.getContext()), f->getAttributes()}));
        returninfo.decl = f;
        declarations.functionObject = needsparams ? "jl_fptr_sparam" : "jl_fptr_args";
    }

    if (ctx.emission_context.debug_level >= 2 && lam->def.method && jl_is_method(lam->def.method) && lam->specTypes != (jl_value_t*)jl_emptytuple_type) {
        ios_t sigbuf;
        ios_mem(&sigbuf, 0);
        jl_static_show_func_sig((JL_STREAM*) &sigbuf, (jl_value_t*)lam->specTypes);
        f->addFnAttr("julia.fsig", StringRef(sigbuf.buf, sigbuf.size));
        ios_close(&sigbuf);
    }

    AttrBuilder FnAttrs(ctx.builder.getContext(), f->getAttributes().getFnAttrs());
    AttrBuilder RetAttrs(ctx.builder.getContext(), f->getAttributes().getRetAttrs());

    if (jlrettype == (jl_value_t*)jl_bottom_type)
        FnAttrs.addAttribute(Attribute::NoReturn);

#ifdef USE_POLLY
    if (!jl_has_meta(stmts, jl_polly_sym) || jl_options.polly == JL_OPTIONS_POLLY_OFF)
        FnAttrs.addAttribute(polly::PollySkipFnAttr);
#endif

    if (src->inlining == 2)
        FnAttrs.addAttribute(Attribute::NoInline);

#ifdef JL_DEBUG_BUILD
    FnAttrs.addAttribute(Attribute::StackProtectStrong);
#endif

#ifdef _COMPILER_TSAN_ENABLED_
    // TODO: enable this only when a argument like `-race` is passed to Julia
    //       add a macro for no_sanitize_thread
    FnAttrs.addAttribute(llvm::Attribute::SanitizeThread);
#endif

    // add the optimization level specified for this module, if any
    int optlevel = jl_get_module_optlevel(ctx.module);
    if (optlevel >= 0 && optlevel <= 3) {
        static const char* const optLevelStrings[] = { "0", "1", "2", "3" };
        FnAttrs.addAttribute("julia-optimization-level", optLevelStrings[optlevel]);
    }

    ctx.f = f;

    // Step 4b. determine debug info signature and other type info for locals
    DICompileUnit::DebugEmissionKind emissionKind = (DICompileUnit::DebugEmissionKind) ctx.params->debug_info_kind;
    DICompileUnit::DebugNameTableKind tableKind;
    if (JL_FEAT_TEST(ctx, gnu_pubnames))
        tableKind = DICompileUnit::DebugNameTableKind::GNU;
    else
        tableKind = DICompileUnit::DebugNameTableKind::None;
    DIBuilder dbuilder(*M, true, debug_enabled ? getOrCreateJuliaCU(*M, emissionKind, tableKind) : NULL);
    DIFile *topfile = NULL;
    DISubprogram *SP = NULL;
    DebugLoc noDbg, topdebugloc;
    if (debug_enabled) {
        topfile = dbuilder.createFile(ctx.file, ".");
        DISubroutineType *subrty;
        if (ctx.emission_context.debug_level <= 1)
            subrty = debugcache.jl_di_func_null_sig;
        else if (!specsig)
            subrty = debugcache.jl_di_func_sig;
        else
            subrty = get_specsig_di(ctx, debugcache, jlrettype, lam->specTypes, dbuilder);
        SP = dbuilder.createFunction(nullptr
                                     ,dbgFuncName      // Name
                                     ,f->getName()     // LinkageName
                                     ,topfile          // File
                                     ,toplineno        // LineNo
                                     ,subrty           // Ty
                                     ,toplineno        // ScopeLine
                                     ,DINode::FlagZero // Flags
                                     ,DISubprogram::SPFlagDefinition | DISubprogram::SPFlagOptimized // SPFlags
                                     ,nullptr          // Template Parameters
                                     ,nullptr          // Template Declaration
                                     ,nullptr          // ThrownTypes
                                     );
        topdebugloc = DILocation::get(ctx.builder.getContext(), toplineno, 0, SP, NULL);
        f->setSubprogram(SP);
        if (ctx.emission_context.debug_level >= 2) {
            const bool AlwaysPreserve = true;
            // Go over all arguments and local variables and initialize their debug information
            for (i = 0; i < nreq; i++) {
                jl_sym_t *argname = slot_symbol(ctx, i);
                if (argname == jl_unused_sym)
                    continue;
                jl_varinfo_t &varinfo = ctx.slots[i];
                varinfo.dinfo = dbuilder.createParameterVariable(
                    SP,                                 // Scope (current function will be fill in later)
                    jl_symbol_name(argname),            // Variable name
                    has_sret + i + 1,                   // Argument number (1-based)
                    topfile,                            // File
                    toplineno == -1 ? 0 : toplineno,    // Line
                    // Variable type
                    julia_type_to_di(ctx, debugcache, varinfo.value.typ, &dbuilder, false),
                    AlwaysPreserve,                     // May be deleted if optimized out
                    DINode::FlagZero);                  // Flags (TODO: Do we need any)
            }
            if (va && ctx.vaSlot != -1) {
                ctx.slots[ctx.vaSlot].dinfo = dbuilder.createParameterVariable(
                    SP,                                 // Scope (current function will be fill in later)
                    std::string(jl_symbol_name(slot_symbol(ctx, ctx.vaSlot))) + "...",  // Variable name
                    has_sret + nreq + 1,                // Argument number (1-based)
                    topfile,                            // File
                    toplineno == -1 ? 0 : toplineno,    // Line (for now, use lineno of the function)
                    julia_type_to_di(ctx, debugcache, ctx.slots[ctx.vaSlot].value.typ, &dbuilder, false),
                    AlwaysPreserve,                     // May be deleted if optimized out
                    DINode::FlagZero);                  // Flags (TODO: Do we need any)
            }
            for (i = 0; i < vinfoslen; i++) {
                jl_sym_t *s = slot_symbol(ctx, i);
                jl_varinfo_t &varinfo = ctx.slots[i];
                if (varinfo.isArgument || s == jl_empty_sym || s == jl_unused_sym)
                    continue;
                // LLVM 4.0: Assume the variable has default alignment
                varinfo.dinfo = dbuilder.createAutoVariable(
                    SP,                      // Scope (current function will be fill in later)
                    jl_symbol_name(s),       // Variable name
                    topfile,                 // File
                    toplineno == -1 ? 0 : toplineno, // Line (for now, use lineno of the function)
                    julia_type_to_di(ctx, debugcache, varinfo.value.typ, &dbuilder, false), // Variable type
                    AlwaysPreserve,          // May be deleted if optimized out
                    DINode::FlagZero         // Flags (TODO: Do we need any)
                    );
            }
        }
    }

    // step 5. create first basic block
    BasicBlock *b0 = BasicBlock::Create(ctx.builder.getContext(), "top", f);
    ctx.builder.SetInsertPoint(b0);
    ctx.builder.SetCurrentDebugLocation(noDbg);

    // spill arguments into stack slots
    // so it is more likely to be possible to find them when debugging
    Value *fArg=NULL, *argArray=NULL, *pargArray=NULL, *argCount=NULL;
    if (!specsig) {
        Function::arg_iterator AI = f->arg_begin();
        fArg = &*AI++;
        argArray = &*AI++;
        pargArray = ctx.builder.CreateAlloca(argArray->getType());
        setName(ctx.emission_context, pargArray, "stackargs");
        ctx.builder.CreateStore(argArray, pargArray, true/*volatile store to prevent removal of this alloca*/);
        argCount = &*AI++;
        ctx.argArray = argArray;
        ctx.argCount = argCount;
        if (needsparams) {
            ctx.spvals_ptr = &*AI++;
        }
    }
    // step 6. set up GC frame
    allocate_gc_frame(ctx, b0);
    Value *last_age = NULL;
    auto world_age_field = get_tls_world_age_field(ctx);
    jl_aliasinfo_t ai = jl_aliasinfo_t::fromTBAA(ctx, ctx.tbaa().tbaa_gcframe);
    last_age = ai.decorateInst(ctx.builder.CreateAlignedLoad(
               ctx.types().T_size, world_age_field, ctx.types().alignof_ptr));
    ctx.world_age_at_entry = last_age; // Load world age for use in get_tls_world_age

    // step 7. allocate local variables slots
    // must be in the first basic block for the llvm mem2reg pass to work
    auto allocate_local = [&ctx, &dbuilder, &debugcache, topdebugloc, va, debug_enabled, M](jl_varinfo_t &varinfo, jl_sym_t *s, int i) {
        jl_value_t *jt = varinfo.value.typ;
        assert(!varinfo.boxroot); // variables shouldn't have memory locs already
        if (varinfo.value.constant) {
            // no need to explicitly load/store a constant/ghost value
            alloc_def_flag(ctx, varinfo);
            return;
        }
        else if (varinfo.isArgument && (!va || ctx.vaSlot == -1 || i != ctx.vaSlot)) {
            // just use the input pointer, if we have it
            // (we will need to attach debuginfo later to it)
            return;
        }
        else if (jl_is_uniontype(jt)) {
            bool allunbox;
            size_t align, nbytes;
            Value *lv = try_emit_union_alloca(ctx, (jl_uniontype_t*)jt, allunbox, align, nbytes);
            if (lv) {
                lv->setName(jl_symbol_name(s));
                varinfo.value = mark_julia_slot(lv, jt, NULL, ctx.tbaa().tbaa_stack);
                varinfo.pTIndex = emit_static_alloca(ctx, getInt8Ty(ctx.builder.getContext()));
                setName(ctx.emission_context, varinfo.pTIndex, "tindex");
                // TODO: attach debug metadata to this variable
            }
            else if (allunbox) {
                // all ghost values just need a selector allocated
                AllocaInst *lv = emit_static_alloca(ctx, getInt8Ty(ctx.builder.getContext()));
                lv->setName(jl_symbol_name(s));
                varinfo.pTIndex = lv;
                varinfo.value.tbaa = NULL;
                varinfo.value.isboxed = false;
                // TODO: attach debug metadata to this variable
            }
            if (lv || allunbox)
                alloc_def_flag(ctx, varinfo);
            if (allunbox)
                return;
        }
        else if (deserves_stack(jt)) {
            bool isboxed;
            Type *vtype = julia_type_to_llvm(ctx, jt, &isboxed);
            assert(!isboxed);
            assert(!type_is_ghost(vtype) && "constants should already be handled");
            Value *lv = new AllocaInst(vtype, M->getDataLayout().getAllocaAddrSpace(), nullptr, Align(jl_datatype_align(jt)), jl_symbol_name(s), /*InsertBefore*/ctx.topalloca);
            if (CountTrackedPointers(vtype).count) {
                StoreInst *SI = new StoreInst(Constant::getNullValue(vtype), lv, false, Align(sizeof(void*)));
                SI->insertAfter(ctx.topalloca);
            }
            varinfo.value = mark_julia_slot(lv, jt, NULL, ctx.tbaa().tbaa_stack);
            alloc_def_flag(ctx, varinfo);
            if (debug_enabled && varinfo.dinfo) {
                assert((Metadata*)varinfo.dinfo->getType() != debugcache.jl_pvalue_dillvmt);
                dbuilder.insertDeclare(lv, varinfo.dinfo, dbuilder.createExpression(),
                                       topdebugloc,
                                       ctx.builder.GetInsertBlock());
            }
            return;
        }
        // otherwise give it a boxroot in this function
        AllocaInst *av = new AllocaInst(ctx.types().T_prjlvalue, M->getDataLayout().getAllocaAddrSpace(),
            nullptr, Align(sizeof(jl_value_t*)), jl_symbol_name(s), /*InsertBefore*/ctx.topalloca);
        StoreInst *SI = new StoreInst(Constant::getNullValue(ctx.types().T_prjlvalue), av, false, Align(sizeof(void*)));
        SI->insertAfter(ctx.topalloca);
        varinfo.boxroot = av;
        if (debug_enabled && varinfo.dinfo) {
            SmallVector<uint64_t, 1> addr;
            DIExpression *expr;
            if ((Metadata*)varinfo.dinfo->getType() != debugcache.jl_pvalue_dillvmt)
                addr.push_back(llvm::dwarf::DW_OP_deref);
            expr = dbuilder.createExpression(addr);
            dbuilder.insertDeclare(av, varinfo.dinfo, expr,
                                        topdebugloc,
                            ctx.builder.GetInsertBlock());
        }
    };

    // get pointers for locals stored in the gc frame array (argTemp)
    for (i = 0; i < vinfoslen; i++) {
        jl_sym_t *s = slot_symbol(ctx, i);
        if (s == jl_unused_sym)
            continue;
        jl_varinfo_t &varinfo = ctx.slots[i];
        if (!varinfo.used) {
            varinfo.usedUndef = false;
            continue;
        }
        allocate_local(varinfo, s, (int)i);
    }

    std::map<int, int> upsilon_to_phic;

    // Scan for PhiC nodes, emit their slots and record which upsilon nodes
    // yield to them.
    // Also count ssavalue uses.
    {
        for (size_t i = 0; i < jl_array_nrows(stmts); ++i) {
            jl_value_t *stmt = jl_array_ptr_ref(stmts, i);

            auto scan_ssavalue = [&](jl_value_t *val) {
                if (jl_is_ssavalue(val)) {
                    size_t ssa_idx = ((jl_ssavalue_t*)val)->id-1;
                    /*
                     * We technically allow out of bounds SSAValues in dead IR, so make
                     * sure to bounds check this here. It's still not *good* to leave
                     * dead code in the IR, because this will conservatively overcount
                     * it, but let's at least make it not crash.
                     */
                    if (ssa_idx < ctx.ssavalue_usecount.size()) {
                        ctx.ssavalue_usecount[ssa_idx] += 1;
                    }
                    return true;
                }
                return false;
            };
            general_use_analysis(ctx, stmt, scan_ssavalue);

            if (jl_is_phicnode(stmt)) {
                jl_array_t *values = (jl_array_t*)jl_fieldref_noalloc(stmt, 0);
                for (size_t j = 0; j < jl_array_nrows(values); ++j) {
                    jl_value_t *val = jl_array_ptr_ref(values, j);
                    assert(jl_is_ssavalue(val));
                    upsilon_to_phic[((jl_ssavalue_t*)val)->id] = i;
                }
                jl_varinfo_t &vi = (ctx.phic_slots.emplace(i, jl_varinfo_t(ctx.builder.getContext())).first->second =
                                    jl_varinfo_t(ctx.builder.getContext()));
                jl_value_t *typ = jl_array_ptr_ref(src->ssavaluetypes, i);
                vi.used = true;
                vi.isVolatile = true;
                vi.value = mark_julia_type(ctx, (Value*)NULL, false, typ);
                allocate_local(vi, jl_symbol("phic"), -1);
            }
        }
    }

    // step 8. move args into local variables
    Function::arg_iterator AI = f->arg_begin();
    SmallVector<AttributeSet, 0> attrs(f->arg_size()); // function declaration attributes

    auto get_specsig_arg = [&](jl_value_t *argType, Type *llvmArgType, bool isboxed) {
        if (type_is_ghost(llvmArgType)) { // this argument is not actually passed
            return ghostValue(ctx, argType);
        }
        else if (is_uniquerep_Type(argType)) {
            return mark_julia_const(ctx, jl_tparam0(argType));
        }
        Argument *Arg = &*AI;
        ++AI;
        AttrBuilder param(ctx.builder.getContext(), f->getAttributes().getParamAttrs(Arg->getArgNo()));
        jl_cgval_t theArg;
        if (llvmArgType->isAggregateType()) {
            maybe_mark_argument_dereferenceable(param, argType);
            theArg = mark_julia_slot(Arg, argType, NULL, ctx.tbaa().tbaa_const); // this argument is by-pointer
        }
        else {
            if (isboxed) // e.g. is-pointer
                maybe_mark_argument_dereferenceable(param, argType);
            theArg = mark_julia_type(ctx, Arg, isboxed, argType);
            if (theArg.tbaa == ctx.tbaa().tbaa_immut)
                theArg.tbaa = ctx.tbaa().tbaa_const;
        }
        attrs[Arg->getArgNo()] = AttributeSet::get(Arg->getContext(), param); // function declaration attributes
        return theArg;
    };

    if (has_sret) {
        Argument *Arg = &*AI;
        ++AI;
        AttrBuilder param(ctx.builder.getContext(), f->getAttributes().getParamAttrs(Arg->getArgNo()));
        if (returninfo.cc == jl_returninfo_t::Union) {
            param.addAttribute(Attribute::NonNull);
            // The `dereferenceable` below does not imply `nonnull` for non addrspace(0) pointers.
            param.addDereferenceableAttr(returninfo.union_bytes);
            param.addAlignmentAttr(returninfo.union_align);
        }
        else {
            const DataLayout &DL = jl_Module->getDataLayout();
            Type *RT = Arg->getParamStructRetType();
            TypeSize sz = DL.getTypeAllocSize(RT);
            Align al = DL.getPrefTypeAlign(RT);
            param.addAttribute(Attribute::NonNull);
            // The `dereferenceable` below does not imply `nonnull` for non addrspace(0) pointers.
            param.addDereferenceableAttr(sz);
            param.addAlignmentAttr(al);
        }
        attrs[Arg->getArgNo()] = AttributeSet::get(Arg->getContext(), param); // function declaration attributes
    }
    if (returninfo.return_roots) {
        Argument *Arg = &*AI;
        ++AI;
        AttrBuilder param(ctx.builder.getContext(), f->getAttributes().getParamAttrs(Arg->getArgNo()));
        param.addAttribute(Attribute::NonNull);
        // The `dereferenceable` below does not imply `nonnull` for non addrspace(0) pointers.
        size_t size = returninfo.return_roots * sizeof(jl_value_t*);
        param.addDereferenceableAttr(size);
        param.addAlignmentAttr(Align(sizeof(jl_value_t*)));
        attrs[Arg->getArgNo()] = AttributeSet::get(Arg->getContext(), param); // function declaration attributes
    }
    if (specsig && JL_FEAT_TEST(ctx, gcstack_arg)){
        Argument *Arg = &*AI;
        ++AI;
        AttrBuilder param(ctx.builder.getContext());
        attrs[Arg->getArgNo()] = AttributeSet::get(Arg->getContext(), param);
    }
    for (i = 0; i < nreq && i < vinfoslen; i++) {
        jl_sym_t *s = slot_symbol(ctx, i);
        jl_value_t *argType = jl_nth_slot_type(lam->specTypes, i);
        // TODO: jl_nth_slot_type should call jl_rewrap_unionall?
        //  specTypes is required to be a datatype by construction for specsig, but maybe not otherwise
        bool isboxed = deserves_argbox(argType);
        Type *llvmArgType = NULL;
        if (i == 0 && ctx.is_opaque_closure) {
            isboxed = true;
            llvmArgType = PointerType::get(ctx.types().T_jlvalue, AddressSpace::Derived);
            argType = (jl_value_t*)jl_any_type;
        }
        else {
            llvmArgType = isboxed ? ctx.types().T_prjlvalue : julia_type_to_llvm(ctx, argType);
        }
        if (s == jl_unused_sym) {
            if (specsig && !type_is_ghost(llvmArgType) && !is_uniquerep_Type(argType))
                ++AI;
            continue;
        }
        jl_varinfo_t &vi = ctx.slots[i];
        jl_cgval_t theArg;
        if (s == jl_unused_sym || vi.value.constant) {
            assert(vi.boxroot == NULL);
            if (specsig && !type_is_ghost(llvmArgType) && !is_uniquerep_Type(argType))
                ++AI;
        }
        else {
            // If this is an opaque closure, implicitly load the env and switch
            // the world age.
            if (i == 0 && ctx.is_opaque_closure) {
                // Load closure world
                Value *oc_this = decay_derived(ctx, &*AI++);
                Value *argaddr = oc_this;
                Value *worldaddr = ctx.builder.CreateInBoundsGEP(
                        getInt8Ty(ctx.builder.getContext()), argaddr,
                        ConstantInt::get(ctx.types().T_size, offsetof(jl_opaque_closure_t, world)));

                jl_cgval_t closure_world = typed_load(ctx, worldaddr, NULL, (jl_value_t*)jl_long_type,
                    nullptr, nullptr, false, AtomicOrdering::NotAtomic, false, ctx.types().alignof_ptr.value());
                ctx.world_age_at_entry = closure_world.V; // The tls world in a OC is the world of the closure
                emit_unbox_store(ctx, closure_world, world_age_field, ctx.tbaa().tbaa_gcframe, ctx.types().alignof_ptr.value());

                // Load closure env
                Value *envaddr = ctx.builder.CreateInBoundsGEP(
                        getInt8Ty(ctx.builder.getContext()), argaddr,
                        ConstantInt::get(ctx.types().T_size, offsetof(jl_opaque_closure_t, captures)));

                jl_cgval_t closure_env = typed_load(ctx, envaddr, NULL, (jl_value_t*)jl_any_type,
                    nullptr, nullptr, true, AtomicOrdering::NotAtomic, false, sizeof(void*));
                theArg = update_julia_type(ctx, closure_env, vi.value.typ);
            }
            else if (specsig) {
                theArg = get_specsig_arg(argType, llvmArgType, isboxed);
            }
            else {
                if (i == 0) {
                    // first (function) arg is separate in jlcall
                    theArg = mark_julia_type(ctx, fArg, true, vi.value.typ);
                }
                else {
                    Value *argPtr = ctx.builder.CreateConstInBoundsGEP1_32(ctx.types().T_prjlvalue, argArray, i - 1);
                    jl_aliasinfo_t ai = jl_aliasinfo_t::fromTBAA(ctx, ctx.tbaa().tbaa_const);
                    Value *load = ai.decorateInst(maybe_mark_load_dereferenceable(
                            ctx.builder.CreateAlignedLoad(ctx.types().T_prjlvalue, argPtr, Align(sizeof(void*))),
                            false, vi.value.typ));
                    theArg = mark_julia_type(ctx, load, true, vi.value.typ);
                    if (debug_enabled && vi.dinfo && !vi.boxroot) {
                        SmallVector<uint64_t, 8> addr;
                        addr.push_back(llvm::dwarf::DW_OP_deref);
                        addr.push_back(llvm::dwarf::DW_OP_plus_uconst);
                        addr.push_back((i - 1) * sizeof(void*));
                        if ((Metadata*)vi.dinfo->getType() != debugcache.jl_pvalue_dillvmt)
                            addr.push_back(llvm::dwarf::DW_OP_deref);
                        dbuilder.insertDeclare(pargArray, vi.dinfo, dbuilder.createExpression(addr),
                                        topdebugloc,
                                        ctx.builder.GetInsertBlock());
                    }
                }
            }


            if (vi.boxroot == NULL) {
                assert(vi.value.V == NULL && "unexpected variable slot created for argument");
                // keep track of original (possibly boxed) value to avoid re-boxing or moving
                vi.value = theArg;
                if (debug_enabled && vi.dinfo && theArg.V) {
                    if (theArg.ispointer()) {
                        dbuilder.insertDeclare(theArg.V, vi.dinfo, dbuilder.createExpression(),
                                               topdebugloc, ctx.builder.GetInsertBlock());
                    }
                    else {
                        dbuilder.insertDbgValueIntrinsic(theArg.V, vi.dinfo, dbuilder.createExpression(),
                                                         topdebugloc, ctx.builder.GetInsertBlock());
                    }
                }
            }
            else {
                Value *argp = boxed(ctx, theArg);
                ctx.builder.CreateStore(argp, vi.boxroot);
            }
        }
    }
    // step 9. allocate rest argument
    CallInst *restTuple = NULL;
    if (va && ctx.vaSlot != -1) {
        jl_varinfo_t &vi = ctx.slots[ctx.vaSlot];
        if (vi.value.constant || !vi.used) {
            assert(vi.boxroot == NULL);
        }
        else if (specsig) {
            ctx.nvargs = jl_nparams(lam->specTypes) - nreq;
            SmallVector<jl_cgval_t, 0> vargs(ctx.nvargs);
            for (size_t i = nreq; i < jl_nparams(lam->specTypes); ++i) {
                jl_value_t *argType = jl_nth_slot_type(lam->specTypes, i);
                // n.b. specTypes is required to be a datatype by construction for specsig
                bool isboxed = deserves_argbox(argType);
                Type *llvmArgType = isboxed ?  ctx.types().T_prjlvalue : julia_type_to_llvm(ctx, argType);
                vargs[i - nreq] = get_specsig_arg(argType, llvmArgType, isboxed);
            }
            if (jl_is_concrete_type(vi.value.typ)) {
                jl_cgval_t tuple = emit_new_struct(ctx, vi.value.typ, ctx.nvargs, vargs);
                emit_varinfo_assign(ctx, vi, tuple);
            }
            else {
                restTuple = emit_jlcall(ctx, jltuple_func, Constant::getNullValue(ctx.types().T_prjlvalue),
                    vargs, ctx.nvargs, julia_call);
                jl_cgval_t tuple = mark_julia_type(ctx, restTuple, true, vi.value.typ);
                emit_varinfo_assign(ctx, vi, tuple);
            }
        }
        else {
            // restarg = jl_f_tuple(NULL, &args[nreq], nargs - nreq)
            Function *F = prepare_call(jltuple_func);
            restTuple =
                ctx.builder.CreateCall(F,
                        { Constant::getNullValue(ctx.types().T_prjlvalue),
                          ctx.builder.CreateInBoundsGEP(ctx.types().T_prjlvalue, argArray,
                                  ConstantInt::get(ctx.types().T_size, nreq - 1)),
                          ctx.builder.CreateSub(argCount,
                                  ConstantInt::get(getInt32Ty(ctx.builder.getContext()), nreq - 1)) });
            restTuple->setAttributes(F->getAttributes());
            ctx.builder.CreateStore(restTuple, vi.boxroot);
        }
    }

    AttributeList attributes = AttributeList::get(ctx.builder.getContext(), AttributeSet::get(f->getContext(), FnAttrs), AttributeSet::get(f->getContext(), RetAttrs), attrs);
    // attributes should be a superset of f->getAttributes() based on how we constructed it, but we merge just in case it isn't
    f->setAttributes(AttributeList::get(ctx.builder.getContext(), {attributes, f->getAttributes()}));

    // step 10. Compute properties for each statements
    //     This needs to be computed by iterating in the IR order
    //     instead of control flow order.
    auto in_user_mod = [] (jl_module_t *mod) {
        return (!jl_is_submodule(mod, jl_base_module) &&
                !jl_is_submodule(mod, jl_core_module));
    };
    auto in_tracked_path = [] (StringRef file) { // falls within an explicitly set file or directory
        return jl_options.tracked_path != NULL && file.startswith(jl_options.tracked_path);
    };
    bool mod_is_user_mod = in_user_mod(ctx.module);
    bool mod_is_tracked = in_tracked_path(ctx.file);
    struct DebugLineTable {
        DebugLoc loc;
        StringRef file;
        ssize_t line;
        ssize_t line0; // if this represents pc=1, then also cover the entry to the function (pc=0)
        bool is_user_code;
        int32_t edgeid;
        bool sameframe(const DebugLineTable &other) const {
            // detect if the line info for this frame is unchanged (equivalent to loc == other.loc ignoring the inlined_at field)
            return other.edgeid == edgeid && other.line == line;
        };
    };
    DebugLineTable topinfo;
    topinfo.file = ctx.file;
    topinfo.line = toplineno;
    topinfo.line0 = 0;
    topinfo.is_user_code = mod_is_user_mod;
    topinfo.loc = topdebugloc;
    topinfo.edgeid = 0;
    std::map<std::tuple<StringRef, StringRef>, DISubprogram*> subprograms;
    SmallVector<DebugLineTable, 0> prev_lineinfo, new_lineinfo;
    auto update_lineinfo = [&] (size_t pc) {
        std::function<bool(jl_debuginfo_t*, jl_value_t*, size_t, size_t)> append_lineinfo =
                [&] (jl_debuginfo_t *debuginfo, jl_value_t *func, size_t to, size_t pc) -> bool {
            while (1) {
                if (!jl_is_symbol(debuginfo->def)) // this is a path
                    func = debuginfo->def; // this is inlined
                struct jl_codeloc_t lineidx = jl_uncompress1_codeloc(debuginfo->codelocs, pc);
                size_t i = lineidx.line;
                if (i < 0) // pc out of range: broken debuginfo?
                    return false;
                if (i == 0 && lineidx.to == 0) // no update
                    return false;
                if (pc > 0 && (jl_value_t*)debuginfo->linetable != jl_nothing) {
                    // indirection node
                    if (!append_lineinfo(debuginfo->linetable, func, to, i))
                        return false; // no update
                }
                else {
                    // actual node
                    DebugLineTable info;
                    info.edgeid = to;
                    jl_module_t *modu = func ? jl_debuginfo_module1(func) : NULL;
                    if (modu == NULL)
                        modu = ctx.module;
                    info.file = jl_debuginfo_file1(debuginfo);
                    info.line = i;
                    info.line0 = 0;
                    if (pc == 1) {
                        struct jl_codeloc_t lineidx = jl_uncompress1_codeloc(debuginfo->codelocs, 0);
                        assert(lineidx.to == 0 && lineidx.pc == 0);
                        if (lineidx.line > 0 && info.line != lineidx.line)
                            info.line0 = lineidx.line;
                    }
                    if (info.file.empty())
                        info.file = "<missing>";
                    if (modu == ctx.module)
                        info.is_user_code = mod_is_user_mod;
                    else
                        info.is_user_code = in_user_mod(modu);
                    if (debug_enabled) {
                        StringRef fname = jl_debuginfo_name(func);
                        if (new_lineinfo.empty() && info.file == ctx.file) { // if everything matches, emit a toplevel line number
                            info.loc = DILocation::get(ctx.builder.getContext(), info.line, 0, SP, NULL);
                        }
                        else { // otherwise, describe this as an inlining frame
                            DebugLoc inl_loc = new_lineinfo.empty() ? DebugLoc(DILocation::get(ctx.builder.getContext(), 0, 0, SP, NULL)) : new_lineinfo.back().loc;
                            DISubprogram *&inl_SP = subprograms[std::make_tuple(fname, info.file)];
                            if (inl_SP == NULL) {
                                DIFile *difile = dbuilder.createFile(info.file, ".");
                                inl_SP = dbuilder.createFunction(difile
                                                             ,std::string(fname) + ";" // Name
                                                             ,fname            // LinkageName
                                                             ,difile           // File
                                                             ,0                // LineNo
                                                             ,debugcache.jl_di_func_null_sig // Ty
                                                             ,0                // ScopeLine
                                                             ,DINode::FlagZero // Flags
                                                             ,DISubprogram::SPFlagDefinition | DISubprogram::SPFlagOptimized // SPFlags
                                                             ,nullptr          // Template Parameters
                                                             ,nullptr          // Template Declaration
                                                             ,nullptr          // ThrownTypes
                                                             );
                            }
                            info.loc = DILocation::get(ctx.builder.getContext(), info.line, 0, inl_SP, inl_loc);
                        }
                    }
                    new_lineinfo.push_back(info);
                }
                to = lineidx.to;
                if (to == 0)
                    return true;
                pc = lineidx.pc;
                debuginfo = (jl_debuginfo_t*)jl_svecref(debuginfo->edges, to - 1);
                func = NULL;
            }
        };
        prev_lineinfo.resize(0);
        std::swap(prev_lineinfo, new_lineinfo);
        bool updated = append_lineinfo(src->debuginfo, (jl_value_t*)lam, 0, pc + 1);
        if (!updated)
            std::swap(prev_lineinfo, new_lineinfo);
        else
            assert(new_lineinfo.size() > 0);
        return updated;
    };

    SmallVector<MDNode*, 0> aliasscopes;
    MDNode* current_aliasscope = nullptr;
    SmallVector<Metadata*, 0> scope_stack;
    SmallVector<MDNode*, 0> scope_list_stack;
    {
        size_t nstmts = jl_array_nrows(stmts);
        aliasscopes.resize(nstmts + 1, nullptr);
        MDBuilder mbuilder(ctx.builder.getContext());
        MDNode *alias_domain = mbuilder.createAliasScopeDomain(ctx.name);
        for (i = 0; i < nstmts; i++) {
            jl_value_t *stmt = jl_array_ptr_ref(stmts, i);
            jl_expr_t *expr = jl_is_expr(stmt) ? (jl_expr_t*)stmt : nullptr;
            if (expr) {
                if (expr->head == jl_aliasscope_sym) {
                    MDNode *scope = mbuilder.createAliasScope("aliasscope", alias_domain);
                    scope_stack.push_back(scope);
                    MDNode *scope_list = MDNode::get(ctx.builder.getContext(), ArrayRef<Metadata*>(scope_stack));
                    scope_list_stack.push_back(scope_list);
                    current_aliasscope = scope_list;
                } else if (expr->head == jl_popaliasscope_sym) {
                    scope_stack.pop_back();
                    scope_list_stack.pop_back();
                    if (scope_list_stack.empty()) {
                        current_aliasscope = NULL;
                    } else {
                        current_aliasscope = scope_list_stack.back();
                    }
                }
            }
            aliasscopes[i+1] = current_aliasscope;
        }
    }

    Instruction &prologue_end = ctx.builder.GetInsertBlock()->back();

    // step 11a. For top-level code, load the world age
    if (toplevel && !ctx.is_opaque_closure) {
        LoadInst *world = ctx.builder.CreateAlignedLoad(ctx.types().T_size,
            prepare_global_in(jl_Module, jlgetworld_global), ctx.types().alignof_ptr);
        world->setOrdering(AtomicOrdering::Acquire);
        ctx.builder.CreateAlignedStore(world, world_age_field, ctx.types().alignof_ptr);
    }

    // step 11b. Emit the entry safepoint
    if (JL_FEAT_TEST(ctx, safepoint_on_entry))
        emit_gc_safepoint(ctx.builder, ctx.types().T_size, get_current_ptls(ctx), ctx.tbaa().tbaa_const);

    // step 11c. Do codegen in control flow order
    SmallVector<int, 0> workstack;
    std::map<int, BasicBlock*> BB;
    std::map<size_t, BasicBlock*> come_from_bb;
    int cursor = 0;
    int current_label = 0;
    auto find_next_stmt = [&] (int seq_next) {
        // new style ir is always in dominance order, but frontend IR might not be
        // `seq_next` is the next statement we want to emit
        // i.e. if it exists, it's the next one following control flow and
        // should be emitted into the current insert point.
        if (seq_next >= 0 && (unsigned)seq_next < stmtslen) {
            workstack.push_back(seq_next);
        }
        else if (ctx.builder.GetInsertBlock() && !ctx.builder.GetInsertBlock()->getTerminator()) {
            CreateTrap(ctx.builder, false);
        }
        while (!workstack.empty()) {
            int item = workstack.back();
            workstack.pop_back();
            auto nextbb = BB.find(item + 1);
            if (nextbb == BB.end()) {
                // Not a BB
                cursor = item;
                return;
            }
            if (seq_next != -1 && ctx.builder.GetInsertBlock() && !ctx.builder.GetInsertBlock()->getTerminator()) {
                come_from_bb[cursor + 1] = ctx.builder.GetInsertBlock();
                ctx.builder.CreateBr(nextbb->second);
            }
            seq_next = -1;
            // if this BB is non-empty, we've visited it before so skip it
            if (!nextbb->second->getTerminator()) {
                // New BB
                ctx.builder.SetInsertPoint(nextbb->second);
                cursor = item;
                current_label = item;
                return;
            }
        }
        cursor = -1;
    };

    // If a pkgimage or sysimage is being generated, disable tracking.
    // This means sysimage build or pkgimage precompilation workloads aren't tracked.
    auto do_coverage = [&] (bool in_user_code, bool is_tracked) {
        return (jl_generating_output() == 0 &&
                (coverage_mode == JL_LOG_ALL ||
                (in_user_code && coverage_mode == JL_LOG_USER) ||
                (is_tracked && coverage_mode == JL_LOG_PATH)));
    };
    auto do_malloc_log = [&] (bool in_user_code, bool is_tracked) {
        return (jl_generating_output() == 0 &&
                (malloc_log_mode == JL_LOG_ALL ||
                (in_user_code && malloc_log_mode == JL_LOG_USER) ||
                (is_tracked && malloc_log_mode == JL_LOG_PATH)));
    };
    auto coverageVisitStmt = [&] () {
        // Visit frames which differ from previous statement as tracked in
        // prev_lineinfo (tracked outer frame first).
        size_t dbg;
        for (dbg = 0; dbg < new_lineinfo.size(); dbg++) {
            if (dbg >= prev_lineinfo.size() || !new_lineinfo[dbg].sameframe(prev_lineinfo[dbg]))
                break;
        }
        for (; dbg < new_lineinfo.size(); dbg++) {
            const auto &newdbg = new_lineinfo[dbg];
            bool is_tracked = in_tracked_path(newdbg.file);
            if (do_coverage(newdbg.is_user_code, is_tracked)) {
                if (newdbg.line0 != 0 && (dbg >= prev_lineinfo.size() || newdbg.edgeid != prev_lineinfo[dbg].edgeid || newdbg.line0 != prev_lineinfo[dbg].line))
                    coverageVisitLine(ctx, newdbg.file, newdbg.line0);
                coverageVisitLine(ctx, newdbg.file, newdbg.line);
            }
        }
    };
    auto mallocVisitStmt = [&] (Value *sync, bool have_dbg_update) {
        if (!do_malloc_log(mod_is_user_mod, mod_is_tracked) || !have_dbg_update) {
            // TODD: add || new_lineinfo[0].sameframe(prev_lineinfo[0])) above, but currently this breaks the test for it (by making an optimization better)
            if (do_malloc_log(true, mod_is_tracked) && sync)
                ctx.builder.CreateCall(prepare_call(sync_gc_total_bytes_func), {sync});
            return;
        }
        mallocVisitLine(ctx, new_lineinfo[0].file, new_lineinfo[0].line, sync);
    };
    if (coverage_mode != JL_LOG_NONE) {
        // record all lines that could be covered
        std::function<void(jl_debuginfo_t *debuginfo, jl_value_t *func)> record_line_exists = [&](jl_debuginfo_t *debuginfo, jl_value_t *func) {
            if (!jl_is_symbol(debuginfo->def)) // this is a path
                func = debuginfo->def; // this is inlined
            for (size_t i = 0; i < jl_svec_len(debuginfo->edges); i++) {
                jl_debuginfo_t *edge = (jl_debuginfo_t*)jl_svecref(debuginfo->edges, i);
                record_line_exists(edge, NULL);
            }
            while ((jl_value_t*)debuginfo->linetable != jl_nothing)
                debuginfo = debuginfo->linetable;
            jl_module_t *modu = func ? jl_debuginfo_module1(func) : NULL;
            if (modu == NULL)
                modu = ctx.module;
            StringRef file = jl_debuginfo_file1(debuginfo);
            if (file.empty())
                file = "<missing>";
            bool is_user_code;
            if (modu == ctx.module)
                is_user_code = mod_is_user_mod;
            else
                is_user_code = in_user_mod(modu);
            bool is_tracked = in_tracked_path(file);
            if (do_coverage(is_user_code, is_tracked)) {
                for (size_t pc = 0; 1; pc++) {
                    struct jl_codeloc_t lineidx = jl_uncompress1_codeloc(debuginfo->codelocs, pc);
                    if (lineidx.line == -1)
                        break;
                    if (lineidx.line > 0)
                        jl_coverage_alloc_line(file, lineidx.line);
                }
            }
        };
        record_line_exists(src->debuginfo, (jl_value_t*)lam);
    }

    come_from_bb[0] = ctx.builder.GetInsertBlock();

    // First go through and collect all branch targets, so we know where to
    // split basic blocks.
    std::set<int> branch_targets; // 1-indexed
    {
        for (size_t i = 0; i < stmtslen; ++i) {
            jl_value_t *stmt = jl_array_ptr_ref(stmts, i);
            if (jl_is_gotoifnot(stmt)) {
                int dest = jl_gotoifnot_label(stmt);
                branch_targets.insert(dest);
                // The next 1-indexed statement
                branch_targets.insert(i + 2);
            } else if (jl_is_returnnode(stmt)) {
                // We don't do dead branch elimination before codegen
                // so we need to make sure to start a BB after any
                // return node, even if they aren't otherwise branch
                // targets.
                if (i + 2 <= stmtslen)
                    branch_targets.insert(i + 2);
            } else if (jl_is_enternode(stmt)) {
                branch_targets.insert(i + 1);
                if (i + 2 <= stmtslen)
                    branch_targets.insert(i + 2);
                size_t catch_dest = jl_enternode_catch_dest(stmt);
                if (catch_dest)
                    branch_targets.insert(catch_dest);
            } else if (jl_is_gotonode(stmt)) {
                int dest = jl_gotonode_label(stmt);
                branch_targets.insert(dest);
                if (i + 2 <= stmtslen)
                    branch_targets.insert(i + 2);
            } else if (jl_is_phinode(stmt)) {
                jl_array_t *edges = (jl_array_t*)jl_fieldref_noalloc(stmt, 0);
                for (size_t j = 0; j < jl_array_nrows(edges); ++j) {
                    size_t edge = jl_array_data(edges, int32_t)[j];
                    if (edge == i)
                        branch_targets.insert(i + 1);
                }
            }
        }
    }

    for (int label : branch_targets) {
        BasicBlock *bb = BasicBlock::Create(ctx.builder.getContext(),
            "L" + std::to_string(label), f);
        BB[label] = bb;
    }

    new_lineinfo.push_back(topinfo);
    Value *sync_bytes = nullptr;
    if (do_malloc_log(true, mod_is_tracked))
        sync_bytes = ctx.builder.CreateCall(prepare_call(diff_gc_total_bytes_func), {});
    // coverage for the function definition line number (topinfo)
    coverageVisitStmt();

    find_next_stmt(0);
    while (cursor != -1) {
        bool have_dbg_update = update_lineinfo(cursor);
        if (have_dbg_update) {
            if (debug_enabled)
                ctx.builder.SetCurrentDebugLocation(new_lineinfo.back().loc);
            coverageVisitStmt();
        }
        ctx.noalias().aliasscope.current = aliasscopes[cursor];
        jl_value_t *stmt = jl_array_ptr_ref(stmts, cursor);
        if (jl_is_returnnode(stmt)) {
            jl_value_t *retexpr = jl_returnnode_value(stmt);
            if (retexpr == NULL) {
                CreateTrap(ctx.builder, false);
                find_next_stmt(-1);
                continue;
            }
            // this is basically a copy of emit_assignment,
            // but where the assignment slot is the retval
            jl_cgval_t retvalinfo = emit_expr(ctx, retexpr);

            if (ctx.is_opaque_closure) {
                emit_typecheck(ctx, retvalinfo, jlrettype, "OpaqueClosure");
            }

            retvalinfo = convert_julia_type(ctx, retvalinfo, jlrettype);
            if (retvalinfo.typ == jl_bottom_type) {
                CreateTrap(ctx.builder, false);
                find_next_stmt(-1);
                continue;
            }

            Value *isboxed_union = NULL;
            Value *retval = NULL;
            Value *sret = has_sret ? f->arg_begin() : NULL;
            Type *retty = f->getReturnType();
            switch (returninfo.cc) {
            case jl_returninfo_t::Boxed:
                retval = boxed(ctx, retvalinfo); // skip the gcroot on the return path
                break;
            case jl_returninfo_t::Register:
                if (type_is_ghost(retty))
                    retval = NULL;
                else
                    retval = emit_unbox(ctx, retty, retvalinfo, jlrettype);
                break;
            case jl_returninfo_t::SRet:
                retval = NULL;
                break;
            case jl_returninfo_t::Union: {
                Value *data, *tindex;
                if (retvalinfo.TIndex) {
                    tindex = retvalinfo.TIndex;
                    data = Constant::getNullValue(ctx.types().T_prjlvalue);
                    if (retvalinfo.V == NULL) {
                        // treat this as a simple Ghosts
                        sret = NULL;
                    }
                    else if (retvalinfo.Vboxed) {
                        // also need to account for the possibility the return object is boxed
                        // and avoid / skip copying it to the stack
                        isboxed_union = ctx.builder.CreateICmpNE(
                            ctx.builder.CreateAnd(tindex, ConstantInt::get(getInt8Ty(ctx.builder.getContext()), UNION_BOX_MARKER)),
                            ConstantInt::get(getInt8Ty(ctx.builder.getContext()), 0));
                        data = ctx.builder.CreateSelect(isboxed_union, retvalinfo.Vboxed, data);
                    }
                }
                else {
                    // treat this as a simple boxed returninfo
                    //assert(retvalinfo.isboxed);
                    tindex = compute_tindex_unboxed(ctx, retvalinfo, jlrettype);
                    tindex = ctx.builder.CreateOr(tindex, ConstantInt::get(getInt8Ty(ctx.builder.getContext()), UNION_BOX_MARKER));
                    data = boxed(ctx, retvalinfo);
                    sret = NULL;
                }
                retval = UndefValue::get(retty);
                retval = ctx.builder.CreateInsertValue(retval, data, 0);
                retval = ctx.builder.CreateInsertValue(retval, tindex, 1);
                break;
            }
            case jl_returninfo_t::Ghosts:
                retval = compute_tindex_unboxed(ctx, retvalinfo, jlrettype);
                break;
            }
            if (sret) {
                if (retvalinfo.ispointer()) {
                    if (returninfo.return_roots) {
                        Type *store_ty = julia_type_to_llvm(ctx, retvalinfo.typ);
                        emit_sret_roots(ctx, true, data_pointer(ctx, retvalinfo), store_ty, f->arg_begin() + 1, get_returnroots_type(ctx, returninfo.return_roots), returninfo.return_roots);
                    }
                    if (returninfo.cc == jl_returninfo_t::SRet) {
                        assert(jl_is_concrete_type(jlrettype));
                        emit_memcpy(ctx, sret, jl_aliasinfo_t::fromTBAA(ctx, nullptr), retvalinfo,
                                    jl_datatype_size(jlrettype), julia_alignment(jlrettype), julia_alignment(jlrettype));
                    }
                    else { // must be jl_returninfo_t::Union
                        emit_unionmove(ctx, sret, nullptr, retvalinfo, /*skip*/isboxed_union);
                    }
                }
                else {
                    Type *store_ty = retvalinfo.V->getType();
                    Value *Val = retvalinfo.V;
                    if (returninfo.return_roots) {
                        assert(julia_type_to_llvm(ctx, retvalinfo.typ) == store_ty);
                        emit_sret_roots(ctx, false, Val, store_ty, f->arg_begin() + 1, get_returnroots_type(ctx, returninfo.return_roots), returninfo.return_roots);
                    }
                    ctx.builder.CreateAlignedStore(Val, sret, Align(julia_alignment(retvalinfo.typ)));
                    assert(retvalinfo.TIndex == NULL && "unreachable"); // unimplemented representation
                }
            }

            mallocVisitStmt(sync_bytes, have_dbg_update);
            if (toplevel || ctx.is_opaque_closure)
                ctx.builder.CreateStore(last_age, world_age_field);
            assert(type_is_ghost(retty) || returninfo.cc == jl_returninfo_t::SRet ||
                retval->getType() == ctx.f->getReturnType());
            ctx.builder.CreateRet(retval);
            find_next_stmt(-1);
            continue;
        }
        if (jl_is_gotonode(stmt)) {
            int lname = jl_gotonode_label(stmt);
            come_from_bb[cursor+1] = ctx.builder.GetInsertBlock();
            auto br = ctx.builder.CreateBr(BB[lname]);
            // Check if backwards branch
            if (ctx.LoopID && lname <= current_label) {
                br->setMetadata(LLVMContext::MD_loop, ctx.LoopID);
                ctx.LoopID = NULL;
            }
            find_next_stmt(lname - 1);
            continue;
        }
        if (jl_is_upsilonnode(stmt)) {
            emit_upsilonnode(ctx, upsilon_to_phic[cursor + 1], jl_fieldref_noalloc(stmt, 0));
            find_next_stmt(cursor + 1);
            continue;
        }
        if (jl_is_gotoifnot(stmt)) {
            jl_value_t *cond = jl_gotoifnot_cond(stmt);
            int lname = jl_gotoifnot_label(stmt);
            Value *isfalse = emit_condition(ctx, cond, "if");
            mallocVisitStmt(nullptr, have_dbg_update);
            come_from_bb[cursor+1] = ctx.builder.GetInsertBlock();
            workstack.push_back(lname - 1);
            BasicBlock *ifnot = BB[lname];
            BasicBlock *ifso = BB[cursor+2];
            Instruction *br;
            if (ifnot == ifso)
                br = ctx.builder.CreateBr(ifnot);
            else
                br = ctx.builder.CreateCondBr(isfalse, ifnot, ifso);

            // Check if backwards branch
            if (ctx.LoopID && lname <= current_label) {
                br->setMetadata(LLVMContext::MD_loop, ctx.LoopID);
                ctx.LoopID = NULL;
            }
            find_next_stmt(cursor + 1);
            continue;
        }
        else if (jl_is_enternode(stmt)) {
            // For the two-arg version of :enter, twiddle the scope
            Value *scope_ptr = NULL;
            Value *old_scope = NULL;
            jl_aliasinfo_t scope_ai = jl_aliasinfo_t::fromTBAA(ctx, ctx.tbaa().tbaa_gcframe);
            if (jl_enternode_scope(stmt)) {
                jl_cgval_t new_scope = emit_expr(ctx, jl_enternode_scope(stmt));
                if (new_scope.typ == jl_bottom_type) {
                    // Probably dead code, but let's be loud about it in case it isn't, so we fail
                    // at the point of the miscompile, rather than later when something attempts to
                    // read the scope.
                    emit_error(ctx, "(INTERNAL ERROR): Attempted to execute EnterNode with bad scope");
                    find_next_stmt(-1);
                    continue;
                }
                Value *new_scope_boxed = boxed(ctx, new_scope);
                scope_ptr = get_scope_field(ctx);
                old_scope = scope_ai.decorateInst(
                        ctx.builder.CreateAlignedLoad(ctx.types().T_prjlvalue, scope_ptr, ctx.types().alignof_ptr));
                scope_ai.decorateInst(
                    ctx.builder.CreateAlignedStore(new_scope_boxed, scope_ptr, ctx.types().alignof_ptr));
                ctx.scope_restore[cursor] = std::make_pair(old_scope, scope_ptr);
            }
            int lname = jl_enternode_catch_dest(stmt);
            if (lname) {
                // Save exception stack depth at enter for use in pop_exception
                Value *excstack_state =
                    ctx.builder.CreateCall(prepare_call(jl_excstack_state_func), {get_current_task(ctx)});
                assert(!ctx.ssavalue_assigned[cursor]);
                ctx.SAvalues[cursor] = jl_cgval_t(excstack_state, (jl_value_t*)jl_ulong_type, NULL);
                ctx.ssavalue_assigned[cursor] = true;
                // Actually enter the exception frame
                auto ct = get_current_task(ctx);
                CallInst *sj = ctx.builder.CreateCall(prepare_call(except_enter_func), {ct});
                // We need to mark this on the call site as well. See issue #6757
                sj->setCanReturnTwice();
                Value *isz = ctx.builder.CreateICmpEQ(ctx.builder.CreateExtractValue(sj, 0), ConstantInt::get(getInt32Ty(ctx.builder.getContext()), 0));
                Value *ehbuf = ctx.builder.CreateExtractValue(sj, 1);
                BasicBlock *tryblk = BasicBlock::Create(ctx.builder.getContext(), "try", f);
                BasicBlock *catchpop = BasicBlock::Create(ctx.builder.getContext(), "catch_pop", f);
                BasicBlock *handlr = NULL;
                handlr = BB[lname];
                workstack.push_back(lname - 1);
                come_from_bb[cursor + 1] = ctx.builder.GetInsertBlock();
                ctx.builder.CreateCondBr(isz, tryblk, catchpop);
                ctx.builder.SetInsertPoint(catchpop);
                {
                    ctx.builder.CreateCall(prepare_call(jlleave_func), {get_current_task(ctx), ConstantInt::get(getInt32Ty(ctx.builder.getContext()), 1)});
                    if (old_scope) {
                        scope_ai.decorateInst(
                            ctx.builder.CreateAlignedStore(old_scope, scope_ptr, ctx.types().alignof_ptr));
                    }
                    ctx.builder.CreateBr(handlr);
                }
                ctx.builder.SetInsertPoint(tryblk);
                auto ehptr = ctx.builder.CreateInBoundsGEP(
                    ctx.types().T_ptr,
                    ct,
                    ConstantInt::get(ctx.types().T_size, offsetof(jl_task_t, eh) / ctx.types().sizeof_ptr),
                    "eh");
                ctx.builder.CreateAlignedStore(ehbuf, ehptr, ctx.types().alignof_ptr);
            }
        }
        else {
            emit_stmtpos(ctx, stmt, cursor);
            mallocVisitStmt(nullptr, have_dbg_update);
        }
        find_next_stmt(cursor + 1);
    }

    // Delete any unreachable blocks
    for (auto &item : BB) {
        if (!item.second->getTerminator())
            item.second->eraseFromParent();
    }

    ctx.builder.SetCurrentDebugLocation(noDbg);
    ctx.builder.ClearInsertionPoint();

    // Codegen Phi nodes
    std::map<std::pair<BasicBlock*, BasicBlock*>, BasicBlock*> BB_rewrite_map;
    SmallVector<llvm::PHINode*, 0> ToDelete;
    for (auto &tup : ctx.PhiNodes) {
        jl_cgval_t phi_result;
        PHINode *VN;
        jl_value_t *r;
        AllocaInst *dest;
        BasicBlock *PhiBB;
        std::tie(phi_result, PhiBB, dest, VN, r) = tup;
        jl_value_t *phiType = phi_result.typ;
        jl_array_t *edges = (jl_array_t*)jl_fieldref_noalloc(r, 0);
        jl_array_t *values = (jl_array_t*)jl_fieldref_noalloc(r, 1);
        PHINode *TindexN = cast_or_null<PHINode>(phi_result.TIndex);
        DenseSet<BasicBlock*> preds;
        for (size_t i = 0; i < jl_array_nrows(edges); ++i) {
            size_t edge = jl_array_data(edges, int32_t)[i];
            jl_value_t *value = jl_array_ptr_ref(values, i);
            // This edge value is undef, handle it the same as if the edge wasn't listed at all
            if (!value)
                continue;
            BasicBlock *FromBB = come_from_bb[edge];
            // This edge was statically unreachable. Don't codegen it.
            if (!FromBB)
                continue;
            // see if this edge has already been rewritten
            // (we'll continue appending blocks to the current end)
            std::pair<BasicBlock*, BasicBlock*> LookupKey(FromBB, PhiBB);
            if (BB_rewrite_map.count(LookupKey)) {
                FromBB = BB_rewrite_map[LookupKey];
            }
            if (!preds.insert(FromBB).second) {
                // Only codegen this branch once for each PHI (the expression must be the same on all branches)
#ifndef NDEBUG
                for (size_t j = 0; j < i; ++j) {
                    size_t j_edge = jl_array_data(edges, int32_t)[j];
                    if (j_edge == edge) {
                        assert(jl_egal(value, jl_array_ptr_ref(values, j)));
                    }
                }
#endif
                continue;
            }
            assert(std::find(pred_begin(PhiBB), pred_end(PhiBB), FromBB) != pred_end(PhiBB)); // consistency check
            TerminatorInst *terminator = FromBB->getTerminator();
            if (!terminator->getParent()->getUniqueSuccessor()) {
                // Can't use `llvm::SplitCriticalEdge` here because
                // we may have invalid phi nodes in the destination.
                BasicBlock *NewBB = BasicBlock::Create(terminator->getContext(),
                   FromBB->getName() + "." + PhiBB->getName() + "_crit_edge", FromBB->getParent(), FromBB->getNextNode()); // insert after existing block
                terminator->replaceSuccessorWith(PhiBB, NewBB);
                DebugLoc Loc = terminator->getDebugLoc();
                terminator = BranchInst::Create(PhiBB);
                terminator->setDebugLoc(Loc);
                ctx.builder.SetInsertPoint(NewBB);
            }
            else {
                terminator->removeFromParent();
                ctx.builder.SetInsertPoint(FromBB);
            }
            if (dest)
                ctx.builder.CreateLifetimeStart(dest);
            jl_cgval_t val = emit_expr(ctx, value);
            if (val.constant)
                val = mark_julia_const(ctx, val.constant); // be over-conservative at making sure `.typ` is set concretely, not tindex
            if (!jl_is_uniontype(phiType) || !TindexN) {
                if (VN) {
                    Value *V;
                    if (val.typ == (jl_value_t*)jl_bottom_type) {
                        V = undef_value_for_type(VN->getType());
                    }
                    else if (VN->getType() == ctx.types().T_prjlvalue) {
                        // Includes the jl_is_uniontype(phiType) && !TindexN case
                        // TODO: if convert_julia_type says it is wasted effort and to skip it, is it worth using Constant::getNullValue(ctx.types().T_prjlvalue) (dynamically)?
                        V = boxed(ctx, val);
                    }
                    else {
                        // must be careful to emit undef here (rather than a bitcast or
                        // load of val) if the runtime type of val isn't phiType
                        Value *isvalid = emit_isa_and_defined(ctx, val, phiType);
                        V = emit_guarded_test(ctx, isvalid, undef_value_for_type(VN->getType()), [&] {
                            return emit_unbox(ctx, VN->getType(), val, phiType);
                        });
                    }
                    VN->addIncoming(V, ctx.builder.GetInsertBlock());
                    assert(!TindexN);
                }
                else if (dest && val.typ != (jl_value_t*)jl_bottom_type) {
                    // must be careful to emit undef here (rather than a bitcast or
                    // load of val) if the runtime type of val isn't phiType
                    Value *isvalid = emit_isa_and_defined(ctx, val, phiType);
                    emit_guarded_test(ctx, isvalid, nullptr, [&] {
                        emit_unbox_store(ctx, update_julia_type(ctx, val, phiType), dest, ctx.tbaa().tbaa_stack, julia_alignment(phiType));
                        return nullptr;
                    });
                }
            }
            else {
                Value *RTindex;
                // The branch below is a bit too complex for GCC to realize that
                // `V` is always initialized when it is used.
                // Ref https://gcc.gnu.org/bugzilla/show_bug.cgi?id=96629
                Value *V = nullptr;
                if (val.typ == (jl_value_t*)jl_bottom_type) {
                    if (VN)
                        V = undef_value_for_type(VN->getType());
                    RTindex = UndefValue::get(getInt8Ty(ctx.builder.getContext()));
                }
                else if (jl_is_concrete_type(val.typ) || val.constant) {
                    size_t tindex = get_box_tindex((jl_datatype_t*)val.typ, phiType);
                    if (tindex == 0) {
                        if (VN)
                            V = boxed(ctx, val);
                        RTindex = ConstantInt::get(getInt8Ty(ctx.builder.getContext()), UNION_BOX_MARKER);
                    }
                    else {
                        if (VN)
                            V = Constant::getNullValue(ctx.types().T_prjlvalue);
                        if (dest)
                            emit_unbox_store(ctx, val, dest, ctx.tbaa().tbaa_stack, julia_alignment(val.typ));
                        RTindex = ConstantInt::get(getInt8Ty(ctx.builder.getContext()), tindex);
                    }
                }
                else {
                    Value *skip = NULL;
                    // must compute skip here, since the runtime type of val might not be in phiType
                    // caution: only Phi and PhiC are allowed to do this (and maybe sometimes Pi)
                    jl_cgval_t new_union = convert_julia_type(ctx, val, phiType, &skip);
                    RTindex = new_union.TIndex;
                    if (!RTindex) {
                        assert(new_union.isboxed && new_union.Vboxed && "convert_julia_type failed");
                        RTindex = compute_tindex_unboxed(ctx, new_union, phiType, true);
                        if (dest) {
                            // If dest is not set, this is a ghost union, the recipient of which
                            // is often not prepared to handle a boxed representation of the ghost.
                            RTindex = ctx.builder.CreateOr(RTindex, ConstantInt::get(getInt8Ty(ctx.builder.getContext()), UNION_BOX_MARKER));
                        }
                        new_union.TIndex = RTindex;
                    }
                    if (VN)
                        V = new_union.Vboxed ? new_union.Vboxed : Constant::getNullValue(ctx.types().T_prjlvalue);
                    if (dest) { // basically, if !ghost union
                        if (new_union.Vboxed != nullptr) {
                            Value *isboxed = ctx.builder.CreateICmpNE( // if UNION_BOX_MARKER is set, we won't select this slot anyways
                                    ctx.builder.CreateAnd(RTindex, ConstantInt::get(getInt8Ty(ctx.builder.getContext()), UNION_BOX_MARKER)),
                                    ConstantInt::get(getInt8Ty(ctx.builder.getContext()), 0));
                            skip = skip ? ctx.builder.CreateOr(isboxed, skip) : isboxed;
                        }
                        emit_unionmove(ctx, dest, ctx.tbaa().tbaa_arraybuf, new_union, skip);
                    }
                }
                if (VN)
                    VN->addIncoming(V, ctx.builder.GetInsertBlock());
                if (TindexN)
                    TindexN->addIncoming(RTindex, ctx.builder.GetInsertBlock());
            }
            // put the branch back at the end of our current basic block
            ctx.builder.Insert(terminator);
            // Record the current tail of this Phi edge in the rewrite map and
            // check any phi nodes in the Phi block to see if by emitting on the edges
            // we made things inconsistent.
            BasicBlock *NewBB = ctx.builder.GetInsertBlock();
            if (FromBB != NewBB) {
                BB_rewrite_map[LookupKey] = NewBB;
                preds.insert(NewBB);
                PhiBB->replacePhiUsesWith(FromBB, NewBB);
            }
            ctx.builder.ClearInsertionPoint();
        }
        // In LLVM IR it is illegal to have phi nodes without incoming values, even if
        // there are no operands (no incoming branches), so delete any such phi nodes
        if (pred_empty(PhiBB)) {
            if (VN)
                ToDelete.push_back(VN);
            if (TindexN)
                ToDelete.push_back(TindexN);
            continue;
        }
        // Julia PHINodes may be incomplete with respect to predecessors, LLVM's may not
        for (auto *FromBB : predecessors(PhiBB)) {
            if (preds.count(FromBB))
                continue;
            ctx.builder.SetInsertPoint(FromBB->getTerminator());
            // PHI is undef on this branch. But still may need to put a valid pointer in place.
            Value *RTindex = TindexN ? UndefValue::get(getInt8Ty(ctx.builder.getContext())) : NULL;
            if (VN) {
                Value *undef = undef_value_for_type(VN->getType());
                VN->addIncoming(undef, FromBB);
                if (TindexN) // let the runtime / optimizer know this is unknown / boxed / null, so that it won't try to union_move / copy it later
                    RTindex = ConstantInt::get(getInt8Ty(ctx.builder.getContext()), UNION_BOX_MARKER);
            }
            if (TindexN)
                TindexN->addIncoming(RTindex, FromBB);
            if (dest) {
                ctx.builder.CreateLifetimeStart(dest);
                if (CountTrackedPointers(dest->getAllocatedType()).count)
                    ctx.builder.CreateStore(Constant::getNullValue(dest->getAllocatedType()), dest);
            }
            ctx.builder.ClearInsertionPoint();
        }
    }

    for (PHINode *PN : ToDelete) {
        // This basic block is statically unreachable, thus so is this PHINode
        PN->replaceAllUsesWith(UndefValue::get(PN->getType()));
        PN->eraseFromParent();
    }

    // step 12. Perform any delayed instantiations
    bool in_prologue = true;
    for (auto &BB : *ctx.f) {
        for (auto &I : BB) {
            CallBase *call = dyn_cast<CallBase>(&I);
            if (call) {
                if (debug_enabled && !I.getDebugLoc()) {
                    // LLVM Verifier: inlinable function call in a function with debug info must have a !dbg location
                    // make sure that anything we attempt to call has some inlining info, just in case optimization messed up
                    // (except if we know that it is an intrinsic used in our prologue, which should never have its own debug subprogram)
                    Function *F = call->getCalledFunction();
                    if (!in_prologue || !F || !(F->isIntrinsic() || F->getName().startswith("julia.") || &I == restTuple)) {
                        I.setDebugLoc(topdebugloc);
                    }
                }
                if (toplevel && !ctx.is_opaque_closure && !in_prologue) {
                    // we're at toplevel; insert an atomic barrier between every instruction
                    // TODO: inference is invalid if this has any effect (which it often does)
                    LoadInst *world = new LoadInst(ctx.types().T_size,
                        prepare_global_in(jl_Module, jlgetworld_global), Twine(),
                        /*isVolatile*/false, ctx.types().alignof_ptr, /*insertBefore*/&I);
                    world->setOrdering(AtomicOrdering::Acquire);
                    StoreInst *store_world = new StoreInst(world, world_age_field,
                        /*isVolatile*/false, ctx.types().alignof_ptr, /*insertBefore*/&I);
                    (void)store_world;
                }
            }
            if (&I == &prologue_end)
                in_prologue = false;
        }
    }
    if (debug_enabled)
        dbuilder.finalize();

    if (ctx.vaSlot > 0) {
        // remove VA allocation if we never referenced it
        Instruction *root = cast_or_null<Instruction>(ctx.slots[ctx.vaSlot].boxroot);
        if (root) {
            Instruction *store_value = NULL;
            bool have_real_use = false;
            for (Use &U : root->uses()) {
                User *RU = U.getUser();
                if (StoreInst *SRU = dyn_cast<StoreInst>(RU)) {
                    if (!store_value)
                        store_value = dyn_cast<Instruction>(SRU->getValueOperand());
                }
                else if (isa<DbgInfoIntrinsic>(RU)) {
                }
                else if (isa<LoadInst>(RU) && RU->use_empty()) {
                }
                else {
                    have_real_use = true;
                    break;
                }
            }
            if (!have_real_use) {
                Instruction *use = NULL;
                for (Use &U : root->uses()) {
                    if (use) // erase after the iterator moves on
                        use->eraseFromParent();
                    User *RU = U.getUser();
                    use = cast<Instruction>(RU);
                }
                if (use)
                    use->eraseFromParent();
                root->eraseFromParent();
                assert(!store_value || store_value == restTuple);
                restTuple->eraseFromParent();
            }
        }
    }

    // link the dependent llvmcall modules, but switch their function's linkage to internal
    // so that they don't conflict when they show up in the execution engine.
    Linker L(*jl_Module);
    for (auto &Mod : ctx.llvmcall_modules) {
        SmallVector<std::string, 1> Exports;
        for (const auto &F: Mod->functions())
            if (!F.isDeclaration())
                Exports.push_back(F.getName().str());
        bool error = L.linkInModule(std::move(Mod));
        assert(!error && "linking llvmcall modules failed");
        (void)error;
        for (auto FN: Exports)
            jl_Module->getFunction(FN)->setLinkage(GlobalVariable::InternalLinkage);
    }

    JL_GC_POP();
    return declarations;
}

// --- entry point ---

void jl_add_code_in_flight(StringRef name, jl_code_instance_t *codeinst, const DataLayout &DL);

JL_GCC_IGNORE_START("-Wclobbered")
jl_llvm_functions_t jl_emit_code(
        orc::ThreadSafeModule &m,
        jl_method_instance_t *li,
        jl_code_info_t *src,
        jl_codegen_params_t &params)
{
    JL_TIMING(CODEGEN, CODEGEN_LLVM);
    jl_timing_show_func_sig((jl_value_t *)li->specTypes, JL_TIMING_DEFAULT_BLOCK);
    // caller must hold codegen_lock
    jl_llvm_functions_t decls = {};
    assert((params.params == &jl_default_cgparams /* fast path */ || !params.cache ||
        compare_cgparams(params.params, &jl_default_cgparams)) &&
        "functions compiled with custom codegen params must not be cached");
    JL_TRY {
        decls = emit_function(m, li, src, src->rettype, params);
        auto stream = *jl_ExecutionEngine->get_dump_emitted_mi_name_stream();
        if (stream) {
            jl_printf(stream, "%s\t", decls.specFunctionObject.c_str());
            // NOTE: We print the Type Tuple without surrounding quotes, because the quotes
            // break CSV parsing if there are any internal quotes in the Type name (e.g. in
            // Symbol("...")). The \t delineator should be enough to ensure whitespace is
            // handled correctly. (And we don't need to worry about any tabs in the printed
            // string, because tabs are printed as "\t" by `show`.)
            jl_static_show(stream, li->specTypes);
            jl_printf(stream, "\n");
        }
    }
    JL_CATCH {
        // Something failed! This is very, very bad.
        // Try to pretend that it isn't and attempt to recover.
        std::string mname = m.getModuleUnlocked()->getModuleIdentifier();
        m = orc::ThreadSafeModule();
        decls.functionObject = "";
        decls.specFunctionObject = "";
        jl_printf((JL_STREAM*)STDERR_FILENO, "Internal error: encountered unexpected error during compilation of %s:\n", mname.c_str());
        jl_static_show((JL_STREAM*)STDERR_FILENO, jl_current_exception(jl_current_task));
        jl_printf((JL_STREAM*)STDERR_FILENO, "\n");
        jlbacktrace(); // written to STDERR_FILENO
    }

    return decls;
}

static jl_llvm_functions_t jl_emit_oc_wrapper(orc::ThreadSafeModule &m, jl_codegen_params_t &params, jl_method_instance_t *mi, jl_value_t *rettype)
{
    Module *M = m.getModuleUnlocked();
    jl_codectx_t ctx(M->getContext(), params, 0, 0);
    ctx.name = M->getModuleIdentifier().data();
    std::string funcName = get_function_name(true, false, ctx.name, ctx.emission_context.TargetTriple);
    jl_llvm_functions_t declarations;
    declarations.functionObject = "jl_f_opaque_closure_call";
    if (uses_specsig(mi->specTypes, false, rettype, true)) {
        jl_returninfo_t returninfo = get_specsig_function(ctx, M, NULL, funcName, mi->specTypes, rettype, true, JL_FEAT_TEST(ctx,gcstack_arg));
        Function *gf_thunk = cast<Function>(returninfo.decl.getCallee());
        jl_init_function(gf_thunk, ctx.emission_context.TargetTriple);
        size_t nrealargs = jl_nparams(mi->specTypes);
        emit_cfunc_invalidate(gf_thunk, returninfo.cc, returninfo.return_roots, mi->specTypes, rettype, true, nrealargs, ctx.emission_context, ctx.min_world, ctx.max_world);
        declarations.specFunctionObject = funcName;
    }
    return declarations;
}

static int effects_foldable(uint32_t effects)
{
    // N.B.: This needs to be kept in sync with Core.Compiler.is_foldable(effects, true)
    return ((effects & 0x7) == 0) && // is_consistent(effects)
           (((effects >> 10) & 0x03) == 0) && // is_noub(effects)
           (((effects >> 3) & 0x03) == 0) && // is_effect_free(effects)
           ((effects >> 6) & 0x01); // is_terminates(effects)
}

jl_llvm_functions_t jl_emit_codeinst(
        orc::ThreadSafeModule &m,
        jl_code_instance_t *codeinst,
        jl_code_info_t *src,
        jl_codegen_params_t &params)
{
    JL_TIMING(CODEGEN, CODEGEN_Codeinst);
    jl_timing_show_method_instance(codeinst->def, JL_TIMING_DEFAULT_BLOCK);
    JL_GC_PUSH1(&src);
    if (!src) {
        src = (jl_code_info_t*)jl_atomic_load_relaxed(&codeinst->inferred);
        jl_method_t *def = codeinst->def->def.method;
        // Check if this is the generic method for opaque closure wrappers -
        // if so, generate the specsig -> invoke converter.
        if (def == jl_opaque_closure_method) {
            JL_GC_POP();
            return jl_emit_oc_wrapper(m, params, codeinst->def, codeinst->rettype);
        }
        if (src && (jl_value_t*)src != jl_nothing && jl_is_method(def))
            src = jl_uncompress_ir(def, codeinst, (jl_value_t*)src);
        if (!src || !jl_is_code_info(src)) {
            JL_GC_POP();
            m = orc::ThreadSafeModule();
            return jl_llvm_functions_t(); // failed
        }
    }
    assert(jl_egal((jl_value_t*)jl_atomic_load_relaxed(&codeinst->debuginfo), (jl_value_t*)src->debuginfo) && "trying to generate code for a codeinst for an incompatible src");
    jl_llvm_functions_t decls = jl_emit_code(m, codeinst->def, src, params);

    const std::string &specf = decls.specFunctionObject;
    const std::string &f = decls.functionObject;
    if (params.cache && !f.empty()) {
        // Prepare debug info to receive this function
        // record that this function name came from this linfo,
        // so we can build a reverse mapping for debug-info.
        bool toplevel = !jl_is_method(codeinst->def->def.method);
        if (!toplevel) {
            //Safe b/c params holds context lock
            const DataLayout &DL = m.getModuleUnlocked()->getDataLayout();
            // but don't remember toplevel thunks because
            // they may not be rooted in the gc for the life of the program,
            // and the runtime doesn't notify us when the code becomes unreachable :(
            if (!specf.empty())
                jl_add_code_in_flight(specf, codeinst, DL);
            if (!f.empty() && f != "jl_fptr_args" && f != "jl_fptr_sparam")
                jl_add_code_in_flight(f, codeinst, DL);
        }

        jl_value_t *inferred = jl_atomic_load_relaxed(&codeinst->inferred);
        // don't change inferred state
        if (inferred) {
            jl_method_t *def = codeinst->def->def.method;
            if (// keep code when keeping everything
                !(JL_DELETE_NON_INLINEABLE) ||
                // aggressively keep code when debugging level >= 2
                // note that this uses the global jl_options.debug_level, not the local emission_ctx.debug_level
                jl_options.debug_level > 1) {
                // update the stored code
                if (inferred != (jl_value_t*)src) {
                    // TODO: it is somewhat unclear what it means to be mutating this
                    if (jl_is_method(def)) {
                        src = (jl_code_info_t*)jl_compress_ir(def, src);
                        assert(jl_is_string(src));
                        codeinst->relocatability = jl_string_data(src)[jl_string_len(src)-1];
                    }
                    jl_atomic_store_release(&codeinst->inferred, (jl_value_t*)src);
                    jl_gc_wb(codeinst, src);
                }
            }
            // delete non-inlineable code, since it won't be needed again
            // because we already emitted LLVM code from it and the native
            // Julia-level optimization will never need to see it
            else if (jl_is_method(def) && // don't delete toplevel code
                        def->source != NULL && // don't delete code from optimized opaque closures that can't be reconstructed
                        inferred != jl_nothing && // and there is something to delete (test this before calling jl_ir_inlining_cost)
                        !effects_foldable(jl_atomic_load_relaxed(&codeinst->ipo_purity_bits)) && // don't delete code we may want for irinterp
                        ((jl_ir_inlining_cost(inferred) == UINT16_MAX) || // don't delete inlineable code
                        jl_atomic_load_relaxed(&codeinst->invoke) == jl_fptr_const_return_addr) && // unless it is constant
                        !(params.imaging_mode || jl_options.incremental)) { // don't delete code when generating a precompile file
                // Never end up in a situation where the codeinst has no invoke, but also no source, so we never fall
                // through the cracks of SOURCE_MODE_ABI.
                jl_atomic_store_release(&codeinst->invoke, jl_fptr_wait_for_compiled_addr);
                jl_atomic_store_release(&codeinst->inferred, jl_nothing);
            }
        }
    }
    JL_GC_POP();
    return decls;
}


void jl_compile_workqueue(
    jl_codegen_params_t &params,
    CompilationPolicy policy)
{
    JL_TIMING(CODEGEN, CODEGEN_Workqueue);
    jl_code_info_t *src = NULL;
    JL_GC_PUSH1(&src);
    while (!params.workqueue.empty()) {
        jl_code_instance_t *codeinst;
        auto it = params.workqueue.back();
        codeinst = it.first;
        auto proto = it.second;
        params.workqueue.pop_back();
        // try to emit code for this item from the workqueue
        StringRef preal_decl = "";
        bool preal_specsig = false;
        jl_callptr_t invoke = NULL;
        if (params.cache) {
            // WARNING: this correctness is protected by an outer lock
            uint8_t specsigflags;
            void *fptr;
            jl_read_codeinst_invoke(codeinst, &specsigflags, &invoke, &fptr, 0);
            //if (specsig ? specsigflags & 0b1 : invoke == jl_fptr_args_addr)
            if (invoke == jl_fptr_args_addr) {
                preal_decl = jl_ExecutionEngine->getFunctionAtAddress((uintptr_t)fptr, invoke, codeinst);
            }
            else if (specsigflags & 0b1) {
                preal_decl = jl_ExecutionEngine->getFunctionAtAddress((uintptr_t)fptr, invoke, codeinst);
                preal_specsig = true;
            }
        }
        if (preal_decl.empty()) {
            auto it = params.compiled_functions.find(codeinst);
            if (it == params.compiled_functions.end()) {
                // Reinfer the function. The JIT came along and removed the inferred
                // method body. See #34993
                if (policy != CompilationPolicy::Default &&
                    jl_atomic_load_relaxed(&codeinst->inferred) == jl_nothing) {
                    // XXX: SOURCE_MODE_FORCE_SOURCE is wrong here (neither sufficient nor necessary)
                    codeinst = jl_type_infer(codeinst->def, jl_atomic_load_relaxed(&codeinst->max_world), SOURCE_MODE_FORCE_SOURCE);
                }
                if (codeinst) {
                    orc::ThreadSafeModule result_m =
                        jl_create_ts_module(name_from_method_instance(codeinst->def),
                            params.tsctx, params.DL, params.TargetTriple);
                    auto decls = jl_emit_codeinst(result_m, codeinst, NULL, params);
                    if (result_m)
                        it = params.compiled_functions.insert(std::make_pair(codeinst, std::make_pair(std::move(result_m), std::move(decls)))).first;
                }
            }
            if (it != params.compiled_functions.end()) {
                auto &decls = it->second.second;
                if (decls.functionObject == "jl_fptr_args") {
                    preal_decl = decls.specFunctionObject;
                }
                else if (decls.functionObject != "jl_fptr_sparam") {
                    preal_decl = decls.specFunctionObject;
                    preal_specsig = true;
                }
            }
        }
        // patch up the prototype we emitted earlier
        Module *mod = proto.decl->getParent();
        assert(proto.decl->isDeclaration());
        if (proto.specsig) {
            // expected specsig
            if (!preal_specsig) {
                // emit specsig-to-(jl)invoke conversion
                StringRef invokeName;
                if (invoke != NULL)
                    invokeName = jl_ExecutionEngine->getFunctionAtAddress((uintptr_t)invoke, invoke, codeinst);
                Function *preal = emit_tojlinvoke(codeinst, invokeName, mod, params);
                proto.decl->setLinkage(GlobalVariable::InternalLinkage);
                //protodecl->setAlwaysInline();
                jl_init_function(proto.decl, params.TargetTriple);
                size_t nrealargs = jl_nparams(codeinst->def->specTypes); // number of actual arguments being passed
                // TODO: maybe this can be cached in codeinst->specfptr?
                emit_cfunc_invalidate(proto.decl, proto.cc, proto.return_roots, codeinst->def->specTypes, codeinst->rettype, false, nrealargs, params, preal, 0, 0);
                preal_decl = ""; // no need to fixup the name
            }
            else {
                assert(!preal_decl.empty());
            }
        }
        else {
            // expected non-specsig
            if (preal_decl.empty() || preal_specsig) {
                // emit jlcall1-to-(jl)invoke conversion
                StringRef invokeName;
                if (invoke != NULL)
                    invokeName = jl_ExecutionEngine->getFunctionAtAddress((uintptr_t)invoke, invoke, codeinst);
                preal_decl = emit_tojlinvoke(codeinst, invokeName, mod, params)->getName();
            }
        }
        if (!preal_decl.empty()) {
            // merge and/or rename this prototype to the real function
            if (Value *specfun = mod->getNamedValue(preal_decl)) {
                if (proto.decl != specfun)
                    proto.decl->replaceAllUsesWith(specfun);
            }
            else {
                proto.decl->setName(preal_decl);
            }
        }
    }
    JL_GC_POP();
}


// --- initialization ---
SmallVector<std::pair<jl_value_t**, JuliaVariable*>, 0> gv_for_global;
static void global_jlvalue_to_llvm(JuliaVariable *var, jl_value_t **addr)
{
    gv_for_global.push_back(std::make_pair(addr, var));
}
static JuliaVariable *julia_const_gv(jl_value_t *val)
{
    for (auto &kv : gv_for_global) {
        if (*kv.first == val)
            return kv.second;
    }
    return nullptr;
}

static void init_jit_functions(void)
{
    add_named_global(jl_small_typeof_var, &jl_small_typeof);
    add_named_global(jlstack_chk_guard_var, &__stack_chk_guard);
    add_named_global(jlRTLD_DEFAULT_var, &jl_RTLD_DEFAULT_handle);
    add_named_global(jlexe_var, &jl_exe_handle);
    add_named_global(jldll_var, &jl_libjulia_handle);
    add_named_global(jldlli_var, &jl_libjulia_internal_handle);
    auto size2pjlvalue = [](Type *T_size) -> Type * {
        return get_pjlvalue(T_size->getContext());
    };
    global_jlvalue_to_llvm(new JuliaVariable{"jl_true", true, size2pjlvalue}, &jl_true);
    global_jlvalue_to_llvm(new JuliaVariable{"jl_false", true, size2pjlvalue}, &jl_false);
    global_jlvalue_to_llvm(new JuliaVariable{"jl_nothing", true, size2pjlvalue}, &jl_nothing);
    global_jlvalue_to_llvm(new JuliaVariable{"jl_emptysvec", true, size2pjlvalue}, (jl_value_t**)&jl_emptysvec);
    global_jlvalue_to_llvm(new JuliaVariable{"jl_emptytuple", true, size2pjlvalue}, &jl_emptytuple);
    global_jlvalue_to_llvm(new JuliaVariable{"jl_diverror_exception", true, size2pjlvalue}, &jl_diverror_exception);
    global_jlvalue_to_llvm(new JuliaVariable{"jl_undefref_exception", true, size2pjlvalue}, &jl_undefref_exception);
    add_named_global(jlgetworld_global, &jl_world_counter);
    add_named_global("__stack_chk_fail", &__stack_chk_fail);
    add_named_global(jlpgcstack_func, (void*)NULL);
    add_named_global(jlerror_func, &jl_error);
    add_named_global(jlatomicerror_func, &jl_atomic_error);
    add_named_global(jlthrow_func, &jl_throw);
    add_named_global(jlundefvarerror_func, &jl_undefined_var_error);
    add_named_global(jlhasnofield_func, &jl_has_no_field_error);
    add_named_global(jlboundserrorv_func, &jl_bounds_error_ints);
    add_named_global(jlboundserror_func, &jl_bounds_error_int);
    add_named_global(jlvboundserror_func, &jl_bounds_error_tuple_int);
    add_named_global(jluboundserror_func, &jl_bounds_error_unboxed_int);
    add_named_global(jlnew_func, &jl_new_structv);
    add_named_global(jlsplatnew_func, &jl_new_structt);
    add_named_global(setjmp_func, &jl_setjmp_f);
    add_named_global(memcmp_func, &memcmp);
    add_named_global(jltypeerror_func, &jl_type_error);
    add_named_global(jlcheckassign_func, &jl_checked_assignment);
    add_named_global(jldeclareconst_func, &jl_declare_constant);
    add_named_global(jlgetbindingorerror_func, &jl_get_binding_or_error);
    add_named_global(jlgetbindingwrorerror_func, &jl_get_binding_wr);
    add_named_global(jlboundp_func, &jl_boundp);
    for (auto it : builtin_func_map())
        add_named_global(it.second, it.first);
    add_named_global(jlintrinsic_func, &jl_f_intrinsic_call);
    add_named_global(jlgetbuiltinfptr_func, &jl_get_builtin_fptr);
    add_named_global(jlapplygeneric_func, &jl_apply_generic);
    add_named_global(jlinvoke_func, &jl_invoke);
    add_named_global(jltopeval_func, &jl_toplevel_eval);
    add_named_global(jlcopyast_func, &jl_copy_ast);
    //add_named_global(jlnsvec_func, &jl_svec);
    add_named_global(jlmethod_func, &jl_method_def);
    add_named_global(jlgenericfunction_func, &jl_generic_function_def);
    add_named_global(jlenter_func, &jl_enter_handler);
    add_named_global(jl_current_exception_func, &jl_current_exception);
    add_named_global(jlleave_noexcept_func, &jl_pop_handler_noexcept);
    add_named_global(jlleave_func, &jl_pop_handler);
    add_named_global(jl_restore_excstack_func, &jl_restore_excstack);
    add_named_global(jl_excstack_state_func, &jl_excstack_state);
    add_named_global(jlegalx_func, &jl_egal__unboxed);
    add_named_global(jlisa_func, &jl_isa);
    add_named_global(jlsubtype_func, &jl_subtype);
    add_named_global(jltypeassert_func, &jl_typeassert);
    add_named_global(jlapplytype_func, &jl_instantiate_type_in_env);
    add_named_global(jl_object_id__func, &jl_object_id_);
    add_named_global(jl_alloc_obj_func, (void*)NULL);
    add_named_global(jl_newbits_func, (void*)jl_new_bits);
    add_named_global(jl_typeof_func, (void*)NULL);
    add_named_global(jl_write_barrier_func, (void*)NULL);
    add_named_global(jldlsym_func, &jl_load_and_lookup);
    add_named_global("jl_adopt_thread", &jl_adopt_thread);
    add_named_global(jlgetcfunctiontrampoline_func, &jl_get_cfunction_trampoline);
    add_named_global(jlgetnthfieldchecked_func, &jl_get_nth_field_checked);
    add_named_global(jlfieldindex_func, &jl_field_index);
    add_named_global(diff_gc_total_bytes_func, &jl_gc_diff_total_bytes);
    add_named_global(sync_gc_total_bytes_func, &jl_gc_sync_total_bytes);
    add_named_global(jl_allocgenericmemory, &jl_alloc_genericmemory);
    add_named_global(gcroot_flush_func, (void*)NULL);
    add_named_global(gc_preserve_begin_func, (void*)NULL);
    add_named_global(gc_preserve_end_func, (void*)NULL);
    add_named_global(pointer_from_objref_func, (void*)NULL);
    add_named_global(except_enter_func, (void*)NULL);
    add_named_global(julia_call, (void*)NULL);
    add_named_global(julia_call2, (void*)NULL);
    add_named_global(jllockvalue_func, &jl_lock_value);
    add_named_global(jlunlockvalue_func, &jl_unlock_value);
    add_named_global(jllockfield_func, &jl_lock_field);
    add_named_global(jlunlockfield_func, &jl_unlock_field);

#ifdef _OS_WINDOWS_
#if defined(_CPU_X86_64_)
#if defined(_COMPILER_GCC_)
    add_named_global("___chkstk_ms", &___chkstk_ms);
#else
    add_named_global("__chkstk", &__chkstk);
#endif
#else
#if defined(_COMPILER_GCC_)
    add_named_global("_alloca", &_alloca);
#else
    add_named_global("_chkstk", &_chkstk);
#endif
#endif
#endif

#define BOX_F(ct) add_named_global(XSTR(jl_box_##ct), &jl_box_##ct);
    BOX_F(int8); BOX_F(uint8);
    BOX_F(int16); BOX_F(uint16);
    BOX_F(int32); BOX_F(uint32);
    BOX_F(int64); BOX_F(uint64);
    BOX_F(float32); BOX_F(float64);
    BOX_F(char); BOX_F(ssavalue);
#undef BOX_F
}

#ifdef JL_USE_INTEL_JITEVENTS
char jl_using_intel_jitevents; // Non-zero if running under Intel VTune Amplifier
#endif

#ifdef JL_USE_OPROFILE_JITEVENTS
char jl_using_oprofile_jitevents = 0; // Non-zero if running under OProfile
#endif

#ifdef JL_USE_PERF_JITEVENTS
char jl_using_perf_jitevents = 0;
#endif

int jl_is_timing_passes = 0;

#if JL_LLVM_VERSION < 170000
int jl_opaque_ptrs_set = 0;
#endif

extern "C" void jl_init_llvm(void)
{
    jl_page_size = jl_getpagesize();
    jl_default_debug_info_kind = (int) DICompileUnit::DebugEmissionKind::FullDebug;
    jl_default_cgparams.debug_info_level = (int) jl_options.debug_level;
    InitializeNativeTarget();
    InitializeNativeTargetAsmPrinter();
    InitializeNativeTargetAsmParser();
    InitializeNativeTargetDisassembler();

    // Initialize passes
    PassRegistry &Registry = *PassRegistry::getPassRegistry();
    initializeCore(Registry);
    initializeScalarOpts(Registry);
    initializeVectorization(Registry);
    initializeAnalysis(Registry);
    initializeTransformUtils(Registry);
    initializeInstCombine(Registry);
#if JL_LLVM_VERSION >= 160000
    // TODO
#else
    initializeAggressiveInstCombine(Registry);
    initializeInstrumentation(Registry);
#endif
    initializeTarget(Registry);
#ifdef USE_POLLY
    polly::initializePollyPasses(Registry);
#endif

    // Parse command line flags after initialization
    StringMap<cl::Option*> &llvmopts = cl::getRegisteredOptions();
    const char *const argv[1] = {"julia"};
    cl::ParseCommandLineOptions(1, argv, "", nullptr, "JULIA_LLVM_ARGS");

    // Set preferred non-default options
    cl::Option *clopt;
    clopt = llvmopts.lookup("enable-tail-merge"); // NOO TOUCHIE; NO TOUCH! See #922
    if (clopt->getNumOccurrences() == 0)
        cl::ProvidePositionalOption(clopt, "0", 1);
    // For parity with LoopUnswitch
    clopt = llvmopts.lookup("unswitch-threshold");
    if (clopt->getNumOccurrences() == 0)
        cl::ProvidePositionalOption(clopt, "100", 1);
    // if the patch adding this option has been applied, lower its limit to provide
    // better DAGCombiner performance.
    clopt = llvmopts.lookup("combiner-store-merge-dependence-limit");
    if (clopt && clopt->getNumOccurrences() == 0)
        cl::ProvidePositionalOption(clopt, "4", 1);

    #if JL_LLVM_VERSION < 170000
    // we want the opaque-pointers to be opt-in, per LLVMContext, for this release
    // so change the default value back to pre-14.x, without changing the NumOccurrences flag for it
    clopt = llvmopts.lookup("opaque-pointers");
    if (clopt && clopt->getNumOccurrences() == 0) {
        clopt->addOccurrence(1, clopt->ArgStr, "false", true);
    } else {
        jl_opaque_ptrs_set = 1;
    }
    #endif

    clopt = llvmopts.lookup("time-passes");
    if (clopt && clopt->getNumOccurrences() > 0)
        jl_is_timing_passes = 1;

    jl_ExecutionEngine = new JuliaOJIT();

    bool jl_using_gdb_jitevents = false;
    // Register GDB event listener
#if defined(JL_DEBUG_BUILD)
    jl_using_gdb_jitevents = true;
#endif
    const char *jit_gdb = getenv("ENABLE_GDBLISTENER");
    if (jit_gdb) {
        jl_using_gdb_jitevents = !!atoi(jit_gdb);
    }
    if (jl_using_gdb_jitevents)
        jl_ExecutionEngine->enableJITDebuggingSupport();

#if defined(JL_USE_INTEL_JITEVENTS) || \
    defined(JL_USE_OPROFILE_JITEVENTS) || \
    defined(JL_USE_PERF_JITEVENTS)
#ifdef JL_USE_JITLINK
#pragma message("JIT profiling support (JL_USE_*_JITEVENTS) not yet available on platforms that use JITLink")
#else
    const char *jit_profiling = getenv("ENABLE_JITPROFILING");

#if defined(JL_USE_INTEL_JITEVENTS)
    if (jit_profiling && atoi(jit_profiling)) {
        jl_using_intel_jitevents = 1;
    }
#endif

#if defined(JL_USE_OPROFILE_JITEVENTS)
    if (jit_profiling && atoi(jit_profiling)) {
        jl_using_oprofile_jitevents = 1;
    }
#endif

#if defined(JL_USE_PERF_JITEVENTS)
    if (jit_profiling && atoi(jit_profiling)) {
        jl_using_perf_jitevents= 1;
    }
#endif

#ifdef JL_USE_INTEL_JITEVENTS
    if (jl_using_intel_jitevents)
        jl_ExecutionEngine->RegisterJITEventListener(JITEventListener::createIntelJITEventListener());
#endif

#ifdef JL_USE_OPROFILE_JITEVENTS
    if (jl_using_oprofile_jitevents)
        jl_ExecutionEngine->RegisterJITEventListener(JITEventListener::createOProfileJITEventListener());
#endif

#ifdef JL_USE_PERF_JITEVENTS
    if (jl_using_perf_jitevents)
        jl_ExecutionEngine->RegisterJITEventListener(JITEventListener::createPerfJITEventListener());
#endif
#endif
#endif

    cl::PrintOptionValues();
}

extern "C" JL_DLLEXPORT_CODEGEN void jl_init_codegen_impl(void)
{
    jl_init_llvm();
    // Now that the execution engine exists, initialize all modules
    init_jit_functions();
}

extern "C" JL_DLLEXPORT_CODEGEN void jl_teardown_codegen_impl() JL_NOTSAFEPOINT
{
    // output LLVM timings and statistics
    // Guard against exits before we have initialized the ExecutionEngine
    if (jl_ExecutionEngine)
        jl_ExecutionEngine->printTimers();
    PrintStatistics();
}

// the rest of this file are convenience functions
// that are exported for assisting with debugging from gdb
extern "C" void jl_dump_llvm_value(void *v)
{
    llvm_dump((Value*)v);
}

extern "C" void jl_dump_llvm_inst_function(void *v)
{
    llvm_dump(cast<Instruction>(((Value*)v))->getParent()->getParent());
}

extern "C" void jl_dump_llvm_type(void *v)
{
    llvm_dump((Type*)v);
}

extern "C" void jl_dump_llvm_module(void *v)
{
    llvm_dump((Module*)v);
}

extern "C" void jl_dump_llvm_metadata(void *v)
{
    llvm_dump((Metadata*)v);
}

extern "C" void jl_dump_llvm_debugloc(void *v)
{
    llvm_dump((DebugLoc*)v);
}

namespace llvm {
    class MachineBasicBlock;
    class MachineFunction;
    raw_ostream& operator<<(raw_ostream &OS, const MachineBasicBlock &MBB);
    void printMIR(raw_ostream &OS, const MachineFunction &MF);
}
extern "C" void jl_dump_llvm_mbb(void *v)
{
    errs() << *(llvm::MachineBasicBlock*)v;
}
extern "C" void jl_dump_llvm_mfunction(void *v)
{
    llvm::printMIR(errs(), *(llvm::MachineFunction*)v);
}


extern void jl_write_bitcode_func(void *F, char *fname) {
    std::error_code EC;
    raw_fd_ostream OS(fname, EC, sys::fs::OF_None);
    llvm::WriteBitcodeToFile(*((llvm::Function*)F)->getParent(), OS);
}

extern void jl_write_bitcode_module(void *M, char *fname) {
    std::error_code EC;
    raw_fd_ostream OS(fname, EC, sys::fs::OF_None);
    llvm::WriteBitcodeToFile(*(llvm::Module*)M, OS);
}

#ifdef _OS_WINDOWS_
#include <psapi.h>
#else
#include <dlfcn.h>
#endif

#include <llvm-c/Core.h>

extern "C" JL_DLLEXPORT_CODEGEN jl_value_t *jl_get_libllvm_impl(void) JL_NOTSAFEPOINT
{
#if defined(_OS_WINDOWS_)
    HMODULE mod;
    if (!GetModuleHandleEx(GET_MODULE_HANDLE_EX_FLAG_FROM_ADDRESS, (LPCSTR)&llvm::DebugFlag, &mod))
        return jl_nothing;
    wchar_t path16[MAX_PATH];
    DWORD n16 = GetModuleFileNameW(mod, path16, MAX_PATH);
    if (n16 <= 0)
        return jl_nothing;
    path16[n16++] = 0;
    char path8[MAX_PATH * 3];
    if (!WideCharToMultiByte(CP_UTF8, 0, path16, n16, path8, MAX_PATH * 3, NULL, NULL))
        return jl_nothing;
    return (jl_value_t*) jl_symbol(path8);
#else
    Dl_info dli;
    if (!dladdr((void*)LLVMContextCreate, &dli))
        return jl_nothing;
    return (jl_value_t*) jl_symbol(dli.dli_fname);
#endif
}<|MERGE_RESOLUTION|>--- conflicted
+++ resolved
@@ -6541,16 +6541,10 @@
             jl_value_t *env_t = NULL;
             JL_GC_PUSH2(&closure_t, &env_t);
 
-<<<<<<< HEAD
-            SmallVector<jl_value_t *, 0> env_component_ts(nargs-4);
-            for (size_t i = 0; i < nargs - 4; ++i) {
-                jl_value_t *typ = argv[4+i].typ;
-=======
             size_t ncapture_args = nargs-5;
             SmallVector<jl_value_t *, 0> env_component_ts(ncapture_args);
             for (size_t i = 0; i < ncapture_args; ++i) {
                 jl_value_t *typ = argv[nargs-ncapture_args+i].typ;
->>>>>>> 59074fa7
                 if (typ == jl_bottom_type) {
                     JL_GC_POP();
                     return jl_cgval_t();
